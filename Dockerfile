# Your usual Flagsmith release produces of a number of shippable Docker images:

# - Private cloud: API, Unified
# - SaaS: API
# - Open Source: API, Frontend, Unified

# This Dockerfile is meant to build all of the above via composable, interdependent stages.
# The goal is to have as DRY as possible build for all the targets.

# Usage Examples

# Build an Open Source API image:
# $ docker build -t flagsmith-api:dev --target oss-api .

# Build an Open Source Unified image:
# (`oss-unified` stage is the default one, so there's no need to specify a target stage)
# $ docker build -t flagsmith:dev .

# Build a SaaS API image:
# $ GH_TOKEN=$(gh auth token) docker build -t flagsmith-saas-api:dev --target saas-api \
#     --secret="id=sse_pgp_pkey,src=./sse_pgp_pkey.key"\
#     --secret="id=github_private_cloud_token,env=GH_TOKEN" . 

# Build a Private Cloud Unified image:
# $ GH_TOKEN=$(gh auth token) docker build -t flagsmith-private-cloud:dev --target private-cloud-unified \
#     --secret="id=github_private_cloud_token,env=GH_TOKEN" . 

# Table of Contents
# Stages are described as stage-name [dependencies]

# - Intermediary stages
# * build-node [node]
# * build-node-django [build-node]
# * build-node-selfhosted [build-node]
# * build-python [python]
# * build-python-private [build-python]
# * api-runtime [python:slim]
# * api-runtime-private [api-runtime]

# - Internal stages
# * api-test [build-python]

# - Target (shippable) stages
# * private-cloud-api [api-runtime-private, build-python-private]
# * private-cloud-unified [api-runtime-private, build-python-private, build-node-django]
# * saas-api [api-runtime-private, build-python-private]
# * oss-api [api-runtime, build-python]
# * oss-frontend [node:slim, build-node-selfhosted]
# * oss-unified [api-runtime, build-python, build-node-django]

ARG CI_COMMIT_SHA=dev

# Pin runtimes versions
ARG NODE_VERSION=16
ARG PYTHON_VERSION=3.11

FROM public.ecr.aws/docker/library/node:${NODE_VERSION}-bookworm as node
FROM public.ecr.aws/docker/library/node:${NODE_VERSION}-bookworm-slim as node-slim
FROM public.ecr.aws/docker/library/python:${PYTHON_VERSION}-bookworm as python
FROM public.ecr.aws/docker/library/python:${PYTHON_VERSION}-slim-bookworm as python-slim

# - Intermediary stages
# * build-node
FROM node AS build-node

# Copy the files required to install npm packages
WORKDIR /build
COPY frontend/package.json frontend/package-lock.json frontend/.npmrc ./frontend/.nvmrc ./frontend/
COPY frontend/bin/ ./frontend/bin/
COPY frontend/env/ ./frontend/env/

ARG ENV=selfhosted
RUN cd frontend && ENV=${ENV} npm ci --quiet --production

COPY frontend /build/frontend

# * build-node-django [build-node]
FROM build-node as build-node-django

RUN mkdir /build/api && cd frontend && npm run bundledjango

# * build-node-selfhosted [build-node]
FROM build-node as build-node-selfhosted

RUN cd frontend && npm run bundle

# * build-python
FROM python as build-python
WORKDIR /build

COPY api/pyproject.toml api/poetry.lock api/Makefile ./
ENV POETRY_VIRTUALENVS_IN_PROJECT=true \
  POETRY_VIRTUALENVS_OPTIONS_ALWAYS_COPY=true \
  POETRY_VIRTUALENVS_OPTIONS_NO_PIP=true \
  POETRY_VIRTUALENVS_OPTIONS_NO_SETUPTOOLS=true \
  POETRY_HOME=/opt/poetry \
  PATH="/opt/poetry/bin:$PATH"
RUN make install opts='--without dev'

# * build-python-private [build-python]
FROM build-python AS build-python-private

# Authenticate git with token, install private Python dependencies,
# and integrate private modules
ARG SAML_REVISION
ARG RBAC_REVISION
RUN --mount=type=secret,id=github_private_cloud_token \
  echo "https://$(cat /run/secrets/github_private_cloud_token):@github.com" > ${HOME}/.git-credentials && \
  git config --global credential.helper store && \
  make install-packages opts='--without dev --with saml,auth-controller,ldap,workflows' && \
  make install-private-modules

# * api-runtime
FROM python-slim as api-runtime

# Uninstall pip to reduce CVE-2018-20225 noise
# and make system Python available to venv entrypoints
RUN pip uninstall -y pip && mkdir -p /build/.venv/bin && \
  ln -s /usr/local/bin/python /build/.venv/bin/python

WORKDIR /app

COPY api /app/
COPY .release-please-manifest.json /app/.versions.json

ARG ACCESS_LOG_LOCATION="/dev/null"
ENV ACCESS_LOG_LOCATION=${ACCESS_LOG_LOCATION} DJANGO_SETTINGS_MODULE=app.settings.production

ARG CI_COMMIT_SHA
RUN echo ${CI_COMMIT_SHA} > /app/CI_COMMIT_SHA

EXPOSE 8000

ENTRYPOINT ["/app/scripts/run-docker.sh"]

CMD ["migrate-and-serve"]

# * api-runtime-private [api-runtime]
FROM api-runtime as api-runtime-private

# Install SAML binary dependency
RUN apt-get update && apt-get install -y xmlsec1 && rm -rf /var/lib/apt/lists/*

# - Internal stages
# * api-test [build-python]
FROM build-python AS api-test

RUN make install-packages opts='--with dev'

WORKDIR /app

COPY api /app/

<<<<<<< HEAD
ENTRYPOINT ["/bin/bash"]

CMD ["-c 'make test'"]
=======
CMD ["make test"]
>>>>>>> 92daa885

# - Target (shippable) stages
# * private-cloud-api [api-runtime-private, build-python-private]
FROM api-runtime-private as private-cloud-api

COPY --from=build-python-private /build/.venv/ /usr/local/

RUN python manage.py collectstatic --no-input
RUN touch ./ENTERPRISE_VERSION

USER nobody

# * private-cloud-unified [api-runtime-private, build-python-private, build-node-django]
FROM api-runtime-private as private-cloud-unified

COPY --from=build-python-private /build/.venv/ /usr/local/
COPY --from=build-node-django /build/api/ /app/

RUN python manage.py collectstatic --no-input
RUN touch ./ENTERPRISE_VERSION

USER nobody

# * saas-api [api-runtime-private, build-python-private]
FROM api-runtime-private as saas-api

# Install GnuPG and import private key
RUN --mount=type=secret,id=sse_pgp_pkey \
  apt-get update && apt-get install -y gnupg && \
  gpg --import /run/secrets/sse_pgp_pkey && \
  mv /root/.gnupg/ /app/ && \
  chown -R nobody /app/.gnupg/

COPY --from=build-python-private /build/.venv/ /usr/local/

RUN python manage.py collectstatic --no-input
RUN touch ./SAAS_DEPLOYMENT

USER nobody

# * oss-api [api-runtime, build-python]
FROM api-runtime as oss-api

COPY --from=build-python /build/.venv/ /usr/local/

RUN python manage.py collectstatic --no-input

USER nobody

# * oss-frontend [build-node-selfhosted]
FROM node-slim AS oss-frontend

USER node
WORKDIR /srv/bt

COPY --from=build-node-selfhosted --chown=node:node /build/frontend .

ENV NODE_ENV=production

ARG CI_COMMIT_SHA
RUN echo ${CI_COMMIT_SHA} > /srv/bt/CI_COMMIT_SHA
COPY .release-please-manifest.json /srv/bt/.versions.json

EXPOSE 8080
CMD ["node",  "./api/index.js"]

# * oss-unified [api-runtime, build-python, build-node-django]
FROM api-runtime as oss-unified

COPY --from=build-python /build/.venv/ /usr/local/
COPY --from=build-node-django /build/api/ /app/

RUN python manage.py collectstatic --no-input

USER nobody<|MERGE_RESOLUTION|>--- conflicted
+++ resolved
@@ -19,11 +19,11 @@
 # Build a SaaS API image:
 # $ GH_TOKEN=$(gh auth token) docker build -t flagsmith-saas-api:dev --target saas-api \
 #     --secret="id=sse_pgp_pkey,src=./sse_pgp_pkey.key"\
-#     --secret="id=github_private_cloud_token,env=GH_TOKEN" . 
+#     --secret="id=github_private_cloud_token,env=GH_TOKEN" .
 
 # Build a Private Cloud Unified image:
 # $ GH_TOKEN=$(gh auth token) docker build -t flagsmith-private-cloud:dev --target private-cloud-unified \
-#     --secret="id=github_private_cloud_token,env=GH_TOKEN" . 
+#     --secret="id=github_private_cloud_token,env=GH_TOKEN" .
 
 # Table of Contents
 # Stages are described as stage-name [dependencies]
@@ -151,13 +151,9 @@
 
 COPY api /app/
 
-<<<<<<< HEAD
 ENTRYPOINT ["/bin/bash"]
 
 CMD ["-c 'make test'"]
-=======
-CMD ["make test"]
->>>>>>> 92daa885
 
 # - Target (shippable) stages
 # * private-cloud-api [api-runtime-private, build-python-private]
