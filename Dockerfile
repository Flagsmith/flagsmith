--- conflicted
+++ resolved
@@ -108,15 +108,10 @@
 # and integrate private modules
 ARG SAML_REVISION
 ARG RBAC_REVISION
-# TODO: split-testing should not be included here if this is merged!
 RUN --mount=type=secret,id=github_private_cloud_token \
   echo "https://$(cat /run/secrets/github_private_cloud_token):@github.com" > ${HOME}/.git-credentials && \
   git config --global credential.helper store && \
-<<<<<<< HEAD
-  make install-packages opts='--without dev --with saml,auth-controller,ldap,workflows,split-testing' && \
-=======
   make install-packages opts='--without dev --with saml,auth-controller,ldap,workflows,licensing' && \
->>>>>>> 1344a176
   make install-private-modules
 
 # * api-runtime
