# See https://docs.flagsmith.com/deployment/docker for more information on running Flagsmith in Docker
# This will docker-compose file will run the entire Flagsmith Platform in Docker

version: '3'
services:
  postgres:
    image: postgres:11.12-alpine
    environment:
      POSTGRES_PASSWORD: password
      POSTGRES_DB: flagsmith
    container_name: flagsmith_postgres

  flagsmith:
    build:
      dockerfile: ./Dockerfile
      context: .
    environment:
      # All environments variables are available here:
      # API: https://docs.flagsmith.com/deployment/locally-api#environment-variables
      # UI: https://docs.flagsmith.com/deployment/locally-frontend#environment-variables

      ENV: prod # set to "prod" in production.
      DJANGO_ALLOWED_HOSTS: '*' # Change this in production
      DATABASE_URL: postgresql://postgres:password@postgres:5432/flagsmith
      USE_POSTGRES_FOR_ANALYTICS: 'True' # Store API and Flag Analytics data in Postgres
      # PREVENT_SIGNUP: 'True' # Uncomment to prevent additional signups
      # ENABLE_ADMIN_ACCESS_USER_PASS: True # set to True to enable access to the /admin/ Django backend via your username and password
      # ALLOW_REGISTRATION_WITHOUT_INVITE: True

      # Enable Task Processor
      # To use task processor service, uncomment line below and additional 'flagsmith_processor'
      # container below
      TASK_RUN_METHOD: TASK_PROCESSOR # other options are: SYNCHRONOUSLY, SEPARATE_THREAD (default)
      # For more info on configuring E-Mails - https://docs.flagsmith.com/deployment/locally-api#environment-variables
      #
      # Example SMTP:
      # EMAIL_BACKEND: django.core.mail.backends.smtp.EmailBackend
      # EMAIL_HOST: mail.example.com
      # SENDER_EMAIL: flagsmith@example.com
      # EMAIL_HOST_USER: flagsmith@example.com
      # EMAIL_HOST_PASSWORD: smtp_account_password
      # EMAIL_PORT: 587 # optional
      # EMAIL_USE_TLS: True # optional

    ports:
      - '8000:8000'
    depends_on:
      - postgres
    links:
      - postgres

  # Run the asynchronous task processor as a separate container alongside the API.
  # When enabled, the API will write tasks to a queue (in the PostgreSQL database) for
  # the processor to consume asynchronously.
  # Documentation on the processor can be found here:
  # https://docs.flagsmith.com/advanced-use/task-processor
  flagsmith_processor:
    build:
      dockerfile: Dockerfile
      context: .
    environment:
      DATABASE_URL: postgresql://postgres:password@postgres:5432/flagsmith
<<<<<<< HEAD
      USE_POSTGRES_FOR_ANALYTICS: 'True' # Store API and Flag Analytics data in Postgres
    entrypoint:
      - 'python'
      - 'manage.py'
      - 'runprocessor'
      - '--sleepintervalms'
      - '500'
=======
    command:
      - run-task-processor
>>>>>>> b47a6b02
    depends_on:
      - flagsmith
      - postgres
    links:
      - postgres<|MERGE_RESOLUTION|>--- conflicted
+++ resolved
@@ -60,18 +60,9 @@
       context: .
     environment:
       DATABASE_URL: postgresql://postgres:password@postgres:5432/flagsmith
-<<<<<<< HEAD
       USE_POSTGRES_FOR_ANALYTICS: 'True' # Store API and Flag Analytics data in Postgres
-    entrypoint:
-      - 'python'
-      - 'manage.py'
-      - 'runprocessor'
-      - '--sleepintervalms'
-      - '500'
-=======
     command:
       - run-task-processor
->>>>>>> b47a6b02
     depends_on:
       - flagsmith
       - postgres
