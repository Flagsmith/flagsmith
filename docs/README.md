--- conflicted
+++ resolved
@@ -24,13 +24,6 @@
 npm run start -- --host 0.0.0.0
 ```
 
-<<<<<<< HEAD
-## OpenAPI generator
-
-We are using the https://github.com/PaloAltoNetworks/docusaurus-openapi-docs plugin to generate the OpenAPI docs. If
-`static/api-static/edge-api.yaml` changes you will need to rebuild the static files with something like
-`yarn docusaurus gen-api-docs all` and then commit them.
-=======
 ### Checking your changes with prettier
 
 After you make changes to the documentation, you can check the changes by running the following command:
@@ -44,7 +37,12 @@
 ```console
 npx prettier <YOUR_DOC> --write
 ```
->>>>>>> fbd1a134
+
+## OpenAPI generator
+
+We are using the https://github.com/PaloAltoNetworks/docusaurus-openapi-docs plugin to generate the OpenAPI docs. If
+`static/api-static/edge-api.yaml` changes you will need to rebuild the static files with something like
+`yarn docusaurus gen-api-docs all` and then commit them.
 
 ## Build
 
