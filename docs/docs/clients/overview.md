---
description: Manage your Feature Flags and Remote Config in your REST APIs.
sidebar_label: Overview
sidebar_position: 1
---

# SDKs Overview

Flagsmith ships with SDKs for a bunch of different programming languages. We also have a [REST API](rest.md) that you
can use if you want to consume the API directly.

Our SDKs are split into two different groups. These SDKs have different methods of operation due to the differences in
their operating environment:

1. **Client-side** (e.g. browser-based Javascript).
2. **Server-side** (e.g. Java or Python).

:::tip

**Environment Keys** come in two different types: Client-side and Server-side keys. Make sure you use the correct key
depending on the SDK you are using.

:::

## Client-side SDKS

Client-side SDKs run in web browsers or on mobile devices. These runtimes execute within _untrusted environments_.
Anyone using the Javascript SDK in a web browser, for example, can find the Client-side SDK, create a new Identity, look
at their flags and
[potentially write Traits to the Identity](/system-administration/security#preventing-client-sdks-from-setting-traits).

Client-side SDKs are also limited to the
[types of data that they have access to](/guides-and-examples/integration-approaches#segment-and-targeting-rules-are-not-leaked-to-the-client).

Client-side Environment keys are designed to be shared publicly, for example in your HTML/JS code that is sent to a web
browser.

Client-side SDKs hit our [Edge API](../advanced-use/edge-api.md) directly to retrieve their flags.

Read more about our Client-side SDKs for your language/platform:

- [Javascript](/clients/javascript)
- [Android/Kotlin](/clients/android)
- [Flutter](/clients/flutter)
- [iOS/Swift](/clients/ios)
- [React & React Native](/clients/react)
- [Next.js, Svelte and SSR](/clients/next-ssr)

## Server-side SDKs

[Server-side SDKs](/clients/server-side.md) run within _trusted environments_ - typically the server infrastructure that
you have control over. Because of this, you should not share your Server-side Environment keys publicly; they should be
treated as secret.

:::tip

The Server-side SDKs can operate in 2 different modes:

1. `Remote Evaluation`
2. `Local Evaluation`

It's important to understand which mode is right for your use case, and what the pros and cons of each one are. This is
detailed below.

:::

### Remote Evaluation

In this mode, every time the SDK needs to get Flags, it will make a request to the Flagsmith API to get the Flags for
the particular request.

![Remote Evaluation Diagram](/img/sdk-remote-evaluation.svg)

`Remote Evaluation` is the default mode; initialise the SDK and you will be running in `Remote Evaluation` mode.

This is the same way that the [Client-side SDKs](#client-side-sdks) work.

### Local Evaluation

In this mode, all flag values are calculated locally, on your server. The Flagsmith SDK includes an implementation of
the Flag Engine, and the engine runs within your server environment within the Flagsmith SDK.

![Local Evaluation Diagram](/img/sdk-local-evaluation.svg)

You have to configure the SDK to run in `Local Evaluation` mode. See the
[SDK configuration options](server-side.md#configuring-the-sdk) for details on how to do that in your particular
language.

When the SDK is initialised in `Local Evaluation` mode, it will grab the entire set of details about the Environment
from the Flagsmith API. This will include all the Flags, Flag values, Segment rules, Segment overrides etc for that
Environment. This full complement of data about the Environment enables the Flagsmith SDK to run the Flag Engine
_locally_ and _natively_ within your server infrastructure.

The benefits to doing this are mainly one of latency and performance. Your server-side code does not need to hit the
Flagsmith API each time a user requests their flags - the flags can be computed locally. Hence it does not need to block
and wait for a response back from the Flagsmith API.

:::tip

The SDK has to request all of the data about an Environment in order to run. Because some of this data could be
sensitive (for example, your Segment Rules), the SDK requires a specific `Server-side Environment Key`. This is
different to the regular `Client-side Environment Key`. The `Server-side Environment Key` should _not_ be shared, and
should be considered sensitive data.

:::

In order to keep their Environment data up-to-date, SDKs running in `Local Evaluation` mode will poll the Flagsmith API
regularly and update their local Environment data with any changes from the Flagsmith API. By default the SDK will poll
the Flagsmith every `60` seconds; this rate is configurable within each SDK.

It's important to understand the [pros and cons](#pros-cons-and-caveats) for running `Local Evaluation`.

All our Client-side SDKs run in `Remote Evaluation` mode only; they cannot run in `Local Evaluation mode`. The reason
for this is down to data sensitivity. Because some of this data could be sensitive (for example, your Segment Rules), we
only allow Client-side SDKs to run in `Remote Evaluation` mode.

:::info

Because Clients are almost always operating remotely from your server infrastructure, there is little benefit to them
running in `Local Evaluation` mode.

:::

## Networking Model

When are network requests made, and when do you need to consider network latency? It depends on your evaluation mode,
and whether you are using Client-side or Server-side SDKs!

### Remote Evaluation Network Model

#### Client-side Network Model

- By default, client-side SDKs will initialise and retrieve all the Flags for an Environment and store them in local
  memory. Flag evaluations within the SDK are then a simple lookup in memory with no associated network call.
- If the context of an Identity changes, for example if a new Trait is added to the Identity, the SDK will make a new
  call to the Flagsmith API to update the Traits of the Identity and receive new Flags, as the value of those flags may
  have changed. This happens in one network call.
- If an entirely new Identity is provided, the SDK will make a new call to the Flagsmith API to receive new Flags.
- Other than the above two points, the SDK will not make further network requests to the Flagsmith API. If you wish you
  can manually trigger a network call in code and refresh Flags locally.

:::tip

Exact Client-side specifics of initialisation and Flag retrieval depends on the language and platform. Check the docs
for the relevant language platform for details.

:::

#### Server-side Network Model

- Flagsmith server-side SDKs do not store Flags in local memory. Every Flag evaluation in your code will trigger a
  network request.

If this approach does not work for you (generally for reasons of latency or overly chatty networking) you should
consider Local Evaluation mode (explained below) or the [Edge Proxy](/advanced-use/edge-proxy).

### Local Evaluation Network Model

Local Evaluation mode is only available with Server-side SDKs.

- When the SDK is initialised, it will make a network request to the Flagsmith API to receive all the Environment data
  it needs to run Local Evaluations. The SDK receives a single JSON document with all this data.
- Future evaluations are all computed locally within the SDK runtime. This means they are extremely fast as there is no
  network latency to account for.
- No further network calls take place for 60 seconds.
- After 60 seconds have elapsed, the SDK will refresh the JSON Environment document with a network call to the Flagsmith
  API.

<<<<<<< HEAD
## SDK Keys

Flagsmith has three different type of SDK Key.

### Client-Side SDK Keys

Client-side SDK Keys give both client-side SDKs and server-side SDKs access to [Remote Evaluation](#remote-evaluation)
mode.

These keys are not secret and can be considered public.

### Server-Side SDK Keys

Server-side SDK Keys give server-side SDKs access to [Local Evaluation](#remote-evaluation) mode.

These keys are secret and should not be shared.

### Flagsmith API Keys

[Flagsmith API keys]() are used to interact with the L

These keys are secret and should not be shared.
=======
:::tip

A JSON Environment Document in the context of Flagsmith is a structured file containing configuration settings for
feature flags within an Environment, such as development, staging, and production. It typically includes details like
feature names, identities, rules, and associated metadata. This document serves as a source of truth for managing
feature flags across various situations, allowing developers to easily control feature rollout and behavior without
redeploying code. JSON Environment Documents are primarily used with Local Evaluation and Offline Mode.

:::
>>>>>>> 022080f1

### Client-side SDK approaches

Since Client-side SDKs will generally be associated with a single Identity (the person who owns the client device!), a
common pattern for networking implementation is:

1. The user launches your application for the first time. Since your application does not know who they are, a call to
   get the default Environment Flags is made by the Flagsmith SDK.
2. After the user logs in, make a second request to get the Flags with the new user Identity.
3. Cache these flags locally on the device.
4. Upon subsequent application launches, immediately read the flags from the cached store from step 3 and use those as
   your application Flag values.
5. In the background make a request to Flagsmith to refresh their Flags.
6. Update both your application and the local cache with these fresh flags.

### Things to note

- Flagsmith always returns **all** Environment Flags during API calls. In fact, there is no way to request the state of
  a single flag via our API.
- The 60 second polling time in Local Evaluation mode is configurable.
- You can provide your own caching layer (with a short TTL) in front of Local Evaluation mode requests if you wish -
  this is not uncommon.

## Pros, Cons and Caveats

### Remote Evaluation

- Identities are persisted within the Flagsmith Datastore.
- Identity overrides specified within the Dashboard.
- All Integrations work as designed.

### Local Evaluation

:::tip

When running in Local Evaluation mode, our SDKs expect to be run as long-lived processes. Serverless platforms like AWS
Lambda either break this contract or make it much more complicated. As a result, we do not recommend running our SDKs in
Local Evaluation mode on top of platforms like Lambda where you do not have complete control over process lifetimes.

Our [Edge Proxy](/advanced-use/edge-proxy/) is a good candidate if you need to run local evaluation mode alongside
serverless platforms.

:::

The benefit of running in Local Evaluation mode is that you can process flag evaluations much more efficiently as they
are all computed locally.

- Identities are _not_ sent to the API and so are not persisted in the datastore.
- Because Local mode does not connect to the datastore for each Flag request, it is not able to read the Trait data of
  Identities from the API. This means that you have to provide the full complement of Traits when requesting the Flags
  for a particular Identity. Our SDKs all provide relevant methods to achieve this.
- [Identity overrides](../basic-features/managing-identities#identity-overrides) do not operate at all.
- [Analytics-based Integrations](/integrations/overview#analytics-platforms) do not run.
  [Flag Analytics](/advanced-use/flag-analytics) do still work, if enabled within the
  [SDK setup](/clients/server-side#configuring-the-sdk).
- In circumstances where you need to target a specific identity, you can do this by creating a segment to target that
  specific user and subsequently adding a segment override for that segment.<|MERGE_RESOLUTION|>--- conflicted
+++ resolved
@@ -166,7 +166,6 @@
 - After 60 seconds have elapsed, the SDK will refresh the JSON Environment document with a network call to the Flagsmith
   API.
 
-<<<<<<< HEAD
 ## SDK Keys
 
 Flagsmith has three different type of SDK Key.
@@ -188,9 +187,7 @@
 
 [Flagsmith API keys]() are used to interact with the L
 
-These keys are secret and should not be shared.
-=======
-:::tip
+These keys are secret and should not be shared. :::tip
 
 A JSON Environment Document in the context of Flagsmith is a structured file containing configuration settings for
 feature flags within an Environment, such as development, staging, and production. It typically includes details like
@@ -199,7 +196,6 @@
 redeploying code. JSON Environment Documents are primarily used with Local Evaluation and Offline Mode.
 
 :::
->>>>>>> 022080f1
 
 ### Client-side SDK approaches
 
