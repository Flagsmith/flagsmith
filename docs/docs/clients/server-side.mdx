--- conflicted
+++ resolved
@@ -48,15 +48,10 @@
 </TabItem>
 <TabItem value="nodejs" label="Node.js">
 
-<<<<<<< HEAD
 -   Version Compatibility: **Node 18+**
 -   Source Code:
     -   https://github.com/Flagsmith/flagsmith-nodejs-client
-=======
-- Version Compatibility: **Node 14+**
-- Source Code:
-    - https://github.com/Flagsmith/flagsmith-nodejs-client
->>>>>>> 6013b849
+
 
 </TabItem>
 <TabItem value="ruby" label="Ruby">
