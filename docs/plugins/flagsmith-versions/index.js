--- conflicted
+++ resolved
@@ -85,11 +85,7 @@
     return {
         name: 'flagsmith-versions',
         async loadContent() {
-<<<<<<< HEAD
-            const [js, java, android, ios, dotnet, rust, elixir, flutter] = await Promise.all(
-=======
-            const [js, nodejs, java, android, swiftpm, cocoapods, dotnet, rust, elixir] = await Promise.all(
->>>>>>> 4bdff0ad
+            const [js, nodejs, java, android, swiftpm, cocoapods, dotnet, rust, elixir, flutter] = await Promise.all(
                 [
                     fetchNpmVersions('flagsmith'),
                     fetchNpmVersions('flagsmith-nodejs'),
