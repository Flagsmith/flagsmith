{
  "name": "hoxtonmix-docs",
  "version": "0.0.0",
  "private": true,
  "scripts": {
    "docusaurus": "docusaurus",
    "start": "docusaurus start",
    "build": "docusaurus build",
    "swizzle": "docusaurus swizzle",
    "deploy": "docusaurus deploy",
    "clear": "docusaurus clear",
    "serve": "docusaurus serve",
    "write-translations": "docusaurus write-translations",
    "write-heading-ids": "docusaurus write-heading-ids",
<<<<<<< HEAD
    "gen-api-docs": "docusaurus gen-api-docs",
    "clean-api-docs": "docusaurus clean-api-docs",
    "gen-api-docs:version": "docusaurus gen-api-docs:version",
    "clean-api-docs:version": "docusaurus clean-api-docs:version"
  },
  "dependencies": {
    "@docusaurus/core": "3.4.0",
    "@docusaurus/preset-classic": "3.4.0",
=======
    "prettier": "npx prettier --check docs",
    "prettier:fix": "npx prettier --write --check docs"
  },
  "dependencies": {
    "@docusaurus/core": "^3.4.0",
    "@docusaurus/plugin-google-tag-manager": "^3.4.0",
    "@docusaurus/preset-classic": "^3.4.0",
    "@docusaurus/theme-mermaid": "^3.4.0",
>>>>>>> fbd1a134
    "@mdx-js/react": "^3.0.0",
    "clsx": "^2.0.0",
    "docusaurus-plugin-openapi-docs": "3.0.1",
    "docusaurus-theme-openapi-docs": "3.0.1",
    "prism-react-renderer": "^2.3.0",
    "react": "^18.0.0",
    "react-dom": "^18.0.0",
    "react-player": "^2.16.0"
  },
  "browserslist": {
    "production": [
      ">0.5%",
      "not dead",
      "not op_mini all"
    ],
    "development": [
      "last 1 chrome version",
      "last 1 firefox version",
      "last 1 safari version"
    ]
  },
  "devDependencies": {
    "prettier": "3.3.3"
  }
}<|MERGE_RESOLUTION|>--- conflicted
+++ resolved
@@ -1,5 +1,5 @@
 {
-  "name": "hoxtonmix-docs",
+  "name": "my-website",
   "version": "0.0.0",
   "private": true,
   "scripts": {
@@ -12,25 +12,18 @@
     "serve": "docusaurus serve",
     "write-translations": "docusaurus write-translations",
     "write-heading-ids": "docusaurus write-heading-ids",
-<<<<<<< HEAD
+    "prettier": "npx prettier --check docs",
+    "prettier:fix": "npx prettier --write --check docs",
     "gen-api-docs": "docusaurus gen-api-docs",
     "clean-api-docs": "docusaurus clean-api-docs",
     "gen-api-docs:version": "docusaurus gen-api-docs:version",
     "clean-api-docs:version": "docusaurus clean-api-docs:version"
   },
   "dependencies": {
-    "@docusaurus/core": "3.4.0",
-    "@docusaurus/preset-classic": "3.4.0",
-=======
-    "prettier": "npx prettier --check docs",
-    "prettier:fix": "npx prettier --write --check docs"
-  },
-  "dependencies": {
     "@docusaurus/core": "^3.4.0",
     "@docusaurus/plugin-google-tag-manager": "^3.4.0",
     "@docusaurus/preset-classic": "^3.4.0",
     "@docusaurus/theme-mermaid": "^3.4.0",
->>>>>>> fbd1a134
     "@mdx-js/react": "^3.0.0",
     "clsx": "^2.0.0",
     "docusaurus-plugin-openapi-docs": "3.0.1",
