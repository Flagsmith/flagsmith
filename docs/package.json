--- conflicted
+++ resolved
@@ -21,18 +21,11 @@
   },
   "dependencies": {
     "@amplitude/analytics-browser": "^2.12.2",
-<<<<<<< HEAD
-    "@docusaurus/core": "^3.6.3",
-    "@docusaurus/plugin-google-tag-manager": "^3.6.3",
-    "@docusaurus/preset-classic": "^3.6.3",
-    "@docusaurus/theme-mermaid": "^3.6.3",
-    "@ionic/react": "^8.5.7",
-=======
     "@docusaurus/core": "^3.9.2",
     "@docusaurus/plugin-google-tag-manager": "^3.9.2",
     "@docusaurus/preset-classic": "^3.9.2",
     "@docusaurus/theme-mermaid": "^3.9.2",
->>>>>>> db162648
+    "@ionic/react": "^8.5.7",
     "@mdx-js/react": "^3.0.0",
     "clsx": "^2.0.0",
     "docusaurus-plugin-openapi-docs": "^4.2.0",
