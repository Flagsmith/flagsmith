.EXPORT_ALL_VARIABLES:

DOCKER_TAG ?= flagsmith/flagsmith-api:local

COMPOSE_FILE ?= ../docker/db.yml
COMPOSE_PROJECT_NAME ?= flagsmith

DOTENV_OVERRIDE_FILE ?= .env

POETRY_VERSION ?= 1.8.3

GUNICORN_LOGGER_CLASS ?= util.logging.GunicornJsonCapableLogger

<<<<<<< HEAD
SAML_REVISION ?= v1.6.3
RBAC_REVISION ?= v0.9.0
=======
SAML_REVISION ?= v1.6.4
RBAC_REVISION ?= v0.8.0
>>>>>>> 99876ca2

-include .env-local
-include $(DOTENV_OVERRIDE_FILE)

.PHONY: install-pip
install-pip:
	python -m pip install --upgrade pip

.PHONY: install-poetry
install-poetry:
	curl -sSL https://install.python-poetry.org | python3 - --version ${POETRY_VERSION}

.PHONY: install-packages
install-packages:
	poetry install --no-root $(opts)

.PHONY: install-private-modules
install-private-modules:
	$(eval SITE_PACKAGES_DIR := $(shell poetry run python -c 'import site; print(site.getsitepackages()[0])'))
	git clone https://github.com/flagsmith/flagsmith-saml --depth 1 --branch ${SAML_REVISION} && mv ./flagsmith-saml/saml $(SITE_PACKAGES_DIR)
	git clone https://github.com/flagsmith/flagsmith-rbac --depth 1 --branch ${RBAC_REVISION} && mv ./flagsmith-rbac/rbac $(SITE_PACKAGES_DIR)
	rm -rf ./flagsmith-saml ./flagsmith-rbac

.PHONY: install
install: install-pip install-poetry install-packages

.PHONY: lint
lint:
	poetry run pre-commit run -a

.PHONY: docker-up
docker-up:
	docker compose up --force-recreate --remove-orphans -d
	docker compose ps

.PHONY: docker-down
docker-down:
	docker compose stop

.PHONY: docker-logs
docker-logs:
	docker compose logs --follow

.PHONY: docker-build
docker-build:
	@docker build \
		--tag=$(DOCKER_TAG) \
		--file=../Dockerfile \
		--target=oss-api \
		../

.PHONY: test
test:
	poetry run pytest $(opts)

.PHONY: django-make-migrations
django-make-migrations:
	poetry run python manage.py waitfordb
	poetry run python manage.py makemigrations $(opts)

.PHONY: django-migrate
django-migrate:
	poetry run python manage.py waitfordb
	poetry run python manage.py migrate
	poetry run python manage.py createcachetable

.PHONY: django-collect-static
django-collect-static:
	poetry run python manage.py collectstatic --noinput

.PHONY: serve
serve:
	poetry run gunicorn --bind 0.0.0.0:8000 \
		--logger-class ${GUNICORN_LOGGER_CLASS} \
		--reload \
		app.wsgi

.PHONY: generate-ld-client-types
generate-ld-client-types:
	curl -sSL https://app.launchdarkly.com/api/v2/openapi.json | \
	npx openapi-format /dev/fd/0 \
		--filterFile ld-openapi-filter.yaml | \
	datamodel-codegen \
		--output integrations/launch_darkly/types.py \
		--output-model-type typing.TypedDict \
		--target-python-version 3.10 \
		--use-double-quotes \
		--use-standard-collections \
		--wrap-string-literal \
		--special-field-name-prefix=

.PHONY: integrate-private-tests
integrate-private-tests:
	$(eval WORKFLOW_REVISION := $(shell grep -A 1 "\[tool.poetry.group.workflows.dependencies\]" pyproject.toml | awk -F '"' '{printf $$4}'))
	$(eval TASK_PROCESSOR_REVISION := $(shell grep -A 0 "flagsmith-task-processor" pyproject.toml | awk -F '"' '{printf $$4}'))
	$(eval AUTH_CONTROLLER_REVISION := $(shell grep -A 1 "\[tool.poetry.group.auth-controller.dependencies\]" pyproject.toml | awk -F '"' '{printf $$4}'))

	git clone https://github.com/flagsmith/flagsmith-saml --depth 1 --branch ${SAML_REVISION} && mv ./flagsmith-saml/tests tests/saml_tests
	git clone https://github.com/flagsmith/flagsmith-rbac --depth 1 --branch ${RBAC_REVISION} && mv ./flagsmith-rbac/tests tests/rbac_tests
	git clone https://github.com/flagsmith/flagsmith-workflows --depth 1 --branch ${WORKFLOW_REVISION} && mv ./flagsmith-workflows/tests tests/workflow_tests
	git clone https://github.com/flagsmith/flagsmith-auth-controller --depth 1 --branch ${AUTH_CONTROLLER_REVISION} && mv ./flagsmith-auth-controller/tests tests/auth_controller_tests

	git clone https://github.com/flagsmith/flagsmith-task-processor --depth 1 --branch ${TASK_PROCESSOR_REVISION} && mv ./flagsmith-task-processor/tests tests/task_processor_tests
	rm -rf ./flagsmith-saml ./flagsmith-rbac ./flagsmith-workflows ./flagsmith-auth-controller ./flagsmith-task-processor<|MERGE_RESOLUTION|>--- conflicted
+++ resolved
@@ -11,13 +11,8 @@
 
 GUNICORN_LOGGER_CLASS ?= util.logging.GunicornJsonCapableLogger
 
-<<<<<<< HEAD
-SAML_REVISION ?= v1.6.3
+SAML_REVISION ?= v1.6.4
 RBAC_REVISION ?= v0.9.0
-=======
-SAML_REVISION ?= v1.6.4
-RBAC_REVISION ?= v0.8.0
->>>>>>> 99876ca2
 
 -include .env-local
 -include $(DOTENV_OVERRIDE_FILE)
