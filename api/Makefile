--- conflicted
+++ resolved
@@ -23,13 +23,10 @@
 .PHONY: install
 install: install-poetry install-packages
 
-<<<<<<< HEAD
 .PHONY: generate-requirements-file
 generate-requirements-file:
 	poetry export -f requirements.txt --output requirements.txt --only $(opts)
 
-=======
->>>>>>> cb42f9d2
 .PHONY: lint-black
 lint-black:
 	poetry run black --check .
