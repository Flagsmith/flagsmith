import json
import re
from collections import ChainMap

import pyotp
from django.conf import settings
from django.core import mail
from django.core.cache import cache
from django.urls import reverse
from rest_framework import status
from rest_framework.test import APIClient, APITestCase, override_settings

from organisations.invites.models import Invite
from organisations.models import Organisation
from users.models import FFAdminUser


class AuthIntegrationTestCase(APITestCase):
    test_email = "test@example.com"
    password = FFAdminUser.objects.make_random_password()

    def setUp(self) -> None:
        self.organisation = Organisation.objects.create(name="Test Organisation")

    def tearDown(self) -> None:
        FFAdminUser.objects.all().delete()
        cache.clear()

    def test_register_and_login_workflows(self):
        # try to register without first_name / last_name
        register_data = {
            "email": self.test_email,
            "password": self.password,
            "re_password": self.password,
        }
        register_url = reverse("api-v1:custom_auth:ffadminuser-list")
        register_response_fail = self.client.post(register_url, data=register_data)
        # should return 400
        assert register_response_fail.status_code == status.HTTP_400_BAD_REQUEST

        # now register with full data
        register_data["first_name"] = "test"
        register_data["last_name"] = "user"
        register_response_success = self.client.post(register_url, data=register_data)
        assert register_response_success.status_code == status.HTTP_201_CREATED
        assert register_response_success.json()["key"]

        # now verify we can login with the same credentials
        new_login_data = {
            "email": self.test_email,
            "password": self.password,
        }
        login_url = reverse("api-v1:custom_auth:custom-mfa-authtoken-login")
        new_login_response = self.client.post(login_url, data=new_login_data)
        assert new_login_response.status_code == status.HTTP_200_OK
        assert new_login_response.json()["key"]

        # Oh no, we forgot our password
        reset_password_url = reverse("api-v1:custom_auth:ffadminuser-reset-password")
        reset_password_data = {"email": self.test_email}
        reset_password_response = self.client.post(
            reset_password_url, data=reset_password_data
        )
        # API docs are incorrect, 204 is the correct status code for this endpoint
        assert reset_password_response.status_code == status.HTTP_204_NO_CONTENT
        # verify that the user has been emailed with their reset code
        assert len(mail.outbox) == 1
        # get the url and grab the uid and token
        url = re.findall(r"http\:\/\/.*", mail.outbox[0].body)[0]
        split_url = url.split("/")
        uid = split_url[-2]
        token = split_url[-1]

        # confirm the reset and set the new password
        new_password = FFAdminUser.objects.make_random_password()
        reset_password_confirm_data = {
            "uid": uid,
            "token": token,
            "new_password": new_password,
            "re_new_password": new_password,
        }
        reset_password_confirm_url = reverse(
            "api-v1:custom_auth:ffadminuser-reset-password-confirm"
        )
        reset_password_confirm_response = self.client.post(
            reset_password_confirm_url, data=reset_password_confirm_data
        )
        assert reset_password_confirm_response.status_code == status.HTTP_204_NO_CONTENT

        # now check we can login with the new details
        new_login_data = {
            "email": self.test_email,
            "password": new_password,
        }
        new_login_response = self.client.post(login_url, data=new_login_data)
        assert new_login_response.status_code == status.HTTP_200_OK
        assert new_login_response.json()["key"]

    @override_settings(ALLOW_REGISTRATION_WITHOUT_INVITE=False)
    def test_cannot_register_without_invite_if_disabled(self):
        # Given
        register_data = {
            "email": self.test_email,
            "password": self.password,
            "first_name": "test",
            "last_name": "register",
        }

        # When
        url = reverse("api-v1:custom_auth:ffadminuser-list")
        response = self.client.post(url, data=register_data)

        # Then
        assert response.status_code == status.HTTP_403_FORBIDDEN

    @override_settings(ALLOW_REGISTRATION_WITHOUT_INVITE=False)
    def test_can_register_with_invite_if_registration_disabled_without_invite(self):
        # Given
        register_data = {
            "email": self.test_email,
            "password": self.password,
            "first_name": "test",
            "last_name": "register",
        }
        Invite.objects.create(email=self.test_email, organisation=self.organisation)

        # When
        url = reverse("api-v1:custom_auth:ffadminuser-list")
        response = self.client.post(url, data=register_data)

        # Then
        assert response.status_code == status.HTTP_201_CREATED

    @override_settings(
        DJOSER=ChainMap(
            {"SEND_ACTIVATION_EMAIL": True, "SEND_CONFIRMATION_EMAIL": False},
            settings.DJOSER,
        )
    )
    def test_registration_and_login_with_user_activation_flow(self):
        """
        Test user registration and login flow via email activation.
        By default activation flow is disabled
        """

        # Given user registration data
        register_data = {
            "email": self.test_email,
            "password": self.password,
            "first_name": "test",
            "last_name": "register",
        }

        # When register
        register_url = reverse("api-v1:custom_auth:ffadminuser-list")
        result = self.client.post(
            register_url, data=register_data, status_code=status.HTTP_201_CREATED
        )

        # Then success and account inactive
        self.assertIn("key", result.data)
        self.assertIn("is_active", result.data)
        assert not result.data["is_active"]

        new_user = FFAdminUser.objects.latest("id")
        self.assertEqual(new_user.email, register_data["email"])
        self.assertFalse(new_user.is_active)

        # And login should fail as we have not activated account yet
        login_data = {
            "email": self.test_email,
            "password": self.password,
        }
        login_url = reverse("api-v1:custom_auth:custom-mfa-authtoken-login")
        failed_login_res = self.client.post(login_url, data=login_data)
        # should return 400
        assert failed_login_res.status_code == status.HTTP_400_BAD_REQUEST

        # verify that the user has been emailed activation email
        # and extract uid and token for account activation
        assert len(mail.outbox) == 1
        # get the url and grab the uid and token
        url = re.findall(r"http\:\/\/.*", mail.outbox[0].body)[0]
        split_url = url.split("/")
        uid = split_url[-2]
        token = split_url[-1]

        activate_data = {"uid": uid, "token": token}

        activate_url = reverse("api-v1:custom_auth:ffadminuser-activation")
        # And activate account
        self.client.post(
            activate_url, data=activate_data, status_code=status.HTTP_204_NO_CONTENT
        )

        # And login success
        login_result = self.client.post(login_url, data=login_data)
        assert login_result.status_code == status.HTTP_200_OK
        self.assertIn("key", login_result.data)

    def test_login_workflow_with_mfa_enabled(self):
        # register the user
        register_data = {
            "email": self.test_email,
            "password": self.password,
            "re_password": self.password,
            "first_name": "test",
            "last_name": "user",
        }
        register_url = reverse("api-v1:custom_auth:ffadminuser-list")
        register_response = self.client.post(register_url, data=register_data)
        assert register_response.status_code == status.HTTP_201_CREATED
        key = register_response.json()["key"]

        # authenticate the test client
        self.client.credentials(HTTP_AUTHORIZATION=f"Token {key}")

        # create an MFA method
        create_mfa_method_url = reverse(
            "api-v1:custom_auth:mfa-activate", kwargs={"method": "app"}
        )
        create_mfa_response = self.client.post(create_mfa_method_url)
        assert create_mfa_response.status_code == status.HTTP_200_OK
        secret = create_mfa_response.json()["secret"]

        # confirm the MFA method
        totp = pyotp.TOTP(secret)
        confirm_mfa_data = {"code": totp.now()}
        confirm_mfa_method_url = reverse(
            "api-v1:custom_auth:mfa-activate-confirm", kwargs={"method": "app"}
        )
        confirm_mfa_method_response = self.client.post(
            confirm_mfa_method_url, data=confirm_mfa_data
        )
        assert confirm_mfa_method_response

        # now login should return an ephemeral token rather than a token
        login_data = {"email": self.test_email, "password": self.password}
        self.client.logout()
        login_url = reverse("api-v1:custom_auth:custom-mfa-authtoken-login")
        login_response = self.client.post(login_url, data=login_data)
        assert login_response.status_code == status.HTTP_200_OK
        ephemeral_token = login_response.json()["ephemeral_token"]

        # now we can confirm the login
        confirm_login_data = {"ephemeral_token": ephemeral_token, "code": totp.now()}
        login_confirm_url = reverse("api-v1:custom_auth:mfa-authtoken-login-code")
        login_confirm_response = self.client.post(
            login_confirm_url, data=confirm_login_data
        )
        assert login_confirm_response.status_code == status.HTTP_200_OK
        key = login_confirm_response.json()["key"]

        # and verify that we can use the token to access the API
        self.client.credentials(HTTP_AUTHORIZATION=f"Token {key}")
        current_user_url = reverse("api-v1:custom_auth:ffadminuser-me")
        current_user_response = self.client.get(current_user_url)
        assert current_user_response.status_code == status.HTTP_200_OK
        assert current_user_response.json()["email"] == self.test_email

    @override_settings()
    def test_throttle_login_workflows(self):
        # verify that a throttle rate exists already then set it
        # to something easier to reliably test
        assert settings.REST_FRAMEWORK["DEFAULT_THROTTLE_RATES"]["login"]
        settings.REST_FRAMEWORK["DEFAULT_THROTTLE_RATES"]["login"] = "1/sec"

        # register the user
        register_data = {
            "email": self.test_email,
            "password": self.password,
            "re_password": self.password,
            "first_name": "test",
            "last_name": "user",
        }
        register_url = reverse("api-v1:custom_auth:ffadminuser-list")
        register_response = self.client.post(register_url, data=register_data)
        assert register_response.status_code == status.HTTP_201_CREATED
        assert register_response.json()["key"]

        # verify we can login with credentials
        login_data = {
            "email": self.test_email,
            "password": self.password,
        }
        login_url = reverse("api-v1:custom_auth:custom-mfa-authtoken-login")
        login_response = self.client.post(login_url, data=login_data)
        assert login_response.status_code == status.HTTP_200_OK
        assert login_response.json()["key"]

        # try login in again, should deny, current limit 1 per second
        login_response = self.client.post(login_url, data=login_data)
        assert login_response.status_code == status.HTTP_429_TOO_MANY_REQUESTS


def test_throttle_signup(api_client, settings, user_password, db, reset_cache):
    # verify that a throttle rate exists already then set it
    # to something easier to reliably test
    assert settings.REST_FRAMEWORK["DEFAULT_THROTTLE_RATES"]["signup"]
    settings.REST_FRAMEWORK["DEFAULT_THROTTLE_RATES"]["signup"] = "1/min"
    # Next, let's hit signup for the first time
    register_data = {
        "email": "user_1_email@mail.com",
        "password": user_password,
        "re_password": user_password,
        "first_name": "user_1",
        "last_name": "user_1_last_name",
    }
    register_url = reverse("api-v1:custom_auth:ffadminuser-list")
    register_response = api_client.post(register_url, data=register_data)

    # Assert that signup worked
    assert register_response.status_code == status.HTTP_201_CREATED
    assert register_response.json()["key"]

    # Now, let's signup again
    register_url = reverse("api-v1:custom_auth:ffadminuser-list")
    response = api_client.post(register_url, data=register_data)

    # Assert that we got throttled
    assert response.status_code == status.HTTP_429_TOO_MANY_REQUESTS


def test_get_user_is_not_throttled(admin_client, settings, reset_cache):
    # Given
    settings.REST_FRAMEWORK["DEFAULT_THROTTLE_RATES"]["signup"] = "1/min"
    url = reverse("api-v1:custom_auth:ffadminuser-me")
    # When
    for _ in range(2):
        response = admin_client.get(url)
        # Then
        assert response.status_code == status.HTTP_200_OK


<<<<<<< HEAD
def test_register_with_sign_up_type(client, db, settings):
    # Given
    password = FFAdminUser.objects.make_random_password()
    sign_up_type = "NO_INVITE"
    email = "test@example.com"
    register_data = {
        "email": email,
        "password": password,
        "re_password": password,
        "first_name": "test",
        "last_name": "tester",
        "sign_up_type": sign_up_type,
    }

    # When
    response = client.post(
        reverse("api-v1:custom_auth:ffadminuser-list"),
        data=json.dumps(register_data),
        content_type="application/json",
    )

    # Then
    assert response.status_code == status.HTTP_201_CREATED

    response_json = response.json()
    assert response_json["sign_up_type"] == sign_up_type

    assert FFAdminUser.objects.filter(email=email, sign_up_type=sign_up_type).exists()
=======
def test_delete_token(test_user, auth_token):
    # Given
    url = reverse("api-v1:custom_auth:delete-token")
    client = APIClient(HTTP_AUTHORIZATION=f"Token {auth_token.key}")

    # When
    response = client.delete(url)

    # Then
    assert response.status_code == status.HTTP_204_NO_CONTENT

    # and - if we try to delete the token again(i.e: access anything that uses is_authenticated)
    # we should will get 401
    assert client.delete(url).status_code == status.HTTP_401_UNAUTHORIZED
>>>>>>> d2067e6f
<|MERGE_RESOLUTION|>--- conflicted
+++ resolved
@@ -332,7 +332,22 @@
         assert response.status_code == status.HTTP_200_OK
 
 
-<<<<<<< HEAD
+def test_delete_token(test_user, auth_token):
+    # Given
+    url = reverse("api-v1:custom_auth:delete-token")
+    client = APIClient(HTTP_AUTHORIZATION=f"Token {auth_token.key}")
+
+    # When
+    response = client.delete(url)
+
+    # Then
+    assert response.status_code == status.HTTP_204_NO_CONTENT
+
+    # and - if we try to delete the token again(i.e: access anything that uses is_authenticated)
+    # we should will get 401
+    assert client.delete(url).status_code == status.HTTP_401_UNAUTHORIZED
+
+
 def test_register_with_sign_up_type(client, db, settings):
     # Given
     password = FFAdminUser.objects.make_random_password()
@@ -360,20 +375,4 @@
     response_json = response.json()
     assert response_json["sign_up_type"] == sign_up_type
 
-    assert FFAdminUser.objects.filter(email=email, sign_up_type=sign_up_type).exists()
-=======
-def test_delete_token(test_user, auth_token):
-    # Given
-    url = reverse("api-v1:custom_auth:delete-token")
-    client = APIClient(HTTP_AUTHORIZATION=f"Token {auth_token.key}")
-
-    # When
-    response = client.delete(url)
-
-    # Then
-    assert response.status_code == status.HTTP_204_NO_CONTENT
-
-    # and - if we try to delete the token again(i.e: access anything that uses is_authenticated)
-    # we should will get 401
-    assert client.delete(url).status_code == status.HTTP_401_UNAUTHORIZED
->>>>>>> d2067e6f
+    assert FFAdminUser.objects.filter(email=email, sign_up_type=sign_up_type).exists()