from typing import Any

from django.conf import settings
from django.contrib.auth import user_logged_out
from django.utils.decorators import method_decorator
from djoser.views import TokenCreateView, UserViewSet  # type: ignore[import-untyped]
from drf_yasg.utils import swagger_auto_schema  # type: ignore[import-untyped]
from rest_framework import status
from rest_framework.authtoken.models import Token
from rest_framework.decorators import action, api_view, permission_classes
from rest_framework.permissions import IsAuthenticated
from rest_framework.request import Request
from rest_framework.response import Response
from rest_framework.status import HTTP_204_NO_CONTENT
from rest_framework.throttling import ScopedRateThrottle

from custom_auth.jwt_cookie.services import authorise_response
from custom_auth.mfa.backends.application import CustomApplicationBackend
from custom_auth.mfa.trench.command.authenticate_second_factor import (
    authenticate_second_step_command,
)
from custom_auth.mfa.trench.exceptions import (
    MFAMethodDoesNotExistError,
    MFAValidationError,
)
from custom_auth.mfa.trench.models import MFAMethod
from custom_auth.mfa.trench.responses import ErrorResponse
from custom_auth.mfa.trench.serializers import CodeLoginSerializer
from custom_auth.mfa.trench.utils import user_token_generator
from custom_auth.serializers import CustomUserDelete
from users.constants import DEFAULT_DELETE_ORPHAN_ORGANISATIONS_VALUE

from .models import UserPasswordResetRequest


class CustomAuthTokenLoginOrRequestMFACode(TokenCreateView):  # type: ignore[misc]
    """
    Class to handle throttling for login requests
    """

    authentication_classes = []  # type: ignore[var-annotated]
    throttle_classes = [ScopedRateThrottle]
    throttle_scope = "login"

    def post(self, request: Request) -> Response:
        serializer = self.get_serializer(data=request.data)
        serializer.is_valid(raise_exception=True)
        user = serializer.user
        try:
            mfa_model = MFAMethod
            mfa_method = mfa_model.objects.get_primary_active(user_id=user.id)
            conf = settings.TRENCH_AUTH["MFA_METHODS"]["app"]  # type: ignore[index]
            mfa_handler = CustomApplicationBackend(mfa_method=mfa_method, config=conf)
            mfa_handler.dispatch_message()  # type: ignore[no-untyped-call]
            return Response(
                data={
                    "ephemeral_token": user_token_generator.make_token(user),
                    "method": mfa_method.name,
                }
            )
        except MFAMethodDoesNotExistError:
            if settings.COOKIE_AUTH_ENABLED:
<<<<<<< HEAD
                return authorise_response(
                    user,
                    Response(status=HTTP_204_NO_CONTENT),
                    secure=request.is_secure(),
                )
            return self._action(serializer)
=======
                return authorise_response(user, Response(status=HTTP_204_NO_CONTENT))
            return self._action(serializer)  # type: ignore[no-any-return]
>>>>>>> b31171d3


class CustomAuthTokenLoginWithMFACode(TokenCreateView):  # type: ignore[misc]
    """
    Override class to add throttling
    """

    authentication_classes = []  # type: ignore[var-annotated]
    throttle_classes = [ScopedRateThrottle]
    throttle_scope = "mfa_code"

    def post(self, request: Request) -> Response:
        serializer = CodeLoginSerializer(data=request.data)
        serializer.is_valid(raise_exception=True)
        try:
            user = authenticate_second_step_command(
                code=serializer.validated_data["code"],
                ephemeral_token=serializer.validated_data["ephemeral_token"],
            )
            serializer.user = user  # type: ignore[attr-defined]
            if settings.COOKIE_AUTH_ENABLED:
<<<<<<< HEAD
                return authorise_response(
                    user,
                    Response(status=HTTP_204_NO_CONTENT),
                    secure=request.is_secure(),
                )
            return self._action(serializer)
=======
                return authorise_response(user, Response(status=HTTP_204_NO_CONTENT))
            return self._action(serializer)  # type: ignore[no-any-return]
>>>>>>> b31171d3
        except MFAValidationError as cause:
            return ErrorResponse(error=cause, status=status.HTTP_401_UNAUTHORIZED)  # type: ignore[arg-type]


@api_view(["DELETE"])
@permission_classes([IsAuthenticated])
def delete_token(request):  # type: ignore[no-untyped-def]
    Token.objects.filter(user=request.user).delete()
    user_logged_out.send(
        sender=request.user.__class__, request=request, user=request.user
    )
    return Response(status=status.HTTP_204_NO_CONTENT)


@method_decorator(
    name="destroy",
    decorator=swagger_auto_schema(query_serializer=CustomUserDelete()),
)
class FFAdminUserViewSet(UserViewSet):  # type: ignore[misc]
    throttle_scope = "signup"

    def perform_authentication(self, request: Request) -> None:
        if self.action == "create":
            return
        return super().perform_authentication(request)  # type: ignore[no-any-return]

    def get_throttles(self):  # type: ignore[no-untyped-def]
        """
        Used for throttling create(signup) action
        """
        throttles = []
        if self.action == "create":
            throttles = [ScopedRateThrottle()]
        return throttles

    def create(self, request: Request, *args: Any, **kwargs: Any) -> Response:
        response = super().create(request, *args, **kwargs)
        if settings.COOKIE_AUTH_ENABLED:
            authorise_response(self.user, response)
        return response  # type: ignore[no-any-return]

    def perform_destroy(self, instance):  # type: ignore[no-untyped-def]
        instance.delete(
            delete_orphan_organisations=self.request.data.get(
                "delete_orphan_organisations",
                DEFAULT_DELETE_ORPHAN_ORGANISATIONS_VALUE,
            )
        )

    @action(["post"], detail=False)
    def reset_password(self, request, *args, **kwargs):  # type: ignore[no-untyped-def]
        serializer = self.get_serializer(data=request.data)
        serializer.is_valid(raise_exception=True)
        user = serializer.get_user()
        if user and user.can_send_password_reset_email():
            super().reset_password(request, *args, **kwargs)
            UserPasswordResetRequest.objects.create(user=user)

        return Response(status=status.HTTP_204_NO_CONTENT)<|MERGE_RESOLUTION|>--- conflicted
+++ resolved
@@ -60,17 +60,12 @@
             )
         except MFAMethodDoesNotExistError:
             if settings.COOKIE_AUTH_ENABLED:
-<<<<<<< HEAD
                 return authorise_response(
                     user,
                     Response(status=HTTP_204_NO_CONTENT),
                     secure=request.is_secure(),
                 )
-            return self._action(serializer)
-=======
-                return authorise_response(user, Response(status=HTTP_204_NO_CONTENT))
             return self._action(serializer)  # type: ignore[no-any-return]
->>>>>>> b31171d3
 
 
 class CustomAuthTokenLoginWithMFACode(TokenCreateView):  # type: ignore[misc]
@@ -92,17 +87,12 @@
             )
             serializer.user = user  # type: ignore[attr-defined]
             if settings.COOKIE_AUTH_ENABLED:
-<<<<<<< HEAD
                 return authorise_response(
                     user,
                     Response(status=HTTP_204_NO_CONTENT),
                     secure=request.is_secure(),
                 )
-            return self._action(serializer)
-=======
-                return authorise_response(user, Response(status=HTTP_204_NO_CONTENT))
             return self._action(serializer)  # type: ignore[no-any-return]
->>>>>>> b31171d3
         except MFAValidationError as cause:
             return ErrorResponse(error=cause, status=status.HTTP_401_UNAUTHORIZED)  # type: ignore[arg-type]
 
