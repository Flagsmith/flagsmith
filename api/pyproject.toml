--- conflicted
+++ resolved
@@ -129,11 +129,8 @@
 pytest-cov = "~4.1.0"
 datamodel-code-generator = "~0.22"
 requests-mock = "^1.11.0"
-<<<<<<< HEAD
 django-extensions = "^3.2.3"
-=======
 pdbpp = "^0.10.3"
->>>>>>> eee1c0a6
 
 [build-system]
 requires = ["poetry-core>=1.5.0"]
