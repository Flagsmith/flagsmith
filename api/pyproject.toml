# NOTE: you have to use single-quoted strings in TOML for regular expressions.
# It's the equivalent of r-strings in Python.  Multiline strings are treated as
# verbose regular expressions by Black.  Use [ ] to denote a significant space
# character.

[tool.black]
line-length = 88
target-version = ['py310', 'py311']
include = '\.pyi?$'
exclude = '''
/(
    \.eggs
  | \.git
  | \.hg
  | \.mypy_cache
  | \.tox
  | \.venv
  | \.direnv
  | _build
  | buck-out
  | build
  | dist
  | migrations
)/
'''

[tool.coverage.report]
# Regexes for lines to exclude from consideration
exclude_also = [
  'if TYPE_CHECKING:',
  'if typing.TYPE_CHECKING:',
  '@(abc\\.)?abstractmethod',
]

[tool.isort]
use_parentheses = true
multi_line_output = 3
include_trailing_comma = true
line_length = 79
known_first_party = [
  'analytics',
  'app',
  'custom_auth',
  'environments',
  'integrations',
  'organisations',
  'projects',
  'segments',
  'tests',
  'users',
  'webhooks',
  'api',
  'audit',
  'e2etests',
  'features',
  'permissions',
  'util',
]
known_third_party = [
  '_pytest',
  'apiclient',
  'app_analytics',
  'axes',
  'chargebee',
  'core',
  'coreapi',
  'corsheaders',
  'dj_database_url',
  'django',
  'django_lifecycle',
  'djoser',
  'drf_writable_nested',
  'drf_yasg',
  'environs',
  'google',
  'influxdb_client',
  'ordered_model',
  'pyotp',
  'pytest',
  'pytz',
  'requests',
  'responses',
  'rest_framework',
  'rest_framework_nested',
  'rest_framework_recursive',
  'sentry_sdk',
  'shortuuid',
  'simple_history',
  'six',
  'task_processor',
  'telemetry',
  'tests',
  'trench',
  'whitenoise',
]
skip = ['migrations', '.venv', '.direnv']

[tool.pytest.ini_options]
addopts = ['--ds=app.settings.test', '-vvvv', '-p', 'no:warnings']
console_output_style = 'count'

[tool.mypy]
exclude = "^(tests/)$"
plugins = ["mypy_django_plugin.main"]

[tool.django-stubs]
django_settings_module = "app.settings.local"

[tool.drf-stubs]
enabled = true

[tool.poetry]
name = "flagsmith-api"
version = "2.68.0"
description = "The API component for the Flagsmith application."
authors = ["Flagsmith <support@flagsmith.com>"]
readme = "readme.md"

[tool.poetry.dependencies]
python = ">=3.11, <3.13"
django = "~4.2.17"
rudder-sdk-python = "~2.0.2"
segment-analytics-python = "~2.2.3"
backoff = "~2.2.1"
appdirs = "~1.4.4"
django-cors-headers = "~3.5.0"
djangorestframework = "~3.15.2"
gunicorn = "~22.0.0"
pyparsing = "~2.4.7"
requests = "~2.32.2"
six = "~1.16.0"
whitenoise = "~6.0.0"
dj-database-url = "~0.5.0"
drf-nested-routers = "~0.92.1"
shortuuid = "~1.0.1"
sendgrid-django = "~4.2.0"
psycopg2-binary = "~2.9.5"
coreapi = "~2.3.3"
django-simple-history = "~2.12.0"
google-api-python-client = "~1.12.5"
oauth2client = "~4.1.3"
djangorestframework-recursive = "~0.1.2"
packaging = "~23.0"
chargebee = "^2.7.7"
python-http-client = "~3.3.7"
django-health-check = "~3.18.2"
django-admin-sso = "~5.2.0"
drf-yasg = "~1.21.6"
django-debug-toolbar = "~3.2.1"
sentry-sdk = "~2.8.0"
environs = "~9.2.0"
django-lifecycle = "~1.0.0"
drf-writable-nested = "~0.6.2"
django-filter = "~2.4.0"
flagsmith-flag-engine = "^5.3.0"
boto3 = "~1.28.78"
slack-sdk = "~3.9.0"
asgiref = "~3.8.1"
opencensus-ext-azure = "~1.1.4"
opencensus-ext-django = "~0.7.6"
djangorestframework-api-key = "~2.2.0"
pymemcache = "~4.0.0"
google-re2 = "^1.0"
django-softdelete = "~0.10.5"
simplejson = "~3.19.1"
djoser = "~2.2.2"
django-storages = "~1.10.1"
django-environ = "~0.4.5"
influxdb-client = "~1.28.0"
django-ordered-model = "~3.4.1"
django-ses = "~3.5.0"
django-axes = "~5.32.0"
pydantic = "^2.3.0"
pyngo = "~2.2.1"
flagsmith = "^3.6.0"
python-gnupg = "^0.5.1"
django-redis = "^5.4.0"
pygithub = "2.1.1"
hubspot-api-client = "^8.2.1"
djangorestframework-dataclasses = "^1.3.1"
pyotp = "^2.9.0"
flagsmith-task-processor = { git = "https://github.com/Flagsmith/flagsmith-task-processor", tag = "v1.0.2" }
flagsmith-common = { git = "https://github.com/Flagsmith/flagsmith-common", tag = "v1.4.2" }
tzdata = "^2024.1"
djangorestframework-simplejwt = "^5.3.1"
structlog = "^24.4.0"

[tool.poetry.group.auth-controller]
optional = true

[tool.poetry.group.auth-controller.dependencies]
flagsmith-auth-controller = { git = "https://github.com/flagsmith/flagsmith-auth-controller", tag = "v0.1.3" }

[tool.poetry.group.saml]
optional = true

[tool.poetry.group.saml.dependencies]
pysaml2 = "^7.4.2"

[tool.poetry.group.ldap]
optional = true

[tool.poetry.group.ldap.dependencies]
flagsmith-ldap = { git = "https://github.com/flagsmith/flagsmith-ldap", tag = "v0.1.1" }

[tool.poetry.group.workflows]
optional = true

[tool.poetry.group.workflows.dependencies]
workflows-logic = { git = "https://github.com/flagsmith/flagsmith-workflows", tag = "v2.7.4" }

[tool.poetry.group.dev.dependencies]
django-test-migrations = "~1.2.0"
responses = "~0.22.0"
pre-commit = "^4.0.1"
pytest-mock = "~3.10.0"
pytest-lazy-fixture = "~0.6.3"
moto = "~4.1.3"
pytest-freezegun = "~0.4.2"
pytest-xdist = "~3.6.1"
pylint = "~2.16.2"
pep8 = "~1.7.1"
autopep8 = "~2.0.1"
pytest = "~7.2.1"
pytest-django = "^4.8.0"
black = "~24.3.0"
pytest-cov = "~4.1.0"
datamodel-code-generator = "~0.25"
requests-mock = "^1.11.0"
django-extensions = "^3.2.3"
pdbpp = "^0.10.3"
mypy-boto3-dynamodb = "^1.33.0"
<<<<<<< HEAD
=======
pytest-structlog = "^1.1"
>>>>>>> c3e7907b
mypy = "^1.11.2"
django-stubs = "~5.1.1"
djangorestframework-stubs = "~3.14.0"
boto3-stubs = "~1.35.67"

[build-system]
requires = ["poetry-core>=1.5.0"]
build-backend = "poetry.core.masonry.api"<|MERGE_RESOLUTION|>--- conflicted
+++ resolved
@@ -230,10 +230,7 @@
 django-extensions = "^3.2.3"
 pdbpp = "^0.10.3"
 mypy-boto3-dynamodb = "^1.33.0"
-<<<<<<< HEAD
-=======
 pytest-structlog = "^1.1"
->>>>>>> c3e7907b
 mypy = "^1.11.2"
 django-stubs = "~5.1.1"
 djangorestframework-stubs = "~3.14.0"
