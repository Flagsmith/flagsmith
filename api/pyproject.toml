--- conflicted
+++ resolved
@@ -45,11 +45,7 @@
 
 [tool.poetry.dependencies]
 python = "^3.10"
-<<<<<<< HEAD
 django = "~4.0"
-=======
-django = "~3.2.23"
->>>>>>> cfd5f2b5
 rudder-sdk-python = "~1.0.5"
 analytics-python = "~1.4.0"
 backoff = "~1.10.0"
