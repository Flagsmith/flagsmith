--- conflicted
+++ resolved
@@ -142,13 +142,10 @@
 pytest-cov = "~4.1.0"
 datamodel-code-generator = "~0.22"
 requests-mock = "^1.11.0"
-<<<<<<< HEAD
-pytest-testmon = "^2.0.13"
-=======
 django-extensions = "^3.2.3"
 pdbpp = "^0.10.3"
 django-capture-on-commit-callbacks = "^1.11.0"
->>>>>>> c1c45cbe
+pytest-testmon = "^2.0.13"
 
 [build-system]
 requires = ["poetry-core>=1.5.0"]
