import json
import pathlib
from functools import lru_cache
from typing import TypedDict

import shortuuid
from django.conf import settings
from typing_extensions import NotRequired

UNKNOWN = "unknown"
VERSIONS_INFO_FILE_LOCATION = ".versions.json"


class SelfHostedData(TypedDict):
    has_users: bool
    has_logins: bool
    is_bootstrapped: bool


class VersionInfo(TypedDict):
    ci_commit_sha: str
    image_tag: str
    has_email_provider: bool
    is_enterprise: bool
    is_saas: bool
<<<<<<< HEAD
    self_hosted_data: SelfHostedData | None
=======
    package_versions: NotRequired[dict[str, str]]
>>>>>>> 936107f4


def create_hash() -> str:
    """Helper function to create a short hash"""
    return shortuuid.uuid()


def is_enterprise() -> bool:
    return pathlib.Path("./ENTERPRISE_VERSION").exists()


def is_saas() -> bool:
    return pathlib.Path("./SAAS_DEPLOYMENT").exists()


def has_email_provider() -> bool:
    match settings.EMAIL_BACKEND:
        case "django.core.mail.backends.smtp.EmailBackend":
            return settings.EMAIL_HOST_USER is not None
        case "sgbackend.SendGridBackend":
            return settings.SENDGRID_API_KEY is not None
        case "django_ses.SESBackend":
            return settings.AWS_SES_REGION_ENDPOINT is not None
        case _:
            return False


@lru_cache
def get_version_info() -> VersionInfo:
    """Reads the version info baked into src folder of the docker container"""
    version_json: VersionInfo = {
        "ci_commit_sha": _get_file_contents("./CI_COMMIT_SHA"),
        "image_tag": UNKNOWN,
        "has_email_provider": has_email_provider(),
        "is_enterprise": is_enterprise(),
        "is_saas": is_saas(),
    }

    _is_saas = is_saas()

    manifest_versions_content: str = _get_file_contents(VERSIONS_INFO_FILE_LOCATION)

    if manifest_versions_content != UNKNOWN:
        manifest_versions = json.loads(manifest_versions_content)
        version_json["package_versions"] = manifest_versions
<<<<<<< HEAD
        image_tag = manifest_versions["."]

    version_json = version_json | {
        "ci_commit_sha": _get_file_contents("./CI_COMMIT_SHA"),
        "image_tag": image_tag,
        "has_email_provider": has_email_provider(),
        "is_enterprise": is_enterprise(),
        "is_saas": _is_saas,
        "self_hosted_data": None,
    }
=======
        version_json["image_tag"] = manifest_versions["."]
>>>>>>> 936107f4

    if not _is_saas:
        from users.models import FFAdminUser

        version_json["self_hosted_data"] = {
            "has_users": FFAdminUser.objects.count() > 0,
            "has_logins": FFAdminUser.objects.filter(last_login__isnull=False).exists(),
            "is_bootstrapped": (
                settings.ALLOW_ADMIN_INITIATION_VIA_CLI is True
                and FFAdminUser.objects.filter(email=settings.ADMIN_EMAIL).exists()
            ),
        }

    return version_json


def _get_file_contents(file_path: str) -> str:
    """Attempts to read a file from the filesystem and return the contents"""
    try:
        with open(file_path) as f:
            return f.read().replace("\n", "")
    except FileNotFoundError:
        return UNKNOWN<|MERGE_RESOLUTION|>--- conflicted
+++ resolved
@@ -23,11 +23,8 @@
     has_email_provider: bool
     is_enterprise: bool
     is_saas: bool
-<<<<<<< HEAD
     self_hosted_data: SelfHostedData | None
-=======
     package_versions: NotRequired[dict[str, str]]
->>>>>>> 936107f4
 
 
 def create_hash() -> str:
@@ -73,7 +70,7 @@
     if manifest_versions_content != UNKNOWN:
         manifest_versions = json.loads(manifest_versions_content)
         version_json["package_versions"] = manifest_versions
-<<<<<<< HEAD
+
         image_tag = manifest_versions["."]
 
     version_json = version_json | {
@@ -84,9 +81,7 @@
         "is_saas": _is_saas,
         "self_hosted_data": None,
     }
-=======
-        version_json["image_tag"] = manifest_versions["."]
->>>>>>> 936107f4
+
 
     if not _is_saas:
         from users.models import FFAdminUser
