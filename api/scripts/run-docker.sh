--- conflicted
+++ resolved
@@ -1,13 +1,18 @@
 #!/bin/bash
 set -e
 
-<<<<<<< HEAD
 function migrate () {
     python manage.py migrate
 }
 
 function serve() {
-    gunicorn --bind 0.0.0.0:8000 --worker-tmp-dir /dev/shm --workers ${GUNICORN_WORKERS:-3} --threads ${GUNICORN_THREADS:-2} --access-logfile $ACCESS_LOG_LOCATION app.wsgi
+  gunicorn --bind 0.0.0.0:8000 \
+         --worker-tmp-dir /dev/shm \
+         --timeout ${GUNICORN_TIMEOUT:-30} \
+         --workers ${GUNICORN_WORKERS:-3} \
+         --threads ${GUNICORN_THREADS:-2} \
+         --access-logfile $ACCESS_LOG_LOCATION \
+         app.wsgi
 }
 
 if [ "$1" == "migrate" ]; then
@@ -17,14 +22,4 @@
 elif [ "$1" == "migrate-and-serve" ]; then
     migrate
     serve
-fi
-=======
-python manage.py migrate
-gunicorn --bind 0.0.0.0:8000 \
-         --worker-tmp-dir /dev/shm \
-         --timeout ${GUNICORN_TIMEOUT:-30} \
-         --workers ${GUNICORN_WORKERS:-3} \
-         --threads ${GUNICORN_THREADS:-2} \
-         --access-logfile $ACCESS_LOG_LOCATION \
-         app.wsgi
->>>>>>> 959426f1
+fi