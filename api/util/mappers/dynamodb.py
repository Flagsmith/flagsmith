--- conflicted
+++ resolved
@@ -55,11 +55,7 @@
     return {
         **map_environment_to_environment_document(environment),
         "document_key": "META",
-<<<<<<< HEAD
-        "environment_id": environment.id,
-=======
         "environment_id": str(environment.id),
->>>>>>> 2a9cd7ca
     }
 
 
