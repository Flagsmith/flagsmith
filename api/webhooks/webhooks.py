import enum
import json
import logging
import typing
from typing import Type, Union

import backoff
import requests
from core.constants import FLAGSMITH_SIGNATURE_HEADER
from core.signing import sign_payload
from django.conf import settings
from django.core.mail import EmailMultiAlternatives
from django.core.serializers.json import DjangoJSONEncoder
from django.template.loader import get_template
from django.utils import timezone

from environments.models import Environment, Webhook
from organisations.models import OrganisationWebhook
from projects.models import Organisation
from task_processor.decorators import register_task_handler
from task_processor.task_run_method import TaskRunMethod
from webhooks.sample_webhook_data import (
    environment_webhook_data,
    organisation_webhook_data,
)

from .models import AbstractBaseWebhookModel
from .serializers import WebhookSerializer

if typing.TYPE_CHECKING:
    import environments  # noqa

logger = logging.getLogger(__name__)
WebhookModels = typing.Union[OrganisationWebhook, Webhook]


class WebhookEventType(enum.Enum):
    FLAG_UPDATED = "FLAG_UPDATED"
    FLAG_DELETED = "FLAG_DELETED"
    AUDIT_LOG_CREATED = "AUDIT_LOG_CREATED"
    NEW_VERSION_PUBLISHED = "NEW_VERSION_PUBLISHED"


class WebhookType(enum.Enum):
    ORGANISATION = "ORGANISATION"
    ENVIRONMENT = "ENVIRONMENT"


WEBHOOK_SAMPLE_DATA = {
    WebhookType.ORGANISATION: organisation_webhook_data,
    WebhookType.ENVIRONMENT: environment_webhook_data,
}


def get_webhook_model(
    webhook_type: WebhookType,
<<<<<<< HEAD
) -> Type[Union[OrganisationWebhook, Webhook]]:
=======
) -> typing.Union[typing.Type[WebhookModels]]:
>>>>>>> 83285f06
    if webhook_type == WebhookType.ORGANISATION:
        return OrganisationWebhook
    if webhook_type == WebhookType.ENVIRONMENT:
        return Webhook


@register_task_handler()
def call_environment_webhooks(
    environment_id: int,
    data: typing.Mapping,
    event_type: str,
    retries: int = settings.WEBHOOK_BACKOFF_RETRIES,
):
    """
    Call environment webhooks.

    :param environment_id: The ID of the environment for which webhooks will be triggered.
    :param data: A mapping containing the data to be sent in the webhook request.
    :param event_type: The type of event to trigger the webhook.
    :param retries: The number of times to retry the webhook in case of failure (int, default is 3).
    """

    if settings.DISABLE_WEBHOOKS:
        return
    try:
        environment = Environment.objects.get(id=environment_id)
    except Environment.DoesNotExist:
        return
    _call_webhooks(
        environment.webhooks.filter(enabled=True),
        data,
        event_type,
        WebhookType.ENVIRONMENT,
        retries,
    )


@register_task_handler()
def call_organisation_webhooks(
    organisation_id: int,
    data: typing.Mapping,
    event_type: str,
    retries: int = settings.WEBHOOK_BACKOFF_RETRIES,
):
    """
    Call organisation webhooks.

    :param organisation_id: The ID of the organisation for which webhooks will be triggered.
    :param data: A mapping containing the data to be sent in the webhook request.
    :param event_type: The type of event to trigger the webhook.
    :param retries: The number of times to retry the webhook in case of failure (int, default is 3).
    """

    if settings.DISABLE_WEBHOOKS:
        return
    try:
        organisation = Organisation.objects.get(id=organisation_id)
    except Organisation.DoesNotExist:
        return
    _call_webhooks(
        organisation.webhooks.filter(enabled=True),
        data,
        event_type,
        WebhookType.ORGANISATION,
        retries,
    )


def call_integration_webhook(config: AbstractBaseWebhookModel, data: typing.Mapping):
    return _call_webhook(config, data)


def trigger_sample_webhook(
    webhook: AbstractBaseWebhookModel, webhook_type: WebhookType
) -> requests.models.Response:
    data = WEBHOOK_SAMPLE_DATA.get(webhook_type)
    serializer = WebhookSerializer(data=data)
    serializer.is_valid(raise_exception=True)
    """
    :raises requests.exceptions.RequestException: If an error occurs while making the request to the webhook.
    """
    return _call_webhook(webhook, serializer.data)


@backoff.on_exception(
    wait_gen=backoff.expo,
    exception=requests.exceptions.RequestException,
    max_tries=settings.WEBHOOK_BACKOFF_RETRIES,
)
def _call_webhook(
    webhook: AbstractBaseWebhookModel,
    data: typing.Mapping,
) -> requests.models.Response:
    headers = {"content-type": "application/json"}
    json_data = json.dumps(data, sort_keys=True, cls=DjangoJSONEncoder)
    if webhook.secret:
        signature = sign_payload(json_data, key=webhook.secret)
        headers.update({FLAGSMITH_SIGNATURE_HEADER: signature})

    try:
        res = requests.post(
            str(webhook.url), data=json_data, headers=headers, timeout=10
        )
        res.raise_for_status()
        return res
    except requests.exceptions.RequestException as exc:
        logger.debug("Error calling webhook", exc_info=exc)
        raise


@register_task_handler()
def call_webhook_with_failure_mail_after_retries(
    webhook_id: int,
    data: typing.Mapping,
    webhook_type: str,
    send_failure_mail: bool = False,
    max_retries: int = settings.WEBHOOK_BACKOFF_RETRIES,
    try_count: int = 1,
):
    """
    Call a webhook with support for sending failure emails after retries.

    :param webhook_id: The ID of the webhook to be called.
    :param data: A mapping containing the data to be sent in the webhook request.
    :param webhook_type: The type of the webhook to be triggered.
    :param send_failure_mail: Whether to send a failure notification email (bool, default is False).
    :param max_retries: The maximum number of retries to attempt (int, default is 3).
    :param try_count: Stores the current retry attempt count in scheduled tasks,
                        not needed to be specified (int, default is 1).
    """

    if try_count > max_retries:
        raise ValueError("try_count can't be greater than max_retries")

    if webhook_type == WebhookType.ORGANISATION.value:
        webhook = OrganisationWebhook.objects.get(id=webhook_id)
    else:
        webhook = Webhook.objects.get(id=webhook_id)

    headers = {"content-type": "application/json"}
    json_data = json.dumps(data, sort_keys=True, cls=DjangoJSONEncoder)
    if webhook.secret:
        signature = sign_payload(json_data, key=webhook.secret)
        headers.update({FLAGSMITH_SIGNATURE_HEADER: signature})

    try:
        res = requests.post(
            str(webhook.url), data=json_data, headers=headers, timeout=10
        )
        res.raise_for_status()
    except requests.exceptions.RequestException as exc:
        if try_count == max_retries:
            if send_failure_mail:
                send_failure_email(
                    webhook,
                    data,
                    webhook_type,
                    f"{f'HTTP {exc.response.status_code}' if exc.response else 'N/A'} ({exc.__class__.__name__})",
                )
        else:
            call_webhook_with_failure_mail_after_retries.delay(
                delay_until=(
                    timezone.now()
                    + timezone.timedelta(
                        seconds=settings.WEBHOOK_BACKOFF_BASE**try_count
                    )
                    if settings.TASK_RUN_METHOD == TaskRunMethod.TASK_PROCESSOR
                    else None
                ),
                args=(
                    webhook_id,
                    data,
                    webhook_type,
                    send_failure_mail,
                    max_retries,
                    try_count + 1,
                ),
            )
        return
    return res


<<<<<<< HEAD
def _call_webhooks(
    webhooks: typing.Iterable[WebhookModels],
    data: typing.Mapping,
    event_type: str,
    webhook_type: WebhookType,
    retries: int = settings.WEBHOOK_BACKOFF_RETRIES,
):
    webhook_data = {"event_type": event_type, "data": data}
=======

def _call_webhooks(webhooks, data, event_type, webhook_type):
    webhook_data = {
        "event_type": event_type.value,
        "data": data,
        "triggered_at": timezone.now().isoformat(),
    }
>>>>>>> 83285f06
    serializer = WebhookSerializer(data=webhook_data)
    serializer.is_valid(raise_exception=False)
    for webhook in webhooks:
        call_webhook_with_failure_mail_after_retries.delay(
            args=(webhook.id, serializer.data, webhook_type.value, True, retries)
        )


def send_failure_email(
    webhook: WebhookModels,
    data: typing.Mapping,
    webhook_type: str,
    status_code: typing.Union[int, str] = None,
):
    template_data = _get_failure_email_template_data(
        webhook, data, webhook_type, status_code
    )
    organisation = (
        webhook.organisation
        if webhook_type == WebhookType.ORGANISATION.value
        else webhook.environment.project.organisation
    )

    text_template = get_template("features/webhook_failure.txt")
    text_content = text_template.render(template_data)
    subject = "Flagsmith Webhook Failure"
    msg = EmailMultiAlternatives(
        subject,
        text_content,
        settings.EMAIL_CONFIGURATION.get("INVITE_FROM_EMAIL"),
        [organisation.webhook_notification_email],
    )
    msg.content_subtype = "plain"
    msg.send()


def _get_failure_email_template_data(
    webhook: WebhookModels,
    data: typing.Mapping,
    webhook_type: str,
    status_code: typing.Union[int, str] = None,
):
    data = {
        "status_code": status_code,
        "data": json.dumps(data, sort_keys=True, indent=2, cls=DjangoJSONEncoder),
        "webhook_url": webhook.url,
    }

    if webhook_type == WebhookType.ENVIRONMENT.value:
        data["project_name"] = webhook.environment.project.name
        data["environment_name"] = webhook.environment.name

    return data<|MERGE_RESOLUTION|>--- conflicted
+++ resolved
@@ -54,11 +54,7 @@
 
 def get_webhook_model(
     webhook_type: WebhookType,
-<<<<<<< HEAD
 ) -> Type[Union[OrganisationWebhook, Webhook]]:
-=======
-) -> typing.Union[typing.Type[WebhookModels]]:
->>>>>>> 83285f06
     if webhook_type == WebhookType.ORGANISATION:
         return OrganisationWebhook
     if webhook_type == WebhookType.ENVIRONMENT:
@@ -241,7 +237,6 @@
     return res
 
 
-<<<<<<< HEAD
 def _call_webhooks(
     webhooks: typing.Iterable[WebhookModels],
     data: typing.Mapping,
@@ -250,15 +245,6 @@
     retries: int = settings.WEBHOOK_BACKOFF_RETRIES,
 ):
     webhook_data = {"event_type": event_type, "data": data}
-=======
-
-def _call_webhooks(webhooks, data, event_type, webhook_type):
-    webhook_data = {
-        "event_type": event_type.value,
-        "data": data,
-        "triggered_at": timezone.now().isoformat(),
-    }
->>>>>>> 83285f06
     serializer = WebhookSerializer(data=webhook_data)
     serializer.is_valid(raise_exception=False)
     for webhook in webhooks:
