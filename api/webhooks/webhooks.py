import enum
import json
import logging
import typing
from typing import Type, Union

import requests
from core.constants import FLAGSMITH_SIGNATURE_HEADER
from core.signing import sign_payload
from django.conf import settings
from django.core.mail import EmailMultiAlternatives
from django.core.serializers.json import DjangoJSONEncoder
from django.template.loader import get_template
from django.utils import timezone

from environments.models import Environment, Webhook
from organisations.models import OrganisationWebhook
from projects.models import Organisation
from task_processor.decorators import register_task_handler
from task_processor.task_run_method import TaskRunMethod
from webhooks.constants import WEBHOOK_BACKOFF_BASE, WEBHOOK_BACKOFF_RETRIES
from webhooks.sample_webhook_data import (
    environment_webhook_data,
    organisation_webhook_data,
)

from .models import AbstractBaseExportableWebhookModel
from .serializers import WebhookSerializer

if typing.TYPE_CHECKING:
    import environments  # noqa

<<<<<<< HEAD
WebhookModels = typing.Union[OrganisationWebhook, Webhook]
=======
logger = logging.getLogger(__name__)

WebhookModels = typing.Union[OrganisationWebhook, "environments.models.Webhook"]
>>>>>>> e0d6e8ac


class WebhookEventType(enum.Enum):
    FLAG_UPDATED = "FLAG_UPDATED"
    FLAG_DELETED = "FLAG_DELETED"
    AUDIT_LOG_CREATED = "AUDIT_LOG_CREATED"


class WebhookType(enum.Enum):
    ORGANISATION = "ORGANISATION"
    ENVIRONMENT = "ENVIRONMENT"


WEBHOOK_SAMPLE_DATA = {
    WebhookType.ORGANISATION: organisation_webhook_data,
    WebhookType.ENVIRONMENT: environment_webhook_data,
}


def get_webhook_model(
    webhook_type: WebhookType,
) -> Type[Union[OrganisationWebhook, Webhook]]:
    if webhook_type == WebhookType.ORGANISATION:
        return OrganisationWebhook
    if webhook_type == WebhookType.ENVIRONMENT:
        return Webhook


@register_task_handler()
def call_environment_webhooks(
    environment_id: int,
    data: typing.Mapping,
    event_type: str,
    retries: int = WEBHOOK_BACKOFF_RETRIES,
):
    """
    Call environment webhooks.

    :param environment_id: The ID of the environment for which webhooks will be triggered.
    :param data: A mapping containing the data to be sent in the webhook request.
    :param event_type: The type of event to trigger the webhook.
    :param retries: The number of times to retry the webhook in case of failure (int, default is 3).
    """

    if settings.DISABLE_WEBHOOKS:
        return
    try:
        environment = Environment.objects.get(id=environment_id)
    except Environment.DoesNotExist:
        return
    _call_webhooks(
        environment.webhooks.filter(enabled=True),
        data,
        event_type,
        WebhookType.ENVIRONMENT,
        retries,
    )


@register_task_handler()
def call_organisation_webhooks(
    organisation_id: int,
    data: typing.Mapping,
    event_type: str,
    retries: int = WEBHOOK_BACKOFF_RETRIES,
):
    """
    Call organisation webhooks.

    :param organisationt_id: The ID of the organisationt for which webhooks will be triggered.
    :param data: A mapping containing the data to be sent in the webhook request.
    :param event_type: The type of event to trigger the webhook.
    :param retries: The number of times to retry the webhook in case of failure (int, default is 3).
    """

    if settings.DISABLE_WEBHOOKS:
        return
    try:
        organisation = Organisation.objects.get(id=organisation_id)
    except Organisation.DoesNotExist:
        return
    _call_webhooks(
        organisation.webhooks.filter(enabled=True),
        data,
        event_type,
        WebhookType.ORGANISATION,
        retries,
    )


def call_integration_webhook(config, data):
    return _call_webhook(config.id, data)


def trigger_sample_webhook(
    webhook: AbstractBaseExportableWebhookModel, webhook_type: WebhookType
) -> requests.models.Response:
    data = WEBHOOK_SAMPLE_DATA.get(webhook_type)
    serializer = WebhookSerializer(data=data)
    serializer.is_valid(raise_exception=True)
    """
    :raises requests.exceptions.RequestException: If an error occurs while making the request to the webhook.
    """
    return _call_webhook(webhook, serializer.data)


def _call_webhook(
    webhook: AbstractBaseExportableWebhookModel,
    data: typing.Mapping,
) -> requests.models.Response:
    headers = {"content-type": "application/json"}
    json_data = json.dumps(data, sort_keys=True, cls=DjangoJSONEncoder)
    if webhook.secret:
        signature = sign_payload(json_data, key=webhook.secret)
        headers.update({FLAGSMITH_SIGNATURE_HEADER: signature})
<<<<<<< HEAD
    res = requests.post(str(webhook.url), data=json_data, headers=headers, timeout=10)
    res.raise_for_status()
    return res
=======

    try:
        return requests.post(
            str(webhook.url), data=json_data, headers=headers, timeout=10
        )
    except requests.exceptions.RequestException as exc:
        logger.debug("Error calling webhook", exc_info=exc)
        raise
>>>>>>> e0d6e8ac


@register_task_handler()
def call_webhook_with_failure_mail_after_retries(
    webhook_id: int,
    data: typing.Mapping,
    webhook_type: str,
    send_failure_mail: bool = False,
    max_retries: int = WEBHOOK_BACKOFF_RETRIES,
    try_count: int = 1,
):
    """
    Call a webhook with support for sending failure emails after retries.

    :param webhook_id: The ID of the webhook to be called.
    :param data: A mapping containing the data to be sent in the webhook request.
    :param webhook_type: The type of the webhook to be triggered.
    :param send_failure_mail: Whether to send a failure notification email (bool, default is False).
    :param max_retries: The maximum number of retries to attempt (int, default is 3).
    :param try_count: Stores the current retry attempt count in scheduled tasks,
                        not needed to be specified (int, default is 1).
    """

    if try_count > max_retries:
        raise ValueError("try_count can't be greater than max_retries")

    if webhook_type == WebhookType.ORGANISATION.value:
        webhook = OrganisationWebhook.objects.get(id=webhook_id)
    else:
        webhook = Webhook.objects.get(id=webhook_id)

    headers = {"content-type": "application/json"}
    json_data = json.dumps(data, sort_keys=True, cls=DjangoJSONEncoder)
    if webhook.secret:
        signature = sign_payload(json_data, key=webhook.secret)
        headers.update({FLAGSMITH_SIGNATURE_HEADER: signature})

    try:
        res = requests.post(
            str(webhook.url), data=json_data, headers=headers, timeout=10
        )
        res.raise_for_status()
    except requests.exceptions.RequestException as exc:
        if try_count == max_retries:
            if send_failure_mail:
                send_failure_email(
                    webhook,
                    data,
                    webhook_type,
                    f"N/A ({exc.__class__.__name__})",
                )
        else:
            call_webhook_with_failure_mail_after_retries.delay(
                delay_until=(
                    timezone.now()
                    + timezone.timedelta(seconds=WEBHOOK_BACKOFF_BASE**try_count)
                    if settings.TASK_RUN_METHOD == TaskRunMethod.TASK_PROCESSOR
                    else None
                ),
                args=(
                    webhook_id,
                    data,
                    webhook_type,
                    send_failure_mail,
                    max_retries,
                    try_count + 1,
                ),
            )
        return
    return res


def _call_webhooks(
    webhooks: typing.Iterable[WebhookModels],
    data: typing.Mapping,
    event_type: str,
    webhook_type: WebhookType,
    retries: int = WEBHOOK_BACKOFF_RETRIES,
):
    webhook_data = {"event_type": event_type, "data": data}
    serializer = WebhookSerializer(data=webhook_data)
    serializer.is_valid(raise_exception=False)
    for webhook in webhooks:
        call_webhook_with_failure_mail_after_retries.delay(
            args=(webhook.id, serializer.data, webhook_type.value, True, retries)
        )


def send_failure_email(
    webhook: WebhookModels,
    data: typing.Mapping,
    webhook_type: str,
    status_code: typing.Union[int, str] = None,
):
    template_data = _get_failure_email_template_data(
        webhook, data, webhook_type, status_code
    )
    organisation = (
        webhook.organisation
        if webhook_type == WebhookType.ORGANISATION.value
        else webhook.environment.project.organisation
    )

    text_template = get_template("features/webhook_failure.txt")
    text_content = text_template.render(template_data)
    subject = "Flagsmith Webhook Failure"
    msg = EmailMultiAlternatives(
        subject,
        text_content,
        settings.EMAIL_CONFIGURATION.get("INVITE_FROM_EMAIL"),
        [organisation.webhook_notification_email],
    )
    msg.content_subtype = "plain"
    msg.send()


def _get_failure_email_template_data(
    webhook: WebhookModels,
    data: typing.Mapping,
    webhook_type: str,
    status_code: typing.Union[int, str] = None,
):
    data = {
        "status_code": status_code,
        "data": json.dumps(data, sort_keys=True, indent=2, cls=DjangoJSONEncoder),
        "webhook_url": webhook.url,
    }

    if webhook_type == WebhookType.ENVIRONMENT.value:
        data["project_name"] = webhook.environment.project.name
        data["environment_name"] = webhook.environment.name

    return data<|MERGE_RESOLUTION|>--- conflicted
+++ resolved
@@ -30,13 +30,8 @@
 if typing.TYPE_CHECKING:
     import environments  # noqa
 
-<<<<<<< HEAD
+logger = logging.getLogger(__name__)
 WebhookModels = typing.Union[OrganisationWebhook, Webhook]
-=======
-logger = logging.getLogger(__name__)
-
-WebhookModels = typing.Union[OrganisationWebhook, "environments.models.Webhook"]
->>>>>>> e0d6e8ac
 
 
 class WebhookEventType(enum.Enum):
@@ -152,20 +147,16 @@
     if webhook.secret:
         signature = sign_payload(json_data, key=webhook.secret)
         headers.update({FLAGSMITH_SIGNATURE_HEADER: signature})
-<<<<<<< HEAD
-    res = requests.post(str(webhook.url), data=json_data, headers=headers, timeout=10)
-    res.raise_for_status()
-    return res
-=======
-
-    try:
-        return requests.post(
+
+    try:
+        res = requests.post(
             str(webhook.url), data=json_data, headers=headers, timeout=10
         )
+        res.raise_for_status()
+        return res
     except requests.exceptions.RequestException as exc:
         logger.debug("Error calling webhook", exc_info=exc)
         raise
->>>>>>> e0d6e8ac
 
 
 @register_task_handler()
