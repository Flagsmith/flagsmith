import enum
import json
import logging
import typing
from typing import Type, Union

import backoff
import requests
from django.conf import settings
from django.core.mail import EmailMultiAlternatives
from django.core.serializers.json import DjangoJSONEncoder
from django.template.loader import get_template
from django.utils import timezone
from task_processor.task_run_method import TaskRunMethod

from core.constants import FLAGSMITH_SIGNATURE_HEADER
from core.signing import sign_payload
from environments.models import Environment, Webhook
from organisations.models import OrganisationWebhook
from projects.models import Organisation  # type: ignore[attr-defined]
from webhooks.sample_webhook_data import (
    environment_webhook_data,
    organisation_webhook_data,
)

from .models import AbstractBaseWebhookModel
from .serializers import WebhookSerializer

if typing.TYPE_CHECKING:
    import environments  # noqa

logger = logging.getLogger(__name__)
WebhookModels = typing.Union[OrganisationWebhook, Webhook]


class WebhookEventType(enum.Enum):
    FLAG_UPDATED = "FLAG_UPDATED"
    FLAG_DELETED = "FLAG_DELETED"
    AUDIT_LOG_CREATED = "AUDIT_LOG_CREATED"
    NEW_VERSION_PUBLISHED = "NEW_VERSION_PUBLISHED"


class WebhookType(enum.Enum):
    ORGANISATION = "ORGANISATION"
    ENVIRONMENT = "ENVIRONMENT"


WEBHOOK_SAMPLE_DATA = {
    WebhookType.ORGANISATION: organisation_webhook_data,
    WebhookType.ENVIRONMENT: environment_webhook_data,
}


def get_webhook_model(
    webhook_type: WebhookType,
) -> Type[Union[OrganisationWebhook, Webhook]]:
    if webhook_type == WebhookType.ORGANISATION:
        return OrganisationWebhook
    if webhook_type == WebhookType.ENVIRONMENT:
        return Webhook


def call_environment_webhooks(  # type: ignore[no-untyped-def]
    environment_id: int,
    data: typing.Mapping,  # type: ignore[type-arg]
    event_type: str,
    retries: int = settings.WEBHOOK_BACKOFF_RETRIES,
):
    """
    Call environment webhooks.

    :param environment_id: The ID of the environment for which webhooks will be triggered.
    :param data: A mapping containing the data to be sent in the webhook request.
    :param event_type: The type of event to trigger the webhook.
    :param retries: The number of times to retry the webhook in case of failure (int, default is 3).
    """

    if settings.DISABLE_WEBHOOKS:
        return
    try:
        environment = Environment.objects.get(id=environment_id)
    except Environment.DoesNotExist:
        return
    _call_webhooks(
        environment.webhooks.filter(enabled=True),
        data,
        event_type,
        WebhookType.ENVIRONMENT,
        retries,
    )


def call_organisation_webhooks(  # type: ignore[no-untyped-def]
    organisation_id: int,
    data: typing.Mapping,  # type: ignore[type-arg]
    event_type: str,
    retries: int = settings.WEBHOOK_BACKOFF_RETRIES,
):
    """
    Call organisation webhooks.

    :param organisation_id: The ID of the organisation for which webhooks will be triggered.
    :param data: A mapping containing the data to be sent in the webhook request.
    :param event_type: The type of event to trigger the webhook.
    :param retries: The number of times to retry the webhook in case of failure (int, default is 3).
    """

    if settings.DISABLE_WEBHOOKS:
        return
    try:
        organisation = Organisation.objects.get(id=organisation_id)
    except Organisation.DoesNotExist:
        return
    _call_webhooks(
        organisation.webhooks.filter(enabled=True),
        data,
        event_type,
        WebhookType.ORGANISATION,
        retries,
    )


def call_integration_webhook(config: AbstractBaseWebhookModel, data: typing.Mapping):  # type: ignore[type-arg,no-untyped-def]  # noqa: E501
    return _call_webhook(config, data)


def trigger_sample_webhook(
    webhook: AbstractBaseWebhookModel, webhook_type: WebhookType
) -> requests.models.Response:
    data = WEBHOOK_SAMPLE_DATA.get(webhook_type)
    serializer = WebhookSerializer(data=data)
    serializer.is_valid(raise_exception=True)
    """
    :raises requests.exceptions.RequestException: If an error occurs while making the request to the webhook.
    """
    return _call_webhook(webhook, serializer.data)  # type: ignore[has-type]


@backoff.on_exception(
    wait_gen=backoff.expo,
    exception=requests.exceptions.RequestException,
    max_tries=settings.WEBHOOK_BACKOFF_RETRIES,
    raise_on_giveup=False,
    giveup_log_level=logging.WARNING,
)
def _call_webhook(
    webhook: AbstractBaseWebhookModel,
    data: typing.Mapping,  # type: ignore[type-arg]
) -> requests.models.Response:
    headers = {"content-type": "application/json"}
    json_data = json.dumps(data, sort_keys=True, cls=DjangoJSONEncoder)
    if webhook.secret:
        signature = sign_payload(json_data, key=webhook.secret)
        headers.update({FLAGSMITH_SIGNATURE_HEADER: signature})

    try:
        res = requests.post(
            str(webhook.url), data=json_data, headers=headers, timeout=10
        )
        res.raise_for_status()
        return res
    except requests.exceptions.RequestException as exc:
        logger.debug("Error calling webhook", exc_info=exc)
        raise


def call_webhook_with_failure_mail_after_retries(  # type: ignore[no-untyped-def]
    webhook_id: int,
    data: typing.Mapping,  # type: ignore[type-arg]
    webhook_type: str,
    send_failure_mail: bool = False,
    max_retries: int = settings.WEBHOOK_BACKOFF_RETRIES,
    try_count: int = 1,
):
    """
    Call a webhook with support for sending failure emails after retries.

    :param webhook_id: The ID of the webhook to be called.
    :param data: A mapping containing the data to be sent in the webhook request.
    :param webhook_type: The type of the webhook to be triggered.
    :param send_failure_mail: Whether to send a failure notification email (bool, default is False).
    :param max_retries: The maximum number of retries to attempt (int, default is 3).
    :param try_count: Stores the current retry attempt count in scheduled tasks,
                        not needed to be specified (int, default is 1).
    """

    if try_count > max_retries:
        raise ValueError("try_count can't be greater than max_retries")

    if webhook_type == WebhookType.ORGANISATION.value:
        webhook = OrganisationWebhook.objects.get(id=webhook_id)
    else:
        webhook = Webhook.objects.get(id=webhook_id)

    headers = {"content-type": "application/json"}
    json_data = json.dumps(data, sort_keys=True, cls=DjangoJSONEncoder)
    if webhook.secret:
        signature = sign_payload(json_data, key=webhook.secret)
        headers.update({FLAGSMITH_SIGNATURE_HEADER: signature})

    try:
        res = requests.post(
            str(webhook.url), data=json_data, headers=headers, timeout=10
        )
        res.raise_for_status()
    except requests.exceptions.RequestException as exc:
        if try_count == max_retries or not settings.RETRY_WEBHOOKS:
            if send_failure_mail:
                send_failure_email(
                    webhook,
                    data,
                    webhook_type,
                    f"{f'HTTP {exc.response.status_code}' if exc.response else 'N/A'} ({exc.__class__.__name__})",
                )
        else:
            from webhooks.tasks import call_webhook_with_failure_mail_after_retries

            call_webhook_with_failure_mail_after_retries.delay(
                delay_until=(
                    timezone.now()
                    + timezone.timedelta(  # type: ignore[attr-defined]
                        seconds=settings.WEBHOOK_BACKOFF_BASE**try_count
                    )
                    if settings.TASK_RUN_METHOD == TaskRunMethod.TASK_PROCESSOR
                    else None
                ),
                args=(
                    webhook_id,
                    data,
                    webhook_type,
                    send_failure_mail,
                    max_retries,
                    try_count + 1,
                ),
            )
        return
    return res


def _call_webhooks(  # type: ignore[no-untyped-def]
    webhooks: typing.Iterable[WebhookModels],
    data: typing.Mapping,  # type: ignore[type-arg]
    event_type: str,
    webhook_type: WebhookType,
    retries: int = settings.WEBHOOK_BACKOFF_RETRIES,
):
    from webhooks.tasks import call_webhook_with_failure_mail_after_retries

    webhook_data = {"event_type": event_type, "data": data}
    serializer = WebhookSerializer(data=webhook_data)
    serializer.is_valid(raise_exception=False)
    for webhook in webhooks:
        call_webhook_with_failure_mail_after_retries.delay(
            args=(webhook.id, serializer.data, webhook_type.value, True, retries)  # type: ignore[has-type]
        )


def send_failure_email(  # type: ignore[no-untyped-def]
    webhook: WebhookModels,
    data: typing.Mapping,  # type: ignore[type-arg]
    webhook_type: str,
    status_code: typing.Union[int, str] = None,  # type: ignore[assignment]
):
    template_data = _get_failure_email_template_data(
        webhook, data, webhook_type, status_code
    )
    organisation = (
        webhook.organisation  # type: ignore[union-attr]
        if webhook_type == WebhookType.ORGANISATION.value
        else webhook.environment.project.organisation  # type: ignore[union-attr]
    )

    text_template = get_template("features/webhook_failure.txt")
    text_content = text_template.render(template_data)
    subject = "Flagsmith Webhook Failure"
    msg = EmailMultiAlternatives(
        subject,
        text_content,
        settings.EMAIL_CONFIGURATION.get("INVITE_FROM_EMAIL"),
        [organisation.webhook_notification_email],  # type: ignore[list-item]
    )
    msg.content_subtype = "plain"
    msg.send()


def _get_failure_email_template_data(  # type: ignore[no-untyped-def]
    webhook: WebhookModels,
    data: typing.Mapping,  # type: ignore[type-arg]
    webhook_type: str,
    status_code: typing.Union[int, str] = None,  # type: ignore[assignment]
):
    data = {
        "status_code": status_code,
        "data": json.dumps(data, sort_keys=True, indent=2, cls=DjangoJSONEncoder),
        "webhook_url": webhook.url,
    }

    if webhook_type == WebhookType.ENVIRONMENT.value:
        data["project_name"] = webhook.environment.project.name  # type: ignore[union-attr]
        data["environment_name"] = webhook.environment.name  # type: ignore[union-attr]

    return data


def send_test_request_to_webhook(
    url: str, secret: str | None, scopeType: str
) -> requests.models.Response:
<<<<<<< HEAD
    testData = environment_webhook_data if scopeType == "environment" else organisation_webhook_data
=======
    testData = (
        environment_webhook_data
        if scope == "environment"
        else organisation_webhook_data
    )
>>>>>>> 2b640ebf

    json_data = json.dumps(
        testData,
        sort_keys=True,
        cls=DjangoJSONEncoder,
    )
    headers = {"content-type": "application/json"}
    if secret:
        signed_payload = sign_payload(json_data, secret)
        headers.update({FLAGSMITH_SIGNATURE_HEADER: signed_payload})
    res = requests.post(url, data=json_data, headers=headers, timeout=10, allow_redirects=False)
    return res<|MERGE_RESOLUTION|>--- conflicted
+++ resolved
@@ -305,15 +305,11 @@
 def send_test_request_to_webhook(
     url: str, secret: str | None, scopeType: str
 ) -> requests.models.Response:
-<<<<<<< HEAD
-    testData = environment_webhook_data if scopeType == "environment" else organisation_webhook_data
-=======
     testData = (
         environment_webhook_data
-        if scope == "environment"
+        if scopeType == "environment"
         else organisation_webhook_data
     )
->>>>>>> 2b640ebf
 
     json_data = json.dumps(
         testData,
@@ -324,5 +320,7 @@
     if secret:
         signed_payload = sign_payload(json_data, secret)
         headers.update({FLAGSMITH_SIGNATURE_HEADER: signed_payload})
-    res = requests.post(url, data=json_data, headers=headers, timeout=10, allow_redirects=False)
+    res = requests.post(
+        url, data=json_data, headers=headers, timeout=10, allow_redirects=False
+    )
     return res