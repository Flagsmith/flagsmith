import json
from datetime import datetime, timedelta
from unittest import TestCase, mock
from unittest.mock import MagicMock

import pytest
from django.conf import settings
from django.contrib.auth import get_user_model
from django.core import mail
from django.urls import reverse
from freezegun import freeze_time
from pytz import UTC
from rest_framework import status
from rest_framework.test import APIClient, override_settings

from environments.models import Environment
from environments.permissions.models import UserEnvironmentPermission
from features.models import Feature, FeatureSegment
from organisations.chargebee.metadata import ChargebeeSubscriptionMetadata
from organisations.invites.models import Invite
from organisations.models import (
    Organisation,
    OrganisationRole,
    OrganisationSubscriptionInformationCache,
    OrganisationWebhook,
    Subscription,
)
from organisations.permissions.models import UserOrganisationPermission
from organisations.permissions.permissions import CREATE_PROJECT
from organisations.subscriptions.constants import (
    CHARGEBEE,
    MAX_API_CALLS_IN_FREE_PLAN,
    MAX_PROJECTS_IN_FREE_PLAN,
    MAX_SEATS_IN_FREE_PLAN,
)
from projects.models import Project, UserProjectPermission
from segments.models import Segment
from users.models import (
    FFAdminUser,
    UserPermissionGroup,
    UserPermissionGroupMembership,
)
from util.tests import Helper

User = get_user_model()


@pytest.mark.django_db
class OrganisationTestCase(TestCase):
    post_template = '{ "name" : "%s", "webhook_notification_email": "%s" }'
    put_template = '{ "name" : "%s"}'

    def setUp(self):
        self.client = APIClient()
        self.user = Helper.create_ffadminuser()
        self.client.force_authenticate(user=self.user)

    def test_should_return_organisation_list_when_requested(self):
        # Given
        organisation = Organisation.objects.create(name="Test org")
        self.user.add_organisation(organisation)

        # When
        response = self.client.get("/api/v1/organisations/")

        # Then
        assert response.status_code == status.HTTP_200_OK
        assert "count" in response.data and response.data["count"] == 1

        # and certain required fields are there
        response_json = response.json()
        org_data = response_json["results"][0]
        assert "persist_trait_data" in org_data

    def test_non_superuser_can_create_new_organisation_by_default(self):
        # Given
        user = User.objects.create(email="test@example.com")
        client = APIClient()
        client.force_authenticate(user=user)

        org_name = "Test create org"
        webhook_notification_email = "test@email.com"
        url = reverse("api-v1:organisations:organisation-list")
        data = {
            "name": org_name,
            "webhook_notification_email": webhook_notification_email,
        }

        # When
        response = client.post(url, data=data)

        # Then
        assert response.status_code == status.HTTP_201_CREATED
        assert (
            Organisation.objects.get(name=org_name).webhook_notification_email
            == webhook_notification_email
        )

    @override_settings(RESTRICT_ORG_CREATE_TO_SUPERUSERS=True)
    def test_create_new_orgnisation_returns_403_with_non_superuser(self):
        # Given
        user = User.objects.create(email="test@example.com")
        client = APIClient()
        client.force_authenticate(user=user)

        org_name = "Test create org"
        url = reverse("api-v1:organisations:organisation-list")
        data = {
            "name": org_name,
        }

        # When
        response = client.post(url, data=data)
        # Then
        assert response.status_code == status.HTTP_403_FORBIDDEN
        assert (
            "You do not have permission to perform this action."
            == response.json()["detail"]
        )

    def test_should_update_organisation_data(self):
        # Given
        original_organisation_name = "test org"
        new_organisation_name = "new test org"
        organisation = Organisation.objects.create(name=original_organisation_name)
        self.user.add_organisation(organisation, OrganisationRole.ADMIN)
        url = reverse(
            "api-v1:organisations:organisation-detail", args=[organisation.pk]
        )
        data = {"name": new_organisation_name, "restrict_project_create_to_admin": True}

        # When
        response = self.client.put(url, data=data)

        # Then
        organisation.refresh_from_db()
        assert response.status_code == status.HTTP_200_OK
        assert organisation.name == new_organisation_name
        assert organisation.restrict_project_create_to_admin

    @override_settings()
    def test_should_invite_users(self):
        # Given
        settings.REST_FRAMEWORK["DEFAULT_THROTTLE_RATES"]["invite"] = None

        org_name = "test_org"
        organisation = Organisation.objects.create(name=org_name)
        self.user.add_organisation(organisation, OrganisationRole.ADMIN)
        url = reverse(
            "api-v1:organisations:organisation-invite", args=[organisation.pk]
        )
        data = {"emails": ["test@example.com"]}

        # When
        response = self.client.post(
            url, data=json.dumps(data), content_type="application/json"
        )

        # Then
        assert response.status_code == status.HTTP_201_CREATED
        assert Invite.objects.filter(email="test@example.com").exists()

    @override_settings()
    def test_should_fail_if_invite_exists_already(self):
        # Given
        settings.REST_FRAMEWORK["DEFAULT_THROTTLE_RATES"]["invite"] = None
        organisation = Organisation.objects.create(name="test org")
        self.user.add_organisation(organisation, OrganisationRole.ADMIN)
        email = "test_2@example.com"
        data = {"emails": [email]}
        url = reverse(
            "api-v1:organisations:organisation-invite", args=[organisation.pk]
        )

        # When
        response_success = self.client.post(
            url, data=json.dumps(data), content_type="application/json"
        )
        response_fail = self.client.post(
            url, data=json.dumps(data), content_type="application/json"
        )

        # Then
        assert response_success.status_code == status.HTTP_201_CREATED
        assert response_fail.status_code == status.HTTP_400_BAD_REQUEST
        assert (
            Invite.objects.filter(email=email, organisation=organisation).count() == 1
        )

    @override_settings()
    def test_should_return_all_invites_and_can_resend(self):
        # Given
        settings.REST_FRAMEWORK["DEFAULT_THROTTLE_RATES"]["invite"] = None

        organisation = Organisation.objects.create(name="Test org 2")
        self.user.add_organisation(organisation, OrganisationRole.ADMIN)

        invite_1 = Invite.objects.create(
            email="test_1@example.com", organisation=organisation
        )
        Invite.objects.create(email="test_2@example.com", organisation=organisation)

        # When
        invite_list_response = self.client.get(
            "/api/v1/organisations/%s/invites/" % organisation.id
        )
        invite_resend_response = self.client.post(
            "/api/v1/organisations/%s/invites/%s/resend/"
            % (organisation.id, invite_1.id)
        )

        # Then
        assert invite_list_response.status_code == status.HTTP_200_OK
        assert invite_resend_response.status_code == status.HTTP_200_OK

    def test_remove_user_from_an_organisation_also_removes_from_group(self):
        # Given
        organisation = Organisation.objects.create(name="Test org")
        group = UserPermissionGroup.objects.create(
            name="Test Group", organisation=organisation
        )
        self.user.add_organisation(organisation, OrganisationRole.ADMIN)
        user_2 = FFAdminUser.objects.create(email="test@example.com")
        user_2.add_organisation(organisation)
        # Add users to the group
        group.users.add(user_2)
        group.users.add(self.user)
        url = reverse(
            "api-v1:organisations:organisation-remove-users", args=[organisation.pk]
        )

        data = [{"id": user_2.pk}]

        # When
        res = self.client.post(
            url, data=json.dumps(data), content_type="application/json"
        )

        # Then
        assert res.status_code == status.HTTP_200_OK
        assert organisation not in user_2.organisations.all()
        assert group not in user_2.permission_groups.all()
        # Test that other users are still part of the group
        assert group in self.user.permission_groups.all()

    def test_remove_user_from_an_organisation_also_removes_users_environment_and_project_permission(
        self,
    ):
        # Given
        organisation = Organisation.objects.create(name="Test org")

        self.user.add_organisation(organisation, OrganisationRole.ADMIN)
        # Now, let's create a project
        project_name = "org_remove_test"
        project_create_url = reverse("api-v1:projects:project-list")
        data = {"name": project_name, "organisation": organisation.id}

        response = self.client.post(project_create_url, data=data)
        project_id = response.json()["id"]

        # Next, let's create an environment
        url = reverse("api-v1:environments:environment-list")
        data = {"name": "Test environment", "project": project_id}
        response = self.client.post(url, data=data)
        environment_id = response.json()["id"]

        url = reverse(
            "api-v1:organisations:organisation-remove-users", args=[organisation.pk]
        )

        data = [{"id": self.user.id}]

        # Next, let's remove the user from the organisation
        res = self.client.post(
            url, data=json.dumps(data), content_type="application/json"
        )

        # Then
        assert res.status_code == status.HTTP_200_OK
        assert (
            UserProjectPermission.objects.filter(
                project__id=project_id, user=self.user
            ).count()
            == 0
        )
        assert (
            UserEnvironmentPermission.objects.filter(
                user=self.user, environment__id=environment_id
            ).count()
            == 0
        )

    @override_settings()
    def test_can_invite_user_as_admin(self):
        # Given
        settings.REST_FRAMEWORK["DEFAULT_THROTTLE_RATES"]["invite"] = None

        organisation = Organisation.objects.create(name="Test org")
        self.user.add_organisation(organisation, OrganisationRole.ADMIN)
        url = reverse(
            "api-v1:organisations:organisation-invite", args=[organisation.pk]
        )
        invited_email = "test@example.com"

        data = {
            "invites": [{"email": invited_email, "role": OrganisationRole.ADMIN.name}]
        }

        # When
        self.client.post(url, data=json.dumps(data), content_type="application/json")

        # Then
        assert Invite.objects.filter(email=invited_email).exists()

        # and
        assert (
            Invite.objects.get(email=invited_email).role == OrganisationRole.ADMIN.name
        )

    @override_settings()
    def test_can_invite_user_as_user(self):
        # Given
        settings.REST_FRAMEWORK["DEFAULT_THROTTLE_RATES"]["invite"] = None

        organisation = Organisation.objects.create(name="Test org")
        self.user.add_organisation(organisation, OrganisationRole.ADMIN)
        url = reverse(
            "api-v1:organisations:organisation-invite", args=[organisation.pk]
        )
        invited_email = "test@example.com"

        data = {
            "invites": [{"email": invited_email, "role": OrganisationRole.USER.name}]
        }

        # When
        self.client.post(url, data=json.dumps(data), content_type="application/json")

        # Then
        assert Invite.objects.filter(email=invited_email).exists()

        # and
        assert (
            Invite.objects.get(email=invited_email).role == OrganisationRole.USER.name
        )

    def test_user_can_get_projects_for_an_organisation(self):
        # Given
        organisation = Organisation.objects.create(name="Test org")

        self.user.add_organisation(organisation, OrganisationRole.USER)
        url = reverse(
            "api-v1:organisations:organisation-projects", args=[organisation.pk]
        )

        # When
        res = self.client.get(url)

        # Then
        assert res.status_code == status.HTTP_200_OK

    @mock.patch("app_analytics.influxdb_wrapper.influxdb_client")
    def test_should_get_usage_for_organisation(self, mock_influxdb_client):
        # Given
        org_name = "test_org"
        organisation = Organisation.objects.create(name=org_name)
        self.user.add_organisation(organisation, OrganisationRole.ADMIN)
        url = reverse("api-v1:organisations:organisation-usage", args=[organisation.pk])

        influx_org = settings.INFLUXDB_ORG
        read_bucket = settings.INFLUXDB_BUCKET + "_downsampled_15m"
        expected_query = (
            (
                f'from(bucket:"{read_bucket}") '
                f"|> range(start: -30d, stop: now()) "
                f'|> filter(fn:(r) => r._measurement == "api_call")         '
                f'|> filter(fn: (r) => r["_field"] == "request_count")         '
                f'|> filter(fn: (r) => r["organisation_id"] == "{organisation.id}") '
                f'|> drop(columns: ["organisation", "project", "project_id", '
                f'"environment", "environment_id"])'
                f"|> sum()"
            )
            .replace(" ", "")
            .replace("\n", "")
        )

        # When
        response = self.client.get(url, content_type="application/json")

        # Then
        assert response.status_code == status.HTTP_200_OK
        mock_influxdb_client.query_api.return_value.query.assert_called_once()

        call = mock_influxdb_client.query_api.return_value.query.mock_calls[0]
        assert call[2]["org"] == influx_org
        assert call[2]["query"].replace(" ", "").replace("\n", "") == expected_query

    @override_settings(ENABLE_CHARGEBEE=True)
    @mock.patch("organisations.serializers.get_subscription_data_from_hosted_page")
    def test_update_subscription_gets_subscription_data_from_chargebee(
        self, mock_get_subscription_data
    ):
        # Given
        organisation = Organisation.objects.create(name="Test org")
        self.user.add_organisation(organisation, OrganisationRole.ADMIN)
        url = reverse(
            "api-v1:organisations:organisation-update-subscription",
            args=[organisation.pk],
        )

        hosted_page_id = "some-id"
        data = {"hosted_page_id": hosted_page_id}

        customer_id = "customer-id"

        subscription_id = "subscription-id"
        mock_get_subscription_data.return_value = {
            "subscription_id": subscription_id,
            "plan": "plan-id",
            "max_seats": 3,
            "subscription_date": datetime.now(tz=UTC),
            "customer_id": customer_id,
        }

        # When
        res = self.client.post(url, data=data)

        # Then
        assert res.status_code == status.HTTP_200_OK
        # Since subscription is created using organisation.id rather than
        # organisation and we already have evaluated subscription(by add_organisation)
        # attribute of organisation(before we created the subscription) we need to
        # refresh organisation for `has_subscription` to work properly
        organisation.refresh_from_db()

        # and
        mock_get_subscription_data.assert_called_with(hosted_page_id=hosted_page_id)

        # and
        assert (
            organisation.has_subscription()
            and organisation.subscription.subscription_id == subscription_id
            and organisation.subscription.customer_id == customer_id
        )

    def test_delete_organisation(self):
        # GIVEN an organisation with a project, environment, feature, segment and feature segment
        organisation = Organisation.objects.create(name="Test organisation")
        self.user.add_organisation(organisation, OrganisationRole.ADMIN)
        project = Project.objects.create(name="Test project", organisation=organisation)
        environment = Environment.objects.create(
            name="Test environment", project=project
        )
        feature = Feature.objects.create(name="Test feature", project=project)
        segment = Segment.objects.create(name="Test segment", project=project)
        FeatureSegment.objects.create(
            feature=feature, segment=segment, environment=environment
        )

        delete_organisation_url = reverse(
            "api-v1:organisations:organisation-detail", args=[organisation.id]
        )

        # WHEN
        response = self.client.delete(delete_organisation_url)

        # THEN
        assert response.status_code == status.HTTP_204_NO_CONTENT

    @mock.patch(
        "organisations.serializers.get_hosted_page_url_for_subscription_upgrade"
    )
    def test_get_hosted_page_url_for_subscription_upgrade(
        self, mock_get_hosted_page_url
    ):
        # Given
        organisation = Organisation.objects.create(name="Test organisation")
        self.user.add_organisation(organisation, OrganisationRole.ADMIN)

        subscription = Subscription.objects.get(organisation=organisation)
        subscription.subscription_id = "sub-id"
        subscription.save()

        url = reverse(
            "api-v1:organisations:organisation-get-hosted-page-url-for-subscription-upgrade",
            args=[organisation.id],
        )

        expected_url = "https://some.url.com/hosted/page"
        mock_get_hosted_page_url.return_value = expected_url

        plan_id = "plan-id"

        # When
        response = self.client.post(
            url, data=json.dumps({"plan_id": plan_id}), content_type="application/json"
        )

        # Then
        assert response.status_code == status.HTTP_200_OK
        assert response.json()["url"] == expected_url
        mock_get_hosted_page_url.assert_called_once_with(
            subscription_id=subscription.subscription_id, plan_id=plan_id
        )

    def test_get_permissions(self):
        # Given
        url = reverse("api-v1:organisations:organisation-permissions")

        # When
        response = self.client.get(url)

        # Then
        assert response.status_code == status.HTTP_200_OK
        assert len(response.json()) == 2

    def test_get_my_permissions_for_non_admin(self):
        # Given
        organisation = Organisation.objects.create(name="Test org")
        self.user.add_organisation(organisation)
        user_permission = UserOrganisationPermission.objects.create(
            user=self.user, organisation=organisation
        )
        user_permission.add_permission(CREATE_PROJECT)

        url = reverse(
            "api-v1:organisations:organisation-my-permissions", args=[organisation.id]
        )

        # When
        response = self.client.get(url)

        # Then
        assert response.status_code == status.HTTP_200_OK

        response_json = response.json()
        assert response_json["permissions"] == [CREATE_PROJECT]
        assert response_json["admin"] is False

    def test_get_my_permissions_for_admin(self):
        # Given
        organisation = Organisation.objects.create(name="Test org")
        self.user.add_organisation(organisation, OrganisationRole.ADMIN)

        url = reverse(
            "api-v1:organisations:organisation-my-permissions", args=[organisation.id]
        )

        # When
        response = self.client.get(url)

        # Then
        assert response.status_code == status.HTTP_200_OK

        response_json = response.json()
        assert response_json["permissions"] == []
        assert response_json["admin"] is True


@pytest.mark.django_db
class ChargeBeeWebhookTestCase(TestCase):
    def setUp(self) -> None:
        self.client = APIClient()
        self.cb_user = User.objects.create(
            email="chargebee@bullet-train.io", username="chargebee"
        )
        self.admin_user = User.objects.create(
            email="admin@bullet-train.io", username="admin", is_staff=True
        )
        self.client.force_authenticate(self.cb_user)
        self.organisation = Organisation.objects.create(name="Test org")

        self.url = reverse("api-v1:chargebee-webhook")
        self.subscription_id = "subscription-id"
        self.old_plan_id = "old-plan-id"
        self.old_max_seats = 1

        Subscription.objects.filter(organisation=self.organisation).update(
            organisation=self.organisation,
            subscription_id=self.subscription_id,
            plan=self.old_plan_id,
            max_seats=self.old_max_seats,
        )
        self.subscription = Subscription.objects.get(organisation=self.organisation)

    @mock.patch("organisations.views.extract_subscription_metadata")
    def test_chargebee_webhook(
        self, mock_extract_subscription_metadata: MagicMock
    ) -> None:
        # Given
        seats = 3
        api_calls = 100
        mock_extract_subscription_metadata.return_value = ChargebeeObjMetadata(
            seats=seats,
            api_calls=api_calls,
            projects=None,
            chargebee_email=self.cb_user.email,
        )
        data = {
            "content": {
                "subscription": {
                    "status": "active",
                    "id": self.subscription_id,
                },
                "customer": {"email": self.cb_user.email},
            }
        }

        # When
        response = self.client.post(
            self.url, data=json.dumps(data), content_type="application/json"
        )

        # Then
        assert response.status_code == status.HTTP_200_OK

        self.subscription.refresh_from_db()
        subscription_cache = OrganisationSubscriptionInformationCache.objects.get(
            organisation=self.subscription.organisation
        )
        assert subscription_cache.allowed_projects is None
        assert subscription_cache.allowed_30d_api_calls == api_calls
        assert subscription_cache.allowed_seats == seats

    @mock.patch("organisations.models.cancel_chargebee_subscription")
    def test_when_subscription_is_set_to_non_renewing_then_cancellation_date_set_and_alert_sent(
        self, mocked_cancel_chargebee_subscription
    ):
        # Given
        cancellation_date = datetime.now(tz=UTC) + timedelta(days=1)
        data = {
            "content": {
                "subscription": {
                    "status": "non_renewing",
                    "id": self.subscription_id,
                    "current_term_end": datetime.timestamp(cancellation_date),
                },
                "customer": {"email": self.cb_user.email},
            }
        }

        # When
        self.client.post(
            self.url, data=json.dumps(data), content_type="application/json"
        )

        # Then
        self.subscription.refresh_from_db()
        assert self.subscription.cancellation_date == cancellation_date

        # and
        assert len(mail.outbox) == 1
        mocked_cancel_chargebee_subscription.assert_not_called()

    def test_when_subscription_is_cancelled_then_cancellation_date_set_and_alert_sent(
        self,
    ):
        # Given
        cancellation_date = datetime.now(tz=UTC) + timedelta(days=1)
        data = {
            "content": {
                "subscription": {
                    "status": "cancelled",
                    "id": self.subscription_id,
                    "current_term_end": datetime.timestamp(cancellation_date),
                },
                "customer": {"email": self.cb_user.email},
            }
        }

        # When
        self.client.post(
            self.url, data=json.dumps(data), content_type="application/json"
        )

        # Then
        self.subscription.refresh_from_db()
        assert self.subscription.cancellation_date == cancellation_date

        # and
        assert len(mail.outbox) == 1

    @mock.patch("organisations.views.extract_subscription_metadata")
    def test_when_cancelled_subscription_is_renewed_then_subscription_activated_and_no_cancellation_email_sent(
        self,
        mock_extract_subscription_metadata,
    ):
        # Given
        self.subscription.cancellation_date = datetime.now(tz=UTC) - timedelta(days=1)
        self.subscription.save()
        mail.outbox.clear()

        mock_extract_subscription_metadata.return_value = ChargebeeObjMetadata(
            seats=3,
            api_calls=100,
            projects=1,
            chargebee_email=self.cb_user.email,
        )
        data = {
            "content": {
                "subscription": {
                    "status": "active",
                    "id": self.subscription_id,
                },
                "customer": {"email": self.cb_user.email},
            }
        }

        # When
        self.client.post(
            self.url, data=json.dumps(data), content_type="application/json"
        )

        # Then
        self.subscription.refresh_from_db()
        assert not self.subscription.cancellation_date

        # and
        assert not mail.outbox

    def test_when_chargebee_webhook_received_with_unknown_subscription_id_then_404(
        self,
    ):
        # Given
        data = {
            "content": {
                "subscription": {"status": "active", "id": "some-random-id"},
                "customer": {"email": self.cb_user.email},
            }
        }

        # When
        res = self.client.post(
            self.url, data=json.dumps(data), content_type="application/json"
        )

        # Then
        assert res.status_code == status.HTTP_200_OK


@pytest.mark.django_db
class OrganisationWebhookViewSetTestCase(TestCase):
    def setUp(self) -> None:
        self.organisation = Organisation.objects.create(name="Test org")
        self.user = FFAdminUser.objects.create(email="test@test.com")
        self.user.add_organisation(self.organisation, OrganisationRole.ADMIN)
        self.client = APIClient()
        self.client.force_authenticate(self.user)
        self.list_url = reverse(
            "api-v1:organisations:organisation-webhooks-list",
            args=[self.organisation.id],
        )
        self.valid_webhook_url = "http://my.webhook.com/webhooks"

    def test_user_can_create_new_webhook(self):
        # Given
        data = {
            "url": self.valid_webhook_url,
        }

        # When
        response = self.client.post(self.list_url, data=data)

        # Then
        assert response.status_code == status.HTTP_201_CREATED

    def test_can_update_secret(self):
        # Given
        webhook = OrganisationWebhook.objects.create(
            url=self.valid_webhook_url, organisation=self.organisation
        )
        url = reverse(
            "api-v1:organisations:organisation-webhooks-detail",
            args=[self.organisation.id, webhook.id],
        )
        data = {
            "secret": "random_key",
        }
        # When
        res = self.client.patch(
            url, data=json.dumps(data), content_type="application/json"
        )
        # Then
        assert res.status_code == status.HTTP_200_OK
        assert res.json()["secret"] == data["secret"]

        # and
        webhook.refresh_from_db()
        assert webhook.secret == data["secret"]

    @mock.patch("webhooks.mixins.trigger_sample_webhook")
    def test_trigger_sample_webhook_calls_trigger_sample_webhook_method_with_correct_arguments(
        self, trigger_sample_webhook
    ):
        # Given
        mocked_response = mock.MagicMock(status_code=200)
        trigger_sample_webhook.return_value = mocked_response

        url = reverse(
            "api-v1:organisations:organisation-webhooks-trigger-sample-webhook",
            args=[self.organisation.id],
        )
        data = {"url": self.valid_webhook_url}

        # When
        response = self.client.post(url, data)

        # Then
        assert response.json()["message"] == "Request returned 200"
        assert response.status_code == status.HTTP_200_OK
        args, _ = trigger_sample_webhook.call_args
        assert args[0].url == self.valid_webhook_url


def test_get_subscription_metadata_when_subscription_information_cache_exist(
    organisation, admin_client, chargebee_subscription
):
    # Given
    expected_seats = 10
    expected_projects = 5
    expected_projects = 3
    expected_api_calls = 100
    expected_chargebee_email = "test@example.com"

    OrganisationSubscriptionInformationCache.objects.create(
        organisation=organisation,
        allowed_seats=expected_seats,
        allowed_projects=expected_projects,
        allowed_30d_api_calls=expected_api_calls,
        chargebee_email=expected_chargebee_email,
    )

    url = reverse(
        "api-v1:organisations:organisation-get-subscription-metadata",
        args=[organisation.pk],
    )

    # When
    response = admin_client.get(url)

    # Then
    assert response.status_code == status.HTTP_200_OK
    assert response.json() == {
        "max_seats": expected_seats,
        "max_projects": expected_projects,
        "max_api_calls": expected_api_calls,
        "payment_source": CHARGEBEE,
        "chargebee_email": expected_chargebee_email,
    }


def test_get_subscription_metadata_when_subscription_information_cache_does_not_exist(
    mocker, organisation, admin_client, chargebee_subscription
):
    # Given
    expected_seats = 10
    expected_projects = 5
    expected_api_calls = 100
    expected_chargebee_email = "test@example.com"

    get_subscription_metadata = mocker.patch(
<<<<<<< HEAD
        "organisations.models.get_subscription_metadata",
        return_value=ChargebeeSubscriptionMetadata(
=======
        "organisations.models.get_subscription_metadata_from_id",
        return_value=ChargebeeObjMetadata(
>>>>>>> 316ac809
            seats=expected_seats,
            projects=expected_projects,
            api_calls=expected_api_calls,
            chargebee_email=expected_chargebee_email,
        ),
    )

    url = reverse(
        "api-v1:organisations:organisation-get-subscription-metadata",
        args=[organisation.pk],
    )

    # When
    response = admin_client.get(url)

    # Then
    assert response.status_code == status.HTTP_200_OK
    assert response.json() == {
        "max_seats": expected_seats,
        "max_projects": expected_projects,
        "max_api_calls": expected_api_calls,
        "payment_source": CHARGEBEE,
        "chargebee_email": expected_chargebee_email,
    }
    get_subscription_metadata.assert_called_once_with(
        chargebee_subscription.subscription_id
    )


def test_get_subscription_metadata_returns_404_if_the_organisation_have_no_subscription(
    mocker, organisation, admin_client
):
    # Given
    get_subscription_metadata = mocker.patch(
        "organisations.models.get_subscription_metadata_from_id"
    )

    url = reverse(
        "api-v1:organisations:organisation-get-subscription-metadata",
        args=[organisation.pk],
    )

    # When
    response = admin_client.get(url)

    # Then
    assert response.status_code == status.HTTP_404_NOT_FOUND
    get_subscription_metadata.assert_not_called()


def test_get_subscription_metadata_returns_defaults_if_chargebee_error(
    organisation, admin_client, chargebee_subscription
):
    # Given
<<<<<<< HEAD
    get_subscription_metadata = mocker.patch(
        "organisations.models.get_subscription_metadata"
    )

    get_subscription_metadata.return_value = None

=======
>>>>>>> 316ac809
    url = reverse(
        "api-v1:organisations:organisation-get-subscription-metadata",
        args=[organisation.pk],
    )

    # When
    response = admin_client.get(url)

    # Then
    assert response.status_code == status.HTTP_200_OK

    assert response.json() == {
        "max_seats": MAX_SEATS_IN_FREE_PLAN,
        "max_api_calls": MAX_API_CALLS_IN_FREE_PLAN,
        "max_projects": MAX_PROJECTS_IN_FREE_PLAN,
        "payment_source": None,
        "chargebee_email": None,
    }


def test_can_invite_user_with_permission_groups(
    settings, admin_client, organisation, user_permission_group
):
    # Given
    settings.REST_FRAMEWORK["DEFAULT_THROTTLE_RATES"]["invite"] = None

    url = reverse("api-v1:organisations:organisation-invite", args=[organisation.pk])
    invited_email = "test@example.com"

    data = {
        "invites": [
            {
                "email": invited_email,
                "role": OrganisationRole.ADMIN.name,
                "permission_groups": [user_permission_group.id],
            }
        ]
    }

    # When
    response = admin_client.post(
        url, data=json.dumps(data), content_type="application/json"
    )

    # Then
    assert response.status_code == status.HTTP_201_CREATED
    assert response.json()[0]["permission_groups"] == [user_permission_group.id]

    # and
    invite = Invite.objects.get(email=invited_email)
    assert user_permission_group in invite.permission_groups.all()


@pytest.mark.parametrize(
    "query_string, expected_filter_args",
    (
        ("", {}),
        ("project_id=1", {"project_id": 1}),
        ("project_id=1&environment_id=1", {"project_id": 1, "environment_id": 1}),
        ("environment_id=1", {"environment_id": 1}),
    ),
)
def test_organisation_get_influx_data(
    mocker, admin_client, organisation, query_string, expected_filter_args
):
    # Given
    base_url = reverse(
        "api-v1:organisations:organisation-get-influx-data", args=[organisation.id]
    )
    url = f"{base_url}?{query_string}"
    mock_get_multiple_event_list_for_organisation = mocker.patch(
        "organisations.views.get_multiple_event_list_for_organisation"
    )
    mock_get_multiple_event_list_for_organisation.return_value = []

    # When
    response = admin_client.get(url)

    # Then
    assert response.status_code == status.HTTP_200_OK
    mock_get_multiple_event_list_for_organisation.assert_called_once_with(
        str(organisation.id), **expected_filter_args
    )
    assert response.json() == {"events_list": []}


@freeze_time("2023-07-31 12:00:00")
@pytest.mark.parametrize(
    "plan_id, max_seats, max_api_calls, max_projects, is_updated",
    [
        ("plan-id", 3, 100, 3, False),
        ("updated-plan-id", 5, 500, 10, True),
    ],
)
@mock.patch("organisations.models.get_plan_meta_data")
@mock.patch("organisations.views.extract_subscription_metadata")
def test_when_plan_is_changed_max_seats_and_max_api_calls_are_updated(
    mock_extract_subscription_metadata,
    mock_get_plan_meta_data,
    subscription,
    admin_client,
    organisation,
    plan_id,
    max_seats,
    max_api_calls,
    max_projects,
    is_updated,
):
    # Given
    chargebee_email = "chargebee@test.com"
    url = reverse("api-v1:chargebee-webhook")
    updated_at = datetime.now(tz=UTC) - timedelta(
        days=1
    )  # The timestamp representing the last update time, one day ago from the current time.

    mock_get_plan_meta_data.return_value = {
        "seats": max_seats,
        "api_calls": max_api_calls,
    }
    mock_extract_subscription_metadata.return_value = ChargebeeObjMetadata(
        seats=max_seats,
        api_calls=max_api_calls,
        projects=max_projects,
        chargebee_email=chargebee_email,
    )

    data = {
        "content": {
            "subscription": {
                "status": "active",
                "id": subscription.subscription_id,
                "plan_id": plan_id,
            },
            "customer": {"email": chargebee_email},
        }
    }

    if is_updated:
        subscription_information_cache = (
            OrganisationSubscriptionInformationCache.objects.create(
                organisation=organisation,
                allowed_seats=1,
                allowed_30d_api_calls=10,
                allowed_projects=1,
                chargebee_email=chargebee_email,
                chargebee_updated_at=updated_at,
                influx_updated_at=None,
            )
        )

    # When
    res = admin_client.post(url, data=json.dumps(data), content_type="application/json")

    subscription_information_cache = (
        OrganisationSubscriptionInformationCache.objects.get(organisation=organisation)
    )

    subscription.refresh_from_db()
    # Then
    assert res.status_code == status.HTTP_200_OK
    assert subscription.plan == plan_id
    assert subscription.max_seats == max_seats
    assert subscription.max_api_calls == max_api_calls

    assert subscription_information_cache.allowed_seats == max_seats
    assert subscription_information_cache.allowed_30d_api_calls == max_api_calls
    assert subscription_information_cache.allowed_projects == max_projects
    assert subscription_information_cache.chargebee_email == chargebee_email
    assert subscription_information_cache.chargebee_updated_at
    assert subscription_information_cache.influx_updated_at is None
    if is_updated:
        assert subscription_information_cache.chargebee_updated_at > updated_at


def test_delete_organisation_does_not_delete_all_subscriptions_from_the_database(
    admin_client, admin_user, organisation, subscription
):
    """
    Test to verify workaround for bug in django-softdelete as per issue here:
    https://github.com/scoursen/django-softdelete/issues/99
    """

    # Given
    # another organisation
    another_organisation = Organisation.objects.create(name="another org")
    admin_user.add_organisation(another_organisation)

    url = reverse("api-v1:organisations:organisation-detail", args=[organisation.id])

    # When
    response = admin_client.delete(url)

    # Then
    assert response.status_code == status.HTTP_204_NO_CONTENT

    assert Subscription.objects.filter(organisation=another_organisation).exists()


def test_make_user_group_admin_user_does_not_belong_to_group(
    admin_client, admin_user, organisation, user_permission_group
):
    # Given
    another_user = FFAdminUser.objects.create(email="another_user@example.com")
    another_user.add_organisation(organisation)
    url = reverse(
        "api-v1:organisations:make-user-group-admin",
        args=[organisation.id, user_permission_group.id, another_user.id],
    )

    # When
    response = admin_client.post(url)

    # Then
    assert response.status_code == status.HTTP_404_NOT_FOUND


def test_make_user_group_admin_success(
    admin_client, admin_user, organisation, user_permission_group
):
    # Given
    another_user = FFAdminUser.objects.create(email="another_user@example.com")
    another_user.add_organisation(organisation)
    another_user.permission_groups.add(user_permission_group)
    url = reverse(
        "api-v1:organisations:make-user-group-admin",
        args=[organisation.id, user_permission_group.id, another_user.id],
    )

    # When
    response = admin_client.post(url)

    # Then
    assert response.status_code == status.HTTP_200_OK
    assert (
        UserPermissionGroupMembership.objects.get(
            ffadminuser=another_user,
            userpermissiongroup=user_permission_group,
        ).group_admin
        is True
    )


def test_remove_user_as_group_admin_user_does_not_belong_to_group(
    admin_client, admin_user, organisation, user_permission_group
):
    # Given
    another_user = FFAdminUser.objects.create(email="another_user@example.com")
    another_user.add_organisation(organisation)
    url = reverse(
        "api-v1:organisations:remove-user-group-admin",
        args=[organisation.id, user_permission_group.id, another_user.id],
    )

    # When
    response = admin_client.post(url)

    # Then
    assert response.status_code == status.HTTP_404_NOT_FOUND


def test_remove_user_as_group_admin_success(
    admin_client, admin_user, organisation, user_permission_group
):
    # Given
    another_user = FFAdminUser.objects.create(email="another_user@example.com")
    another_user.add_organisation(organisation)
    another_user.permission_groups.add(user_permission_group)
    another_user.make_group_admin(user_permission_group.id)
    url = reverse(
        "api-v1:organisations:remove-user-group-admin",
        args=[organisation.id, user_permission_group.id, another_user.id],
    )

    # When
    response = admin_client.post(url)

    # Then
    assert response.status_code == status.HTTP_200_OK
    assert (
        UserPermissionGroupMembership.objects.get(
            ffadminuser=another_user,
            userpermissiongroup=user_permission_group,
        ).group_admin
        is False
    )


def test_list_user_groups_as_group_admin(organisation, api_client):
    # Given
    user1 = FFAdminUser.objects.create(email="user1@example.com")
    user2 = FFAdminUser.objects.create(email="user2@example.com")

    user1.add_organisation(organisation)
    user2.add_organisation(organisation)

    user_permission_group_1 = UserPermissionGroup.objects.create(
        organisation=organisation, name="group1"
    )
    user_permission_group_2 = UserPermissionGroup.objects.create(
        organisation=organisation, name="group2"
    )

    UserPermissionGroupMembership.objects.create(
        ffadminuser=user1, userpermissiongroup=user_permission_group_1, group_admin=True
    )
    UserPermissionGroupMembership.objects.create(
        ffadminuser=user2, userpermissiongroup=user_permission_group_2, group_admin=True
    )
    UserPermissionGroupMembership.objects.create(
        ffadminuser=user1, userpermissiongroup=user_permission_group_2
    )

    api_client.force_authenticate(user1)
    url = reverse(
        "api-v1:organisations:organisation-groups-list", args=[organisation.id]
    )

    # When
    response = api_client.get(url)

    # Then
    assert response.status_code == status.HTTP_200_OK

    response_json = response.json()
    assert response_json["count"] == 1
    assert response_json["results"][0]["id"] == user_permission_group_1.id


def test_list_my_groups(organisation, api_client):
    # Given
    user1 = FFAdminUser.objects.create(email="user1@example.com")
    user2 = FFAdminUser.objects.create(email="user2@example.com")

    user1.add_organisation(organisation)
    user2.add_organisation(organisation)

    # Group 1 with user 1 in it only
    user_permission_group_1 = UserPermissionGroup.objects.create(
        organisation=organisation, name="group1"
    )
    UserPermissionGroupMembership.objects.create(
        ffadminuser=user1, userpermissiongroup=user_permission_group_1
    )

    # Group 2 with user 2 in it only
    user_permission_group_2 = UserPermissionGroup.objects.create(
        organisation=organisation, name="group2"
    )
    UserPermissionGroupMembership.objects.create(
        ffadminuser=user2, userpermissiongroup=user_permission_group_2
    )

    api_client.force_authenticate(user1)
    url = reverse(
        "api-v1:organisations:organisation-groups-my-groups", args=[organisation.id]
    )

    # When
    response = api_client.get(url)

    # Then
    assert response.status_code == status.HTTP_200_OK

    response_json = response.json()
    assert response_json["count"] == 1
    assert response_json["results"][0] == {
        "id": user_permission_group_1.id,
        "name": user_permission_group_1.name,
    }<|MERGE_RESOLUTION|>--- conflicted
+++ resolved
@@ -590,7 +590,7 @@
         # Given
         seats = 3
         api_calls = 100
-        mock_extract_subscription_metadata.return_value = ChargebeeObjMetadata(
+        mock_extract_subscription_metadata.return_value = ChargebeeSubscriptionMetadata(
             seats=seats,
             api_calls=api_calls,
             projects=None,
@@ -690,7 +690,7 @@
         self.subscription.save()
         mail.outbox.clear()
 
-        mock_extract_subscription_metadata.return_value = ChargebeeObjMetadata(
+        mock_extract_subscription_metadata.return_value = ChargebeeSubscriptionMetadata(
             seats=3,
             api_calls=100,
             projects=1,
@@ -859,13 +859,8 @@
     expected_chargebee_email = "test@example.com"
 
     get_subscription_metadata = mocker.patch(
-<<<<<<< HEAD
         "organisations.models.get_subscription_metadata",
         return_value=ChargebeeSubscriptionMetadata(
-=======
-        "organisations.models.get_subscription_metadata_from_id",
-        return_value=ChargebeeObjMetadata(
->>>>>>> 316ac809
             seats=expected_seats,
             projects=expected_projects,
             api_calls=expected_api_calls,
@@ -917,18 +912,15 @@
 
 
 def test_get_subscription_metadata_returns_defaults_if_chargebee_error(
-    organisation, admin_client, chargebee_subscription
+    mocker, organisation, admin_client, chargebee_subscription
 ):
     # Given
-<<<<<<< HEAD
     get_subscription_metadata = mocker.patch(
         "organisations.models.get_subscription_metadata"
     )
 
     get_subscription_metadata.return_value = None
 
-=======
->>>>>>> 316ac809
     url = reverse(
         "api-v1:organisations:organisation-get-subscription-metadata",
         args=[organisation.pk],
@@ -940,6 +932,9 @@
     # Then
     assert response.status_code == status.HTTP_200_OK
 
+    get_subscription_metadata.assert_called_once_with(
+        chargebee_subscription.subscription_id
+    )
     assert response.json() == {
         "max_seats": MAX_SEATS_IN_FREE_PLAN,
         "max_api_calls": MAX_API_CALLS_IN_FREE_PLAN,
@@ -1048,7 +1043,7 @@
         "seats": max_seats,
         "api_calls": max_api_calls,
     }
-    mock_extract_subscription_metadata.return_value = ChargebeeObjMetadata(
+    mock_extract_subscription_metadata.return_value = ChargebeeSubscriptionMetadata(
         seats=max_seats,
         api_calls=max_api_calls,
         projects=max_projects,
