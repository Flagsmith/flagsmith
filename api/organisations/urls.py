from app_analytics.views import (
    get_usage_data_total_count_view,
    get_usage_data_view,
)
from django.conf import settings
from django.conf.urls import include, url
from django.urls import path
from rest_framework_nested import routers

from api_keys.views import MasterAPIKeyViewSet
from audit.views import OrganisationAuditLogViewSet
from metadata.views import MetaDataModelFieldViewSet
from organisations.views import OrganisationWebhookViewSet
from users.views import (
    FFAdminUserViewSet,
    UserPermissionGroupViewSet,
    make_user_group_admin,
    remove_user_as_group_admin,
)

from . import views
from .invites.views import InviteLinkViewSet, InviteViewSet
from .permissions.views import (
    UserOrganisationPermissionViewSet,
    UserPermissionGroupOrganisationPermissionViewSet,
)

router = routers.DefaultRouter()
router.register(r"", views.OrganisationViewSet, basename="organisation")

organisations_router = routers.NestedSimpleRouter(router, r"", lookup="organisation")
organisations_router.register(
    r"invites", InviteViewSet, basename="organisation-invites"
)
organisations_router.register(
    r"metadata-model-fields",
    MetaDataModelFieldViewSet,
    basename="metadata-model-fields",
)
organisations_router.register(
    r"invite-links", InviteLinkViewSet, basename="organisation-invite-links"
)
organisations_router.register(
    r"users", FFAdminUserViewSet, basename="organisation-users"
)
organisations_router.register(
    r"groups", UserPermissionGroupViewSet, basename="organisation-groups"
)
organisations_router.register(
    r"webhooks", OrganisationWebhookViewSet, basename="organisation-webhooks"
)
organisations_router.register(
    r"master-api-keys", MasterAPIKeyViewSet, basename="organisation-master-api-keys"
)
organisations_router.register(
    "user-permissions",
    UserOrganisationPermissionViewSet,
    basename="organisation-user-permission",
)
organisations_router.register(
    "user-group-permissions",
    UserPermissionGroupOrganisationPermissionViewSet,
    basename="organisation-user-group-permission",
)
<<<<<<< HEAD

=======
organisations_router.register(
    "audit", OrganisationAuditLogViewSet, basename="audit-log"
)
>>>>>>> 50145efd

app_name = "organisations"


urlpatterns = [
    url(r"^", include(router.urls)),
    url(r"^", include(organisations_router.urls)),
    path(
        "<int:organisation_pk>/usage-data/",
        get_usage_data_view,
        name="usage-data",
    ),
    path(
        "<int:organisation_pk>/usage-data/total-count/",
        get_usage_data_total_count_view,
        name="usage-data-total-count",
    ),
    path(
        "<int:organisation_pk>/groups/<int:group_pk>/users/<int:user_pk>/make-admin",
        make_user_group_admin,
        name="make-user-group-admin",
    ),
    path(
        "<int:organisation_pk>/groups/<int:group_pk>/users/<int:user_pk>/remove-admin",
        remove_user_as_group_admin,
        name="remove-user-group-admin",
    ),
]

if settings.IS_RBAC_INSTALLED:
    from rbac.views import (
        GroupRoleViewSet,
        RoleEnvironmentPermissionsViewSet,
        RoleProjectPermissionsViewSet,
        RoleViewSet,
        UserRoleViewSet,
    )

    organisations_router.register("roles", RoleViewSet, basename="organisation-roles")
    nested_roles_router = routers.NestedSimpleRouter(
        organisations_router, r"roles", lookup="role"
    )
    nested_roles_router.register(
        "environments-permissions",
        RoleEnvironmentPermissionsViewSet,
        basename="roles-environments-permissions",
    )
    nested_roles_router.register(
        "projects-permissions",
        RoleProjectPermissionsViewSet,
        basename="roles-projects-permissions",
    )
    nested_roles_router.register("groups", GroupRoleViewSet, basename="group-roles")
    nested_roles_router.register("users", UserRoleViewSet, basename="user-roles")
    urlpatterns.extend(
        [
            url(r"^", include(organisations_router.urls)),
            url(r"^", include(nested_roles_router.urls)),
        ]
    )<|MERGE_RESOLUTION|>--- conflicted
+++ resolved
@@ -62,13 +62,10 @@
     UserPermissionGroupOrganisationPermissionViewSet,
     basename="organisation-user-group-permission",
 )
-<<<<<<< HEAD
 
-=======
 organisations_router.register(
     "audit", OrganisationAuditLogViewSet, basename="audit-log"
-)
->>>>>>> 50145efd
+
 
 app_name = "organisations"
 
