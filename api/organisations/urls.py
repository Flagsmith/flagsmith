from app_analytics.views import (
    get_usage_data_total_count_view,
    get_usage_data_view,
)
from django.conf import settings
from django.conf.urls import include, url
from django.urls import path
from rest_framework_nested import routers

from api_keys.views import MasterAPIKeyViewSet
from audit.views import OrganisationAuditLogViewSet
from integrations.github.views import (
    GithubConfigurationViewSet,
    GithubRepositoryViewSet,
    fetch_issues,
    fetch_pull_requests,
    fetch_repositories,
)
from metadata.views import MetaDataModelFieldViewSet
from organisations.views import (
    OrganisationAPIUsageNotificationView,
    OrganisationWebhookViewSet,
)
from users.views import (
    FFAdminUserViewSet,
    UserPermissionGroupViewSet,
    make_user_group_admin,
    remove_user_as_group_admin,
)

from . import views
from .invites.views import InviteLinkViewSet, InviteViewSet
from .permissions.views import (
    UserOrganisationPermissionViewSet,
    UserPermissionGroupOrganisationPermissionViewSet,
)

router = routers.DefaultRouter()
router.register(r"", views.OrganisationViewSet, basename="organisation")

organisations_router = routers.NestedSimpleRouter(router, r"", lookup="organisation")
organisations_router.register(
    r"invites", InviteViewSet, basename="organisation-invites"
)
organisations_router.register(
    r"metadata-model-fields",
    MetaDataModelFieldViewSet,
    basename="metadata-model-fields",
)
organisations_router.register(
    r"invite-links", InviteLinkViewSet, basename="organisation-invite-links"
)
organisations_router.register(
    r"users", FFAdminUserViewSet, basename="organisation-users"
)
organisations_router.register(
    r"groups", UserPermissionGroupViewSet, basename="organisation-groups"
)
organisations_router.register(
    r"webhooks", OrganisationWebhookViewSet, basename="organisation-webhooks"
)
organisations_router.register(
    r"master-api-keys", MasterAPIKeyViewSet, basename="organisation-master-api-keys"
)
organisations_router.register(
    "user-permissions",
    UserOrganisationPermissionViewSet,
    basename="organisation-user-permission",
)
organisations_router.register(
    "user-group-permissions",
    UserPermissionGroupOrganisationPermissionViewSet,
    basename="organisation-user-group-permission",
)

organisations_router.register(
    "audit", OrganisationAuditLogViewSet, basename="audit-log"
)

organisations_router.register(
    r"integrations/github",
    GithubConfigurationViewSet,
    basename="integrations-github",
)

nested_github_router = routers.NestedSimpleRouter(
    organisations_router, r"integrations/github", lookup="github"
)

nested_github_router.register(
    "repositories",
    GithubRepositoryViewSet,
    basename="repositories",
)

app_name = "organisations"


urlpatterns = [
    url(r"^", include(router.urls)),
    url(r"^", include(organisations_router.urls)),
    url(r"^", include(nested_github_router.urls)),
    path(
        "<int:organisation_pk>/usage-data/",
        get_usage_data_view,
        name="usage-data",
    ),
    path(
        "<int:organisation_pk>/usage-data/total-count/",
        get_usage_data_total_count_view,
        name="usage-data-total-count",
    ),
    path(
        "<int:organisation_pk>/groups/<int:group_pk>/users/<int:user_pk>/make-admin",
        make_user_group_admin,
        name="make-user-group-admin",
    ),
    path(
        "<int:organisation_pk>/groups/<int:group_pk>/users/<int:user_pk>/remove-admin",
        remove_user_as_group_admin,
        name="remove-user-group-admin",
    ),
    path(
<<<<<<< HEAD
        "<int:organisation_pk>/github/issues/",
        fetch_issues,
        name="get-github-issues",
    ),
    path(
        "<int:organisation_pk>/github/pulls/",
        fetch_pull_requests,
        name="get-github-pulls",
    ),
    path(
        "github/repositories/",
        fetch_repositories,
        name="get-github-installation-repos",
=======
        "<int:organisation_pk>/api-usage-notification/",
        OrganisationAPIUsageNotificationView.as_view(),
        name="organisation-api-usage-notification",
>>>>>>> 2df29c4c
    ),
]

if settings.IS_RBAC_INSTALLED:
    from rbac.views import (
        GroupRoleViewSet,
        MasterAPIKeyRoleViewSet,
        RoleEnvironmentPermissionsViewSet,
        RoleOrganisationPermissionViewSet,
        RoleProjectPermissionsViewSet,
        RolesByGroupViewSet,
        RolesbyMasterAPIPrefixViewSet,
        RolesByUserViewSet,
        RoleViewSet,
        UserRoleViewSet,
    )

    organisations_router.register("roles", RoleViewSet, basename="organisation-roles")
    nested_user_roles_routes = routers.NestedSimpleRouter(
        parent_router=organisations_router, parent_prefix=r"users", lookup="user"
    )

    nested_api_key_roles_routes = routers.NestedSimpleRouter(
        parent_router=organisations_router,
        parent_prefix=r"master-api-keys",
        lookup="api_key",
    )

    nested_group_roles_routes = routers.NestedSimpleRouter(
        parent_router=organisations_router, parent_prefix=r"groups", lookup="group"
    )

    nested_roles_router = routers.NestedSimpleRouter(
        organisations_router, parent_prefix=r"roles", lookup="role"
    )
    nested_user_roles_routes.register(
        prefix="roles",
        viewset=RolesByUserViewSet,
        basename="role-users",
    )
    nested_api_key_roles_routes.register(
        prefix="roles",
        viewset=RolesbyMasterAPIPrefixViewSet,
        basename="role-api-keys",
    )
    nested_group_roles_routes.register(
        prefix="roles",
        viewset=RolesByGroupViewSet,
        basename="role-groups",
    )
    nested_roles_router.register(
        "environments-permissions",
        RoleEnvironmentPermissionsViewSet,
        basename="roles-environments-permissions",
    )
    nested_roles_router.register(
        "projects-permissions",
        RoleProjectPermissionsViewSet,
        basename="roles-projects-permissions",
    )
    nested_roles_router.register(
        "organisation-permissions",
        RoleOrganisationPermissionViewSet,
        basename="roles-organisations-permissions",
    )
    nested_roles_router.register("groups", GroupRoleViewSet, basename="group-roles")
    nested_roles_router.register("users", UserRoleViewSet, basename="user-roles")
    nested_roles_router.register(
        "master-api-keys", MasterAPIKeyRoleViewSet, basename="master-api-key-roles"
    )
    urlpatterns.extend(
        [
            url(r"^", include(organisations_router.urls)),
            url(r"^", include(nested_roles_router.urls)),
            url(r"^", include(nested_user_roles_routes.urls)),
            url(r"^", include(nested_api_key_roles_routes.urls)),
            url(r"^", include(nested_group_roles_routes.urls)),
        ]
    )<|MERGE_RESOLUTION|>--- conflicted
+++ resolved
@@ -121,7 +121,6 @@
         name="remove-user-group-admin",
     ),
     path(
-<<<<<<< HEAD
         "<int:organisation_pk>/github/issues/",
         fetch_issues,
         name="get-github-issues",
@@ -135,11 +134,11 @@
         "github/repositories/",
         fetch_repositories,
         name="get-github-installation-repos",
-=======
+    ),
+    path(
         "<int:organisation_pk>/api-usage-notification/",
         OrganisationAPIUsageNotificationView.as_view(),
         name="organisation-api-usage-notification",
->>>>>>> 2df29c4c
     ),
 ]
 
