--- conflicted
+++ resolved
@@ -102,11 +102,8 @@
         RoleEnvironmentPermissionsViewSet,
         RoleOrganisationPermissionViewSet,
         RoleProjectPermissionsViewSet,
-<<<<<<< HEAD
         RolesbyMasterAPIPrefixViewSet,
-=======
         RolesByGroupViewSet,
->>>>>>> d677f333
         RolesByUserViewSet,
         RoleViewSet,
         UserRoleViewSet,
@@ -116,18 +113,14 @@
         parent_router=organisations_router, parent_prefix=r"users", lookup="user"
     )
 
-<<<<<<< HEAD
     nested_api_key_roles_routes = routers.NestedSimpleRouter(
         parent_router=organisations_router,
-        parent_prefix=r"master-api-keys",
         lookup="api_key",
-=======
+
     nested_group_roles_routes = routers.NestedSimpleRouter(
         parent_router=organisations_router, parent_prefix=r"groups", lookup="group"
->>>>>>> d677f333
     )
 
-    organisations_router.register("roles", RoleViewSet, basename="organisation-roles")
     nested_roles_router = routers.NestedSimpleRouter(
         organisations_router, r"roles", lookup="role"
     )
@@ -136,17 +129,14 @@
         viewset=RolesByUserViewSet,
         basename="role-users",
     )
-<<<<<<< HEAD
     nested_api_key_roles_routes.register(
         prefix="roles",
         viewset=RolesbyMasterAPIPrefixViewSet,
         basename="role-api-keys",
-=======
     nested_group_roles_routes.register(
         prefix="roles",
         viewset=RolesByGroupViewSet,
         basename="role-groups",
->>>>>>> d677f333
     )
     nested_roles_router.register(
         "environments-permissions",
@@ -173,10 +163,7 @@
             url(r"^", include(organisations_router.urls)),
             url(r"^", include(nested_roles_router.urls)),
             url(r"^", include(nested_user_roles_routes.urls)),
-<<<<<<< HEAD
             url(r"^", include(nested_api_key_roles_routes.urls)),
-=======
             url(r"^", include(nested_group_roles_routes.urls)),
->>>>>>> d677f333
         ]
     )