from datetime import datetime
from unittest import TestCase, mock

import pytest
from _pytest.monkeypatch import MonkeyPatch
from chargebee import APIError
from pytz import UTC

from organisations.chargebee import (
    get_customer_id_from_subscription_id,
    get_hosted_page_url_for_subscription_upgrade,
    get_max_api_calls_for_plan,
    get_max_seats_for_plan,
    get_plan_meta_data,
    get_portal_url,
    get_subscription_data_from_hosted_page,
    get_subscription_metadata,
)
from organisations.chargebee.chargebee import cancel_subscription
from organisations.subscriptions.exceptions import (
    CannotCancelChargebeeSubscription,
)


class MockChargeBeePlanResponse:
    def __init__(self, max_seats=0, max_api_calls=50000):
        self.max_seats = max_seats
        self.max_api_calls = 50000
        self.plan = MockChargeBeePlan(max_seats, max_api_calls)


class MockChargeBeePlan:
    def __init__(self, max_seats=0, max_api_calls=50000):
        self.meta_data = {"seats": max_seats, "api_calls": max_api_calls}


class MockChargeBeeHostedPageResponse:
    def __init__(
        self,
        subscription_id="subscription-id",
        plan_id="plan-id",
        created_at=datetime.utcnow(),
        customer_id="customer-id",
    ):
        self.hosted_page = MockChargeBeeHostedPage(
            subscription_id=subscription_id,
            plan_id=plan_id,
            created_at=created_at,
            customer_id=customer_id,
        )


class MockChargeBeeHostedPage:
    def __init__(
        self,
        subscription_id,
        plan_id,
        created_at,
        customer_id,
        hosted_page_id="some-id",
    ):
        self.id = hosted_page_id
        self.content = MockChargeBeeHostedPageContent(
            subscription_id=subscription_id,
            plan_id=plan_id,
            created_at=created_at,
            customer_id=customer_id,
        )


class MockChargeBeeHostedPageContent:
    def __init__(self, subscription_id, plan_id, created_at, customer_id):
        self.subscription = MockChargeBeeSubscription(
            subscription_id=subscription_id, plan_id=plan_id, created_at=created_at
        )
        self.customer = MockChargeBeeCustomer(customer_id)


class MockChargeBeeSubscriptionResponse:
    def __init__(
        self,
        subscription_id="subscription-id",
        plan_id="plan-id",
        created_at=datetime.now(),
        customer_id="customer-id",
    ):
        self.subscription = MockChargeBeeSubscription(
            subscription_id, plan_id, created_at
        )
        self.customer = MockChargeBeeCustomer(customer_id)


class MockChargeBeeSubscription:
    def __init__(self, subscription_id, plan_id, created_at):
        self.id = subscription_id
        self.plan_id = plan_id
        self.created_at = datetime.timestamp(created_at)


class MockChargeBeeCustomer:
    def __init__(self, customer_id):
        self.id = customer_id


class MockChargeBeePortalSessionResponse:
    def __init__(self, access_url="https://test.portal.url"):
        self.portal_session = MockChargeBeePortalSession(access_url)


class MockChargeBeePortalSession:
    def __init__(self, access_url):
        self.access_url = access_url


class ChargeBeeTestCase(TestCase):
    def setUp(self) -> None:
        monkeypatch = MonkeyPatch()
        self.mock_cb = mock.MagicMock()

        monkeypatch.setattr("organisations.chargebee.chargebee.chargebee", self.mock_cb)

    def test_get_max_seats_for_plan_returns_max_seats_for_plan(self):
        # Given
        meta_data = {"seats": 3, "api_calls": 50000}

        # When
        max_seats = get_max_seats_for_plan(meta_data)

        # Then
        assert max_seats == meta_data["seats"]

    def test_get_max_api_calls_for_plan_returns_max_api_calls_for_plan(self):
        # Given
        meta_data = {"seats": 3, "api_calls": 50000}

        # When
        max_api_calls = get_max_api_calls_for_plan(meta_data)

        # Then
        assert max_api_calls == meta_data["api_calls"]

    def test_get_plan_meta_data_returns_correct_metadata(self):
        # Given
        plan_id = "startup"
        expected_max_seats = 3
        expected_max_api_calls = 50

        self.mock_cb.Plan.retrieve.return_value = MockChargeBeePlanResponse(
            expected_max_seats, expected_max_api_calls
        )

        # When
        plan_meta_data = get_plan_meta_data(plan_id)

        # Then
        assert plan_meta_data == {
            "api_calls": expected_max_api_calls,
            "seats": expected_max_seats,
        }
        self.mock_cb.Plan.retrieve.assert_called_with(plan_id)

    def test_get_subscription_data_from_hosted_page_returns_expected_values(self):
        # Given
        subscription_id = "abc123"
        plan_id = "startup"
        expected_max_seats = 3
        created_at = datetime.now(tz=UTC)
        customer_id = "customer-id"

        self.mock_cb.HostedPage.retrieve.return_value = MockChargeBeeHostedPageResponse(
            subscription_id=subscription_id,
            plan_id=plan_id,
            created_at=created_at,
            customer_id=customer_id,
        )
        self.mock_cb.Plan.retrieve.return_value = MockChargeBeePlanResponse(
            expected_max_seats
        )

        # When
        subscription_data = get_subscription_data_from_hosted_page("hosted_page_id")

        # Then
        assert subscription_data["subscription_id"] == subscription_id
        assert subscription_data["plan"] == plan_id
        assert subscription_data["max_seats"] == expected_max_seats
        assert subscription_data["subscription_date"] == created_at
        assert subscription_data["customer_id"] == customer_id

    def test_get_portal_url(self):
        # Given
        access_url = "https://test.url.com"

        self.mock_cb.PortalSession.create.return_value = (
            MockChargeBeePortalSessionResponse(access_url)
        )

        # When
        portal_url = get_portal_url("some-customer-id", "https://redirect.url.com")

        # Then
        assert portal_url == access_url

    def test_get_customer_id_from_subscription(self):
        # Given
        expected_customer_id = "customer-id"
        self.mock_cb.Subscription.retrieve.return_value = (
            MockChargeBeeSubscriptionResponse(customer_id=expected_customer_id)
        )

        # When
        customer_id = get_customer_id_from_subscription_id("subscription-id")

        # Then
        assert customer_id == expected_customer_id

    def test_get_hosted_page_url_for_subscription_upgrade(self):
        # Given
        subscription_id = "test-id"
        plan_id = "plan-id"
        url = "https://some.url.com/some/page/"
        self.mock_cb.HostedPage.checkout_existing.return_value = mock.MagicMock(
            hosted_page=mock.MagicMock(url=url)
        )

        # When
        response = get_hosted_page_url_for_subscription_upgrade(
            subscription_id, plan_id
        )

        # Then
        assert response == url
        self.mock_cb.HostedPage.checkout_existing.assert_called_once_with(
            {"subscription": {"id": subscription_id, "plan_id": plan_id}}
        )


@pytest.mark.parametrize("addon_quantity", (None, 1))
def test_get_subscription_metadata(mocker, chargebee_object_metadata, addon_quantity):
    # Given
    plan_id = "plan-id"
    addon_id = "addon-id"
    subscription_id = "subscription-id"

    # Let's create a (mocked) subscription object
    mocked_subscription = mocker.MagicMock(
        id=subscription_id,
        plan_id=plan_id,
        addons=[mocker.MagicMock(id=addon_id, quantity=addon_quantity)],
    )
    mocked_chargebee = mocker.patch("organisations.chargebee.chargebee.chargebee")

    # tie that subscription object to the mocked chargebee object
    mocked_chargebee.Subscription.retrieve.return_value.subscription = (
        mocked_subscription
    )

    # now, let's mock chargebee cache object
    mocked_chargebee_cache = mocker.patch(
        "organisations.chargebee.chargebee.ChargebeeCache", autospec=True
    )
    mocked_chargebee_cache.return_value.plans = {plan_id: chargebee_object_metadata}
    mocked_chargebee_cache.return_value.addons = {addon_id: chargebee_object_metadata}

    # When
    subscription_metadata = get_subscription_metadata(subscription_id)

    # Then
    assert subscription_metadata.seats == chargebee_object_metadata.seats * 2
    assert subscription_metadata.api_calls == chargebee_object_metadata.api_calls * 2
    assert subscription_metadata.projects == chargebee_object_metadata.projects * 2


<<<<<<< HEAD
def test_get_subscription_metadata_returns_null_if_chargebee_error(
    mocker, chargebee_object_metadata
):
    # Given
    mocked_chargebee = mocker.patch("organisations.chargebee.chargebee.chargebee")
    mocked_chargebee.Subscription.retrieve.side_effect = APIError(
        http_code=200, json_obj=mocker.MagicMock()
    )

    subscription_id = "foo"  # arbitrary subscription id

    # When
    subscription_metadata = get_subscription_metadata(subscription_id)

    # Then
    assert subscription_metadata is None
=======
def test_cancel_subscription(mocker):
    # Given
    mocked_chargebee = mocker.patch("organisations.chargebee.chargebee.chargebee")
    subscription_id = "sub-id"

    # When
    cancel_subscription(subscription_id)

    # Then
    mocked_chargebee.Subscription.cancel.assert_called_once_with(
        subscription_id, {"end_of_term": True}
    )


def test_cancel_subscription_throws_cannot_cancel_error_if_api_error(mocker, caplog):
    # Given
    mocked_chargebee = mocker.patch("organisations.chargebee.chargebee.chargebee")
    subscription_id = "sub-id"

    # Chargebee's APIError requires additional arguments to instantiate it so instead
    # we mock it with our own exception here to test that it is caught correctly
    class MockException(Exception):
        pass

    mocker.patch("organisations.chargebee.chargebee.APIError", MockException)

    mocked_chargebee.Subscription.cancel.side_effect = MockException

    # When
    with pytest.raises(CannotCancelChargebeeSubscription):
        cancel_subscription(subscription_id)

    # Then
    mocked_chargebee.Subscription.cancel.assert_called_once_with(
        subscription_id, {"end_of_term": True}
    )
    assert len(caplog.records) == 1
    assert caplog.records[0].levelname == "ERROR"
    assert (
        caplog.records[0].message
        == "Cannot cancel CB subscription for subscription id: %s" % subscription_id
    )
>>>>>>> 72cf57b5
<|MERGE_RESOLUTION|>--- conflicted
+++ resolved
@@ -271,7 +271,50 @@
     assert subscription_metadata.projects == chargebee_object_metadata.projects * 2
 
 
-<<<<<<< HEAD
+def test_cancel_subscription(mocker):
+    # Given
+    mocked_chargebee = mocker.patch("organisations.chargebee.chargebee.chargebee")
+    subscription_id = "sub-id"
+
+    # When
+    cancel_subscription(subscription_id)
+
+    # Then
+    mocked_chargebee.Subscription.cancel.assert_called_once_with(
+        subscription_id, {"end_of_term": True}
+    )
+
+
+def test_cancel_subscription_throws_cannot_cancel_error_if_api_error(mocker, caplog):
+    # Given
+    mocked_chargebee = mocker.patch("organisations.chargebee.chargebee.chargebee")
+    subscription_id = "sub-id"
+
+    # Chargebee's APIError requires additional arguments to instantiate it so instead
+    # we mock it with our own exception here to test that it is caught correctly
+    class MockException(Exception):
+        pass
+
+    mocker.patch("organisations.chargebee.chargebee.APIError", MockException)
+
+    mocked_chargebee.Subscription.cancel.side_effect = MockException
+
+    # When
+    with pytest.raises(CannotCancelChargebeeSubscription):
+        cancel_subscription(subscription_id)
+
+    # Then
+    mocked_chargebee.Subscription.cancel.assert_called_once_with(
+        subscription_id, {"end_of_term": True}
+    )
+    assert len(caplog.records) == 1
+    assert caplog.records[0].levelname == "ERROR"
+    assert (
+        caplog.records[0].message
+        == "Cannot cancel CB subscription for subscription id: %s" % subscription_id
+    )
+
+
 def test_get_subscription_metadata_returns_null_if_chargebee_error(
     mocker, chargebee_object_metadata
 ):
@@ -287,48 +330,4 @@
     subscription_metadata = get_subscription_metadata(subscription_id)
 
     # Then
-    assert subscription_metadata is None
-=======
-def test_cancel_subscription(mocker):
-    # Given
-    mocked_chargebee = mocker.patch("organisations.chargebee.chargebee.chargebee")
-    subscription_id = "sub-id"
-
-    # When
-    cancel_subscription(subscription_id)
-
-    # Then
-    mocked_chargebee.Subscription.cancel.assert_called_once_with(
-        subscription_id, {"end_of_term": True}
-    )
-
-
-def test_cancel_subscription_throws_cannot_cancel_error_if_api_error(mocker, caplog):
-    # Given
-    mocked_chargebee = mocker.patch("organisations.chargebee.chargebee.chargebee")
-    subscription_id = "sub-id"
-
-    # Chargebee's APIError requires additional arguments to instantiate it so instead
-    # we mock it with our own exception here to test that it is caught correctly
-    class MockException(Exception):
-        pass
-
-    mocker.patch("organisations.chargebee.chargebee.APIError", MockException)
-
-    mocked_chargebee.Subscription.cancel.side_effect = MockException
-
-    # When
-    with pytest.raises(CannotCancelChargebeeSubscription):
-        cancel_subscription(subscription_id)
-
-    # Then
-    mocked_chargebee.Subscription.cancel.assert_called_once_with(
-        subscription_id, {"end_of_term": True}
-    )
-    assert len(caplog.records) == 1
-    assert caplog.records[0].levelname == "ERROR"
-    assert (
-        caplog.records[0].message
-        == "Cannot cancel CB subscription for subscription id: %s" % subscription_id
-    )
->>>>>>> 72cf57b5
+    assert subscription_metadata is None