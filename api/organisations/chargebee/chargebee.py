import logging
import typing
from contextlib import suppress
from datetime import datetime

import chargebee
from chargebee import APIError as ChargebeeAPIError
from django.conf import settings
from pytz import UTC

from ..subscriptions.exceptions import CannotCancelChargebeeSubscription
from .cache import ChargebeeCache
from .metadata import ChargebeeObjMetadata

chargebee.configure(settings.CHARGEBEE_API_KEY, settings.CHARGEBEE_SITE)

logger = logging.getLogger(__name__)

TRIAL_SUBSCRIPTION_ID = "trial"


def get_subscription_data_from_hosted_page(hosted_page_id):
    hosted_page = get_hosted_page(hosted_page_id)
    subscription = get_subscription_from_hosted_page(hosted_page)
    plan_metadata = get_plan_meta_data(subscription.plan_id)
    if subscription:
        return {
            "subscription_id": subscription.id,
            "plan": subscription.plan_id,
            "subscription_date": datetime.fromtimestamp(
                subscription.created_at, tz=UTC
            ),
            "max_seats": get_max_seats_for_plan(plan_metadata),
            "max_api_calls": get_max_api_calls_for_plan(plan_metadata),
            "customer_id": get_customer_id_from_hosted_page(hosted_page),
        }
    else:
        return {}


def get_hosted_page(hosted_page_id):
    response = chargebee.HostedPage.retrieve(hosted_page_id)
    return response.hosted_page


def get_subscription_from_hosted_page(hosted_page):
    if hasattr(hosted_page, "content"):
        content = hosted_page.content
        if hasattr(content, "subscription"):
            return content.subscription


def get_customer_id_from_hosted_page(hosted_page):
    if hasattr(hosted_page, "content"):
        content = hosted_page.content
        if hasattr(content, "customer"):
            return content.customer.id


def get_max_seats_for_plan(meta_data: dict) -> int:
    return meta_data.get("seats", 1)


def get_max_api_calls_for_plan(meta_data: dict) -> int:
    return meta_data.get("api_calls", 50000)


def get_plan_meta_data(plan_id):
    plan_details = get_plan_details(plan_id)
    if plan_details and hasattr(plan_details.plan, "meta_data"):
        return plan_details.plan.meta_data or {}
    return {}


def get_plan_details(plan_id):
    if plan_id:
        return chargebee.Plan.retrieve(plan_id)


def get_portal_url(customer_id, redirect_url):
    result = chargebee.PortalSession.create(
        {"redirect_url": redirect_url, "customer": {"id": customer_id}}
    )
    if result and hasattr(result, "portal_session"):
        return result.portal_session.access_url


def get_customer_id_from_subscription_id(subscription_id):
    subscription_response = chargebee.Subscription.retrieve(subscription_id)
    if hasattr(subscription_response, "customer"):
        return subscription_response.customer.id


def get_hosted_page_url_for_subscription_upgrade(
    subscription_id: str, plan_id: str
) -> str:
    params = {"subscription": {"id": subscription_id, "plan_id": plan_id}}
    checkout_existing_response = chargebee.HostedPage.checkout_existing(params)
    return checkout_existing_response.hosted_page.url


<<<<<<< HEAD
def get_subscription_metadata(
    subscription_id: str,
) -> typing.Optional[ChargebeeObjMetadata]:
    with suppress(ChargebeeAPIError):
        subscription = chargebee.Subscription.retrieve(subscription_id).subscription
        addons = subscription.addons or []
=======
def get_subscription_metadata(subscription_id: str) -> ChargebeeObjMetadata:
    if subscription_id == TRIAL_SUBSCRIPTION_ID:
        return ChargebeeObjMetadata()

    subscription = chargebee.Subscription.retrieve(subscription_id).subscription
    addons = subscription.addons or []
>>>>>>> e415ef98

        chargebee_cache = ChargebeeCache()
        plan_metadata = chargebee_cache.plans[subscription.plan_id]
        subscription_metadata = plan_metadata

        for addon in addons:
            quantity = getattr(addon, "quantity", None) or 1
            addon_metadata = chargebee_cache.addons[addon.id] * quantity
            subscription_metadata = subscription_metadata + addon_metadata

        return subscription_metadata


def cancel_subscription(subscription_id: str):
    try:
        chargebee.Subscription.cancel(subscription_id, {"end_of_term": True})
    except ChargebeeAPIError as e:
        msg = "Cannot cancel CB subscription for subscription id: %s" % subscription_id
        logger.error(msg)
        raise CannotCancelChargebeeSubscription(msg) from e<|MERGE_RESOLUTION|>--- conflicted
+++ resolved
@@ -99,21 +99,15 @@
     return checkout_existing_response.hosted_page.url
 
 
-<<<<<<< HEAD
 def get_subscription_metadata(
     subscription_id: str,
 ) -> typing.Optional[ChargebeeObjMetadata]:
     with suppress(ChargebeeAPIError):
+        if subscription_id == TRIAL_SUBSCRIPTION_ID:
+            return ChargebeeObjMetadata()
+
         subscription = chargebee.Subscription.retrieve(subscription_id).subscription
         addons = subscription.addons or []
-=======
-def get_subscription_metadata(subscription_id: str) -> ChargebeeObjMetadata:
-    if subscription_id == TRIAL_SUBSCRIPTION_ID:
-        return ChargebeeObjMetadata()
-
-    subscription = chargebee.Subscription.retrieve(subscription_id).subscription
-    addons = subscription.addons or []
->>>>>>> e415ef98
 
         chargebee_cache = ChargebeeCache()
         plan_metadata = chargebee_cache.plans[subscription.plan_id]
