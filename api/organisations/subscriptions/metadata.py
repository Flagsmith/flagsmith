<<<<<<< HEAD
=======
import typing

from features.versioning.constants import DEFAULT_VERSION_LIMIT_DAYS


>>>>>>> 49ff569c
class BaseSubscriptionMetadata:
    payment_source = None

    def __init__(
        self,
        seats: int = 0,
<<<<<<< HEAD
        api_calls: None | int = None,
        projects: None | int = None,
        chargebee_email: None | str = None,
=======
        api_calls: int = 0,
        projects: typing.Optional[int] = None,
        chargebee_email: str = None,
        audit_log_visibility_days: int | None = 0,
        feature_history_visibility_days: int | None = DEFAULT_VERSION_LIMIT_DAYS,
        **kwargs,  # allows for extra unknown attrs from CB json metadata
>>>>>>> 49ff569c
    ):
        self.seats = seats
        self.api_calls = api_calls
        self.projects = projects
        self.chargebee_email = chargebee_email
        self.audit_log_visibility_days = audit_log_visibility_days
        self.feature_history_visibility_days = feature_history_visibility_days

    def __add__(self, other: "BaseSubscriptionMetadata"):
        if self.payment_source != other.payment_source:
            raise TypeError(
                "Cannot add SubscriptionMetadata from multiple payment sources."
            )

        return self.__class__(
            seats=self.seats + other.seats,
            api_calls=self.api_calls + other.api_calls,
            projects=_add_nullable_limit_attributes(self.projects, other.projects),
            chargebee_email=self.chargebee_email,
            audit_log_visibility_days=_add_nullable_limit_attributes(
                self.audit_log_visibility_days,
                other.audit_log_visibility_days,
                addition_function=max,
            ),
            feature_history_visibility_days=_add_nullable_limit_attributes(
                self.feature_history_visibility_days,
                other.feature_history_visibility_days,
                addition_function=max,
            ),
        )

    def __str__(self):
        return (
            "%s Subscription Metadata (seats: %d, api_calls: %d, projects: %s, "
            "chargebee_email: %s, audit_log_visibility_days: %s, feature_history_visibility_days: %s)"
            % (
                (
                    self.payment_source.title()
                    if self.payment_source is not None
                    else "unknown payment source"
                ),
                self.seats,
                self.api_calls,
                str(self.projects) if self.projects is not None else "no limit",
                self.chargebee_email,
                self.audit_log_visibility_days,
                self.feature_history_visibility_days,
            )
        )

    def __repr__(self):
        return str(self)

    def __eq__(self, other: "BaseSubscriptionMetadata"):
        return (
            self.seats == other.seats
            and self.api_calls == other.api_calls
            and self.projects == other.projects
            and self.payment_source == other.payment_source
            and self.chargebee_email == other.chargebee_email
            and self.audit_log_visibility_days == other.audit_log_visibility_days
            and self.feature_history_visibility_days
            == other.feature_history_visibility_days
        )


def _add_nullable_limit_attributes(
    first: int | None,
    second: int | None,
    addition_function: typing.Callable[[typing.Tuple[int, int]], int] = sum,
) -> int | None:
    """
    Add 2 nullable attributes where None implies no limit (and hence is the maximum
    value). Based on this, if either attribute is None, we return None.
    """
    if first is None or second is None:
        return None
    return addition_function((first, second))<|MERGE_RESOLUTION|>--- conflicted
+++ resolved
@@ -1,30 +1,21 @@
-<<<<<<< HEAD
-=======
 import typing
 
 from features.versioning.constants import DEFAULT_VERSION_LIMIT_DAYS
 
 
->>>>>>> 49ff569c
 class BaseSubscriptionMetadata:
     payment_source = None
 
     def __init__(
         self,
         seats: int = 0,
-<<<<<<< HEAD
         api_calls: None | int = None,
         projects: None | int = None,
         chargebee_email: None | str = None,
-=======
-        api_calls: int = 0,
-        projects: typing.Optional[int] = None,
-        chargebee_email: str = None,
         audit_log_visibility_days: int | None = 0,
         feature_history_visibility_days: int | None = DEFAULT_VERSION_LIMIT_DAYS,
         **kwargs,  # allows for extra unknown attrs from CB json metadata
->>>>>>> 49ff569c
-    ):
+    ) -> None:
         self.seats = seats
         self.api_calls = api_calls
         self.projects = projects
