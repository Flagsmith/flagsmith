from django.core.mail import send_mail
from django.template.loader import render_to_string
from task_processor.decorators import (
    register_task_handler,
)

<<<<<<< HEAD
from integrations.lead_tracking.pipedrive.lead_tracker import (
    PipedriveLeadTracker,
)
from users.models import FFAdminUser


@register_task_handler()
def create_pipedrive_lead(user_id: int):  # type: ignore[no-untyped-def]
    pipedrive = PipedriveLeadTracker()
    user = FFAdminUser.objects.get(id=user_id)
    pipedrive.create_organisation_lead(user)

=======
>>>>>>> 5bd692d7

@register_task_handler()
def send_email_changed_notification_email(  # type: ignore[no-untyped-def]
    first_name: str, from_email: str, original_email: str
):
    context = {
        "first_name": first_name,
    }

    send_mail(
        subject="Your Flagsmith email address has been changed",
        from_email=from_email,
        message=render_to_string("users/email_updated.txt", context),
        recipient_list=[original_email],
        fail_silently=True,
    )<|MERGE_RESOLUTION|>--- conflicted
+++ resolved
@@ -4,21 +4,6 @@
     register_task_handler,
 )
 
-<<<<<<< HEAD
-from integrations.lead_tracking.pipedrive.lead_tracker import (
-    PipedriveLeadTracker,
-)
-from users.models import FFAdminUser
-
-
-@register_task_handler()
-def create_pipedrive_lead(user_id: int):  # type: ignore[no-untyped-def]
-    pipedrive = PipedriveLeadTracker()
-    user = FFAdminUser.objects.get(id=user_id)
-    pipedrive.create_organisation_lead(user)
-
-=======
->>>>>>> 5bd692d7
 
 @register_task_handler()
 def send_email_changed_notification_email(  # type: ignore[no-untyped-def]
