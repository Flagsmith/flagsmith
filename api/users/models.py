--- conflicted
+++ resolved
@@ -230,46 +230,8 @@
     def get_permitted_projects(self, permission_key: str) -> QuerySet[Project]:
         return get_permitted_projects_for_user(self, permission_key)
 
-<<<<<<< HEAD
+
     def has_project_permission(self, permission: str, project: Project) -> bool:
-=======
-    def get_permitted_projects(self, permissions):
-        """
-        Get all projects that the user has the given permissions for.
-
-        Rules:
-            - User has the required permissions directly (UserProjectPermission)
-            - User is in a UserPermissionGroup that has required permissions (UserPermissionGroupProjectPermissions)
-            - User is an admin for the organisation the project belongs to
-        """
-
-        user_permission_query = Q()
-        group_permission_query = Q()
-        for permission in permissions:
-            user_permission_query = user_permission_query & Q(
-                userpermission__permissions__key=permission
-            )
-            group_permission_query = group_permission_query & Q(
-                grouppermission__permissions__key=permission
-            )
-
-        user_query = Q(userpermission__user=self) & (
-            user_permission_query | Q(userpermission__admin=True)
-        )
-        group_query = Q(grouppermission__group__users=self) & (
-            group_permission_query | Q(grouppermission__admin=True)
-        )
-        organisation_query = Q(
-            organisation__userorganisation__user=self,
-            organisation__userorganisation__role=OrganisationRole.ADMIN.name,
-        )
-
-        query = user_query | group_query | organisation_query
-
-        return Project.objects.filter(query).distinct()
-
-    def has_project_permission(self, permission, project):
->>>>>>> 4052d34d
         if self.is_project_admin(project):
             return True
         return project in self.get_permitted_projects(permission)
