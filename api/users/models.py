--- conflicted
+++ resolved
@@ -6,11 +6,9 @@
 from django.contrib.auth.models import AbstractUser
 from django.core.mail import send_mail
 from django.db import models
-<<<<<<< HEAD
-from django.db.models import QuerySet
-=======
+
 from django.db.models import Count, Q, QuerySet
->>>>>>> ee61f61d
+
 from django.utils.translation import gettext_lazy as _
 from django_lifecycle import AFTER_CREATE, LifecycleModel, hook
 
