--- conflicted
+++ resolved
@@ -499,12 +499,22 @@
     def remove_users_by_id(self, user_ids: list):
         self.users.remove(*user_ids)
 
-<<<<<<< HEAD
     def get_audit_log_identity(self) -> str:
         return self.name
 
     def get_organisations(self, delta=None) -> typing.Iterable[Organisation] | None:
         return [self.organisation]
+
+
+class HubspotLead(models.Model):
+    user = models.OneToOneField(
+        FFAdminUser,
+        related_name="hubspot_lead",
+        on_delete=models.CASCADE,
+    )
+    hubspot_id = models.CharField(unique=True, max_length=100, null=False)
+    created_at = models.DateTimeField(auto_now_add=True)
+    updated_at = models.DateTimeField(auto_now=True)
 
 
 # methods to graft onto MFAMethod
@@ -529,16 +539,4 @@
     default_messages=True,
 )
 MFAMethod.get_audit_log_identity = _mfa_method_get_audit_log_identity
-MFAMethod.get_organisations = _mfa_method_get_organisations
-=======
-
-class HubspotLead(models.Model):
-    user = models.OneToOneField(
-        FFAdminUser,
-        related_name="hubspot_lead",
-        on_delete=models.CASCADE,
-    )
-    hubspot_id = models.CharField(unique=True, max_length=100, null=False)
-    created_at = models.DateTimeField(auto_now_add=True)
-    updated_at = models.DateTimeField(auto_now=True)
->>>>>>> 097bcf75
+MFAMethod.get_organisations = _mfa_method_get_organisations