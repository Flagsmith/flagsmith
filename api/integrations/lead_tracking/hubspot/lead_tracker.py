--- conflicted
+++ resolved
@@ -71,14 +71,10 @@
 
         response = self.client.create_company(
             name=organisation.name,
-<<<<<<< HEAD
             active_subscription=organisation.subscription.plan,
+            organisation_id=organisation.id,
         )
 
-=======
-            organisation_id=organisation.id,
-        )
->>>>>>> 99524247
         # Store the organisation data in the database since we are
         # unable to look them up via a unique identifier.
         HubspotOrganisation.objects.create(
