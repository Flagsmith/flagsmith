import logging

from django.conf import settings

from integrations.lead_tracking.lead_tracking import LeadTracker
from organisations.models import HubspotOrganisation, Organisation
from users.models import FFAdminUser

from .client import HubspotClient

logger = logging.getLogger(__name__)

try:
    import re2 as re

    logger.info("Using re2 library for regex.")
except ImportError:
    logger.warning("Unable to import re2. Falling back to re.")
    import re


class HubspotLeadTracker(LeadTracker):
    @staticmethod
    def should_track(user: FFAdminUser) -> bool:
        if not settings.ENABLE_HUBSPOT_LEAD_TRACKING:
            return False

        domain = user.email_domain

        if settings.HUBSPOT_IGNORE_DOMAINS_REGEX and re.match(
            settings.HUBSPOT_IGNORE_DOMAINS_REGEX, domain
        ):
            return False

        if (
            settings.HUBSPOT_IGNORE_DOMAINS
            and domain in settings.HUBSPOT_IGNORE_DOMAINS
        ):
            return False

        if any(
            org.is_paid
            for org in user.organisations.select_related("subscription").all()
        ):
            return False

        return True

    def create_lead(self, user: FFAdminUser, organisation: Organisation) -> None:
        contact_data = self.client.get_contact(user)

        if contact_data:
            # The user is already present in the system as a lead
            # for an existing organisation, so return early.
            return

        hubspot_id = self.get_or_create_organisation_hubspot_id(organisation, user)

        self.client.create_contact(user, hubspot_id)

    def get_or_create_organisation_hubspot_id(
        self, organisation: Organisation, user: FFAdminUser
    ) -> str:
        """
        Return the Hubspot API's id for an organisation.
        """
        if getattr(organisation, "hubspot_organisation", None):
            return organisation.hubspot_organisation.hubspot_id

<<<<<<< HEAD
        if user.email_domain in settings.HUBSPOT_IGNORE_ORGANISATION_DOMAINS:
            domain = None
        else:
            domain = user.email_domain
        response = self.client.create_company(name=organisation.name, domain=domain)
=======
        response = self.client.create_company(
            name=organisation.name,
            organisation_id=organisation.id,
        )
>>>>>>> 7c654457
        # Store the organisation data in the database since we are
        # unable to look them up via a unique identifier.
        HubspotOrganisation.objects.create(
            organisation=organisation,
            hubspot_id=response["id"],
        )
        return response["id"]

    def _get_client(self) -> HubspotClient:
        return HubspotClient()<|MERGE_RESOLUTION|>--- conflicted
+++ resolved
@@ -67,18 +67,16 @@
         if getattr(organisation, "hubspot_organisation", None):
             return organisation.hubspot_organisation.hubspot_id
 
-<<<<<<< HEAD
         if user.email_domain in settings.HUBSPOT_IGNORE_ORGANISATION_DOMAINS:
             domain = None
         else:
             domain = user.email_domain
-        response = self.client.create_company(name=organisation.name, domain=domain)
-=======
         response = self.client.create_company(
             name=organisation.name,
             organisation_id=organisation.id,
+            domain=domain,
         )
->>>>>>> 7c654457
+
         # Store the organisation data in the database since we are
         # unable to look them up via a unique identifier.
         HubspotOrganisation.objects.create(
