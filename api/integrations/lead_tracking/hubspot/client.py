import logging

import hubspot
from django.conf import settings
from hubspot.crm.companies import (
    SimplePublicObjectInput,
    SimplePublicObjectInputForCreate,
)
from hubspot.crm.contacts import BatchReadInputSimplePublicObjectId

from users.models import FFAdminUser

logger = logging.getLogger(__name__)


class HubspotClient:
    def __init__(self) -> None:
        access_token = settings.HUBSPOT_ACCESS_TOKEN
        self.client = hubspot.Client.create(access_token=access_token)

    def get_contact(self, user: FFAdminUser) -> None | dict:
        public_object_id = BatchReadInputSimplePublicObjectId(
            id_property="email",
            inputs=[{"id": user.email}],
            properties=["email", "firstname", "lastname"],
        )

        response = self.client.crm.contacts.batch_api.read(
            batch_read_input_simple_public_object_id=public_object_id,
            archived=False,
        )

        results = response.to_dict()["results"]
        if not results:
            return None

        if len(results) > 1:
            logger.warning(
                "Hubspot contact endpoint is non-unique which should not be possible"
            )

        return results[0]

    def create_contact(self, user: FFAdminUser, hubspot_company_id: str) -> dict:
        properties = {
            "email": user.email,
            "firstname": user.first_name,
            "lastname": user.last_name,
            "hs_marketable_status": user.marketing_consent_given,
        }

        response = self.client.crm.contacts.basic_api.create(
            simple_public_object_input_for_create=SimplePublicObjectInputForCreate(
                properties=properties,
                associations=[
                    {
                        "types": [
                            {
                                "associationCategory": "HUBSPOT_DEFINED",
                                "associationTypeId": 1,
                            }
                        ],
                        "to": {"id": hubspot_company_id},
                    }
                ],
            )
        )
        return response.to_dict()

<<<<<<< HEAD
    def create_company(self, name: str, active_subscription: str) -> dict:
        properties = {
            "name": name,
            "active_subscription": active_subscription,
        }
=======
    def create_company(self, name: str, organisation_id: int) -> dict:
        properties = {"name": name, "orgid": str(organisation_id)}
>>>>>>> 99524247
        simple_public_object_input_for_create = SimplePublicObjectInputForCreate(
            properties=properties,
        )

        response = self.client.crm.companies.basic_api.create(
            simple_public_object_input_for_create=simple_public_object_input_for_create,
        )

        return response.to_dict()

    def update_company(self, active_subscription: str, hubspot_company_id: str) -> dict:
        properties = {
            "active_subscription": active_subscription,
        }
        simple_public_object_input = SimplePublicObjectInput(properties=properties)

        response = self.client.crm.companies.basic_api.update(
            company_id=hubspot_company_id,
            simple_public_object_input=simple_public_object_input,
        )

        return response.to_dict()<|MERGE_RESOLUTION|>--- conflicted
+++ resolved
@@ -67,16 +67,15 @@
         )
         return response.to_dict()
 
-<<<<<<< HEAD
-    def create_company(self, name: str, active_subscription: str) -> dict:
+    def create_company(
+        self, name: str, active_subscription: str, organisation_id: int
+    ) -> dict:
         properties = {
             "name": name,
             "active_subscription": active_subscription,
+            "orgid": str(organisation_id),
         }
-=======
-    def create_company(self, name: str, organisation_id: int) -> dict:
-        properties = {"name": name, "orgid": str(organisation_id)}
->>>>>>> 99524247
+
         simple_public_object_input_for_create = SimplePublicObjectInputForCreate(
             properties=properties,
         )
