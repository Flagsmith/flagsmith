import logging
from typing import Any, List
from urllib.parse import urlparse

from task_processor.decorators import register_task_handler

from features.models import Feature
from integrations.github.client import post_comment_to_github
from integrations.github.constants import GitHubEventType
from integrations.github.dataclasses import CallGithubData
<<<<<<< HEAD
from task_processor.decorators import register_task_handler
=======
from webhooks.webhooks import WebhookEventType
>>>>>>> 948a87ae

logger = logging.getLogger(__name__)


def send_post_request(data: CallGithubData) -> None:
    from integrations.github.github import generate_body_comment

    feature_name = data.github_data.feature_name
    feature_id = data.github_data.feature_id
    project_id = data.github_data.project_id
    event_type = data.event_type
    feature_states = (
        data.github_data.feature_states if data.github_data.feature_states else None
    )
    installation_id = data.github_data.installation_id
    segment_name: str | None = data.github_data.segment_name
    body = generate_body_comment(
        feature_name, event_type, project_id, feature_id, feature_states, segment_name
    )

    if (
        event_type == GitHubEventType.FLAG_UPDATED.value
        or event_type == GitHubEventType.FLAG_DELETED.value
        or event_type == GitHubEventType.FLAG_UPDATED_FROM_GHA.value
    ):
        for resource in data.feature_external_resources:
            url = resource.get("url")
            pathname = urlparse(url).path
            split_url = pathname.split("/")
            post_comment_to_github(
                installation_id, split_url[1], split_url[2], split_url[4], body
            )

    elif event_type == GitHubEventType.FEATURE_EXTERNAL_RESOURCE_REMOVED.value:
        url = data.github_data.url
        pathname = urlparse(url).path
        split_url = pathname.split("/")
        post_comment_to_github(
            installation_id, split_url[1], split_url[2], split_url[4], body
        )
    else:
        url = data.feature_external_resources[
            len(data.feature_external_resources) - 1
        ].get("url")
        pathname = urlparse(url).path
        split_url = pathname.split("/")
        post_comment_to_github(
            installation_id, split_url[1], split_url[2], split_url[4], body
        )


@register_task_handler()
def call_github_app_webhook_for_feature_state(event_data: dict[str, Any]) -> None:

    from features.feature_external_resources.models import (
        FeatureExternalResource,
    )
    from integrations.github.github import GithubData

    github_event_data = GithubData.from_dict(event_data)

    def generate_feature_external_resources(
        feature_external_resources: List[FeatureExternalResource],
    ) -> list[dict[str, Any]]:
        return [
            {
                "type": resource.type,
                "url": resource.url,
            }
            for resource in feature_external_resources
        ]

    if (
        github_event_data.type == GitHubEventType.FLAG_DELETED.value
        or github_event_data.type == GitHubEventType.SEGMENT_OVERRIDE_DELETED.value
    ):
        feature_external_resources = generate_feature_external_resources(
            list(
                FeatureExternalResource.objects.filter(
                    feature_id=github_event_data.feature_id
                )
            )
        )
        data = CallGithubData(
            event_type=github_event_data.type,
            github_data=github_event_data,
            feature_external_resources=feature_external_resources,
        )
        send_post_request(data)
        return

    if (
        github_event_data.type
        == GitHubEventType.FEATURE_EXTERNAL_RESOURCE_REMOVED.value
    ):
        data = CallGithubData(
            event_type=github_event_data.type,
            github_data=github_event_data,
            feature_external_resources=None,
        )
        send_post_request(data)
        return

    feature = Feature.objects.get(id=github_event_data.feature_id)
    feature_external_resources = generate_feature_external_resources(
        feature.external_resources.all()
    )
    data = CallGithubData(
        event_type=github_event_data.type,
        github_data=github_event_data,
        feature_external_resources=feature_external_resources,
    )

    if not feature_external_resources:
        logger.debug(
            "No GitHub external resources are associated with this feature id %d. Not calling webhooks.",
            github_event_data.feature_id,
        )
        return

    send_post_request(data)
    return
<|MERGE_RESOLUTION|>--- conflicted
+++ resolved
@@ -1,137 +1,132 @@
-import logging
-from typing import Any, List
-from urllib.parse import urlparse
-
-from task_processor.decorators import register_task_handler
-
-from features.models import Feature
-from integrations.github.client import post_comment_to_github
-from integrations.github.constants import GitHubEventType
-from integrations.github.dataclasses import CallGithubData
-<<<<<<< HEAD
-from task_processor.decorators import register_task_handler
-=======
-from webhooks.webhooks import WebhookEventType
->>>>>>> 948a87ae
-
-logger = logging.getLogger(__name__)
-
-
-def send_post_request(data: CallGithubData) -> None:
-    from integrations.github.github import generate_body_comment
-
-    feature_name = data.github_data.feature_name
-    feature_id = data.github_data.feature_id
-    project_id = data.github_data.project_id
-    event_type = data.event_type
-    feature_states = (
-        data.github_data.feature_states if data.github_data.feature_states else None
-    )
-    installation_id = data.github_data.installation_id
-    segment_name: str | None = data.github_data.segment_name
-    body = generate_body_comment(
-        feature_name, event_type, project_id, feature_id, feature_states, segment_name
-    )
-
-    if (
-        event_type == GitHubEventType.FLAG_UPDATED.value
-        or event_type == GitHubEventType.FLAG_DELETED.value
-        or event_type == GitHubEventType.FLAG_UPDATED_FROM_GHA.value
-    ):
-        for resource in data.feature_external_resources:
-            url = resource.get("url")
-            pathname = urlparse(url).path
-            split_url = pathname.split("/")
-            post_comment_to_github(
-                installation_id, split_url[1], split_url[2], split_url[4], body
-            )
-
-    elif event_type == GitHubEventType.FEATURE_EXTERNAL_RESOURCE_REMOVED.value:
-        url = data.github_data.url
-        pathname = urlparse(url).path
-        split_url = pathname.split("/")
-        post_comment_to_github(
-            installation_id, split_url[1], split_url[2], split_url[4], body
-        )
-    else:
-        url = data.feature_external_resources[
-            len(data.feature_external_resources) - 1
-        ].get("url")
-        pathname = urlparse(url).path
-        split_url = pathname.split("/")
-        post_comment_to_github(
-            installation_id, split_url[1], split_url[2], split_url[4], body
-        )
-
-
-@register_task_handler()
-def call_github_app_webhook_for_feature_state(event_data: dict[str, Any]) -> None:
-
-    from features.feature_external_resources.models import (
-        FeatureExternalResource,
-    )
-    from integrations.github.github import GithubData
-
-    github_event_data = GithubData.from_dict(event_data)
-
-    def generate_feature_external_resources(
-        feature_external_resources: List[FeatureExternalResource],
-    ) -> list[dict[str, Any]]:
-        return [
-            {
-                "type": resource.type,
-                "url": resource.url,
-            }
-            for resource in feature_external_resources
-        ]
-
-    if (
-        github_event_data.type == GitHubEventType.FLAG_DELETED.value
-        or github_event_data.type == GitHubEventType.SEGMENT_OVERRIDE_DELETED.value
-    ):
-        feature_external_resources = generate_feature_external_resources(
-            list(
-                FeatureExternalResource.objects.filter(
-                    feature_id=github_event_data.feature_id
-                )
-            )
-        )
-        data = CallGithubData(
-            event_type=github_event_data.type,
-            github_data=github_event_data,
-            feature_external_resources=feature_external_resources,
-        )
-        send_post_request(data)
-        return
-
-    if (
-        github_event_data.type
-        == GitHubEventType.FEATURE_EXTERNAL_RESOURCE_REMOVED.value
-    ):
-        data = CallGithubData(
-            event_type=github_event_data.type,
-            github_data=github_event_data,
-            feature_external_resources=None,
-        )
-        send_post_request(data)
-        return
-
-    feature = Feature.objects.get(id=github_event_data.feature_id)
-    feature_external_resources = generate_feature_external_resources(
-        feature.external_resources.all()
-    )
-    data = CallGithubData(
-        event_type=github_event_data.type,
-        github_data=github_event_data,
-        feature_external_resources=feature_external_resources,
-    )
-
-    if not feature_external_resources:
-        logger.debug(
-            "No GitHub external resources are associated with this feature id %d. Not calling webhooks.",
-            github_event_data.feature_id,
-        )
-        return
-
-    send_post_request(data)
-    return
+import logging
+from typing import Any, List
+from urllib.parse import urlparse
+
+from task_processor.decorators import register_task_handler
+
+from features.models import Feature
+from integrations.github.client import post_comment_to_github
+from integrations.github.constants import GitHubEventType
+from integrations.github.dataclasses import CallGithubData
+
+logger = logging.getLogger(__name__)
+
+
+def send_post_request(data: CallGithubData) -> None:
+    from integrations.github.github import generate_body_comment
+
+    feature_name = data.github_data.feature_name
+    feature_id = data.github_data.feature_id
+    project_id = data.github_data.project_id
+    event_type = data.event_type
+    feature_states = (
+        data.github_data.feature_states if data.github_data.feature_states else None
+    )
+    installation_id = data.github_data.installation_id
+    segment_name: str | None = data.github_data.segment_name
+    body = generate_body_comment(
+        feature_name, event_type, project_id, feature_id, feature_states, segment_name
+    )
+
+    if (
+        event_type == GitHubEventType.FLAG_UPDATED.value
+        or event_type == GitHubEventType.FLAG_DELETED.value
+        or event_type == GitHubEventType.FLAG_UPDATED_FROM_GHA.value
+    ):
+        for resource in data.feature_external_resources:
+            url = resource.get("url")
+            pathname = urlparse(url).path
+            split_url = pathname.split("/")
+            post_comment_to_github(
+                installation_id, split_url[1], split_url[2], split_url[4], body
+            )
+
+    elif event_type == GitHubEventType.FEATURE_EXTERNAL_RESOURCE_REMOVED.value:
+        url = data.github_data.url
+        pathname = urlparse(url).path
+        split_url = pathname.split("/")
+        post_comment_to_github(
+            installation_id, split_url[1], split_url[2], split_url[4], body
+        )
+    else:
+        url = data.feature_external_resources[
+            len(data.feature_external_resources) - 1
+        ].get("url")
+        pathname = urlparse(url).path
+        split_url = pathname.split("/")
+        post_comment_to_github(
+            installation_id, split_url[1], split_url[2], split_url[4], body
+        )
+
+
+@register_task_handler()
+def call_github_app_webhook_for_feature_state(event_data: dict[str, Any]) -> None:
+
+    from features.feature_external_resources.models import (
+        FeatureExternalResource,
+    )
+    from integrations.github.github import GithubData
+
+    github_event_data = GithubData.from_dict(event_data)
+
+    def generate_feature_external_resources(
+        feature_external_resources: List[FeatureExternalResource],
+    ) -> list[dict[str, Any]]:
+        return [
+            {
+                "type": resource.type,
+                "url": resource.url,
+            }
+            for resource in feature_external_resources
+        ]
+
+    if (
+        github_event_data.type == GitHubEventType.FLAG_DELETED.value
+        or github_event_data.type == GitHubEventType.SEGMENT_OVERRIDE_DELETED.value
+    ):
+        feature_external_resources = generate_feature_external_resources(
+            list(
+                FeatureExternalResource.objects.filter(
+                    feature_id=github_event_data.feature_id
+                )
+            )
+        )
+        data = CallGithubData(
+            event_type=github_event_data.type,
+            github_data=github_event_data,
+            feature_external_resources=feature_external_resources,
+        )
+        send_post_request(data)
+        return
+
+    if (
+        github_event_data.type
+        == GitHubEventType.FEATURE_EXTERNAL_RESOURCE_REMOVED.value
+    ):
+        data = CallGithubData(
+            event_type=github_event_data.type,
+            github_data=github_event_data,
+            feature_external_resources=None,
+        )
+        send_post_request(data)
+        return
+
+    feature = Feature.objects.get(id=github_event_data.feature_id)
+    feature_external_resources = generate_feature_external_resources(
+        feature.external_resources.all()
+    )
+    data = CallGithubData(
+        event_type=github_event_data.type,
+        github_data=github_event_data,
+        feature_external_resources=feature_external_resources,
+    )
+
+    if not feature_external_resources:
+        logger.debug(
+            "No GitHub external resources are associated with this feature id %d. Not calling webhooks.",
+            github_event_data.feature_id,
+        )
+        return
+
+    send_post_request(data)
+    return