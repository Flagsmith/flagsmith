from django.db.models import BooleanField, ExpressionWrapper, Q
from django.shortcuts import get_object_or_404
from django.utils import timezone
from django.utils.decorators import method_decorator
from drf_yasg.utils import swagger_auto_schema
from rest_framework.decorators import action
from rest_framework.mixins import (
    CreateModelMixin,
    DestroyModelMixin,
    ListModelMixin,
    RetrieveModelMixin,
    UpdateModelMixin,
)
from rest_framework.permissions import IsAuthenticated
from rest_framework.request import Request
from rest_framework.response import Response
from rest_framework.serializers import Serializer
from rest_framework.viewsets import GenericViewSet

from environments.models import Environment
from environments.permissions.constants import VIEW_ENVIRONMENT
from features.models import Feature, FeatureState
from features.serializers import CreateSegmentOverrideFeatureStateSerializer
from features.versioning.exceptions import FeatureVersionDeleteError
from features.versioning.models import EnvironmentFeatureVersion
from features.versioning.permissions import (
    EnvironmentFeatureVersionFeatureStatePermissions,
    EnvironmentFeatureVersionPermissions,
)
from features.versioning.serializers import (
    EnvironmentFeatureVersionCreateSerializer,
    EnvironmentFeatureVersionFeatureStateSerializer,
    EnvironmentFeatureVersionPublishSerializer,
    EnvironmentFeatureVersionQuerySerializer,
    EnvironmentFeatureVersionRetrieveSerializer,
    EnvironmentFeatureVersionSerializer,
)
from projects.permissions import VIEW_PROJECT
from users.models import FFAdminUser


@method_decorator(
    name="list",
    decorator=swagger_auto_schema(
        query_serializer=EnvironmentFeatureVersionQuerySerializer()
    ),
)
class EnvironmentFeatureVersionViewSet(
    GenericViewSet,
    RetrieveModelMixin,
    ListModelMixin,
    CreateModelMixin,
    DestroyModelMixin,
):
    permission_classes = [IsAuthenticated, EnvironmentFeatureVersionPermissions]

    def __init__(self, *args, **kwargs):
        super().__init__(*args, **kwargs)

        # populated during the request to use across multiple view methods
        self.feature = None
        self.environment = None

    def get_serializer_class(self):
        match self.action:
            case "publish":
                return EnvironmentFeatureVersionPublishSerializer
<<<<<<< HEAD
            case "create":
                return EnvironmentFeatureVersionCreateSerializer
=======
            case "retrieve":
                return EnvironmentFeatureVersionRetrieveSerializer
>>>>>>> 88cfc762
            case _:
                return EnvironmentFeatureVersionSerializer

    def initial(self, request: Request, *args, **kwargs):
        super().initial(request, *args, **kwargs)

        feature = get_object_or_404(
            Feature.objects.filter(
                project__in=self.request.user.get_permitted_projects(VIEW_PROJECT)
            ),
            pk=self.kwargs["feature_pk"],
        )
        environment = get_object_or_404(
            self.request.user.get_permitted_environments(
                VIEW_ENVIRONMENT, project=feature.project
            ),
            pk=self.kwargs["environment_pk"],
        )

        self.feature = feature
        self.environment = environment

    def get_queryset(self):
        if getattr(self, "swagger_fake_view", False):
            return EnvironmentFeatureVersion.objects.none()

        queryset = EnvironmentFeatureVersion.objects.filter(
            environment=self.environment, feature_id=self.feature
        )

        query_serializer = EnvironmentFeatureVersionQuerySerializer(
            data=self.request.query_params
        )
        query_serializer.is_valid(raise_exception=True)

        if (is_live := query_serializer.validated_data.get("is_live")) is not None:
            queryset = queryset.annotate(
                _is_live=ExpressionWrapper(
                    Q(published_at__isnull=False, live_from__lte=timezone.now()),
                    output_field=BooleanField(),
                )
            )
            queryset = queryset.filter(_is_live=is_live)

        return queryset

    def perform_create(self, serializer: Serializer) -> None:
        created_by = None
        if isinstance(self.request.user, FFAdminUser):
            created_by = self.request.user
        serializer.save(
            environment=self.environment, feature=self.feature, created_by=created_by
        )

    def perform_destroy(self, instance: EnvironmentFeatureVersion) -> None:
        if instance.is_live:
            raise FeatureVersionDeleteError("Cannot delete a live version.")

        super().perform_destroy(instance)

    @action(detail=True, methods=["POST"])
    def publish(self, request: Request, **kwargs) -> Response:
        ef_version = self.get_object()
        serializer = self.get_serializer(data=request.data, instance=ef_version)
        serializer.is_valid(raise_exception=True)
        serializer.save(published_by=request.user)
        return Response(serializer.data)


class EnvironmentFeatureVersionFeatureStatesViewSet(
    GenericViewSet,
    ListModelMixin,
    CreateModelMixin,
    UpdateModelMixin,
    DestroyModelMixin,
):
    serializer_class = EnvironmentFeatureVersionFeatureStateSerializer
    permission_classes = [
        IsAuthenticated,
        EnvironmentFeatureVersionFeatureStatePermissions,
    ]
    pagination_class = None

    def __init__(self, *args, **kwargs):
        super().__init__(*args, **kwargs)

        # populated during the request to use across multiple view methods
        self.feature = None
        self.environment = None
        self.environment_feature_version = None

    def get_queryset(self):
        if getattr(self, "swagger_fake_view", False):
            return FeatureState.objects.none()

        environment_feature_version_uuid = self.kwargs["environment_feature_version_pk"]

        return FeatureState.objects.filter(
            environment=self.environment,
            feature=self.feature,
            environment_feature_version_id=environment_feature_version_uuid,
        )

    def initial(self, request: Request, *args, **kwargs):
        super().initial(request, *args, **kwargs)
        environment_feature_version = get_object_or_404(
            EnvironmentFeatureVersion,
            uuid=self.kwargs["environment_feature_version_pk"],
        )
        if self.action != "list" and environment_feature_version.published is True:
            raise FeatureVersionDeleteError("Cannot modify published version.")

        # patch the objects onto the view to use in other methods
        self.environment_feature_version = environment_feature_version
        self.environment = get_object_or_404(
            Environment, pk=self.kwargs["environment_pk"]
        )
        self.feature = get_object_or_404(Feature, pk=self.kwargs["feature_pk"])

    def get_serializer_context(self):
        context = super().get_serializer_context()
        context["environment"] = self.environment
        context["feature"] = self.feature
        context["environment_feature_version"] = self.environment_feature_version
        return context

    def perform_create(self, serializer: CreateSegmentOverrideFeatureStateSerializer):
        serializer.save(
            feature=self.feature,
            environment=self.environment,
            environment_feature_version=self.environment_feature_version,
        )

    def perform_update(self, serializer: CreateSegmentOverrideFeatureStateSerializer):
        serializer.save(
            feature=self.feature,
            environment=self.environment,
            environment_feature_version=self.environment_feature_version,
        )

    def perform_destroy(self, instance):
        if instance.feature_segment is None and instance.identity is None:
            raise FeatureVersionDeleteError(
                "Cannot delete environment default feature state."
            )
        super().perform_destroy(instance)<|MERGE_RESOLUTION|>--- conflicted
+++ resolved
@@ -65,13 +65,10 @@
         match self.action:
             case "publish":
                 return EnvironmentFeatureVersionPublishSerializer
-<<<<<<< HEAD
+            case "retrieve":
+                return EnvironmentFeatureVersionRetrieveSerializer
             case "create":
                 return EnvironmentFeatureVersionCreateSerializer
-=======
-            case "retrieve":
-                return EnvironmentFeatureVersionRetrieveSerializer
->>>>>>> 88cfc762
             case _:
                 return EnvironmentFeatureVersionSerializer
 
