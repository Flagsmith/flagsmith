from pathlib import Path

from django.db.models.query import QuerySet, RawQuerySet
from softdelete.models import SoftDeleteManager

<<<<<<< HEAD
=======
if typing.TYPE_CHECKING:
    from environments.models import Environment
    from features.versioning.models import EnvironmentFeatureVersion


>>>>>>> c20e3b0a
with open(Path(__file__).parent.resolve() / "sql/get_latest_versions.sql") as f:
    get_latest_versions_sql = f.read()


class EnvironmentFeatureVersionManager(SoftDeleteManager):
    def get_latest_versions_by_environment_id(self, environment_id: int) -> RawQuerySet:
        """
        Get the latest EnvironmentFeatureVersion objects for a given environment.
<<<<<<< HEAD
        """
        return self._get_latest_versions(environment_id=environment_id)

    def get_latest_versions_by_environment_api_key(
        self, environment_api_key: str
    ) -> RawQuerySet:
=======
>>>>>>> c20e3b0a
        """
        Get the latest EnvironmentFeatureVersion objects for a given environment.
        """
        return self._get_latest_versions(environment_api_key=environment_api_key)

    def _get_latest_versions(
        self, environment_id: int = None, environment_api_key: str = None
    ) -> RawQuerySet:
        assert (environment_id or environment_api_key) and not (
            environment_id and environment_api_key
        ), "Must provide exactly one of environment_id or environment_api_key"

        return self.raw(
<<<<<<< HEAD
            get_latest_versions_sql,
            params={"environment_id": environment_id, "api_key": environment_api_key},
=======
            get_latest_versions_sql, params={"environment_id": environment.id}
        )

    def get_latest_versions_as_queryset(
        self, environment: "Environment"
    ) -> QuerySet["EnvironmentFeatureVersion"]:
        """
        Get the latest EnvironmentFeatureVersion objects for a given environment
        as a concrete QuerySet.

        Note that it is often required to return the proper QuerySet to carry out
        operations on the ORM object.
        """
        return self.filter(
            uuid__in=[efv.uuid for efv in self.get_latest_versions(environment)]
>>>>>>> c20e3b0a
        )<|MERGE_RESOLUTION|>--- conflicted
+++ resolved
@@ -1,52 +1,38 @@
+import typing
 from pathlib import Path
 
 from django.db.models.query import QuerySet, RawQuerySet
 from softdelete.models import SoftDeleteManager
 
-<<<<<<< HEAD
-=======
 if typing.TYPE_CHECKING:
     from environments.models import Environment
     from features.versioning.models import EnvironmentFeatureVersion
 
 
->>>>>>> c20e3b0a
 with open(Path(__file__).parent.resolve() / "sql/get_latest_versions.sql") as f:
     get_latest_versions_sql = f.read()
 
 
 class EnvironmentFeatureVersionManager(SoftDeleteManager):
+    def get_latest_versions(self, environment: "Environment") -> RawQuerySet:
+        """
+        Get the latest EnvironmentFeatureVersion objects for a given environment.
+        """
+        return self.get_latest_versions_by_environment_id(environment_id=environment.id)
+
     def get_latest_versions_by_environment_id(self, environment_id: int) -> RawQuerySet:
         """
         Get the latest EnvironmentFeatureVersion objects for a given environment.
-<<<<<<< HEAD
         """
         return self._get_latest_versions(environment_id=environment_id)
 
     def get_latest_versions_by_environment_api_key(
         self, environment_api_key: str
     ) -> RawQuerySet:
-=======
->>>>>>> c20e3b0a
         """
         Get the latest EnvironmentFeatureVersion objects for a given environment.
         """
         return self._get_latest_versions(environment_api_key=environment_api_key)
-
-    def _get_latest_versions(
-        self, environment_id: int = None, environment_api_key: str = None
-    ) -> RawQuerySet:
-        assert (environment_id or environment_api_key) and not (
-            environment_id and environment_api_key
-        ), "Must provide exactly one of environment_id or environment_api_key"
-
-        return self.raw(
-<<<<<<< HEAD
-            get_latest_versions_sql,
-            params={"environment_id": environment_id, "api_key": environment_api_key},
-=======
-            get_latest_versions_sql, params={"environment_id": environment.id}
-        )
 
     def get_latest_versions_as_queryset(
         self, environment: "Environment"
@@ -59,6 +45,20 @@
         operations on the ORM object.
         """
         return self.filter(
-            uuid__in=[efv.uuid for efv in self.get_latest_versions(environment)]
->>>>>>> c20e3b0a
+            uuid__in=[
+                efv.uuid
+                for efv in self._get_latest_versions(environment_id=environment.id)
+            ]
+        )
+
+    def _get_latest_versions(
+        self, environment_id: int = None, environment_api_key: str = None
+    ) -> RawQuerySet:
+        assert (environment_id or environment_api_key) and not (
+            environment_id and environment_api_key
+        ), "Must provide exactly one of environment_id or environment_api_key"
+
+        return self.raw(
+            get_latest_versions_sql,
+            params={"environment_id": environment_id, "api_key": environment_api_key},
         )