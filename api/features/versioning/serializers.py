import typing

from rest_framework import serializers

from api_keys.user import APIKeyUser
from features.serializers import CreateSegmentOverrideFeatureStateSerializer
from features.versioning.models import EnvironmentFeatureVersion
from integrations.github.github import call_github_task
from users.models import FFAdminUser
from webhooks.webhooks import WebhookEventType


class EnvironmentFeatureVersionFeatureStateSerializer(
    CreateSegmentOverrideFeatureStateSerializer
):
    class Meta(CreateSegmentOverrideFeatureStateSerializer.Meta):
        read_only_fields = (
            CreateSegmentOverrideFeatureStateSerializer.Meta.read_only_fields
            + ("feature",)
        )

    def save(self, **kwargs):
        response = super().save(**kwargs)

        feature_state = self.instance
        if (
            not feature_state.identity_id
            and feature_state.feature.external_resources.exists()
            and feature_state.environment.project.github_project.exists()
            and feature_state.environment.project.organisation.github_config.exists()
        ):

            call_github_task(
                organisation_id=feature_state.environment.project.organisation_id,
                type=WebhookEventType.FLAG_UPDATED.value,
                feature=feature_state.feature,
                segment_name=None,
                url=None,
                feature_states=[feature_state],
            )

        return response


class EnvironmentFeatureVersionSerializer(serializers.ModelSerializer):
    class Meta:
        model = EnvironmentFeatureVersion
        fields = (
            "created_at",
            "updated_at",
            "published",
            "live_from",
            "uuid",
            "is_live",
            "published_by",
            "created_by",
            "description",
        )
        read_only_fields = (
            "updated_at",
            "created_at",
            "published",
            "uuid",
            "is_live",
            "published_by",
            "created_by",
        )


<<<<<<< HEAD
class EnvironmentFeatureVersionCreateSerializer(EnvironmentFeatureVersionSerializer):
    feature_states_to_create = EnvironmentFeatureVersionFeatureStateSerializer(
        many=True,
        allow_null=True,
        required=False,
        help_text=(
            "Array of feature states that will be created in the new version. "
            "Note: these can only include segment overrides."
        ),
        write_only=True,
    )
    feature_states_to_update = EnvironmentFeatureVersionFeatureStateSerializer(
        many=True,
        allow_null=True,
        required=False,
        help_text="Array of feature states to update in the new version.",
        write_only=True,
    )
    segment_ids_to_delete_overrides = serializers.ListSerializer(
        child=serializers.IntegerField(),
        required=False,
        allow_null=True,
        help_text="List of segment ids for which the segment overrides will be removed in the new version.",
        write_only=True,
    )
    publish_immediately = serializers.BooleanField(
        required=False,
        default=False,
        help_text="Boolean to confirm whether the new version should be publish immediately or not.",
        write_only=True,
    )

    class Meta(EnvironmentFeatureVersionSerializer.Meta):
        fields = EnvironmentFeatureVersionSerializer.Meta.fields + (
            "feature_states_to_create",
            "feature_states_to_update",
            "segment_ids_to_delete_overrides",
            "publish_immediately",
        )
        non_model_fields = (
            "feature_states_to_create",
            "feature_states_to_update",
            "segment_ids_to_delete_overrides",
            "publish_immediately",
        )

    def create(
        self, validated_data: dict[str, typing.Any]
    ) -> EnvironmentFeatureVersion:
        for field_name in self.Meta.non_model_fields:
            validated_data.pop(field_name, None)

        version = super().create(validated_data)

        # Note that we use self.initial_data for handling the feature states here
        # since we want the raw data (rather than the serialized ORM objects) to
        # pass into the serializers in the separate private methods used for modifying
        # the FeatureState objects.
        for feature_state_to_create in self.initial_data.get(
            "feature_states_to_create", []
        ):
            self._create_feature_state(
                {**feature_state_to_create, "environment": version.environment_id},
                version,
            )

        for feature_state_to_update in self.initial_data.get(
            "feature_states_to_update", []
        ):
            self._update_feature_state(feature_state_to_update, version)

        self._delete_feature_states(
            self.initial_data.get("segment_ids_to_delete_overrides", []), version
        )

        if self.validated_data.get("publish_immediately", False):
            request = self.context["request"]
            version.publish(
                published_by=(
                    request.user if isinstance(request.user, FFAdminUser) else None
                )
            )

        return version

    def _create_feature_state(
        self, feature_state: dict, version: EnvironmentFeatureVersion
    ) -> None:
        if not self._is_segment_override(feature_state):
            raise serializers.ValidationError(
                {
                    "feature_states_to_create": "Cannot create FeatureState objects that are not segment overrides."
                }
            )

        segment_id = feature_state["feature_segment"]["segment"]
        if version.feature_states.filter(
            feature_segment__segment_id=segment_id
        ).exists():
            raise serializers.ValidationError(
                {
                    "feature_states_to_create": "Segment override already exists for Segment %d"
                    % segment_id
                }
            )

        save_kwargs = {
            "feature": version.feature,
            "environment": version.environment,
            "environment_feature_version": version,
        }
        fs_serializer = EnvironmentFeatureVersionFeatureStateSerializer(
            data=feature_state,
            context=save_kwargs,
        )
        fs_serializer.is_valid(raise_exception=True)
        fs_serializer.save(**save_kwargs)

    def _update_feature_state(
        self, feature_state: dict[str, typing.Any], version: EnvironmentFeatureVersion
    ) -> None:
        if self._is_segment_override(feature_state):
            instance = version.feature_states.get(
                feature_segment__segment_id=feature_state["feature_segment"]["segment"]
            )
            # Patch the id of the feature segment onto the feature state data so that
            # the serializer knows to update rather than try and create a new one.
            feature_state["feature_segment"]["id"] = instance.feature_segment_id
        else:
            instance = version.feature_states.get(feature_segment__isnull=True)

        # TODO: can this be simplified at all?
        for existing_mvfsv in instance.multivariate_feature_state_values.all():
            updated_mvfsv_dicts = feature_state.get(
                "multivariate_feature_state_values", []
            )
            updated_mvfsv_dict = next(
                filter(
                    lambda d: d["multivariate_feature_option"]
                    == existing_mvfsv.multivariate_feature_option_id,
                    updated_mvfsv_dicts,
                ),
                None,
            )
            if updated_mvfsv_dict:
                updated_mvfsv_dict["id"] = existing_mvfsv.id

        fs_serializer = EnvironmentFeatureVersionFeatureStateSerializer(
            instance=instance,
            data=feature_state,
            context={
                "feature": version.feature,
                "environment": version.environment,
                "environment_feature_version": version,
            },
        )
        fs_serializer.is_valid(raise_exception=True)
        fs_serializer.save(
            environment_feature_version=version, environment=version.environment
        )

    def _delete_feature_states(
        self, segment_ids: list[int], version: EnvironmentFeatureVersion
    ) -> None:
        version.feature_states.filter(
            feature_segment__segment_id__in=segment_ids
        ).delete()

    def _is_segment_override(self, feature_state: dict) -> bool:
        return feature_state.get("feature_segment") is not None
=======
class EnvironmentFeatureVersionRetrieveSerializer(EnvironmentFeatureVersionSerializer):
    previous_version_uuid = serializers.SerializerMethodField()

    class Meta(EnvironmentFeatureVersionSerializer.Meta):
        _fields = ("previous_version_uuid",)

        fields = EnvironmentFeatureVersionSerializer.Meta.fields + _fields

    def get_previous_version_uuid(
        self, environment_feature_version: EnvironmentFeatureVersion
    ) -> str | None:
        previous_version = environment_feature_version.get_previous_version()
        if not previous_version:
            return None
        return str(previous_version.uuid)
>>>>>>> 88cfc762


class EnvironmentFeatureVersionPublishSerializer(serializers.Serializer):
    live_from = serializers.DateTimeField(required=False)

    def save(self, **kwargs):
        live_from = self.validated_data.get("live_from")

        request = self.context["request"]

        published_by = None
        published_by_api_key = None

        if isinstance(request.user, FFAdminUser):
            published_by = request.user
        elif isinstance(request.user, APIKeyUser):
            published_by_api_key = request.user.key

        self.instance.publish(
            live_from=live_from,
            published_by=published_by,
            published_by_api_key=published_by_api_key,
        )
        return self.instance


class EnvironmentFeatureVersionQuerySerializer(serializers.Serializer):
    is_live = serializers.BooleanField(allow_null=True, required=False, default=None)<|MERGE_RESOLUTION|>--- conflicted
+++ resolved
@@ -67,7 +67,23 @@
         )
 
 
-<<<<<<< HEAD
+class EnvironmentFeatureVersionRetrieveSerializer(EnvironmentFeatureVersionSerializer):
+    previous_version_uuid = serializers.SerializerMethodField()
+
+    class Meta(EnvironmentFeatureVersionSerializer.Meta):
+        _fields = ("previous_version_uuid",)
+
+        fields = EnvironmentFeatureVersionSerializer.Meta.fields + _fields
+
+    def get_previous_version_uuid(
+        self, environment_feature_version: EnvironmentFeatureVersion
+    ) -> str | None:
+        previous_version = environment_feature_version.get_previous_version()
+        if not previous_version:
+            return None
+        return str(previous_version.uuid)
+
+
 class EnvironmentFeatureVersionCreateSerializer(EnvironmentFeatureVersionSerializer):
     feature_states_to_create = EnvironmentFeatureVersionFeatureStateSerializer(
         many=True,
@@ -238,23 +254,6 @@
 
     def _is_segment_override(self, feature_state: dict) -> bool:
         return feature_state.get("feature_segment") is not None
-=======
-class EnvironmentFeatureVersionRetrieveSerializer(EnvironmentFeatureVersionSerializer):
-    previous_version_uuid = serializers.SerializerMethodField()
-
-    class Meta(EnvironmentFeatureVersionSerializer.Meta):
-        _fields = ("previous_version_uuid",)
-
-        fields = EnvironmentFeatureVersionSerializer.Meta.fields + _fields
-
-    def get_previous_version_uuid(
-        self, environment_feature_version: EnvironmentFeatureVersion
-    ) -> str | None:
-        previous_version = environment_feature_version.get_previous_version()
-        if not previous_version:
-            return None
-        return str(previous_version.uuid)
->>>>>>> 88cfc762
 
 
 class EnvironmentFeatureVersionPublishSerializer(serializers.Serializer):
