--- conflicted
+++ resolved
@@ -114,18 +114,15 @@
                 "All feature segments must belong to the same feature & environment."
             )
 
-<<<<<<< HEAD
         environment = feature_segments[0].environment
-        if environment.use_v2_feature_versioning:
-            self._validate_unique_environment_feature_version(feature_segments)
-=======
-        environment = environments.pop()
 
         if not self.context["request"].user.has_environment_permission(
             UPDATE_FEATURE_STATE, environment
         ):
             raise PermissionDenied("You do not have permission to perform this action.")
->>>>>>> a46295b8
+
+        if environment.use_v2_feature_versioning:
+            self._validate_unique_environment_feature_version(feature_segments)
 
         return validated_attrs
 
