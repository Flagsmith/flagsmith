--- conflicted
+++ resolved
@@ -6,7 +6,6 @@
 from django.conf import settings
 from django.core.mail import send_mail
 from django.db import models
-from django.db.models import Q
 from django.template.loader import render_to_string
 from django.utils import timezone
 from django_lifecycle import (  # type: ignore[import-untyped]
@@ -37,16 +36,8 @@
     SoftDeleteExportableModel,
     abstract_base_auditable_model_factory,
 )
-<<<<<<< HEAD
-from environments.tasks import rebuild_environment_document
-from features.models import FeatureState
-from features.tasks import trigger_feature_state_change_webhooks
-from features.versioning.models import EnvironmentFeatureVersion
-from features.versioning.signals import environment_feature_version_published
-from features.versioning.tasks import trigger_update_version_webhooks
-=======
+
 from core.workflows_services import ChangeRequestCommitService
->>>>>>> a345e369
 from features.workflows.core.exceptions import (
     CannotApproveOwnChangeRequest,
     ChangeRequestDeletionError,
@@ -58,10 +49,6 @@
     from users.models import FFAdminUser
 
 logger = logging.getLogger(__name__)
-
-FeatureStateDiff = dict[
-    typing.Literal["new_feature_state", "previous_feature_state"], FeatureState
-]
 
 
 class ChangeRequest(  # type: ignore[django-manager-missing]
@@ -126,154 +113,7 @@
         )
 
     def commit(self, committed_by: "FFAdminUser"):  # type: ignore[no-untyped-def]
-<<<<<<< HEAD
-        if not self.is_approved():  # type: ignore[no-untyped-call]
-            raise ChangeRequestNotApprovedError(
-                "Change request has not been approved by all required approvers."
-            )
-
-        logger.debug("Committing change request #%d", self.id)
-
-        feature_states_to_notify = self._get_feature_states_to_notify()
-        self._publish_feature_states()
-        self._publish_environment_feature_versions(committed_by)
-        self._publish_change_sets(committed_by)
-        self._publish_segments()
-        for feature_state_diffs in feature_states_to_notify:
-            if feature_state_diffs["previous_feature_state"]:
-                trigger_feature_state_change_webhooks(
-                    instance=feature_state_diffs["new_feature_state"],
-                    previous_instance=feature_state_diffs[
-                        "previous_feature_state"
-                    ].history.first(),
-                )
-
-        self.committed_at = timezone.now()
-        self.committed_by = committed_by
-        self.save()
-
-    def _get_feature_states_to_notify(
-        self,
-    ) -> list[FeatureStateDiff]:
-        feature_states_to_notify: list[FeatureStateDiff] = []
-
-        for feature_state in self.feature_states.all():
-            latest_live_fs = self._get_previous_version_instance(feature_state)
-            if latest_live_fs and latest_live_fs.version != feature_state.version:
-                feature_states_to_notify.append(
-                    {
-                        "new_feature_state": feature_state,
-                        "previous_feature_state": latest_live_fs,
-                    }
-                )
-
-        return feature_states_to_notify
-
-    def _get_previous_version_instance(
-        self, feature_state: FeatureState
-    ) -> FeatureState | None:
-        assert feature_state.environment is not None
-        fs_live_version = (
-            FeatureState.objects.get_live_feature_states(
-                environment=feature_state.environment,
-                additional_filters=Q(
-                    feature_id=feature_state.feature_id,
-                    feature_segment_id=feature_state.feature_segment_id,
-                    identity_id=feature_state.identity_id,
-                ),
-            )
-            .order_by("-live_from")
-            .first()
-        )
-
-        return fs_live_version
-
-    def _publish_feature_states(self) -> None:
-        now = timezone.now()
-
-        if feature_states := list(self.feature_states.all()):
-            for feature_state in feature_states:
-                if not feature_state.live_from or feature_state.live_from < now:
-                    feature_state.live_from = now
-                feature_state.version = FeatureState.get_next_version_number(
-                    environment_id=feature_state.environment_id,  # type: ignore[arg-type]
-                    feature_id=feature_state.feature_id,
-                    feature_segment_id=feature_state.feature_segment_id,  # type: ignore[arg-type]
-                    identity_id=feature_state.identity_id,  # type: ignore[arg-type]
-                )
-        FeatureState.objects.bulk_update(
-            feature_states, fields=["live_from", "version"]
-        )
-
-    def _publish_environment_feature_versions(
-        self, published_by: "FFAdminUser"
-    ) -> None:
-        now = timezone.now()
-
-        if environment_feature_versions := list(
-            self.environment_feature_versions.all()
-        ):
-            for environment_feature_version in environment_feature_versions:
-                if (
-                    not environment_feature_version.live_from
-                    or environment_feature_version.live_from < now
-                ):
-                    environment_feature_version.live_from = now
-
-                environment_feature_version.publish(published_by, persist=False)
-
-            EnvironmentFeatureVersion.objects.bulk_update(
-                environment_feature_versions,
-                fields=["published_at", "published_by", "live_from"],
-            )
-
-            for environment_feature_version in environment_feature_versions:
-                trigger_update_version_webhooks.delay(
-                    kwargs={
-                        "environment_feature_version_uuid": str(
-                            environment_feature_version.uuid
-                        )
-                    },
-                    delay_until=environment_feature_version.live_from,
-                )
-                rebuild_environment_document.delay(
-                    kwargs={"environment_id": self.environment_id},
-                    delay_until=environment_feature_version.live_from,
-                )
-                environment_feature_version_published.send(
-                    EnvironmentFeatureVersion, instance=environment_feature_version
-                )
-
-    def _publish_change_sets(self, published_by: "FFAdminUser") -> None:
-        for change_set in self.change_sets.all():
-            change_set.publish(user=published_by)
-
-    def _publish_segments(self) -> None:
-        for segment in self.segments.all():
-            target_segment = segment.version_of
-            assert target_segment != segment
-
-            # Deep clone the segment to establish historical version this is required
-            # because the target segment will be altered when the segment is published.
-            # Think of it like a regular update to a segment where we create the clone
-            # to create the version, then modifying the new 'draft' version with the
-            # data from the change request.
-            target_segment.deep_clone()  # type: ignore[union-attr]
-
-            # Set the properties of the change request's segment to the properties
-            # of the target (i.e., canonical) segment.
-            target_segment.name = segment.name  # type: ignore[union-attr]
-            target_segment.description = segment.description  # type: ignore[union-attr]
-            target_segment.feature = segment.feature  # type: ignore[union-attr]
-            target_segment.save()  # type: ignore[union-attr]
-
-            # Delete the rules in order to replace them with copies of the segment.
-            target_segment.rules.all().delete()  # type: ignore[union-attr]
-            for rule in segment.rules.all():
-                rule.deep_clone(target_segment)  # type: ignore[arg-type]
-=======
         ChangeRequestCommitService(self).commit(committed_by)
->>>>>>> a345e369
 
     def get_create_log_message(self, history_instance) -> typing.Optional[str]:  # type: ignore[no-untyped-def]
         return CHANGE_REQUEST_CREATED_MESSAGE % self.title
