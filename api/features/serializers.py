import typing
from datetime import datetime

import django.core.exceptions
from common.features.multivariate.serializers import (
    MultivariateFeatureStateValueSerializer,
)
from common.features.serializers import (
    CreateSegmentOverrideFeatureStateSerializer,
    FeatureStateValueSerializer,
)
from common.metadata.serializers import (
    MetadataSerializer,
    SerializerWithMetadata,
)
from django.db import models
from drf_writable_nested import (  # type: ignore[attr-defined]
    WritableNestedModelSerializer,
)
from drf_yasg.utils import swagger_serializer_method  # type: ignore[import-untyped]
from rest_framework import serializers
from rest_framework.exceptions import PermissionDenied

from environments.identities.models import Identity
from environments.sdk.serializers_mixins import (
    HideSensitiveFieldsSerializerMixin,
)
from integrations.github.constants import GitHubEventType
from integrations.github.github import call_github_task
from projects.models import Project
from users.serializers import (
    UserIdsSerializer,
    UserListSerializer,
    UserPermissionGroupSummarySerializer,
)
from util.drf_writable_nested.serializers import (
    DeleteBeforeUpdateWritableNestedModelSerializer,
)

from .constants import INTERSECTION, UNION
from .feature_segments.limits import (
    SEGMENT_OVERRIDE_LIMIT_EXCEEDED_MESSAGE,
    exceeds_segment_override_limit,
)
from .feature_segments.serializers import (
    CustomCreateSegmentOverrideFeatureSegmentSerializer,
)
from .models import Feature, FeatureState
from .multivariate.serializers import NestedMultivariateFeatureOptionSerializer


class FeatureStateSerializerSmall(serializers.ModelSerializer):  # type: ignore[type-arg]
    feature_state_value = serializers.SerializerMethodField()

    class Meta:
        model = FeatureState
        fields = (
            "id",
            "feature_state_value",
            "environment",
            "identity",
            "feature_segment",
            "enabled",
        )

    def get_feature_state_value(self, obj):  # type: ignore[no-untyped-def]
        return obj.get_feature_state_value(identity=self.context.get("identity"))


class FeatureQuerySerializer(serializers.Serializer):  # type: ignore[type-arg]
    search = serializers.CharField(required=False)
    sort_field = serializers.ChoiceField(
        choices=("created_date", "name"), default="created_date"
    )
    sort_direction = serializers.ChoiceField(choices=("ASC", "DESC"), default="ASC")

    tags = serializers.CharField(
        required=False,
        help_text=(
            "Comma separated list of tag ids to filter on (AND with "
            "INTERSECTION, and OR with UNION via tag_strategy)"
        ),
    )
    tag_strategy = serializers.ChoiceField(
        choices=(UNION, INTERSECTION), default=INTERSECTION
    )

    is_archived = serializers.BooleanField(required=False)
    environment = serializers.IntegerField(
        required=False,
        help_text="Integer ID of the environment to view features in the context of.",
    )
    is_enabled = serializers.BooleanField(
        allow_null=True,
        required=False,
        default=None,
        help_text="Boolean value to filter features as enabled or disabled.",
    )
    value_search = serializers.CharField(
        required=False,
        default=None,
        help_text="Value of type int, string, or boolean to filter features based on their values",
    )

    owners = serializers.CharField(
        required=False,
        help_text="Comma separated list of owner ids to filter on",
    )
    group_owners = serializers.CharField(
        required=False,
        help_text="Comma separated list of group owner ids to filter on",
    )

    def validate_owners(self, owners: str) -> list[int]:
        try:
            return [int(owner_id.strip()) for owner_id in owners.split(",")]
        except ValueError:
            raise serializers.ValidationError("Owner IDs must be integers.")

    def validate_group_owners(self, group_owners: str) -> list[int]:
        try:
            return [
                int(group_owner_id.strip())
                for group_owner_id in group_owners.split(",")
            ]
        except ValueError:
            raise serializers.ValidationError("Group owner IDs must be integers.")

    def validate_tags(self, tags: str) -> list[int]:
        try:
            return [int(tag_id.strip()) for tag_id in tags.split(",")]
        except ValueError:
            raise serializers.ValidationError("Tag IDs must be integers.")


class CreateFeatureSerializer(DeleteBeforeUpdateWritableNestedModelSerializer):
    multivariate_options = NestedMultivariateFeatureOptionSerializer(
        many=True, required=False
    )
    owners = UserListSerializer(many=True, read_only=True)
    group_owners = UserPermissionGroupSummarySerializer(many=True, read_only=True)

    environment_feature_state = serializers.SerializerMethodField()

    num_segment_overrides = serializers.SerializerMethodField(
        help_text="Number of segment overrides that exist for the given feature "
        "in the environment provided by the `environment` query parameter."
    )
    num_identity_overrides = serializers.SerializerMethodField(
        help_text="Number of identity overrides that exist for the given feature "
        "in the environment provided by the `environment` query parameter. "
        "Note: will return null for Edge enabled projects."
    )
    is_num_identity_overrides_complete = serializers.SerializerMethodField(
        help_text="A boolean that indicates whether there are more"
        " identity overrides than are being listed, if `False`. This field is "
        "`True` when querying overrides data for a features list page and "
        "exact data has been returned."
    )

    last_modified_in_any_environment = serializers.SerializerMethodField(
        help_text="Datetime representing the last time that the feature was modified "
        "in any environment in the given project. Note: requires feature "
        "versioning v2 enabled on the environment."
    )
    last_modified_in_current_environment = serializers.SerializerMethodField(
        help_text="Datetime representing the last time that the feature was modified "
        "in any environment in the current environment. Note: requires that "
        "the environment query parameter is passed and feature versioning v2 "
        "enabled on the environment."
    )

    class Meta:
        model = Feature
        fields = (
            "id",
            "name",
            "type",
            "default_enabled",
            "initial_value",
            "created_date",
            "description",
            "tags",
            "multivariate_options",
            "is_archived",
            "owners",
            "group_owners",
            "uuid",
            "project",
            "environment_feature_state",
            "num_segment_overrides",
            "num_identity_overrides",
            "is_num_identity_overrides_complete",
            "is_server_key_only",
            "last_modified_in_any_environment",
            "last_modified_in_current_environment",
        )
        read_only_fields = ("feature_segments", "created_date", "uuid", "project")

    def to_internal_value(self, data):  # type: ignore[no-untyped-def]
        if data.get("initial_value") and not isinstance(data["initial_value"], str):
            data["initial_value"] = str(data["initial_value"])
        return super(CreateFeatureSerializer, self).to_internal_value(data)

    def create(self, validated_data: dict) -> Feature:  # type: ignore[type-arg]
        project = self.context["project"]
        self.validate_project_features_limit(project)

        # Add the default(User creating the feature) owner of the feature
        # NOTE: pop the user before passing the data to create
        user = validated_data.pop("user", None)
        instance = super(CreateFeatureSerializer, self).create(validated_data)  # type: ignore[no-untyped-call]
        if user and getattr(user, "is_master_api_key_user", False) is False:
            instance.owners.add(user)
        return instance  # type: ignore[no-any-return]

    def validate_project_features_limit(self, project: Project) -> None:
        if project.features.count() >= project.max_features_allowed:
            raise serializers.ValidationError(
                {
                    "project": "The Project has reached the maximum allowed features limit."
                }
            )

    def validate_multivariate_options(self, multivariate_options):  # type: ignore[no-untyped-def]
        if multivariate_options:
            user = self.context["request"].user
            project = self.context.get("project")

            if user.is_authenticated and not (
                project and user.is_project_admin(project)
            ):
                raise PermissionDenied(
                    "User must be project admin to modify / create MV options."
                )
            total_percentage_allocation = sum(
                mv_option.get("default_percentage_allocation", 100)
                for mv_option in multivariate_options
            )
            if total_percentage_allocation > 100:
                raise serializers.ValidationError("Invalid percentage allocation")
        return multivariate_options

    def validate_name(self, name: str):  # type: ignore[no-untyped-def]
        view = self.context["view"]

        project = self.context["project"]
        feature_name_regex = project.feature_name_regex

        if not project.is_feature_name_valid(name):
            raise serializers.ValidationError(
                f"Feature name must match regex: {feature_name_regex}"
            )

        unique_filters = {
            "project__id": view.kwargs.get("project_pk"),
            "name__iexact": name,
        }
        existing_feature_queryset = Feature.objects.filter(**unique_filters)
        if self.instance:
            existing_feature_queryset = existing_feature_queryset.exclude(
                id=self.instance.id  # type: ignore[union-attr]
            )

        if existing_feature_queryset.exists():
            raise serializers.ValidationError(
                "Feature with that name already exists for this "
                "project. Note that feature names are case "
                "insensitive."
            )

        return name

    def validate(self, attrs):  # type: ignore[no-untyped-def]
        view = self.context["view"]
        project_id = str(view.kwargs.get("project_pk"))
        if not project_id.isdigit():
            raise serializers.ValidationError("Invalid project ID.")

        # If tags selected check they from the same Project as Feature Project
        if any(tag.project_id != int(project_id) for tag in attrs.get("tags", [])):
            raise serializers.ValidationError(
                "Selected Tags must be from the same Project as current Feature"
            )

        return attrs

    @swagger_serializer_method(  # type: ignore[misc]
        serializer_or_field=FeatureStateSerializerSmall(allow_null=True)
    )
    def get_environment_feature_state(  # type: ignore[return]
        self, instance: Feature
    ) -> dict[str, typing.Any] | None:
        if (feature_states := self.context.get("feature_states")) and (
            feature_state := feature_states.get(instance.id)
        ):
            return FeatureStateSerializerSmall(instance=feature_state).data

    def get_num_segment_overrides(self, instance) -> int:  # type: ignore[no-untyped-def]
        try:
            return self.context["overrides_data"][instance.id].num_segment_overrides  # type: ignore[no-any-return]
        except (KeyError, AttributeError):
            return 0

    def get_num_identity_overrides(self, instance) -> typing.Optional[int]:  # type: ignore[no-untyped-def]
        try:
            return self.context["overrides_data"][instance.id].num_identity_overrides  # type: ignore[no-any-return]
        except (KeyError, AttributeError):
            return None

    def get_is_num_identity_overrides_complete(self, instance) -> typing.Optional[int]:  # type: ignore[no-untyped-def]  # noqa: E501
        try:
            return self.context["overrides_data"][  # type: ignore[no-any-return]
                instance.id
            ].is_num_identity_overrides_complete
        except (KeyError, AttributeError):
            return None

    def get_last_modified_in_any_environment(
        self, instance: Feature
    ) -> datetime | None:
        return getattr(instance, "last_modified_in_any_environment", None)

    def get_last_modified_in_current_environment(
        self, instance: Feature
    ) -> datetime | None:
        return getattr(instance, "last_modified_in_current_environment", None)


class FeatureSerializerWithMetadata(SerializerWithMetadata, CreateFeatureSerializer):
    metadata = MetadataSerializer(required=False, many=True)

    class Meta(CreateFeatureSerializer.Meta):
        fields = CreateFeatureSerializer.Meta.fields + ("metadata",)  # type: ignore[assignment]

    def get_project(
        self,
        validated_data: dict[str, typing.Any] | None = None,
    ) -> Project:
        project = self.context.get("project")
        if project:
            return project  # type: ignore[no-any-return]
        else:
            raise serializers.ValidationError(
                "Unable to retrieve project for metadata validation."
            )

    def update(
        self, instance: models.Model, validated_data: dict[str, typing.Any]
    ) -> Feature:
        metadata_items = validated_data.pop("metadata", [])
<<<<<<< HEAD
        feature = super().update(instance, validated_data)
=======
        feature = super().update(instance, validated_data)  # type: ignore[no-untyped-call]
>>>>>>> 92e03700
        self.update_metadata(feature, metadata_items)
        feature.refresh_from_db()
        assert isinstance(feature, Feature)
        return feature


class UpdateFeatureSerializerWithMetadata(FeatureSerializerWithMetadata):
    """prevent users from changing certain values after creation"""

    class Meta(FeatureSerializerWithMetadata.Meta):
        read_only_fields = FeatureSerializerWithMetadata.Meta.read_only_fields + (  # type: ignore[assignment]
            "default_enabled",
            "initial_value",
            "name",
        )


class ListFeatureSerializer(FeatureSerializerWithMetadata):
    # This exists purely to reduce the conflicts for the EE repository
    # which has some extra behaviour here to support Oracle DB.
    pass


class UpdateFeatureSerializer(ListFeatureSerializer):
    """prevent users from changing certain values after creation"""

    class Meta(ListFeatureSerializer.Meta):
        read_only_fields = ListFeatureSerializer.Meta.read_only_fields + (  # type: ignore[assignment]
            "default_enabled",
            "initial_value",
            "name",
        )


class FeatureSerializer(serializers.ModelSerializer):  # type: ignore[type-arg]
    class Meta:
        model = Feature
        fields = (
            "id",
            "name",
            "created_date",
            "description",
            "initial_value",
            "default_enabled",
            "type",
        )
        writeonly_fields = ("initial_value", "default_enabled")


class SDKFeatureSerializer(HideSensitiveFieldsSerializerMixin, FeatureSerializer):
    sensitive_fields = (
        "created_date",
        "description",
        "initial_value",
        "default_enabled",
    )


class FeatureStateSerializerFull(serializers.ModelSerializer):  # type: ignore[type-arg]
    feature = FeatureSerializer()
    feature_state_value = serializers.SerializerMethodField()

    class Meta:
        model = FeatureState
        fields = (
            "id",
            "feature",
            "feature_state_value",
            "environment",
            "identity",
            "feature_segment",
            "enabled",
        )

    def get_feature_state_value(self, obj):  # type: ignore[no-untyped-def]
        return obj.get_feature_state_value(identity=self.context.get("identity"))


class FeatureOwnerInputSerializer(UserIdsSerializer):
    def add_owners(self, feature: Feature):  # type: ignore[no-untyped-def]
        user_ids = self.validated_data["user_ids"]
        feature.owners.add(*user_ids)

    def remove_users(self, feature: Feature):  # type: ignore[no-untyped-def]
        user_ids = self.validated_data["user_ids"]
        feature.owners.remove(*user_ids)


class FeatureGroupOwnerInputSerializer(serializers.Serializer):  # type: ignore[type-arg]
    group_ids = serializers.ListField(child=serializers.IntegerField())

    def add_group_owners(self, feature: Feature):  # type: ignore[no-untyped-def]
        group_ids = self.validated_data["group_ids"]
        feature.group_owners.add(*group_ids)

    def remove_group_owners(self, feature: Feature):  # type: ignore[no-untyped-def]
        group_ids = self.validated_data["group_ids"]
        feature.group_owners.remove(*group_ids)


class ProjectFeatureSerializer(serializers.ModelSerializer):  # type: ignore[type-arg]
    owners = UserListSerializer(many=True, read_only=True)
    group_owners = UserPermissionGroupSummarySerializer(many=True, read_only=True)

    class Meta:
        model = Feature
        fields = (
            "id",
            "name",
            "created_date",
            "description",
            "initial_value",
            "default_enabled",
            "type",
            "owners",
            "group_owners",
            "is_server_key_only",
        )
        writeonly_fields = ("initial_value", "default_enabled")


class SDKFeatureStateSerializer(
    HideSensitiveFieldsSerializerMixin, FeatureStateSerializerFull
):
    feature = SDKFeatureSerializer()
    sensitive_fields = (
        "id",
        "environment",
        "identity",
        "feature_segment",
    )


class FeatureStateSerializerBasic(WritableNestedModelSerializer):
    feature_state_value = serializers.SerializerMethodField()
    multivariate_feature_state_values = MultivariateFeatureStateValueSerializer(
        many=True, required=False
    )
    identifier = serializers.CharField(
        required=False,
        help_text="Can be passed as an alternative to `identity`",
    )

    class Meta:
        model = FeatureState
        fields = "__all__"
        read_only_fields = ("version", "created_at", "updated_at", "status")

    def get_feature_state_value(self, obj):  # type: ignore[no-untyped-def]
        return obj.get_feature_state_value(identity=self.context.get("identity"))

    def save(self, **kwargs):  # type: ignore[no-untyped-def]
        try:
            response = super().save(**kwargs)  # type: ignore[no-untyped-call]

            feature_state = self.instance
            if (
                not feature_state.identity_id  # type: ignore[union-attr]
                and feature_state.feature.external_resources.exists()  # type: ignore[union-attr]
                and feature_state.environment.project.github_project.exists()  # type: ignore[union-attr]
                and feature_state.environment.project.organisation.github_config.exists()  # type: ignore[union-attr]
            ):
                call_github_task(
                    organisation_id=feature_state.feature.project.organisation_id,  # type: ignore[union-attr]
                    type=GitHubEventType.FLAG_UPDATED.value,
                    feature=feature_state.feature,  # type: ignore[union-attr]
                    segment_name=None,
                    url=None,
                    feature_states=[feature_state],
                )

            return response

        except django.core.exceptions.ValidationError as e:
            raise serializers.ValidationError(str(e))

    def validate_feature(self, feature):  # type: ignore[no-untyped-def]
        if self.instance and self.instance.feature_id != feature.id:  # type: ignore[union-attr]
            raise serializers.ValidationError(
                "Cannot change the feature of a feature state"
            )
        return feature

    def validate_environment(self, environment):  # type: ignore[no-untyped-def]
        if self.instance and self.instance.environment_id != environment.id:  # type: ignore[union-attr]
            raise serializers.ValidationError(
                "Cannot change the environment of a feature state"
            )
        return environment

    def validate(self, attrs):  # type: ignore[no-untyped-def]
        environment = attrs.get("environment") or self.context["environment"]
        identity = attrs.get("identity")
        feature_segment = attrs.get("feature_segment")
        identifier = attrs.pop("identifier", None)
        feature = attrs.get("feature")
        if feature and feature.project_id != environment.project_id:
            error = {"feature": "Feature does not exist in project"}
            raise serializers.ValidationError(error)

        if identifier:
            try:
                identity = Identity.objects.get(
                    identifier=identifier, environment=environment
                )
                attrs["identity"] = identity
            except Identity.DoesNotExist:
                raise serializers.ValidationError("Invalid identifier")

        if identity and not identity.environment == environment:
            raise serializers.ValidationError("Identity does not exist in environment.")

        if feature_segment and not feature_segment.environment == environment:
            raise serializers.ValidationError(
                "Feature Segment does not belong to environment."
            )

        mv_values = attrs.get("multivariate_feature_state_values", [])
        if sum([v["percentage_allocation"] for v in mv_values]) > 100:
            raise serializers.ValidationError(
                "Multivariate percentage values exceed 100%."
            )

        return attrs


class FeatureStateSerializerWithIdentity(FeatureStateSerializerBasic):
    class _IdentitySerializer(serializers.ModelSerializer):  # type: ignore[type-arg]
        class Meta:
            model = Identity
            fields = ("id", "identifier")

    identity = _IdentitySerializer()


class FeatureStateSerializerCreate(serializers.ModelSerializer):  # type: ignore[type-arg]
    class Meta:
        model = FeatureState
        fields = ("feature", "enabled")


class FeatureInfluxDataSerializer(serializers.Serializer):  # type: ignore[type-arg]
    events_list = serializers.ListSerializer(child=serializers.DictField())  # type: ignore[var-annotated]


class FeatureEvaluationDataSerializer(serializers.Serializer):  # type: ignore[type-arg]
    day = serializers.CharField()
    count = serializers.IntegerField()


class GetInfluxDataQuerySerializer(serializers.Serializer):  # type: ignore[type-arg]
    period = serializers.CharField(required=False, default="24h")
    environment_id = serializers.CharField(required=True)
    aggregate_every = serializers.CharField(required=False, default="24h")


class GetUsageDataQuerySerializer(serializers.Serializer):  # type: ignore[type-arg]
    period = serializers.IntegerField(
        required=False, default=30, help_text="number of days"
    )
    environment_id = serializers.IntegerField(required=True)


class WritableNestedFeatureStateSerializer(FeatureStateSerializerBasic):
    feature_state_value = FeatureStateValueSerializer(required=False)  # type: ignore[assignment]

    class Meta(FeatureStateSerializerBasic.Meta):
        extra_kwargs = {"environment": {"required": True}}


class SegmentAssociatedFeatureStateSerializer(serializers.ModelSerializer):  # type: ignore[type-arg]
    class Meta:
        model = FeatureState
        fields = ("id", "feature", "environment")


class AssociatedFeaturesQuerySerializer(serializers.Serializer):  # type: ignore[type-arg]
    environment = serializers.IntegerField(required=False)


class SDKFeatureStatesQuerySerializer(serializers.Serializer):  # type: ignore[type-arg]
    feature = serializers.CharField(
        required=False, help_text="Name of the feature to get the state of"
    )


class CustomCreateSegmentOverrideFeatureStateSerializer(
    CreateSegmentOverrideFeatureStateSerializer
):
    validate_override_limit = True

    feature_segment = CustomCreateSegmentOverrideFeatureSegmentSerializer(
        required=False, allow_null=True
    )

    def _get_save_kwargs(self, field_name):  # type: ignore[no-untyped-def]
        kwargs = super()._get_save_kwargs(field_name)  # type: ignore[no-untyped-call]
        if field_name == "feature_segment":
            kwargs["feature"] = self.context.get("feature")
            kwargs["environment"] = self.context.get("environment")
            kwargs["environment_feature_version"] = self.context.get(
                "environment_feature_version"
            )
        return kwargs

    def create(self, validated_data: dict) -> FeatureState:  # type: ignore[type-arg]
        environment = validated_data["environment"]
        if self.validate_override_limit and exceeds_segment_override_limit(environment):
            raise serializers.ValidationError(
                {"environment": SEGMENT_OVERRIDE_LIMIT_EXCEEDED_MESSAGE}
            )
        return super().create(validated_data)  # type: ignore[no-any-return,no-untyped-call]<|MERGE_RESOLUTION|>--- conflicted
+++ resolved
@@ -349,11 +349,7 @@
         self, instance: models.Model, validated_data: dict[str, typing.Any]
     ) -> Feature:
         metadata_items = validated_data.pop("metadata", [])
-<<<<<<< HEAD
         feature = super().update(instance, validated_data)
-=======
-        feature = super().update(instance, validated_data)  # type: ignore[no-untyped-call]
->>>>>>> 92e03700
         self.update_metadata(feature, metadata_items)
         feature.refresh_from_db()
         assert isinstance(feature, Feature)
