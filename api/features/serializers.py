import typing
from datetime import datetime

import django.core.exceptions
from common.features.multivariate.serializers import (
    MultivariateFeatureStateValueSerializer,
)
from common.features.serializers import (
    CreateSegmentOverrideFeatureStateSerializer,
    FeatureStateValueSerializer,
)
from common.metadata.serializers import (
    MetadataSerializer,
    SerializerWithMetadata,
)
from django.db import models
from drf_writable_nested import (  # type: ignore[attr-defined]
    WritableNestedModelSerializer,
)
from drf_yasg.utils import swagger_serializer_method  # type: ignore[import-untyped]
from rest_framework import serializers
from rest_framework.exceptions import PermissionDenied

from environments.identities.models import Identity
from environments.sdk.serializers_mixins import (
    HideSensitiveFieldsSerializerMixin,
)
from integrations.github.constants import GitHubEventType
from integrations.github.github import call_github_task
from projects.models import Project
from users.serializers import (
    UserIdsSerializer,
    UserListSerializer,
    UserPermissionGroupSummarySerializer,
)
from util.drf_writable_nested.serializers import (
    DeleteBeforeUpdateWritableNestedModelSerializer,
)

from .constants import INTERSECTION, UNION
from .feature_segments.limits import (
    SEGMENT_OVERRIDE_LIMIT_EXCEEDED_MESSAGE,
    exceeds_segment_override_limit,
)
from .feature_segments.serializers import (
    CustomCreateSegmentOverrideFeatureSegmentSerializer,
)
from .models import Feature, FeatureState
from .multivariate.serializers import NestedMultivariateFeatureOptionSerializer


class FeatureStateSerializerSmall(serializers.ModelSerializer):  # type: ignore[type-arg]
    feature_state_value = serializers.SerializerMethodField()

    class Meta:
        model = FeatureState
        fields = (
            "id",
            "feature_state_value",
            "environment",
            "identity",
            "feature_segment",
            "enabled",
        )

    def get_feature_state_value(self, obj):  # type: ignore[no-untyped-def]
        return obj.get_feature_state_value(identity=self.context.get("identity"))


class FeatureQuerySerializer(serializers.Serializer):  # type: ignore[type-arg]
    search = serializers.CharField(required=False)
    sort_field = serializers.ChoiceField(
        choices=("created_date", "name"), default="created_date"
    )
    sort_direction = serializers.ChoiceField(choices=("ASC", "DESC"), default="ASC")

    tags = serializers.CharField(
        required=False,
        help_text=(
            "Comma separated list of tag ids to filter on (AND with "
            "INTERSECTION, and OR with UNION via tag_strategy)"
        ),
    )
    tag_strategy = serializers.ChoiceField(
        choices=(UNION, INTERSECTION), default=INTERSECTION
    )

    is_archived = serializers.BooleanField(required=False)
    environment = serializers.IntegerField(
        required=False,
        help_text="Integer ID of the environment to view features in the context of.",
    )
    is_enabled = serializers.BooleanField(
        allow_null=True,
        required=False,
        default=None,
        help_text="Boolean value to filter features as enabled or disabled.",
    )
    value_search = serializers.CharField(
        required=False,
        default=None,
        help_text="Value of type int, string, or boolean to filter features based on their values",
    )

    owners = serializers.CharField(
        required=False,
        help_text="Comma separated list of owner ids to filter on",
    )
    group_owners = serializers.CharField(
        required=False,
        help_text="Comma separated list of group owner ids to filter on",
    )

    def validate_owners(self, owners: str) -> list[int]:
        try:
            return [int(owner_id.strip()) for owner_id in owners.split(",")]
        except ValueError:
            raise serializers.ValidationError("Owner IDs must be integers.")

    def validate_group_owners(self, group_owners: str) -> list[int]:
        try:
            return [
                int(group_owner_id.strip())
                for group_owner_id in group_owners.split(",")
            ]
        except ValueError:
            raise serializers.ValidationError("Group owner IDs must be integers.")

    def validate_tags(self, tags: str) -> list[int]:
        try:
            return [int(tag_id.strip()) for tag_id in tags.split(",")]
        except ValueError:
            raise serializers.ValidationError("Tag IDs must be integers.")


class CreateFeatureSerializer(DeleteBeforeUpdateWritableNestedModelSerializer):
    multivariate_options = NestedMultivariateFeatureOptionSerializer(
        many=True, required=False
    )
    owners = UserListSerializer(many=True, read_only=True)
    group_owners = UserPermissionGroupSummarySerializer(many=True, read_only=True)

    environment_feature_state = serializers.SerializerMethodField()

    num_segment_overrides = serializers.SerializerMethodField(
        help_text="Number of segment overrides that exist for the given feature "
        "in the environment provided by the `environment` query parameter."
    )
    num_identity_overrides = serializers.SerializerMethodField(
        help_text="Number of identity overrides that exist for the given feature "
        "in the environment provided by the `environment` query parameter. "
        "Note: will return null for Edge enabled projects."
    )
    is_num_identity_overrides_complete = serializers.SerializerMethodField(
        help_text="A boolean that indicates whether there are more"
        " identity overrides than are being listed, if `False`. This field is "
        "`True` when querying overrides data for a features list page and "
        "exact data has been returned."
    )

    last_modified_in_any_environment = serializers.SerializerMethodField(
        help_text="Datetime representing the last time that the feature was modified "
        "in any environment in the given project. Note: requires feature "
        "versioning v2 enabled on the environment."
    )
    last_modified_in_current_environment = serializers.SerializerMethodField(
        help_text="Datetime representing the last time that the feature was modified "
        "in any environment in the current environment. Note: requires that "
        "the environment query parameter is passed and feature versioning v2 "
        "enabled on the environment."
    )

    class Meta:
        model = Feature
        fields = (
            "id",
            "name",
            "type",
            "default_enabled",
            "initial_value",
            "created_date",
            "description",
            "tags",
            "multivariate_options",
            "is_archived",
            "owners",
            "group_owners",
            "uuid",
            "project",
            "environment_feature_state",
            "num_segment_overrides",
            "num_identity_overrides",
            "is_num_identity_overrides_complete",
            "is_server_key_only",
            "last_modified_in_any_environment",
            "last_modified_in_current_environment",
        )
        read_only_fields = ("feature_segments", "created_date", "uuid", "project")

    def to_internal_value(self, data):  # type: ignore[no-untyped-def]
        if data.get("initial_value") and not isinstance(data["initial_value"], str):
            data["initial_value"] = str(data["initial_value"])
        return super(CreateFeatureSerializer, self).to_internal_value(data)

    def create(self, validated_data: dict) -> Feature:  # type: ignore[type-arg]
        project = self.context["project"]
        self.validate_project_features_limit(project)

        # Add the default(User creating the feature) owner of the feature
        # NOTE: pop the user before passing the data to create
        user = validated_data.pop("user", None)
        instance = super(CreateFeatureSerializer, self).create(validated_data)  # type: ignore[no-untyped-call]
        if user and getattr(user, "is_master_api_key_user", False) is False:
            instance.owners.add(user)
        return instance  # type: ignore[no-any-return]

    def validate_project_features_limit(self, project: Project) -> None:
        if project.features.count() >= project.max_features_allowed:
            raise serializers.ValidationError(
                {
                    "project": "The Project has reached the maximum allowed features limit."
                }
            )

    def validate_multivariate_options(self, multivariate_options):  # type: ignore[no-untyped-def]
        if multivariate_options:
            user = self.context["request"].user
            project = self.context.get("project")

            if user.is_authenticated and not (
                project and user.is_project_admin(project)
            ):
                raise PermissionDenied(
                    "User must be project admin to modify / create MV options."
                )
            total_percentage_allocation = sum(
                mv_option.get("default_percentage_allocation", 100)
                for mv_option in multivariate_options
            )
            if total_percentage_allocation > 100:
                raise serializers.ValidationError("Invalid percentage allocation")
        return multivariate_options

    def validate_name(self, name: str):  # type: ignore[no-untyped-def]
        view = self.context["view"]

        project = self.context["project"]
        feature_name_regex = project.feature_name_regex

        if not project.is_feature_name_valid(name):
            raise serializers.ValidationError(
                f"Feature name must match regex: {feature_name_regex}"
            )

        unique_filters = {
            "project__id": view.kwargs.get("project_pk"),
            "name__iexact": name,
        }
        existing_feature_queryset = Feature.objects.filter(**unique_filters)
        if self.instance:
            existing_feature_queryset = existing_feature_queryset.exclude(
                id=self.instance.id  # type: ignore[union-attr]
            )

        if existing_feature_queryset.exists():
            raise serializers.ValidationError(
                "Feature with that name already exists for this "
                "project. Note that feature names are case "
                "insensitive."
            )

        return name

    def validate(self, attrs):  # type: ignore[no-untyped-def]
        view = self.context["view"]
        project_id = str(view.kwargs.get("project_pk"))
        if not project_id.isdigit():
            raise serializers.ValidationError("Invalid project ID.")

        # If tags selected check they from the same Project as Feature Project
        if any(tag.project_id != int(project_id) for tag in attrs.get("tags", [])):
            raise serializers.ValidationError(
                "Selected Tags must be from the same Project as current Feature"
            )

        return attrs

    @swagger_serializer_method(  # type: ignore[misc]
        serializer_or_field=FeatureStateSerializerSmall(allow_null=True)
    )
    def get_environment_feature_state(  # type: ignore[return]
        self, instance: Feature
    ) -> dict[str, typing.Any] | None:
        if (feature_states := self.context.get("feature_states")) and (
            feature_state := feature_states.get(instance.id)
        ):
            return FeatureStateSerializerSmall(instance=feature_state).data

    def get_num_segment_overrides(self, instance) -> int:  # type: ignore[no-untyped-def]
        try:
            return self.context["overrides_data"][instance.id].num_segment_overrides  # type: ignore[no-any-return]
        except (KeyError, AttributeError):
            return 0

    def get_num_identity_overrides(self, instance) -> typing.Optional[int]:  # type: ignore[no-untyped-def]
        try:
            return self.context["overrides_data"][instance.id].num_identity_overrides  # type: ignore[no-any-return]
        except (KeyError, AttributeError):
            return None

    def get_is_num_identity_overrides_complete(self, instance) -> typing.Optional[int]:  # type: ignore[no-untyped-def]  # noqa: E501
        try:
            return self.context["overrides_data"][  # type: ignore[no-any-return]
                instance.id
            ].is_num_identity_overrides_complete
        except (KeyError, AttributeError):
            return None

    def get_last_modified_in_any_environment(
        self, instance: Feature
    ) -> datetime | None:
        return getattr(instance, "last_modified_in_any_environment", None)

    def get_last_modified_in_current_environment(
        self, instance: Feature
    ) -> datetime | None:
        return getattr(instance, "last_modified_in_current_environment", None)


class FeatureSerializerWithMetadata(SerializerWithMetadata, CreateFeatureSerializer):
    metadata = MetadataSerializer(required=False, many=True)

    class Meta(CreateFeatureSerializer.Meta):
        fields = CreateFeatureSerializer.Meta.fields + ("metadata",)  # type: ignore[assignment]

    def get_project(
        self,
        validated_data: dict[str, typing.Any] | None = None,
    ) -> Project:
        project = self.context.get("project")
        if project:
            return project  # type: ignore[no-any-return]
        else:
            raise serializers.ValidationError(
                "Unable to retrieve project for metadata validation."
            )

    def update(
        self, instance: models.Model, validated_data: dict[str, typing.Any]
    ) -> Feature:
        metadata_items = validated_data.pop("metadata", [])
<<<<<<< HEAD
        feature = super().update(instance, validated_data)  # type: ignore[no-untyped-call]
        self.update_metadata(feature, metadata_items)
        feature.refresh_from_db()
        assert isinstance(feature, Feature)
=======
        feature = typing.cast(Feature, super().update(instance, validated_data))
        self.update_metadata(feature, metadata_items)
        feature.refresh_from_db()
>>>>>>> 9640d4ca
        return feature


class UpdateFeatureSerializerWithMetadata(FeatureSerializerWithMetadata):
    """prevent users from changing certain values after creation"""

    class Meta(FeatureSerializerWithMetadata.Meta):
        read_only_fields = FeatureSerializerWithMetadata.Meta.read_only_fields + (  # type: ignore[assignment]
            "default_enabled",
            "initial_value",
            "name",
        )


class ListFeatureSerializer(FeatureSerializerWithMetadata):
    # This exists purely to reduce the conflicts for the EE repository
    # which has some extra behaviour here to support Oracle DB.
    pass


class UpdateFeatureSerializer(ListFeatureSerializer):
    """prevent users from changing certain values after creation"""

    class Meta(ListFeatureSerializer.Meta):
        read_only_fields = ListFeatureSerializer.Meta.read_only_fields + (  # type: ignore[assignment]
            "default_enabled",
            "initial_value",
            "name",
        )


class FeatureSerializer(serializers.ModelSerializer):  # type: ignore[type-arg]
    class Meta:
        model = Feature
        fields = (
            "id",
            "name",
            "created_date",
            "description",
            "initial_value",
            "default_enabled",
            "type",
        )
        writeonly_fields = ("initial_value", "default_enabled")


class SDKFeatureSerializer(HideSensitiveFieldsSerializerMixin, FeatureSerializer):
    sensitive_fields = (
        "created_date",
        "description",
        "initial_value",
        "default_enabled",
    )


class FeatureStateSerializerFull(serializers.ModelSerializer):  # type: ignore[type-arg]
    feature = FeatureSerializer()
    feature_state_value = serializers.SerializerMethodField()

    class Meta:
        model = FeatureState
        fields = (
            "id",
            "feature",
            "feature_state_value",
            "environment",
            "identity",
            "feature_segment",
            "enabled",
        )

    def get_feature_state_value(self, obj):  # type: ignore[no-untyped-def]
        return obj.get_feature_state_value(identity=self.context.get("identity"))


class FeatureOwnerInputSerializer(UserIdsSerializer):
    def add_owners(self, feature: Feature):  # type: ignore[no-untyped-def]
        user_ids = self.validated_data["user_ids"]
        feature.owners.add(*user_ids)

    def remove_users(self, feature: Feature):  # type: ignore[no-untyped-def]
        user_ids = self.validated_data["user_ids"]
        feature.owners.remove(*user_ids)


class FeatureGroupOwnerInputSerializer(serializers.Serializer):  # type: ignore[type-arg]
    group_ids = serializers.ListField(child=serializers.IntegerField())

    def add_group_owners(self, feature: Feature):  # type: ignore[no-untyped-def]
        group_ids = self.validated_data["group_ids"]
        feature.group_owners.add(*group_ids)

    def remove_group_owners(self, feature: Feature):  # type: ignore[no-untyped-def]
        group_ids = self.validated_data["group_ids"]
        feature.group_owners.remove(*group_ids)


class ProjectFeatureSerializer(serializers.ModelSerializer):  # type: ignore[type-arg]
    owners = UserListSerializer(many=True, read_only=True)
    group_owners = UserPermissionGroupSummarySerializer(many=True, read_only=True)

    class Meta:
        model = Feature
        fields = (
            "id",
            "name",
            "created_date",
            "description",
            "initial_value",
            "default_enabled",
            "type",
            "owners",
            "group_owners",
            "is_server_key_only",
        )
        writeonly_fields = ("initial_value", "default_enabled")


class SDKFeatureStateSerializer(
    HideSensitiveFieldsSerializerMixin, FeatureStateSerializerFull
):
    feature = SDKFeatureSerializer()
    sensitive_fields = (
        "id",
        "environment",
        "identity",
        "feature_segment",
    )


class FeatureStateSerializerBasic(WritableNestedModelSerializer):
    feature_state_value = serializers.SerializerMethodField()
    multivariate_feature_state_values = MultivariateFeatureStateValueSerializer(
        many=True, required=False
    )
    identifier = serializers.CharField(
        required=False,
        help_text="Can be passed as an alternative to `identity`",
    )

    class Meta:
        model = FeatureState
        fields = "__all__"
        read_only_fields = ("version", "created_at", "updated_at", "status")

    def get_feature_state_value(self, obj):  # type: ignore[no-untyped-def]
        return obj.get_feature_state_value(identity=self.context.get("identity"))

    def save(self, **kwargs):  # type: ignore[no-untyped-def]
        try:
            response = super().save(**kwargs)  # type: ignore[no-untyped-call]

            feature_state = self.instance
            if (
                not feature_state.identity_id  # type: ignore[union-attr]
                and feature_state.feature.external_resources.exists()  # type: ignore[union-attr]
                and feature_state.environment.project.github_project.exists()  # type: ignore[union-attr]
                and feature_state.environment.project.organisation.github_config.exists()  # type: ignore[union-attr]
            ):
                call_github_task(
                    organisation_id=feature_state.feature.project.organisation_id,  # type: ignore[union-attr]
                    type=GitHubEventType.FLAG_UPDATED.value,
                    feature=feature_state.feature,  # type: ignore[union-attr]
                    segment_name=None,
                    url=None,
                    feature_states=[feature_state],
                )

            return response

        except django.core.exceptions.ValidationError as e:
            raise serializers.ValidationError(str(e))

    def validate_feature(self, feature):  # type: ignore[no-untyped-def]
        if self.instance and self.instance.feature_id != feature.id:  # type: ignore[union-attr]
            raise serializers.ValidationError(
                "Cannot change the feature of a feature state"
            )
        return feature

    def validate_environment(self, environment):  # type: ignore[no-untyped-def]
        if self.instance and self.instance.environment_id != environment.id:  # type: ignore[union-attr]
            raise serializers.ValidationError(
                "Cannot change the environment of a feature state"
            )
        return environment

    def validate(self, attrs):  # type: ignore[no-untyped-def]
        environment = attrs.get("environment") or self.context["environment"]
        identity = attrs.get("identity")
        feature_segment = attrs.get("feature_segment")
        identifier = attrs.pop("identifier", None)
        feature = attrs.get("feature")
        if feature and feature.project_id != environment.project_id:
            error = {"feature": "Feature does not exist in project"}
            raise serializers.ValidationError(error)

        if identifier:
            try:
                identity = Identity.objects.get(
                    identifier=identifier, environment=environment
                )
                attrs["identity"] = identity
            except Identity.DoesNotExist:
                raise serializers.ValidationError("Invalid identifier")

        if identity and not identity.environment == environment:
            raise serializers.ValidationError("Identity does not exist in environment.")

        if feature_segment and not feature_segment.environment == environment:
            raise serializers.ValidationError(
                "Feature Segment does not belong to environment."
            )

        mv_values = attrs.get("multivariate_feature_state_values", [])
        if sum([v["percentage_allocation"] for v in mv_values]) > 100:
            raise serializers.ValidationError(
                "Multivariate percentage values exceed 100%."
            )

        return attrs


class FeatureStateSerializerWithIdentity(FeatureStateSerializerBasic):
    class _IdentitySerializer(serializers.ModelSerializer):  # type: ignore[type-arg]
        class Meta:
            model = Identity
            fields = ("id", "identifier")

    identity = _IdentitySerializer()


class FeatureStateSerializerCreate(serializers.ModelSerializer):  # type: ignore[type-arg]
    class Meta:
        model = FeatureState
        fields = ("feature", "enabled")


class FeatureInfluxDataSerializer(serializers.Serializer):  # type: ignore[type-arg]
    events_list = serializers.ListSerializer(child=serializers.DictField())  # type: ignore[var-annotated]


class FeatureEvaluationDataSerializer(serializers.Serializer):  # type: ignore[type-arg]
    day = serializers.CharField()
    count = serializers.IntegerField()


class GetInfluxDataQuerySerializer(serializers.Serializer):  # type: ignore[type-arg]
    period = serializers.CharField(required=False, default="24h")
    environment_id = serializers.CharField(required=True)
    aggregate_every = serializers.CharField(required=False, default="24h")


class GetUsageDataQuerySerializer(serializers.Serializer):  # type: ignore[type-arg]
    period = serializers.IntegerField(
        required=False, default=30, help_text="number of days"
    )
    environment_id = serializers.IntegerField(required=True)


class WritableNestedFeatureStateSerializer(FeatureStateSerializerBasic):
    feature_state_value = FeatureStateValueSerializer(required=False)  # type: ignore[assignment]

    class Meta(FeatureStateSerializerBasic.Meta):
        extra_kwargs = {"environment": {"required": True}}


class SegmentAssociatedFeatureStateSerializer(serializers.ModelSerializer):  # type: ignore[type-arg]
    class Meta:
        model = FeatureState
        fields = ("id", "feature", "environment")


class AssociatedFeaturesQuerySerializer(serializers.Serializer):  # type: ignore[type-arg]
    environment = serializers.IntegerField(required=False)


class SDKFeatureStatesQuerySerializer(serializers.Serializer):  # type: ignore[type-arg]
    feature = serializers.CharField(
        required=False, help_text="Name of the feature to get the state of"
    )


class CustomCreateSegmentOverrideFeatureStateSerializer(
    CreateSegmentOverrideFeatureStateSerializer
):
    validate_override_limit = True

    feature_segment = CustomCreateSegmentOverrideFeatureSegmentSerializer(
        required=False, allow_null=True
    )

    def _get_save_kwargs(self, field_name):  # type: ignore[no-untyped-def]
        kwargs = super()._get_save_kwargs(field_name)  # type: ignore[no-untyped-call]
        if field_name == "feature_segment":
            kwargs["feature"] = self.context.get("feature")
            kwargs["environment"] = self.context.get("environment")
            kwargs["environment_feature_version"] = self.context.get(
                "environment_feature_version"
            )
        return kwargs

    def create(self, validated_data: dict) -> FeatureState:  # type: ignore[type-arg]
        environment = validated_data["environment"]
        if self.validate_override_limit and exceeds_segment_override_limit(environment):
            raise serializers.ValidationError(
                {"environment": SEGMENT_OVERRIDE_LIMIT_EXCEEDED_MESSAGE}
            )
        return super().create(validated_data)  # type: ignore[no-any-return,no-untyped-call]<|MERGE_RESOLUTION|>--- conflicted
+++ resolved
@@ -349,16 +349,9 @@
         self, instance: models.Model, validated_data: dict[str, typing.Any]
     ) -> Feature:
         metadata_items = validated_data.pop("metadata", [])
-<<<<<<< HEAD
-        feature = super().update(instance, validated_data)  # type: ignore[no-untyped-call]
-        self.update_metadata(feature, metadata_items)
-        feature.refresh_from_db()
-        assert isinstance(feature, Feature)
-=======
         feature = typing.cast(Feature, super().update(instance, validated_data))
         self.update_metadata(feature, metadata_items)
         feature.refresh_from_db()
->>>>>>> 9640d4ca
         return feature
 
 
