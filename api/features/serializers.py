from datetime import datetime
from typing import Any

import django.core.exceptions
from common.features.multivariate.serializers import (
    MultivariateFeatureStateValueSerializer,
)
from common.features.serializers import (
    CreateSegmentOverrideFeatureStateSerializer,
    FeatureStateValueSerializer,
)
from drf_writable_nested import (  # type: ignore[attr-defined]
    WritableNestedModelSerializer,
)
from drf_yasg.utils import swagger_serializer_method  # type: ignore[import-untyped]
from rest_framework import serializers
from rest_framework.exceptions import PermissionDenied

from app_analytics.serializers import LabelsQuerySerializerMixin, LabelsSerializer
from environments.identities.models import Identity
from environments.sdk.serializers_mixins import (
    HideSensitiveFieldsSerializerMixin,
)
from integrations.github.constants import GitHubEventType
from integrations.github.github import call_github_task
from metadata.serializers import MetadataSerializer, MetadataSerializerMixin
<<<<<<< HEAD
from projects.code_references.serializers import CodeReferencesRepositoryCountSerializer
=======
from projects.code_references.serializers import (
    FeatureFlagCodeReferencesRepositoryCountSerializer,
)
>>>>>>> a4915ceb
from projects.models import Project
from users.serializers import (
    UserIdsSerializer,
    UserListSerializer,
    UserPermissionGroupSummarySerializer,
)
from util.drf_writable_nested.serializers import (
    DeleteBeforeUpdateWritableNestedModelSerializer,
)

from .constants import INTERSECTION, UNION
from .feature_segments.limits import (
    SEGMENT_OVERRIDE_LIMIT_EXCEEDED_MESSAGE,
    exceeds_segment_override_limit,
)
from .feature_segments.serializers import (
    CustomCreateSegmentOverrideFeatureSegmentSerializer,
)
from .models import Feature, FeatureState
from .multivariate.serializers import NestedMultivariateFeatureOptionSerializer


class FeatureStateSerializerSmall(serializers.ModelSerializer):  # type: ignore[type-arg]
    feature_state_value = serializers.SerializerMethodField()

    class Meta:
        model = FeatureState
        fields = (
            "id",
            "feature_state_value",
            "environment",
            "identity",
            "feature_segment",
            "enabled",
        )

    def get_feature_state_value(self, obj):  # type: ignore[no-untyped-def]
        return obj.get_feature_state_value(identity=self.context.get("identity"))


class FeatureQuerySerializer(serializers.Serializer):  # type: ignore[type-arg]
    search = serializers.CharField(required=False)
    sort_field = serializers.ChoiceField(
        choices=("created_date", "name"), default="created_date"
    )
    sort_direction = serializers.ChoiceField(choices=("ASC", "DESC"), default="ASC")

    tags = serializers.CharField(
        required=False,
        help_text=(
            "Comma separated list of tag ids to filter on (AND with "
            "INTERSECTION, and OR with UNION via tag_strategy)"
        ),
    )
    tag_strategy = serializers.ChoiceField(
        choices=(UNION, INTERSECTION), default=INTERSECTION
    )

    is_archived = serializers.BooleanField(required=False)
    environment = serializers.IntegerField(
        required=False,
        help_text="Integer ID of the environment to view features in the context of.",
    )
    is_enabled = serializers.BooleanField(
        allow_null=True,
        required=False,
        default=None,
        help_text="Boolean value to filter features as enabled or disabled.",
    )
    value_search = serializers.CharField(
        required=False,
        default=None,
        help_text="Value of type int, string, or boolean to filter features based on their values",
    )

    owners = serializers.CharField(
        required=False,
        help_text="Comma separated list of owner ids to filter on",
    )
    group_owners = serializers.CharField(
        required=False,
        help_text="Comma separated list of group owner ids to filter on",
    )

    def validate_owners(self, owners: str) -> list[int]:
        try:
            return [int(owner_id.strip()) for owner_id in owners.split(",")]
        except ValueError:
            raise serializers.ValidationError("Owner IDs must be integers.")

    def validate_group_owners(self, group_owners: str) -> list[int]:
        try:
            return [
                int(group_owner_id.strip())
                for group_owner_id in group_owners.split(",")
            ]
        except ValueError:
            raise serializers.ValidationError("Group owner IDs must be integers.")

    def validate_tags(self, tags: str) -> list[int]:
        try:
            return [int(tag_id.strip()) for tag_id in tags.split(",")]
        except ValueError:
            raise serializers.ValidationError("Tag IDs must be integers.")


class CreateFeatureSerializer(DeleteBeforeUpdateWritableNestedModelSerializer):
    multivariate_options = NestedMultivariateFeatureOptionSerializer(
        many=True, required=False
    )
    owners = UserListSerializer(many=True, read_only=True)
    group_owners = UserPermissionGroupSummarySerializer(many=True, read_only=True)

    environment_feature_state = serializers.SerializerMethodField()

    num_segment_overrides = serializers.SerializerMethodField(
        help_text="Number of segment overrides that exist for the given feature "
        "in the environment provided by the `environment` query parameter."
    )
    num_identity_overrides = serializers.SerializerMethodField(
        help_text="Number of identity overrides that exist for the given feature "
        "in the environment provided by the `environment` query parameter. "
        "Note: will return null for Edge enabled projects."
    )
    is_num_identity_overrides_complete = serializers.SerializerMethodField(
        help_text="A boolean that indicates whether there are more"
        " identity overrides than are being listed, if `False`. This field is "
        "`True` when querying overrides data for a features list page and "
        "exact data has been returned."
    )

    last_modified_in_any_environment = serializers.SerializerMethodField(
        help_text="Datetime representing the last time that the feature was modified "
        "in any environment in the given project. Note: requires feature "
        "versioning v2 enabled on the environment."
    )
    last_modified_in_current_environment = serializers.SerializerMethodField(
        help_text="Datetime representing the last time that the feature was modified "
        "in any environment in the current environment. Note: requires that "
        "the environment query parameter is passed and feature versioning v2 "
        "enabled on the environment."
    )

    class Meta:
        model = Feature
        fields = (
            "id",
            "name",
            "type",
            "default_enabled",
            "initial_value",
            "created_date",
            "description",
            "tags",
            "multivariate_options",
            "is_archived",
            "owners",
            "group_owners",
            "uuid",
            "project",
            "environment_feature_state",
            "num_segment_overrides",
            "num_identity_overrides",
            "is_num_identity_overrides_complete",
            "is_server_key_only",
            "last_modified_in_any_environment",
            "last_modified_in_current_environment",
        )
        read_only_fields = ("feature_segments", "created_date", "uuid", "project")

    def to_internal_value(self, data):  # type: ignore[no-untyped-def]
        if data.get("initial_value") and not isinstance(data["initial_value"], str):
            data["initial_value"] = str(data["initial_value"])
        return super(CreateFeatureSerializer, self).to_internal_value(data)

    def create(self, validated_data: dict) -> Feature:  # type: ignore[type-arg]
        project = self.context["project"]
        self.validate_project_features_limit(project)

        # Add the default(User creating the feature) owner of the feature
        # NOTE: pop the user before passing the data to create
        user = validated_data.pop("user", None)
        instance = super(CreateFeatureSerializer, self).create(validated_data)  # type: ignore[no-untyped-call]
        if user and getattr(user, "is_master_api_key_user", False) is False:
            instance.owners.add(user)
        return instance  # type: ignore[no-any-return]

    def validate_project_features_limit(self, project: Project) -> None:
        if project.features.count() >= project.max_features_allowed:
            raise serializers.ValidationError(
                {
                    "project": "The Project has reached the maximum allowed features limit."
                }
            )

    def validate_multivariate_options(self, multivariate_options):  # type: ignore[no-untyped-def]
        if multivariate_options:
            user = self.context["request"].user
            project = self.context.get("project")

            if user.is_authenticated and not (
                project and user.is_project_admin(project)
            ):
                raise PermissionDenied(
                    "User must be project admin to modify / create MV options."
                )
            total_percentage_allocation = sum(
                mv_option.get("default_percentage_allocation", 100)
                for mv_option in multivariate_options
            )
            if total_percentage_allocation > 100:
                raise serializers.ValidationError("Invalid percentage allocation")
        return multivariate_options

    def validate_name(self, name: str):  # type: ignore[no-untyped-def]
        view = self.context["view"]

        project = self.context["project"]
        feature_name_regex = project.feature_name_regex

        if not project.is_feature_name_valid(name):
            raise serializers.ValidationError(
                f"Feature name must match regex: {feature_name_regex}"
            )

        unique_filters = {
            "project__id": view.kwargs.get("project_pk"),
            "name__iexact": name,
        }
        existing_feature_queryset = Feature.objects.filter(**unique_filters)
        if self.instance:
            existing_feature_queryset = existing_feature_queryset.exclude(
                id=self.instance.id  # type: ignore[union-attr]
            )

        if existing_feature_queryset.exists():
            raise serializers.ValidationError(
                "Feature with that name already exists for this "
                "project. Note that feature names are case "
                "insensitive."
            )

        return name

    def validate(self, attrs: dict[str, Any]) -> dict[str, Any]:
        view = self.context["view"]
        project_id = str(view.kwargs.get("project_pk"))
        if not project_id.isdigit():
            raise serializers.ValidationError("Invalid project ID.")

        # If tags selected check they from the same Project as Feature Project
        if any(tag.project_id != int(project_id) for tag in attrs.get("tags", [])):
            raise serializers.ValidationError(
                "Selected Tags must be from the same Project as current Feature"
            )

        return attrs

    @swagger_serializer_method(  # type: ignore[misc]
        serializer_or_field=FeatureStateSerializerSmall(allow_null=True)
    )
    def get_environment_feature_state(  # type: ignore[return]
        self, instance: Feature
    ) -> dict[str, Any] | None:
        if (feature_states := self.context.get("feature_states")) and (
            feature_state := feature_states.get(instance.id)
        ):
            return FeatureStateSerializerSmall(instance=feature_state).data

    def get_num_segment_overrides(self, instance: Feature) -> int:
        try:
            return self.context["overrides_data"][instance.id].num_segment_overrides  # type: ignore[no-any-return]
        except (KeyError, AttributeError):
            return 0

    def get_num_identity_overrides(self, instance: Feature) -> int | None:
        try:
            return self.context["overrides_data"][instance.id].num_identity_overrides  # type: ignore[no-any-return]
        except (KeyError, AttributeError):
            return None

    def get_is_num_identity_overrides_complete(self, instance: Feature) -> bool | None:
        try:
            return self.context["overrides_data"][  # type: ignore[no-any-return]
                instance.id
            ].is_num_identity_overrides_complete
        except (KeyError, AttributeError):
            return None

    def get_last_modified_in_any_environment(
        self, instance: Feature
    ) -> datetime | None:
        return getattr(instance, "last_modified_in_any_environment", None)

    def get_last_modified_in_current_environment(
        self, instance: Feature
    ) -> datetime | None:
        return getattr(instance, "last_modified_in_current_environment", None)


class FeatureSerializerWithMetadata(MetadataSerializerMixin, CreateFeatureSerializer):
    metadata = MetadataSerializer(required=False, many=True)

<<<<<<< HEAD
    code_references_counts = CodeReferencesRepositoryCountSerializer(
=======
    code_references_counts = FeatureFlagCodeReferencesRepositoryCountSerializer(
>>>>>>> a4915ceb
        many=True,
        read_only=True,
    )

    class Meta(CreateFeatureSerializer.Meta):
        fields = CreateFeatureSerializer.Meta.fields + (  # type: ignore[assignment]
            "metadata",
            "code_references_counts",
        )

    def validate(self, attrs: dict[str, Any]) -> dict[str, Any]:
        attrs = super().validate(attrs)
        project = self.instance.project if self.instance else self.context["project"]  # type: ignore[union-attr]
        organisation = project.organisation
        self._validate_required_metadata(organisation, attrs.get("metadata", []))
        return attrs

    def update(self, feature: Feature, validated_data: dict[str, Any]) -> Feature:
        metadata = validated_data.pop("metadata", [])
        feature = super().update(feature, validated_data)
        self._update_metadata(feature, metadata)
        return feature


class UpdateFeatureSerializerWithMetadata(FeatureSerializerWithMetadata):
    """prevent users from changing certain values after creation"""

    class Meta(FeatureSerializerWithMetadata.Meta):
        read_only_fields = FeatureSerializerWithMetadata.Meta.read_only_fields + (  # type: ignore[assignment]
            "default_enabled",
            "initial_value",
            "name",
        )


class ListFeatureSerializer(FeatureSerializerWithMetadata):
    # This exists purely to reduce the conflicts for the EE repository
    # which has some extra behaviour here to support Oracle DB.
    pass


class UpdateFeatureSerializer(ListFeatureSerializer):
    """prevent users from changing certain values after creation"""

    class Meta(ListFeatureSerializer.Meta):
        read_only_fields = ListFeatureSerializer.Meta.read_only_fields + (  # type: ignore[assignment]
            "default_enabled",
            "initial_value",
            "name",
        )


class FeatureSerializer(serializers.ModelSerializer):  # type: ignore[type-arg]
    class Meta:
        model = Feature
        fields = (
            "id",
            "name",
            "created_date",
            "description",
            "initial_value",
            "default_enabled",
            "type",
        )
        writeonly_fields = ("initial_value", "default_enabled")


class SDKFeatureSerializer(HideSensitiveFieldsSerializerMixin, FeatureSerializer):
    sensitive_fields = (
        "created_date",
        "description",
        "initial_value",
        "default_enabled",
    )


class FeatureStateSerializerFull(serializers.ModelSerializer):  # type: ignore[type-arg]
    feature = FeatureSerializer()
    feature_state_value = serializers.SerializerMethodField()

    class Meta:
        model = FeatureState
        fields = (
            "id",
            "feature",
            "feature_state_value",
            "environment",
            "identity",
            "feature_segment",
            "enabled",
        )

    def get_feature_state_value(self, obj):  # type: ignore[no-untyped-def]
        return obj.get_feature_state_value(identity=self.context.get("identity"))


class FeatureOwnerInputSerializer(UserIdsSerializer):
    def add_owners(self, feature: Feature):  # type: ignore[no-untyped-def]
        user_ids = self.validated_data["user_ids"]
        feature.owners.add(*user_ids)

    def remove_users(self, feature: Feature):  # type: ignore[no-untyped-def]
        user_ids = self.validated_data["user_ids"]
        feature.owners.remove(*user_ids)


class FeatureGroupOwnerInputSerializer(serializers.Serializer):  # type: ignore[type-arg]
    group_ids = serializers.ListField(child=serializers.IntegerField())

    def add_group_owners(self, feature: Feature):  # type: ignore[no-untyped-def]
        group_ids = self.validated_data["group_ids"]
        feature.group_owners.add(*group_ids)

    def remove_group_owners(self, feature: Feature):  # type: ignore[no-untyped-def]
        group_ids = self.validated_data["group_ids"]
        feature.group_owners.remove(*group_ids)


class ProjectFeatureSerializer(serializers.ModelSerializer):  # type: ignore[type-arg]
    owners = UserListSerializer(many=True, read_only=True)
    group_owners = UserPermissionGroupSummarySerializer(many=True, read_only=True)

    class Meta:
        model = Feature
        fields = (
            "id",
            "name",
            "created_date",
            "description",
            "initial_value",
            "default_enabled",
            "type",
            "owners",
            "group_owners",
            "is_server_key_only",
        )
        writeonly_fields = ("initial_value", "default_enabled")


class SDKFeatureStateSerializer(
    HideSensitiveFieldsSerializerMixin, FeatureStateSerializerFull
):
    feature = SDKFeatureSerializer()
    sensitive_fields = (
        "id",
        "environment",
        "identity",
        "feature_segment",
    )


class FeatureStateSerializerBasic(WritableNestedModelSerializer):
    feature_state_value = serializers.SerializerMethodField()
    multivariate_feature_state_values = MultivariateFeatureStateValueSerializer(
        many=True, required=False
    )
    identifier = serializers.CharField(
        required=False,
        help_text="Can be passed as an alternative to `identity`",
    )

    class Meta:
        model = FeatureState
        fields = "__all__"
        read_only_fields = ("version", "created_at", "updated_at", "status")

    def get_feature_state_value(self, obj):  # type: ignore[no-untyped-def]
        return obj.get_feature_state_value(identity=self.context.get("identity"))

    def save(self, **kwargs):  # type: ignore[no-untyped-def]
        try:
            response = super().save(**kwargs)  # type: ignore[no-untyped-call]

            feature_state = self.instance
            if (
                not feature_state.identity_id  # type: ignore[union-attr]
                and feature_state.feature.external_resources.exists()  # type: ignore[union-attr]
                and feature_state.environment.project.github_project.exists()  # type: ignore[union-attr]
                and feature_state.environment.project.organisation.github_config.exists()  # type: ignore[union-attr]
            ):
                call_github_task(
                    organisation_id=feature_state.feature.project.organisation_id,  # type: ignore[union-attr]
                    type=GitHubEventType.FLAG_UPDATED.value,
                    feature=feature_state.feature,  # type: ignore[union-attr]
                    segment_name=None,
                    url=None,
                    feature_states=[feature_state],
                )

            return response

        except django.core.exceptions.ValidationError as e:
            raise serializers.ValidationError(str(e))

    def validate_feature(self, feature):  # type: ignore[no-untyped-def]
        if self.instance and self.instance.feature_id != feature.id:  # type: ignore[union-attr]
            raise serializers.ValidationError(
                "Cannot change the feature of a feature state"
            )
        return feature

    def validate_environment(self, environment):  # type: ignore[no-untyped-def]
        if self.instance and self.instance.environment_id != environment.id:  # type: ignore[union-attr]
            raise serializers.ValidationError(
                "Cannot change the environment of a feature state"
            )
        return environment

    def validate(self, attrs):  # type: ignore[no-untyped-def]
        environment = attrs.get("environment") or self.context["environment"]
        identity = attrs.get("identity")
        feature_segment = attrs.get("feature_segment")
        identifier = attrs.pop("identifier", None)
        feature = attrs.get("feature")
        if feature and feature.project_id != environment.project_id:
            error = {"feature": "Feature does not exist in project"}
            raise serializers.ValidationError(error)

        if identifier:
            try:
                identity = Identity.objects.get(
                    identifier=identifier, environment=environment
                )
                attrs["identity"] = identity
            except Identity.DoesNotExist:
                raise serializers.ValidationError("Invalid identifier")

        if identity and not identity.environment == environment:
            raise serializers.ValidationError("Identity does not exist in environment.")

        if feature_segment and not feature_segment.environment == environment:
            raise serializers.ValidationError(
                "Feature Segment does not belong to environment."
            )

        mv_values = attrs.get("multivariate_feature_state_values", [])
        if sum([v.get("percentage_allocation", 0) for v in mv_values]) > 100:
            raise serializers.ValidationError(
                "Multivariate percentage values exceed 100%."
            )

        return attrs


class FeatureStateSerializerWithIdentity(FeatureStateSerializerBasic):
    class _IdentitySerializer(serializers.ModelSerializer):  # type: ignore[type-arg]
        class Meta:
            model = Identity
            fields = ("id", "identifier")

    identity = _IdentitySerializer()


class FeatureStateSerializerCreate(serializers.ModelSerializer):  # type: ignore[type-arg]
    class Meta:
        model = FeatureState
        fields = ("feature", "enabled")


class FeatureInfluxDataSerializer(serializers.Serializer):  # type: ignore[type-arg]
    events_list = serializers.ListSerializer(child=serializers.DictField())  # type: ignore[var-annotated]


class FeatureEvaluationDataSerializer(serializers.Serializer):  # type: ignore[type-arg]
    day = serializers.CharField()
    count = serializers.IntegerField()
    labels = LabelsSerializer(allow_null=True)


class GetInfluxDataQuerySerializer(serializers.Serializer):  # type: ignore[type-arg]
    period = serializers.CharField(required=False, default="24h")
    environment_id = serializers.CharField(required=True)
    aggregate_every = serializers.CharField(required=False, default="24h")


class GetUsageDataQuerySerializer(LabelsQuerySerializerMixin, serializers.Serializer):  # type: ignore[type-arg]
    period = serializers.IntegerField(
        required=False,
        default=30,
        help_text="number of days",
        source="period_days",
    )
    environment_id = serializers.IntegerField(required=True)


class WritableNestedFeatureStateSerializer(FeatureStateSerializerBasic):
    feature_state_value = FeatureStateValueSerializer(required=False)  # type: ignore[assignment]

    class Meta(FeatureStateSerializerBasic.Meta):
        extra_kwargs = {"environment": {"required": True}}


class SegmentAssociatedFeatureStateSerializer(serializers.ModelSerializer):  # type: ignore[type-arg]
    class Meta:
        model = FeatureState
        fields = ("id", "feature", "environment")


class AssociatedFeaturesQuerySerializer(serializers.Serializer):  # type: ignore[type-arg]
    environment = serializers.IntegerField(required=False)


class SDKFeatureStatesQuerySerializer(serializers.Serializer):  # type: ignore[type-arg]
    feature = serializers.CharField(
        required=False, help_text="Name of the feature to get the state of"
    )


class CustomCreateSegmentOverrideFeatureStateSerializer(
    CreateSegmentOverrideFeatureStateSerializer
):
    validate_override_limit = True

    feature_segment = CustomCreateSegmentOverrideFeatureSegmentSerializer(
        required=False, allow_null=True
    )

    def _get_save_kwargs(self, field_name):  # type: ignore[no-untyped-def]
        kwargs = super()._get_save_kwargs(field_name)  # type: ignore[no-untyped-call]
        if field_name == "feature_segment":
            kwargs["feature"] = self.context.get("feature")
            kwargs["environment"] = self.context.get("environment")
            kwargs["environment_feature_version"] = self.context.get(
                "environment_feature_version"
            )
        return kwargs

    def create(self, validated_data: dict) -> FeatureState:  # type: ignore[type-arg]
        environment = validated_data["environment"]
        if self.validate_override_limit and exceeds_segment_override_limit(environment):
            raise serializers.ValidationError(
                {"environment": SEGMENT_OVERRIDE_LIMIT_EXCEEDED_MESSAGE}
            )
        return super().create(validated_data)  # type: ignore[no-any-return,no-untyped-call]<|MERGE_RESOLUTION|>--- conflicted
+++ resolved
@@ -24,13 +24,9 @@
 from integrations.github.constants import GitHubEventType
 from integrations.github.github import call_github_task
 from metadata.serializers import MetadataSerializer, MetadataSerializerMixin
-<<<<<<< HEAD
-from projects.code_references.serializers import CodeReferencesRepositoryCountSerializer
-=======
 from projects.code_references.serializers import (
     FeatureFlagCodeReferencesRepositoryCountSerializer,
 )
->>>>>>> a4915ceb
 from projects.models import Project
 from users.serializers import (
     UserIdsSerializer,
@@ -334,11 +330,7 @@
 class FeatureSerializerWithMetadata(MetadataSerializerMixin, CreateFeatureSerializer):
     metadata = MetadataSerializer(required=False, many=True)
 
-<<<<<<< HEAD
-    code_references_counts = CodeReferencesRepositoryCountSerializer(
-=======
     code_references_counts = FeatureFlagCodeReferencesRepositoryCountSerializer(
->>>>>>> a4915ceb
         many=True,
         read_only=True,
     )
