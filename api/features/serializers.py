--- conflicted
+++ resolved
@@ -46,12 +46,9 @@
             "feature_segment",
             "enabled",
         )
-<<<<<<< HEAD
 
     def get_feature_state_value(self, obj):
         return obj.get_feature_state_value(identity=self.context.get("identity"))
-=======
-        writeonly_fields = ("initial_value", "default_enabled")
 
 
 class FeatureQuerySerializer(serializers.Serializer):
@@ -118,7 +115,6 @@
             return [int(tag_id.strip()) for tag_id in tags.split(",")]
         except ValueError:
             raise serializers.ValidationError("Tag IDs must be integers.")
->>>>>>> 819cf339
 
 
 class ListCreateFeatureSerializer(DeleteBeforeUpdateWritableNestedModelSerializer):
@@ -394,37 +390,6 @@
         writeonly_fields = ("initial_value", "default_enabled")
 
 
-class FeatureQuerySerializer(serializers.Serializer):
-    search = serializers.CharField(required=False)
-    sort_field = serializers.ChoiceField(
-        choices=("created_date", "name"), default="created_date"
-    )
-    sort_direction = serializers.ChoiceField(choices=("ASC", "DESC"), default="ASC")
-
-    tags = serializers.CharField(
-        required=False,
-        help_text=(
-            "Comma separated list of tag ids to filter on (AND with "
-            "INTERSECTION, and OR with UNION via tag_strategy)"
-        ),
-    )
-    tag_strategy = serializers.ChoiceField(
-        choices=(UNION, INTERSECTION), default=INTERSECTION
-    )
-
-    is_archived = serializers.BooleanField(required=False)
-    environment = serializers.IntegerField(
-        required=False,
-        help_text="Integer ID of the environment to view features in the context of.",
-    )
-
-    def validate_tags(self, tags):
-        try:
-            return [int(tag_id.strip()) for tag_id in tags.split(",")]
-        except ValueError:
-            raise serializers.ValidationError("Tag IDs must be integers.")
-
-
 class SDKFeatureStateSerializer(
     HideSensitiveFieldsSerializerMixin, FeatureStateSerializerFull
 ):
