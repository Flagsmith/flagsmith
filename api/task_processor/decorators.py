import logging
import os
import typing
from datetime import datetime, time, timedelta
from inspect import getmodule
from threading import Thread

from django.conf import settings
from django.db.transaction import on_commit
from django.utils import timezone

from task_processor.exceptions import InvalidArgumentsError, TaskQueueFullError
from task_processor.models import RecurringTask, Task, TaskPriority
from task_processor.task_registry import register_task
from task_processor.task_run_method import TaskRunMethod

P = typing.ParamSpec("P")

logger = logging.getLogger(__name__)


class TaskHandler(typing.Generic[P]):
    __slots__ = (
        "unwrapped",
        "queue_size",
        "priority",
        "transaction_on_commit",
        "task_identifier",
    )

    unwrapped: typing.Callable[P, None]

    def __init__(
        self,
        f: typing.Callable[P, None],
        *,
        task_name: str | None = None,
        queue_size: int | None = None,
        priority: TaskPriority = TaskPriority.NORMAL,
        transaction_on_commit: bool = True,
    ) -> None:
        self.unwrapped = f
        self.queue_size = queue_size
        self.priority = priority
        self.transaction_on_commit = transaction_on_commit

        task_name = task_name or f.__name__
        task_module = getmodule(f).__name__.rsplit(".")[-1]
        self.task_identifier = task_identifier = f"{task_module}.{task_name}"
        register_task(task_identifier, f)

    def __call__(self, *args: P.args, **kwargs: P.kwargs) -> None:
        _validate_inputs(*args, **kwargs)
        return self.unwrapped(*args, **kwargs)

    def delay(
        self,
        *,
        delay_until: datetime | None = None,
        # TODO @khvn26 consider typing `args` and `kwargs` with `ParamSpec`
        # (will require a change to the signature)
        args: tuple[typing.Any] = (),
        kwargs: dict[str, typing.Any] | None = None,
    ) -> Task | None:
        logger.debug("Request to run task '%s' asynchronously.", self.task_identifier)

        kwargs = kwargs or {}

        if delay_until and settings.TASK_RUN_METHOD != TaskRunMethod.TASK_PROCESSOR:
            logger.warning(
                "Cannot schedule tasks to run in the future without task processor."
            )
            return

        if settings.TASK_RUN_METHOD == TaskRunMethod.SYNCHRONOUSLY:
            _validate_inputs(*args, **kwargs)
            self.unwrapped(*args, **kwargs)
        elif settings.TASK_RUN_METHOD == TaskRunMethod.SEPARATE_THREAD:
            logger.debug("Running task '%s' in separate thread", self.task_identifier)
            self.run_in_thread(args=args, kwargs=kwargs)
        else:
            logger.debug("Creating task for function '%s'...", self.task_identifier)
            try:
                task = Task.create(
                    task_identifier=self.task_identifier,
                    scheduled_for=delay_until or timezone.now(),
                    priority=self.priority,
                    queue_size=self.queue_size,
                    args=args,
                    kwargs=kwargs,
                )
            except TaskQueueFullError as e:
                logger.warning(e)
                return

<<<<<<< HEAD
            if settings.TASK_RUN_METHOD == TaskRunMethod.SYNCHRONOUSLY:
                logger.debug("Running task %s synchronously", task_identifier)
                _validate_inputs(*args, **kwargs)
                f(*args, **kwargs)
            elif settings.TASK_RUN_METHOD == TaskRunMethod.SEPARATE_THREAD:
                logger.debug("Running task '%s' in separate thread", task_identifier)
                run_in_thread(args=args, kwargs=kwargs)
            else:
                logger.debug("Creating task for function '%s'...", task_identifier)
                try:
                    task = Task.schedule_task(
                        schedule_for=delay_until or timezone.now(),
                        task_identifier=task_identifier,
                        queue_size=queue_size,
                        args=args,
                        kwargs=kwargs,
                    )
                except TaskQueueFullError as e:
                    logger.warning(e)
                    return

                task.save()
                return task

        def run_in_thread(*, args: typing.Tuple = (), kwargs: typing.Dict = None):
            logger.info("Running function %s in unmanaged thread.", f.__name__)
            _validate_inputs(*args, **kwargs)
            Thread(target=f, args=args, kwargs=kwargs, daemon=True).start()

        def _wrapper(*args, **kwargs):
            """
            Execute the function after validating the arguments. Ensures that, in unit testing,
            the arguments are validated to prevent issues with serialization in an environment
            that utilises the task processor.
            """
            _validate_inputs(*args, **kwargs)
            return f(*args, **kwargs)

        _wrapper.delay = delay
        _wrapper.run_in_thread = run_in_thread
        _wrapper.task_identifier = task_identifier

        # patch the original unwrapped function onto the wrapped version for testing
        _wrapper.unwrapped = f

        return _wrapper
=======
            task.save()
            return task

    def run_in_thread(
        self,
        *,
        args: tuple[typing.Any] = (),
        kwargs: dict[str, typing.Any] | None = None,
    ) -> None:
        _validate_inputs(*args, **kwargs)
        thread = Thread(target=self.unwrapped, args=args, kwargs=kwargs, daemon=True)

        def _start() -> None:
            logger.info(
                "Running function %s in unmanaged thread.", self.unwrapped.__name__
            )
            thread.start()

        if self.transaction_on_commit:
            return on_commit(_start)
        return _start()


def register_task_handler(  # noqa: C901
    *,
    task_name: str | None = None,
    queue_size: int | None = None,
    priority: TaskPriority = TaskPriority.NORMAL,
    transaction_on_commit: bool = True,
) -> typing.Callable[[typing.Callable[P, None]], TaskHandler[P]]:
    """
    Turn a function into an asynchronous task.

    :param str task_name: task name. Defaults to function name.
    :param int queue_size: (`TASK_PROCESSOR` task run method only)
        max queue size for the task. Task runs exceeding the max size get dropped by
        the task processor Defaults to `None` (infinite).
    :param TaskPriority priority: task priority.
    :param bool transaction_on_commit: (`SEPARATE_THREAD` task run method only)
        Whether to wrap the task call in `transanction.on_commit`. Defaults to `True`.
        We need this for the task to be able to access data committed with the current
        transaction. If the task is invoked outside of a transaction, it will start
        immediately.
        Pass `False` if you want the task to start immediately regardless of current
        transaction.
    :rtype: TaskHandler
    """

    def wrapper(f: typing.Callable[P, None]) -> TaskHandler[P]:
        return TaskHandler(
            f,
            task_name=task_name,
            queue_size=queue_size,
            priority=priority,
            transaction_on_commit=transaction_on_commit,
        )
>>>>>>> e0d6e8ac

    return wrapper


def register_recurring_task(
    run_every: timedelta,
    task_name: str | None = None,
    args: tuple[typing.Any] = (),
    kwargs: dict[str, typing.Any] | None = None,
    first_run_time: time | None = None,
) -> typing.Callable[[typing.Callable[..., None]], RecurringTask]:
    if not os.environ.get("RUN_BY_PROCESSOR"):
        # Do not register recurring tasks if not invoked by task processor
        return lambda f: f

    def decorator(f: typing.Callable[..., None]) -> RecurringTask:
        nonlocal task_name

        task_name = task_name or f.__name__
        task_module = getmodule(f).__name__.rsplit(".")[-1]
        task_identifier = f"{task_module}.{task_name}"

        register_task(task_identifier, f)

        task, _ = RecurringTask.objects.update_or_create(
            task_identifier=task_identifier,
            defaults={
                "serialized_args": RecurringTask.serialize_data(args or ()),
                "serialized_kwargs": RecurringTask.serialize_data(kwargs or {}),
                "run_every": run_every,
                "first_run_time": first_run_time,
            },
        )
        return task

    return decorator


def _validate_inputs(*args: typing.Any, **kwargs: typing.Any) -> None:
    try:
        Task.serialize_data(args or ())
        Task.serialize_data(kwargs or {})
    except TypeError as e:
        raise InvalidArgumentsError("Inputs are not serializable.") from e<|MERGE_RESOLUTION|>--- conflicted
+++ resolved
@@ -93,54 +93,6 @@
                 logger.warning(e)
                 return
 
-<<<<<<< HEAD
-            if settings.TASK_RUN_METHOD == TaskRunMethod.SYNCHRONOUSLY:
-                logger.debug("Running task %s synchronously", task_identifier)
-                _validate_inputs(*args, **kwargs)
-                f(*args, **kwargs)
-            elif settings.TASK_RUN_METHOD == TaskRunMethod.SEPARATE_THREAD:
-                logger.debug("Running task '%s' in separate thread", task_identifier)
-                run_in_thread(args=args, kwargs=kwargs)
-            else:
-                logger.debug("Creating task for function '%s'...", task_identifier)
-                try:
-                    task = Task.schedule_task(
-                        schedule_for=delay_until or timezone.now(),
-                        task_identifier=task_identifier,
-                        queue_size=queue_size,
-                        args=args,
-                        kwargs=kwargs,
-                    )
-                except TaskQueueFullError as e:
-                    logger.warning(e)
-                    return
-
-                task.save()
-                return task
-
-        def run_in_thread(*, args: typing.Tuple = (), kwargs: typing.Dict = None):
-            logger.info("Running function %s in unmanaged thread.", f.__name__)
-            _validate_inputs(*args, **kwargs)
-            Thread(target=f, args=args, kwargs=kwargs, daemon=True).start()
-
-        def _wrapper(*args, **kwargs):
-            """
-            Execute the function after validating the arguments. Ensures that, in unit testing,
-            the arguments are validated to prevent issues with serialization in an environment
-            that utilises the task processor.
-            """
-            _validate_inputs(*args, **kwargs)
-            return f(*args, **kwargs)
-
-        _wrapper.delay = delay
-        _wrapper.run_in_thread = run_in_thread
-        _wrapper.task_identifier = task_identifier
-
-        # patch the original unwrapped function onto the wrapped version for testing
-        _wrapper.unwrapped = f
-
-        return _wrapper
-=======
             task.save()
             return task
 
@@ -197,7 +149,6 @@
             priority=priority,
             transaction_on_commit=transaction_on_commit,
         )
->>>>>>> e0d6e8ac
 
     return wrapper
 
