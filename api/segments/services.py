import uuid
<<<<<<< HEAD
from typing import TYPE_CHECKING, Optional
=======
>>>>>>> 199955e9
from copy import deepcopy
from typing import TYPE_CHECKING

from segments.models import Segment

if TYPE_CHECKING:
    from features.workflows.core.models import ChangeRequest


class SegmentCloner:
    def __init__(self, segment: Segment):
        self.segment = segment

    def clone(self, name: str) -> Segment:
        cloned = Segment.objects.create(
            name=name,
            uuid=uuid.uuid4(),
            description=self.segment.description,
            change_request=self.segment.change_request,
            project=self.segment.project,
            feature=self.segment.feature,
            version_of=None,
        )
        self.clone_segment_rules(cloned_segment=cloned)
        self._clone_segment_metadata(cloned_segment=cloned)
        cloned.refresh_from_db()
        return cloned

    def shallow_clone(
        self,
        name: str,
        description: str,
        change_request: Optional["ChangeRequest"] = None,
    ) -> Segment:
        cloned_segment = Segment(
            version_of=self.segment,
            uuid=uuid.uuid4(),
            name=name,
            description=description,
            change_request=change_request,
            project=self.segment.project,
            feature=self.segment.feature,
            version=None,
        )
        cloned_segment.history.update()
        cloned_segment.save()
        return cloned_segment

    def deep_clone(self) -> Segment:
        """
        Create a versioned deep clone of the segment with rules only (no metadata in legacy logic),
        incrementing the original's version.
        """
        cloned_segment = deepcopy(self.segment)
        cloned_segment.id = None
        cloned_segment.uuid = uuid.uuid4()
        cloned_segment.version_of = self.segment
        cloned_segment.save()

        self.segment.version = self.segment.version + 1
        self.segment.save_without_historical_record()

        self.clone_segment_rules(cloned_segment=cloned_segment)
        return cloned_segment

    def clone_segment_rules(self, cloned_segment: Segment) -> None:
        cloned_rules = []
        for rule in self.segment.rules.all():
            cloned_rule = rule.deep_clone(cloned_segment)
            cloned_rules.append(cloned_rule)
        cloned_segment.refresh_from_db()
        assert (
            len(self.segment.rules.all())
            == len(cloned_rules)
            == len(cloned_segment.rules.all())
        ), "Mismatch during rule cloning"

    def _clone_segment_metadata(self, cloned_segment: Segment) -> None:
        cloned_metadata = []
        for metadata in self.segment.metadata.all():
            cloned_metadata.append(metadata.deep_clone_for_new_entity(cloned_segment))
        cloned_segment.refresh_from_db()
        assert (
            len(self.segment.metadata.all())
            == len(cloned_metadata)
            == len(cloned_segment.metadata.all())
        ), "Mismatch during metadata cloning"<|MERGE_RESOLUTION|>--- conflicted
+++ resolved
@@ -1,10 +1,6 @@
 import uuid
-<<<<<<< HEAD
+from copy import deepcopy
 from typing import TYPE_CHECKING, Optional
-=======
->>>>>>> 199955e9
-from copy import deepcopy
-from typing import TYPE_CHECKING
 
 from segments.models import Segment
 
