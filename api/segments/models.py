import logging
import typing

import semver
from core.constants import BOOLEAN, FLOAT, INTEGER
from core.models import AbstractBaseExportableModel
from django.core.exceptions import ValidationError
from django.db import models
from flag_engine.utils.semver import is_semver, remove_semver_suffix

from environments.identities.helpers import (
    get_hashed_percentage_for_object_ids,
)
from features.models import Feature
from projects.models import Project

if typing.TYPE_CHECKING:
    from environments.identities.models import Identity
    from environments.identities.traits.models import Trait


logger = logging.getLogger(__name__)

try:
    import re2 as re

    logger.info("Using re2 library for regex.")
except ImportError:
    logger.warning("Unable to import re2. Falling back to re.")
    import re

# Condition Types
EQUAL = "EQUAL"
GREATER_THAN = "GREATER_THAN"
LESS_THAN = "LESS_THAN"
LESS_THAN_INCLUSIVE = "LESS_THAN_INCLUSIVE"
CONTAINS = "CONTAINS"
GREATER_THAN_INCLUSIVE = "GREATER_THAN_INCLUSIVE"
NOT_CONTAINS = "NOT_CONTAINS"
NOT_EQUAL = "NOT_EQUAL"
REGEX = "REGEX"
PERCENTAGE_SPLIT = "PERCENTAGE_SPLIT"
<<<<<<< HEAD
IS_SET = "IS_SET"
IS_NOT_SET = "IS_NOT_SET"
=======
MODULO = "MODULO"
>>>>>>> cb6a294b


class Segment(AbstractBaseExportableModel):
    name = models.CharField(max_length=2000)
    description = models.TextField(null=True, blank=True)
    project = models.ForeignKey(
        Project, on_delete=models.CASCADE, related_name="segments"
    )
    feature = models.ForeignKey(
        Feature, on_delete=models.CASCADE, related_name="segments", null=True
    )

    class Meta:
        ordering = ("id",)  # explicit ordering to prevent pagination warnings

    def __str__(self):
        return "Segment - %s" % self.name

    def does_identity_match(
        self, identity: "Identity", traits: typing.List["Trait"] = None
    ) -> bool:
        rules = self.rules.all()
        return rules.count() > 0 and all(
            rule.does_identity_match(identity, traits) for rule in rules
        )


class SegmentRule(AbstractBaseExportableModel):
    ALL_RULE = "ALL"
    ANY_RULE = "ANY"
    NONE_RULE = "NONE"

    RULE_TYPES = ((ALL_RULE, "all"), (ANY_RULE, "any"), (NONE_RULE, "none"))

    segment = models.ForeignKey(
        Segment, on_delete=models.CASCADE, related_name="rules", null=True, blank=True
    )
    rule = models.ForeignKey(
        "self", on_delete=models.CASCADE, related_name="rules", null=True, blank=True
    )

    type = models.CharField(max_length=50, choices=RULE_TYPES)

    def clean(self):
        super().clean()
        parents = [self.segment, self.rule]
        num_parents = sum(parent is not None for parent in parents)
        if num_parents != 1:
            raise ValidationError(
                "Segment rule must have exactly one parent, %d found", num_parents
            )

    def __str__(self):
        return "%s rule for %s" % (
            self.type,
            str(self.segment) if self.segment else str(self.rule),
        )

    def does_identity_match(
        self, identity: "Identity", traits: typing.List["Trait"] = None
    ) -> bool:
        matches_conditions = False
        conditions = self.conditions.all()

        if conditions.count() == 0:
            matches_conditions = True
        elif self.type == self.ALL_RULE:
            matches_conditions = all(
                condition.does_identity_match(identity, traits)
                for condition in conditions
            )
        elif self.type == self.ANY_RULE:
            matches_conditions = any(
                condition.does_identity_match(identity, traits)
                for condition in conditions
            )
        elif self.type == self.NONE_RULE:
            matches_conditions = not any(
                condition.does_identity_match(identity, traits)
                for condition in conditions
            )

        return matches_conditions and all(
            rule.does_identity_match(identity, traits) for rule in self.rules.all()
        )

    def get_segment(self):
        """
        rules can be a child of a parent rule instead of a segment, this method iterates back up the tree to find the
        segment

        TODO: denormalise the segment information so that we don't have to make multiple queries here in complex cases
        """
        rule = self
        while not rule.segment:
            rule = rule.rule
        return rule.segment


class Condition(AbstractBaseExportableModel):
    CONDITION_TYPES = (
        (EQUAL, "Exactly Matches"),
        (GREATER_THAN, "Greater than"),
        (LESS_THAN, "Less than"),
        (CONTAINS, "Contains"),
        (GREATER_THAN_INCLUSIVE, "Greater than or equal to"),
        (LESS_THAN_INCLUSIVE, "Less than or equal to"),
        (NOT_CONTAINS, "Does not contain"),
        (NOT_EQUAL, "Does not match"),
        (REGEX, "Matches regex"),
        (PERCENTAGE_SPLIT, "Percentage split"),
<<<<<<< HEAD
        (IS_SET, "Is set"),
        (IS_NOT_SET, "Is not set"),
=======
        (MODULO, "Modulo Operation"),
>>>>>>> cb6a294b
    )

    operator = models.CharField(choices=CONDITION_TYPES, max_length=500)
    property = models.CharField(blank=True, null=True, max_length=1000)
    value = models.CharField(max_length=1000, blank=True, null=True)

    rule = models.ForeignKey(
        SegmentRule, on_delete=models.CASCADE, related_name="conditions"
    )

    def __str__(self):
        return "Condition for %s: %s %s %s" % (
            str(self.rule),
            self.property,
            self.operator,
            self.value,
        )

    def does_identity_match(
        self, identity: "Identity", traits: typing.List["Trait"] = None
    ) -> bool:
        if self.operator == PERCENTAGE_SPLIT:
            return self._check_percentage_split_operator(identity)

        # we allow passing in traits to handle when they aren't
        # persisted for certain organisations
        traits = identity.identity_traits.all() if traits is None else traits
<<<<<<< HEAD
        matching_trait = next(
            filter(lambda t: t.trait_key == self.property, traits), None
        )
        if matching_trait is None:
            return self.operator == IS_NOT_SET

        if self.operator in (IS_SET, IS_NOT_SET):
            return self.operator == IS_SET
        elif matching_trait.value_type == INTEGER:
            return self.check_integer_value(matching_trait.integer_value)
        elif matching_trait.value_type == FLOAT:
            return self.check_float_value(matching_trait.float_value)
        elif matching_trait.value_type == BOOLEAN:
            return self.check_boolean_value(matching_trait.boolean_value)
        elif is_semver(self.value):
            return self.check_semver_value(matching_trait.string_value)

        return self.check_string_value(matching_trait.string_value)
=======

        for trait in traits:
            if trait.trait_key == self.property:
                if self.operator == MODULO:
                    if trait.value_type in [INTEGER, FLOAT]:
                        return self._check_modulo_operator(trait.trait_value)
                elif trait.value_type == INTEGER:
                    return self.check_integer_value(trait.integer_value)
                elif trait.value_type == FLOAT:
                    return self.check_float_value(trait.float_value)
                elif trait.value_type == BOOLEAN:
                    return self.check_boolean_value(trait.boolean_value)
                elif is_semver(self.value):
                    return self.check_semver_value(trait.string_value)
                else:
                    return self.check_string_value(trait.string_value)
>>>>>>> cb6a294b

        return False

    def _check_percentage_split_operator(self, identity):
        try:
            float_value = float(self.value) / 100.0
        except ValueError:
            return False

        segment = self.rule.get_segment()
        return (
            get_hashed_percentage_for_object_ids(object_ids=[segment.id, identity.id])
            <= float_value
        )

    def _check_modulo_operator(self, value: typing.Union[int, float]) -> bool:
        try:
            divisor, remainder = self.value.split("|")
            divisor = float(divisor)
            remainder = float(remainder)
        except ValueError:
            return False

        return value % divisor == remainder

    def check_integer_value(self, value: int) -> bool:
        try:
            int_value = int(str(self.value))
        except ValueError:
            return False

        if self.operator == EQUAL:
            return value == int_value
        elif self.operator == GREATER_THAN:
            return value > int_value
        elif self.operator == GREATER_THAN_INCLUSIVE:
            return value >= int_value
        elif self.operator == LESS_THAN:
            return value < int_value
        elif self.operator == LESS_THAN_INCLUSIVE:
            return value <= int_value
        elif self.operator == NOT_EQUAL:
            return value != int_value

        return False

    def check_float_value(self, value: float) -> bool:
        try:
            float_value = float(str(self.value))
        except ValueError:
            return False

        if self.operator == EQUAL:
            return value == float_value
        elif self.operator == GREATER_THAN:
            return value > float_value
        elif self.operator == GREATER_THAN_INCLUSIVE:
            return value >= float_value
        elif self.operator == LESS_THAN:
            return value < float_value
        elif self.operator == LESS_THAN_INCLUSIVE:
            return value <= float_value
        elif self.operator == NOT_EQUAL:
            return value != float_value

        return False

    def check_boolean_value(self, value: bool) -> bool:
        if self.value in ("False", "false", "0"):
            bool_value = False
        elif self.value in ("True", "true", "1"):
            bool_value = True
        else:
            return False

        if self.operator == EQUAL:
            return value == bool_value
        elif self.operator == NOT_EQUAL:
            return value != bool_value

        return False

    def check_semver_value(self, value: str) -> bool:
        try:
            condition_version_info = semver.VersionInfo.parse(
                remove_semver_suffix(self.value)
            )
        except ValueError:
            return False

        if self.operator == EQUAL:
            return value == condition_version_info
        elif self.operator == GREATER_THAN:
            return value > condition_version_info
        elif self.operator == GREATER_THAN_INCLUSIVE:
            return value >= condition_version_info
        elif self.operator == LESS_THAN:
            return value < condition_version_info
        elif self.operator == LESS_THAN_INCLUSIVE:
            return value <= condition_version_info
        elif self.operator == NOT_EQUAL:
            return value != condition_version_info

        return False

    def check_string_value(self, value: str) -> bool:
        try:
            str_value = str(self.value)
        except ValueError:
            return False

        if self.operator == EQUAL:
            return value == str_value
        elif self.operator == NOT_EQUAL:
            return value != str_value
        elif self.operator == CONTAINS:
            return str_value in value
        elif self.operator == NOT_CONTAINS:
            return str_value not in value
        elif self.operator == REGEX:
            return re.compile(str(self.value)).match(value) is not None<|MERGE_RESOLUTION|>--- conflicted
+++ resolved
@@ -40,12 +40,9 @@
 NOT_EQUAL = "NOT_EQUAL"
 REGEX = "REGEX"
 PERCENTAGE_SPLIT = "PERCENTAGE_SPLIT"
-<<<<<<< HEAD
+MODULO = "MODULO"
 IS_SET = "IS_SET"
 IS_NOT_SET = "IS_NOT_SET"
-=======
-MODULO = "MODULO"
->>>>>>> cb6a294b
 
 
 class Segment(AbstractBaseExportableModel):
@@ -157,12 +154,9 @@
         (NOT_EQUAL, "Does not match"),
         (REGEX, "Matches regex"),
         (PERCENTAGE_SPLIT, "Percentage split"),
-<<<<<<< HEAD
+        (MODULO, "Modulo Operation"),
         (IS_SET, "Is set"),
         (IS_NOT_SET, "Is not set"),
-=======
-        (MODULO, "Modulo Operation"),
->>>>>>> cb6a294b
     )
 
     operator = models.CharField(choices=CONDITION_TYPES, max_length=500)
@@ -190,7 +184,6 @@
         # we allow passing in traits to handle when they aren't
         # persisted for certain organisations
         traits = identity.identity_traits.all() if traits is None else traits
-<<<<<<< HEAD
         matching_trait = next(
             filter(lambda t: t.trait_key == self.property, traits), None
         )
@@ -199,6 +192,9 @@
 
         if self.operator in (IS_SET, IS_NOT_SET):
             return self.operator == IS_SET
+        elif self.operator == MODULO:
+            if matching_trait.value_type in [INTEGER, FLOAT]:
+                return self._check_modulo_operator(matching_trait.trait_value)
         elif matching_trait.value_type == INTEGER:
             return self.check_integer_value(matching_trait.integer_value)
         elif matching_trait.value_type == FLOAT:
@@ -209,24 +205,6 @@
             return self.check_semver_value(matching_trait.string_value)
 
         return self.check_string_value(matching_trait.string_value)
-=======
-
-        for trait in traits:
-            if trait.trait_key == self.property:
-                if self.operator == MODULO:
-                    if trait.value_type in [INTEGER, FLOAT]:
-                        return self._check_modulo_operator(trait.trait_value)
-                elif trait.value_type == INTEGER:
-                    return self.check_integer_value(trait.integer_value)
-                elif trait.value_type == FLOAT:
-                    return self.check_float_value(trait.float_value)
-                elif trait.value_type == BOOLEAN:
-                    return self.check_boolean_value(trait.boolean_value)
-                elif is_semver(self.value):
-                    return self.check_semver_value(trait.string_value)
-                else:
-                    return self.check_string_value(trait.string_value)
->>>>>>> cb6a294b
 
         return False
 
