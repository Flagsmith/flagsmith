--- conflicted
+++ resolved
@@ -70,16 +70,14 @@
     )
     metadata = GenericRelation(Metadata)
 
-<<<<<<< HEAD
     created_at = models.DateTimeField(null=True, auto_now_add=True)
     updated_at = models.DateTimeField(null=True, auto_now=True)
-=======
+
     # Only serves segments that are the canonical version.
     objects = SegmentManager()
 
     # Includes versioned segments.
     all_objects = SoftDeleteExportableManager()
->>>>>>> bc9b340b
 
     class Meta:
         ordering = ("id",)  # explicit ordering to prevent pagination warnings
