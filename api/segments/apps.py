--- conflicted
+++ resolved
@@ -2,14 +2,10 @@
 
 
 class SegmentsConfig(BaseAppConfig):
-<<<<<<< HEAD
     default = True
-    name = "segments"
-=======
     name = "segments"
 
     def ready(self) -> None:
         super().ready()
 
-        import segments.tasks  # noqa
->>>>>>> 097bcf75
+        import segments.tasks  # noqa