--- conflicted
+++ resolved
@@ -76,12 +76,12 @@
 environments_router.register(
     r"integrations/slack", SlackEnvironmentViewSet, basename="integrations-slack"
 )
-<<<<<<< HEAD
+
 environments_router.register(
     r"integrations/webhook",
     WebhookConfigurationViewSet,
     basename="integrations-webhook",
-=======
+
 edge_identity_router = routers.NestedSimpleRouter(
     environments_router, r"edge-identities", lookup="edge_identity"
 )
@@ -89,7 +89,6 @@
     r"edge-featurestates",
     EdgeIdentityFeatureStateViewSet,
     basename="edge-identity-featurestates",
->>>>>>> e70a32bf
 )
 environments_router.register(
     r"integrations/slack-channels",
