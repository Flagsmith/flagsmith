--- conflicted
+++ resolved
@@ -189,25 +189,6 @@
 
             delete_environment_from_dynamo.delay(args=(self.api_key, self.id))
 
-<<<<<<< HEAD
-    @hook(BEFORE_CREATE)
-    def enable_v2_versioning(self):
-        flagsmith_client = get_client("local", local_eval=True)
-        organisation = self.project.organisation
-        flag = flagsmith_client.get_identity_flags(
-            organisation.flagsmith_identifier,
-            traits={"organisation_id": organisation.id},
-        ).get_flag("enable_feature_versioning_for_new_projects")
-
-        if (
-            flag.enabled
-            and self.project.created_date.date()
-            >= datetime.date.fromisoformat(flag.value)
-        ):
-            self.use_v2_feature_versioning = True
-
-    def __str__(self):
-=======
     @hook(AFTER_DELETE)  # type: ignore[misc]
     def delete_environment_document_from_cache(self) -> None:
         if (
@@ -217,8 +198,23 @@
         ):
             environment_document_cache.delete(self.api_key)
 
+    @hook(BEFORE_CREATE)  # type: ignore[misc]
+    def enable_v2_versioning(self) -> None:
+        flagsmith_client = get_client("local", local_eval=True)
+        organisation = self.project.organisation
+        flag = flagsmith_client.get_identity_flags(
+            organisation.flagsmith_identifier,
+            traits={"organisation_id": organisation.id},
+        ).get_flag("enable_feature_versioning_for_new_projects")
+
+        if (
+            flag.enabled
+            and self.project.created_date.date()
+            >= datetime.date.fromisoformat(str(flag.value))
+        ):
+            self.use_v2_feature_versioning = True
+
     def __str__(self):  # type: ignore[no-untyped-def]
->>>>>>> 5bd692d7
         return "Project %s - Environment %s" % (self.project.name, self.name)
 
     def natural_key(self):  # type: ignore[no-untyped-def]
