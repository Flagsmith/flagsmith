import hashlib
import typing

<<<<<<< HEAD
=======
from integrations.amplitude.amplitude import AmplitudeWrapper
from integrations.heap.heap import HeapWrapper
from integrations.mixpanel.mixpanel import MixpanelWrapper
from integrations.rudderstack.rudderstack import RudderstackWrapper
from integrations.segment.segment import SegmentWrapper

IDENTITY_INTEGRATIONS = [
    {"relation_name": "amplitude_config", "wrapper": AmplitudeWrapper},
    {"relation_name": "segment_config", "wrapper": SegmentWrapper},
    {"relation_name": "heap_config", "wrapper": HeapWrapper},
    {"relation_name": "mixpanel_config", "wrapper": MixpanelWrapper},
    {"relation_name": "rudderstack_config", "wrapper": RudderstackWrapper},
]


def identify_integrations(identity, all_feature_states):
    for integration in IDENTITY_INTEGRATIONS:
        config = getattr(identity.environment, integration.get("relation_name"), None)
        api_key = getattr(config, "api_key", None)
        if api_key:
            wrapper = integration.get("wrapper")
            wrapper_instance = wrapper(api_key)
            user_data = wrapper_instance.generate_user_data(
                identity=identity, feature_states=all_feature_states
            )
            wrapper_instance.identify_user_async(data=user_data)

>>>>>>> e70a32bf

def get_hashed_percentage_for_object_ids(
    object_ids: typing.Iterable[int], iterations: int = 1
) -> float:
    """
    Given a list of object ids, get a floating point number between 0 and 1 based on
    the hash of those ids. This should give the same value every time for any
    list of ids.

    :param object_ids: list of object ids to calculate the has for
    :param iterations: num times to include each id in the generated string to hash
    :return: (float) number between 0 (inclusive) and 1 (exclusive)
    """

    to_hash = ",".join(str(id_) for id_ in list(object_ids) * iterations)
    hashed_value = hashlib.md5(to_hash.encode("utf-8"))
    hashed_value_as_int = int(hashed_value.hexdigest(), base=16)
    value = (hashed_value_as_int % 9999) / 9998

    if value == 1:
        # since we want a number between 0 (inclusive) and 1 (exclusive), in the
        # unlikely case that we get the exact number 1, we call the method again
        # and increase the number of iterations to ensure we get a different result
        return get_hashed_percentage_for_object_ids(
            object_ids=object_ids, iterations=iterations + 1
        )

    return value<|MERGE_RESOLUTION|>--- conflicted
+++ resolved
@@ -1,36 +1,7 @@
 import hashlib
 import typing
 
-<<<<<<< HEAD
-=======
-from integrations.amplitude.amplitude import AmplitudeWrapper
-from integrations.heap.heap import HeapWrapper
-from integrations.mixpanel.mixpanel import MixpanelWrapper
-from integrations.rudderstack.rudderstack import RudderstackWrapper
-from integrations.segment.segment import SegmentWrapper
 
-IDENTITY_INTEGRATIONS = [
-    {"relation_name": "amplitude_config", "wrapper": AmplitudeWrapper},
-    {"relation_name": "segment_config", "wrapper": SegmentWrapper},
-    {"relation_name": "heap_config", "wrapper": HeapWrapper},
-    {"relation_name": "mixpanel_config", "wrapper": MixpanelWrapper},
-    {"relation_name": "rudderstack_config", "wrapper": RudderstackWrapper},
-]
-
-
-def identify_integrations(identity, all_feature_states):
-    for integration in IDENTITY_INTEGRATIONS:
-        config = getattr(identity.environment, integration.get("relation_name"), None)
-        api_key = getattr(config, "api_key", None)
-        if api_key:
-            wrapper = integration.get("wrapper")
-            wrapper_instance = wrapper(api_key)
-            user_data = wrapper_instance.generate_user_data(
-                identity=identity, feature_states=all_feature_states
-            )
-            wrapper_instance.identify_user_async(data=user_data)
-
->>>>>>> e70a32bf
 
 def get_hashed_percentage_for_object_ids(
     object_ids: typing.Iterable[int], iterations: int = 1
