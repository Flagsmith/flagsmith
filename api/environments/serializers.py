import typing

from common.metadata.serializers import (
    MetadataSerializer,
    SerializerWithMetadata,
)
from django.db import models
from rest_framework import serializers

from environments.models import Environment, EnvironmentAPIKey, Webhook
from features.serializers import FeatureStateSerializerFull
from organisations.models import Subscription
from organisations.subscriptions.serializers.mixins import (
    ReadOnlyIfNotValidPlanMixin,
)
from projects.models import Project
from projects.serializers import ProjectListSerializer
from util.drf_writable_nested.serializers import (
    DeleteBeforeUpdateWritableNestedModelSerializer,
)


class EnvironmentSerializerFull(serializers.ModelSerializer):  # type: ignore[type-arg]
    feature_states = FeatureStateSerializerFull(many=True)
    project = ProjectListSerializer()

    class Meta:
        model = Environment
        fields = (
            "id",
            "name",
            "feature_states",
            "project",
            "api_key",
            "minimum_change_request_approvals",
            "allow_client_traits",
            "is_creating",
        )


class EnvironmentSerializerLight(serializers.ModelSerializer):  # type: ignore[type-arg]
    use_mv_v2_evaluation = serializers.SerializerMethodField()

    class Meta:
        model = Environment
        fields = (
            "id",
            "uuid",
            "name",
            "api_key",
            "description",
            "project",
            "minimum_change_request_approvals",
            "allow_client_traits",
            "banner_text",
            "banner_colour",
            "hide_disabled_flags",
            "use_mv_v2_evaluation",
            "use_identity_composite_key_for_hashing",
            "hide_sensitive_data",
            "use_v2_feature_versioning",
            "use_identity_overrides_in_local_eval",
            "is_creating",
        )
        read_only_fields = ("use_v2_feature_versioning",)

    def get_use_mv_v2_evaluation(self, instance: Environment) -> bool:
        """
        To avoid breaking the API, we return this field as well.

        Warning: this will still mean that sending the `use_mv_v2_evaluation` field
        (e.g. in a PUT request) will not behave as expected but, since this is a minor
        issue, I think we can ignore.
        """
        return instance.use_identity_composite_key_for_hashing  # type: ignore[no-any-return]


class EnvironmentSerializerWithMetadata(
    SerializerWithMetadata,
    DeleteBeforeUpdateWritableNestedModelSerializer,
    EnvironmentSerializerLight,
):
    metadata = MetadataSerializer(required=False, many=True)

    class Meta(EnvironmentSerializerLight.Meta):
        fields = EnvironmentSerializerLight.Meta.fields + ("metadata",)  # type: ignore[assignment]

    def get_project(
        self,
        validated_data: dict[str, typing.Any] | None = None,
    ) -> Project:
        if self.instance:
            return self.instance.project  # type: ignore[no-any-return,union-attr]
        elif validated_data and "project" in validated_data:
            return validated_data["project"]  # type: ignore[no-any-return]

        raise serializers.ValidationError(
            "Unable to retrieve project for metadata validation."
        )

    def update(
        self, instance: models.Model, validated_data: dict[str, typing.Any]
    ) -> Environment:
        metadata_items = validated_data.pop("metadata", [])
        environment = super().update(instance, validated_data)
<<<<<<< HEAD
        self.update_metadata(environment, metadata_items)
=======
        self.update_metadata(environment, metadata_items)  # type: ignore[no-untyped-call]
>>>>>>> 92e03700
        environment.refresh_from_db()
        assert isinstance(environment, Environment)
        return environment


class EnvironmentRetrieveSerializerWithMetadata(EnvironmentSerializerWithMetadata):
    total_segment_overrides = serializers.IntegerField()

    class Meta(EnvironmentSerializerWithMetadata.Meta):
        fields = EnvironmentSerializerWithMetadata.Meta.fields + (  # type: ignore[has-type]
            "total_segment_overrides",
        )
        read_only_fields = ("total_segment_overrides",)


class CreateUpdateEnvironmentSerializer(
    ReadOnlyIfNotValidPlanMixin, EnvironmentSerializerWithMetadata
):
    invalid_plans = ("free",)
    field_names = ("minimum_change_request_approvals",)

    class Meta(EnvironmentSerializerWithMetadata.Meta):
        validators = [
            serializers.UniqueTogetherValidator(  # type: ignore[attr-defined]
                queryset=EnvironmentSerializerWithMetadata.Meta.model.objects.all(),
                fields=("name", "project"),
                message="An environment with this name already exists.",
            )
        ]

    def get_subscription(self) -> typing.Optional[Subscription]:
        view = self.context["view"]

        if view.action == "create":
            # handle `project` not being part of the data
            # When request comes from yasg2(as part of schema generation)
            project_id = view.request.data.get("project")
            if not project_id:
                return None

            project = Project.objects.select_related(
                "organisation", "organisation__subscription"
            ).get(id=project_id)

            return getattr(project.organisation, "subscription", None)
        elif view.action in ("update", "partial_update"):
            return getattr(self.instance.project.organisation, "subscription", None)  # type: ignore[union-attr]

        return None


class CloneEnvironmentSerializer(EnvironmentSerializerLight):
    clone_feature_states_async = serializers.BooleanField(
        default=False,
        help_text="If True, the environment will be created immediately, but the feature states "
        "will be created asynchronously. Environment will have `is_creating: true` until "
        "this process is completed.",
        write_only=True,
    )

    class Meta:
        model = Environment
        fields = ("id", "name", "api_key", "project", "clone_feature_states_async")
        read_only_fields = ("id", "api_key", "project")

    def create(self, validated_data):  # type: ignore[no-untyped-def]
        name = validated_data.get("name")
        source_env = validated_data.get("source_env")
        clone_feature_states_async = validated_data.get("clone_feature_states_async")
        clone = source_env.clone(
            name, clone_feature_states_async=clone_feature_states_async
        )
        return clone


class WebhookSerializer(serializers.ModelSerializer):  # type: ignore[type-arg]
    class Meta:
        model = Webhook
        fields = ("id", "url", "enabled", "created_at", "updated_at", "secret")
        read_only_fields = ("id", "created_at", "updated_at")


class EnvironmentAPIKeySerializer(serializers.ModelSerializer):  # type: ignore[type-arg]
    class Meta:
        model = EnvironmentAPIKey
        fields = ("id", "key", "active", "created_at", "name", "expires_at")
        read_only_fields = ("id", "created_at", "key")<|MERGE_RESOLUTION|>--- conflicted
+++ resolved
@@ -103,11 +103,7 @@
     ) -> Environment:
         metadata_items = validated_data.pop("metadata", [])
         environment = super().update(instance, validated_data)
-<<<<<<< HEAD
         self.update_metadata(environment, metadata_items)
-=======
-        self.update_metadata(environment, metadata_items)  # type: ignore[no-untyped-call]
->>>>>>> 92e03700
         environment.refresh_from_db()
         assert isinstance(environment, Environment)
         return environment
