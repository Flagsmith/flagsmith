--- conflicted
+++ resolved
@@ -103,16 +103,9 @@
         self, instance: models.Model, validated_data: dict[str, typing.Any]
     ) -> Environment:
         metadata_items = validated_data.pop("metadata", [])
-<<<<<<< HEAD
-        environment = super().update(instance, validated_data)  # type: ignore[no-untyped-call]
-        self.update_metadata(environment, metadata_items)
-        environment.refresh_from_db()
-        assert isinstance(environment, Environment)
-=======
         environment = cast(Environment, super().update(instance, validated_data))
         self.update_metadata(environment, metadata_items)
         environment.refresh_from_db()
->>>>>>> 9640d4ca
         return environment
 
 
