--- conflicted
+++ resolved
@@ -54,11 +54,8 @@
             "use_identity_composite_key_for_hashing",
             "hide_sensitive_data",
             "use_v2_feature_versioning",
-<<<<<<< HEAD
+            "use_identity_overrides_in_local_eval",
             "is_creating",
-=======
-            "use_identity_overrides_in_local_eval",
->>>>>>> 8fbc6621
         )
         read_only_fields = ("use_v2_feature_versioning",)
 
