# -*- coding: utf-8 -*-
from __future__ import unicode_literals

import logging

from django.db.models import Count
from django.utils.decorators import method_decorator
from drf_yasg import openapi
from drf_yasg.utils import swagger_auto_schema
from rest_framework import mixins, status, viewsets
from rest_framework.decorators import action
from rest_framework.exceptions import ValidationError
from rest_framework.permissions import IsAuthenticated
from rest_framework.response import Response

from environments.permissions.permissions import (
    EnvironmentAdminPermission,
    EnvironmentPermissions,
    NestedEnvironmentPermissions,
)
from permissions.permissions_calculator import get_environment_permission_data
from permissions.serializers import (
    PermissionModelSerializer,
    UserObjectPermissionsSerializer,
)
from projects.models import Project
from users.models import FFAdminUser
from webhooks.mixins import TriggerSampleWebhookMixin
from webhooks.webhooks import WebhookType

from .identities.traits.models import Trait
from .identities.traits.serializers import (
    DeleteAllTraitKeysSerializer,
    TraitKeysSerializer,
)
from .models import Environment, EnvironmentAPIKey, Webhook
from .permissions.models import (
    EnvironmentPermissionModel,
    UserEnvironmentPermission,
)
from .serializers import (
    CloneEnvironmentSerializer,
    CreateUpdateEnvironmentSerializer,
    EnvironmentAPIKeySerializer,
    EnvironmentRetrieveSerializerWithMetadata,
    EnvironmentSerializerWithMetadata,
    WebhookSerializer,
)

logger = logging.getLogger(__name__)


@method_decorator(
    name="list",
    decorator=swagger_auto_schema(
        manual_parameters=[
            openapi.Parameter(
                "project",
                openapi.IN_QUERY,
                "ID of the project to filter by.",
                required=False,
                type=openapi.TYPE_INTEGER,
            )
        ]
    ),
)
class EnvironmentViewSet(viewsets.ModelViewSet):
    lookup_field = "api_key"
    permission_classes = [EnvironmentPermissions]

    def get_serializer_class(self):
        if self.action == "trait_keys":
            return TraitKeysSerializer
        if self.action == "delete_traits":
            return DeleteAllTraitKeysSerializer
        if self.action == "clone":
            return CloneEnvironmentSerializer
        if self.action == "retrieve":
            return EnvironmentRetrieveSerializerWithMetadata
        elif self.action in ("create", "update", "partial_update"):
            return CreateUpdateEnvironmentSerializer
        return EnvironmentSerializerWithMetadata

    def get_serializer_context(self):
        context = super(EnvironmentViewSet, self).get_serializer_context()
        if self.kwargs.get("api_key"):
            context["environment"] = self.get_object()
        return context

    def get_queryset(self):
        if self.action == "list":
            project_id = self.request.query_params.get(
                "project"
            ) or self.request.data.get("project")

            try:
                project = Project.objects.get(id=project_id)
            except Project.DoesNotExist:
                raise ValidationError("Invalid or missing value for project parameter.")

<<<<<<< HEAD
=======
            if self.request.user.is_anonymous:
                return (
                    self.request.master_api_key.organisation.projects.environments.all()
                )

>>>>>>> 15ff3431
            return self.request.user.get_permitted_environments(
                "VIEW_ENVIRONMENT", project=project
            )

        # Permission class handles validation of permissions for other actions
        queryset = Environment.objects.all()

        if self.action == "retrieve":
            queryset = queryset.annotate(
                total_segment_overrides=Count("feature_segments")
            )

        return queryset

    def perform_create(self, serializer):
        environment = serializer.save()
        if isinstance(self.request.user, FFAdminUser):
            UserEnvironmentPermission.objects.create(
                user=self.request.user, environment=environment, admin=True
            )

    @action(detail=True, methods=["GET"], url_path="trait-keys")
    def trait_keys(self, request, *args, **kwargs):
        keys = [
            trait_key
            for trait_key in Trait.objects.filter(
                identity__environment=self.get_object()
            )
            .order_by()
            .values_list("trait_key", flat=True)
            .distinct()
        ]

        data = {"keys": keys}

        serializer = self.get_serializer(data=data)
        if serializer.is_valid():
            return Response(serializer.data, status=status.HTTP_200_OK)
        else:
            return Response(
                {"detail": "Couldn't get trait keys"},
                status=status.HTTP_500_INTERNAL_SERVER_ERROR,
            )

    @action(detail=True, methods=["POST"])
    def clone(self, request, *args, **kwargs):
        serializer = self.get_serializer(data=request.data)
        serializer.is_valid(raise_exception=True)
        clone = serializer.save(source_env=self.get_object())

        if isinstance(self.request.user, FFAdminUser):
            UserEnvironmentPermission.objects.create(
                user=self.request.user, environment=clone, admin=True
            )

        return Response(serializer.data, status=status.HTTP_200_OK)

    @action(detail=True, methods=["POST"], url_path="delete-traits")
    def delete_traits(self, request, *args, **kwargs):
        serializer = self.get_serializer(data=request.data)
        if serializer.is_valid():
            serializer.delete()
            return Response(status=status.HTTP_200_OK)
        else:
            return Response(
                {"detail": "Couldn't delete trait keys."},
                status=status.HTTP_400_BAD_REQUEST,
            )

    @swagger_auto_schema(responses={200: PermissionModelSerializer})
    @action(detail=False, methods=["GET"])
    def permissions(self, *args, **kwargs):
        return Response(
            PermissionModelSerializer(
                instance=EnvironmentPermissionModel.objects.all(), many=True
            ).data
        )

    @swagger_auto_schema(responses={200: UserObjectPermissionsSerializer})
    @action(
        detail=True,
        methods=["GET"],
        url_path="my-permissions",
        url_name="my-permissions",
    )
    def user_permissions(self, request, *args, **kwargs):
        if hasattr(request.user, "is_master_api_key_user"):
            return Response(
                status=status.HTTP_400_BAD_REQUEST,
                data={
                    "detail": "This endpoint can only be used with a user and not Master API Key"
                },
            )

        environment = self.get_object()

        permission_data = get_environment_permission_data(
            environment=environment, user=request.user
        )
        serializer = UserObjectPermissionsSerializer(instance=permission_data)
        return Response(serializer.data)

    @action(detail=True, methods=["GET"], url_path="document")
    def get_document(self, request, api_key: str):
        return Response(Environment.get_environment_document(api_key))


class NestedEnvironmentViewSet(viewsets.GenericViewSet):
    model_class = None
    webhook_type = WebhookType.ENVIRONMENT

    def get_queryset(self):
        return self.model_class.objects.filter(
            environment__api_key=self.kwargs.get("environment_api_key")
        )

    def perform_create(self, serializer):
        serializer.save(environment=self._get_environment())

    def perform_update(self, serializer):
        serializer.save(environment=self._get_environment())

    def _get_environment(self):
        return Environment.objects.get(api_key=self.kwargs.get("environment_api_key"))


class WebhookViewSet(
    NestedEnvironmentViewSet,
    mixins.ListModelMixin,
    mixins.CreateModelMixin,
    mixins.UpdateModelMixin,
    mixins.DestroyModelMixin,
    TriggerSampleWebhookMixin,
):
    serializer_class = WebhookSerializer
    pagination_class = None
    permission_classes = [IsAuthenticated, NestedEnvironmentPermissions]
    model_class = Webhook

    webhook_type = WebhookType.ENVIRONMENT


class EnvironmentAPIKeyViewSet(
    NestedEnvironmentViewSet,
    mixins.ListModelMixin,
    mixins.CreateModelMixin,
    mixins.UpdateModelMixin,
    mixins.DestroyModelMixin,
):
    serializer_class = EnvironmentAPIKeySerializer
    pagination_class = None
    permission_classes = [IsAuthenticated, EnvironmentAdminPermission]
    model_class = EnvironmentAPIKey<|MERGE_RESOLUTION|>--- conflicted
+++ resolved
@@ -97,15 +97,7 @@
                 project = Project.objects.get(id=project_id)
             except Project.DoesNotExist:
                 raise ValidationError("Invalid or missing value for project parameter.")
-
-<<<<<<< HEAD
-=======
-            if self.request.user.is_anonymous:
-                return (
-                    self.request.master_api_key.organisation.projects.environments.all()
-                )
-
->>>>>>> 15ff3431
+                
             return self.request.user.get_permitted_environments(
                 "VIEW_ENVIRONMENT", project=project
             )
