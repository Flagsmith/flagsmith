import logging
<<<<<<< HEAD
from typing import Any
=======
from typing import Generic, Type, TypeVar
>>>>>>> 68014993

from common.environments.permissions import (
    TAG_SUPPORTED_PERMISSIONS,
    VIEW_ENVIRONMENT,
)
<<<<<<< HEAD
from rest_framework.serializers import BaseSerializer
from rest_framework.viewsets import GenericViewSet
from django.db.models import Count, Q
=======
from django.db.models import Count, Q, QuerySet
>>>>>>> 68014993
from django.utils.decorators import method_decorator
from drf_yasg import openapi  # type: ignore[import-untyped]
from drf_yasg.utils import no_body, swagger_auto_schema  # type: ignore[import-untyped]
from rest_framework import mixins, status, viewsets
from rest_framework.decorators import action
from rest_framework.exceptions import PermissionDenied, ValidationError
from rest_framework.generics import get_object_or_404
from rest_framework.permissions import IsAuthenticated
from rest_framework.request import Request
from rest_framework.response import Response
from rest_framework.serializers import BaseSerializer

from core.models import AbstractBaseExportableModel
from environments.permissions.permissions import (
    EnvironmentAdminPermission,
    EnvironmentPermissions,
    NestedEnvironmentPermissions,
)
from environments.sdk.schemas import SDKEnvironmentDocumentModel
from features.versioning.models import EnvironmentFeatureVersion
from features.versioning.tasks import (
    disable_v2_versioning,
    enable_v2_versioning,
)
from metrics.serializers import EnvironmentMetricsSerializer
from metrics.types import EnvMetricsPayload
from permissions.permissions_calculator import get_environment_permission_data
from permissions.serializers import (
    PermissionModelSerializer,
    UserDetailedPermissionsSerializer,
    UserObjectPermissionsSerializer,
)
from projects.models import Project
from users.models import FFAdminUser
from webhooks.webhooks import WebhookType

from .identities.traits.models import Trait
from .identities.traits.serializers import (
    DeleteAllTraitKeysSerializer,
    TraitKeysSerializer,
)
from .models import Environment, EnvironmentAPIKey, Webhook
from .permissions.models import (
    EnvironmentPermissionModel,
    UserEnvironmentPermission,
)
from .serializers import (
    CloneEnvironmentSerializer,
    CreateUpdateEnvironmentSerializer,
    EnvironmentAPIKeySerializer,
    EnvironmentRetrieveSerializerWithMetadata,
    EnvironmentSerializerWithMetadata,
    WebhookSerializer,
)

T = TypeVar("T", bound=AbstractBaseExportableModel)

logger = logging.getLogger(__name__)


@method_decorator(
    name="list",
    decorator=swagger_auto_schema(
        manual_parameters=[
            openapi.Parameter(
                "project",
                openapi.IN_QUERY,
                "ID of the project to filter by.",
                required=False,
                type=openapi.TYPE_INTEGER,
            )
        ]
    ),
)
class EnvironmentViewSet(viewsets.ModelViewSet):  # type: ignore[type-arg]
    lookup_field = "api_key"
    permission_classes = [EnvironmentPermissions]

    def get_serializer_class(self):  # type: ignore[no-untyped-def]
        if self.action == "trait_keys":
            return TraitKeysSerializer
        if self.action == "delete_traits":
            return DeleteAllTraitKeysSerializer
        if self.action == "clone":
            return CloneEnvironmentSerializer
        if self.action == "retrieve":
            return EnvironmentRetrieveSerializerWithMetadata
        elif self.action in ("create", "update", "partial_update"):
            return CreateUpdateEnvironmentSerializer
        return EnvironmentSerializerWithMetadata

    def get_serializer_context(self):  # type: ignore[no-untyped-def]
        context = super(EnvironmentViewSet, self).get_serializer_context()
        if self.kwargs.get("api_key"):
            context["environment"] = self.get_object()
        return context

    def get_queryset(self):  # type: ignore[no-untyped-def]
        if self.action == "list":
            project_id = self.request.query_params.get(
                "project"
            ) or self.request.data.get("project")

            try:
                project = Project.objects.get(id=project_id)
            except Project.DoesNotExist:
                raise ValidationError("Invalid or missing value for project parameter.")

            return self.request.user.get_permitted_environments(  # type: ignore[union-attr]
                "VIEW_ENVIRONMENT", project=project, prefetch_metadata=True
            )

        # Permission class handles validation of permissions for other actions
        queryset = Environment.objects.all()

        if self.action == "retrieve":
            # Since we don't have the environment at this stage, we would need to query the database
            # regardless, so it seems worthwhile to just query the database for the latest versions
            # and use their existence as a proxy to whether v2 feature versioning is enabled.
            latest_versions = EnvironmentFeatureVersion.objects.get_latest_versions_by_environment_api_key(
                environment_api_key=self.kwargs["api_key"]
            )
            if latest_versions:
                # if there are latest versions (and hence v2 feature versioning is enabled), then
                # we need to ensure that we're only counting the feature segments for those
                # latest versions against the limits.
                queryset = queryset.annotate(
                    total_segment_overrides=Count(
                        "feature_segments",
                        filter=Q(
                            feature_segments__environment_feature_version__in=latest_versions
                        ),
                    )
                )
            else:
                queryset = queryset.annotate(
                    total_segment_overrides=Count("feature_segments")
                )

        return queryset

    def perform_create(self, serializer):  # type: ignore[no-untyped-def]
        environment = serializer.save()
        if getattr(self.request.user, "is_master_api_key_user", False) is False:
            UserEnvironmentPermission.objects.create(  # type: ignore[misc]
                user=self.request.user, environment=environment, admin=True
            )

    @action(
        detail=False,
        url_path=r"get-by-uuid/(?P<uuid>[0-9a-f-]+)",
        methods=["get"],
    )
    def get_by_uuid(self, request, uuid):  # type: ignore[no-untyped-def]
        qs = self.get_queryset()  # type: ignore[no-untyped-call]
        environment = get_object_or_404(qs, uuid=uuid)
        if not request.user.has_environment_permission(VIEW_ENVIRONMENT, environment):
            raise PermissionDenied()

        serializer = self.get_serializer(environment)
        return Response(serializer.data)

    @action(detail=True, methods=["GET"], url_path="trait-keys")
    def trait_keys(self, request, *args, **kwargs):  # type: ignore[no-untyped-def]
        keys = [
            trait_key
            for trait_key in Trait.objects.filter(
                identity__environment=self.get_object()
            )
            .order_by()
            .values_list("trait_key", flat=True)
            .distinct()
        ]

        data = {"keys": keys}

        serializer = self.get_serializer(data=data)
        if serializer.is_valid():
            return Response(serializer.data, status=status.HTTP_200_OK)
        else:
            return Response(
                {"detail": "Couldn't get trait keys"},
                status=status.HTTP_500_INTERNAL_SERVER_ERROR,
            )

    @action(detail=True, methods=["POST"])
    def clone(self, request, *args, **kwargs):  # type: ignore[no-untyped-def]
        serializer = self.get_serializer(data=request.data)
        serializer.is_valid(raise_exception=True)
        clone = serializer.save(source_env=self.get_object())

        if getattr(request.user, "is_master_api_key_user", False) is False:
            UserEnvironmentPermission.objects.create(  # type: ignore[misc]
                user=self.request.user, environment=clone, admin=True
            )

        return Response(serializer.data, status=status.HTTP_200_OK)

    @action(detail=True, methods=["POST"], url_path="delete-traits")
    def delete_traits(self, request, *args, **kwargs):  # type: ignore[no-untyped-def]
        serializer = self.get_serializer(data=request.data)
        if serializer.is_valid():
            serializer.delete()  # type: ignore[attr-defined]
            return Response(status=status.HTTP_200_OK)
        else:
            return Response(
                {"detail": "Couldn't delete trait keys."},
                status=status.HTTP_400_BAD_REQUEST,
            )

    @swagger_auto_schema(responses={200: PermissionModelSerializer(many=True)})
    @action(detail=False, methods=["GET"])
    def permissions(self, *args, **kwargs):  # type: ignore[no-untyped-def]
        return Response(
            PermissionModelSerializer(
                instance=EnvironmentPermissionModel.objects.all(),
                many=True,
                context={"tag_supported_permissions": TAG_SUPPORTED_PERMISSIONS},
            ).data
        )

    @swagger_auto_schema(responses={200: UserObjectPermissionsSerializer})
    @action(
        detail=True,
        methods=["GET"],
        url_path="my-permissions",
        url_name="my-permissions",
    )
    def user_permissions(self, request, *args, **kwargs):  # type: ignore[no-untyped-def]
        if getattr(request.user, "is_master_api_key_user", False) is True:
            return Response(
                status=status.HTTP_400_BAD_REQUEST,
                data={
                    "detail": "This endpoint can only be used with a user and not Master API Key"
                },
            )

        environment = self.get_object()

        permission_data = get_environment_permission_data(
            environment=environment, user=request.user
        )
        serializer = UserObjectPermissionsSerializer(instance=permission_data)
        return Response(serializer.data)

    @swagger_auto_schema(
        responses={200: UserDetailedPermissionsSerializer},
    )  # type: ignore[misc]
    @action(
        detail=True,
        methods=["GET"],
        url_path=r"user-detailed-permissions/(?P<user_id>\d+)",
        url_name="user-detailed-permissions",
    )
    def detailed_permissions(
        self, request: Request, api_key: str, user_id: str
    ) -> Response:
        environment = self.get_object()
        user = request.user
        user_id_int = int(user_id)

        if request.user.id != user_id_int:
            if not request.user.is_environment_admin(environment):  # type: ignore[union-attr]
                # Only environment admin can get permissions of other users
                raise PermissionDenied()

            user = get_object_or_404(FFAdminUser, id=user_id_int)

        permission_data = get_environment_permission_data(environment, user)  # type: ignore[arg-type]
        serializer = UserDetailedPermissionsSerializer(
            permission_data.to_detailed_permissions_data()
        )
        return Response(serializer.data)

    @swagger_auto_schema(responses={200: SDKEnvironmentDocumentModel})  # type: ignore[misc]
    @action(detail=True, methods=["GET"], url_path="document")
    def get_document(self, request, api_key: str):  # type: ignore[no-untyped-def]
        environment = (
            self.get_object()
        )  # use get_object to ensure permissions check is performed
        return Response(Environment.get_environment_document(environment.api_key))

    @swagger_auto_schema(request_body=no_body, responses={202: ""})  # type: ignore[misc]
    @action(detail=True, methods=["POST"], url_path="enable-v2-versioning")
    def enable_v2_versioning(self, request: Request, api_key: str) -> Response:
        environment = self.get_object()
        if environment.use_v2_feature_versioning is True:
            return Response(
                status=status.HTTP_400_BAD_REQUEST,
                data={"detail": "Environment already using v2 versioning."},
            )
        enable_v2_versioning.delay(kwargs={"environment_id": environment.id})
        return Response(status=status.HTTP_202_ACCEPTED)

    @swagger_auto_schema(request_body=no_body, responses={202: ""})  # type: ignore[misc]
    @action(detail=True, methods=["POST"], url_path="disable-v2-versioning")
    def disable_v2_versioning(self, request: Request, api_key: str) -> Response:
        environment = self.get_object()
        if environment.use_v2_feature_versioning is False:
            return Response(
                status=status.HTTP_400_BAD_REQUEST,
                data={"detail": "Environment is not using v2 versioning."},
            )
        disable_v2_versioning.delay(kwargs={"environment_id": environment.id})
        return Response(status=status.HTTP_202_ACCEPTED)


class NestedEnvironmentViewSet(Generic[T], viewsets.GenericViewSet[T]):
    model_class: Type[T]
    webhook_type = WebhookType.ENVIRONMENT

    def get_queryset(self) -> QuerySet[T]:
        return self.model_class.objects.filter(
            environment__api_key=self.kwargs.get("environment_api_key")
        )

    def perform_create(self, serializer: BaseSerializer[T]) -> None:
        serializer.save(environment=self._get_environment())

    def perform_update(self, serializer: BaseSerializer[T]) -> None:
        serializer.save(environment=self._get_environment())

    def _get_environment(self) -> Environment:
        environment: Environment = Environment.objects.get(
            api_key=self.kwargs.get("environment_api_key")
        )
        return environment


class WebhookViewSet(
    NestedEnvironmentViewSet[Webhook],
    mixins.ListModelMixin,
    mixins.CreateModelMixin,
    mixins.UpdateModelMixin,
    mixins.DestroyModelMixin,
):
    serializer_class = WebhookSerializer
    pagination_class = None
    permission_classes = [IsAuthenticated, NestedEnvironmentPermissions]
    model_class: Type[Webhook] = Webhook
    webhook_type: WebhookType = WebhookType.ENVIRONMENT


class EnvironmentAPIKeyViewSet(
    NestedEnvironmentViewSet[EnvironmentAPIKey],
    mixins.ListModelMixin,
    mixins.CreateModelMixin,
    mixins.UpdateModelMixin,
    mixins.DestroyModelMixin,
):
    serializer_class = EnvironmentAPIKeySerializer
    pagination_class = None
    permission_classes = [IsAuthenticated, EnvironmentAdminPermission]
<<<<<<< HEAD
    model_class = EnvironmentAPIKey  # type: ignore[assignment]


class EnvironmentMetricsViewSet(GenericViewSet[Environment]):
    permission_classes = [IsAuthenticated]
    lookup_field = "api_key"
    lookup_url_kwarg = "environment_api_key"
    serializer_class: type[BaseSerializer[Any]] = EnvironmentMetricsSerializer
    queryset = Environment.objects.all()

    def get_metrics(self, environment: Environment) -> EnvMetricsPayload:
        is_workflows_enabled = environment.is_change_requests_enabled
        return environment.get_metrics_payload(with_workflows=is_workflows_enabled)

    @swagger_auto_schema(  # type: ignore[misc]
        operation_description="Get metrics for this environment.",
        responses={200: openapi.Response("Metrics", EnvironmentMetricsSerializer)},
    )
    def list(self, request: Request, *args: Any, **kwargs: Any) -> Response:
        environment: Environment = self.get_object()
        if not request.user.has_environment_permission(VIEW_ENVIRONMENT, environment):  # type: ignore[union-attr]
            raise PermissionDenied(
                "You do not have permission to view this environment."
            )
        serializer = self.get_serializer(
            instance={"metrics": self.get_metrics(environment)}
        )
        return Response(serializer.data, status=status.HTTP_200_OK)
=======
    model_class: Type[EnvironmentAPIKey] = EnvironmentAPIKey
>>>>>>> 68014993
<|MERGE_RESOLUTION|>--- conflicted
+++ resolved
@@ -1,21 +1,11 @@
 import logging
-<<<<<<< HEAD
-from typing import Any
-=======
-from typing import Generic, Type, TypeVar
->>>>>>> 68014993
+from typing import Any, Generic, Type, TypeVar
 
 from common.environments.permissions import (
     TAG_SUPPORTED_PERMISSIONS,
     VIEW_ENVIRONMENT,
 )
-<<<<<<< HEAD
-from rest_framework.serializers import BaseSerializer
-from rest_framework.viewsets import GenericViewSet
-from django.db.models import Count, Q
-=======
 from django.db.models import Count, Q, QuerySet
->>>>>>> 68014993
 from django.utils.decorators import method_decorator
 from drf_yasg import openapi  # type: ignore[import-untyped]
 from drf_yasg.utils import no_body, swagger_auto_schema  # type: ignore[import-untyped]
@@ -27,6 +17,7 @@
 from rest_framework.request import Request
 from rest_framework.response import Response
 from rest_framework.serializers import BaseSerializer
+from rest_framework.viewsets import GenericViewSet
 
 from core.models import AbstractBaseExportableModel
 from environments.permissions.permissions import (
@@ -369,8 +360,7 @@
     serializer_class = EnvironmentAPIKeySerializer
     pagination_class = None
     permission_classes = [IsAuthenticated, EnvironmentAdminPermission]
-<<<<<<< HEAD
-    model_class = EnvironmentAPIKey  # type: ignore[assignment]
+    model_class: Type[EnvironmentAPIKey] = EnvironmentAPIKey
 
 
 class EnvironmentMetricsViewSet(GenericViewSet[Environment]):
@@ -397,7 +387,4 @@
         serializer = self.get_serializer(
             instance={"metrics": self.get_metrics(environment)}
         )
-        return Response(serializer.data, status=status.HTTP_200_OK)
-=======
-    model_class: Type[EnvironmentAPIKey] = EnvironmentAPIKey
->>>>>>> 68014993
+        return Response(serializer.data, status=status.HTTP_200_OK)