--- conflicted
+++ resolved
@@ -36,11 +36,7 @@
     UserObjectPermissionsSerializer,
 )
 from projects.models import Project
-<<<<<<< HEAD
-=======
 from users.models import FFAdminUser
-from webhooks.mixins import TriggerSampleWebhookMixin
->>>>>>> 6b711e2b
 from webhooks.webhooks import WebhookType
 
 from .identities.traits.models import Trait
