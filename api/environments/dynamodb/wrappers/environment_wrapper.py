import typing
from concurrent.futures import ThreadPoolExecutor
from dataclasses import dataclass
from typing import Any, Iterable

from boto3.dynamodb.conditions import Key
from django.conf import settings
from django.core.exceptions import ObjectDoesNotExist

from environments.dynamodb.constants import (
    DYNAMODB_MAX_BATCH_WRITE_ITEM_COUNT,
    ENVIRONMENTS_V2_PARTITION_KEY,
    ENVIRONMENTS_V2_SORT_KEY,
)
from environments.dynamodb.types import IdentityOverridesV2Changeset
from environments.dynamodb.utils import (
    get_environments_v2_identity_override_document_key,
)
from util.mappers import (
    map_environment_to_environment_document,
    map_environment_to_environment_v2_document,
    map_identity_override_to_identity_override_document,
)
from util.util import iter_paired_chunks

from .base import BaseDynamoWrapper

if typing.TYPE_CHECKING:
    from mypy_boto3_dynamodb.type_defs import QueryInputRequestTypeDef

    from environments.models import Environment


@dataclass
class IdentityOverridesQueryResponse:
    items: list[dict[str, Any]]
    is_num_identity_overrides_complete: bool


class BaseDynamoEnvironmentWrapper(BaseDynamoWrapper):
    def write_environment(self, environment: "Environment") -> None:
        self.write_environments([environment])

    def write_environments(self, environments: Iterable["Environment"]) -> None:
        raise NotImplementedError()


class DynamoEnvironmentWrapper(BaseDynamoEnvironmentWrapper):
    def get_table_name(self) -> str | None:
        return settings.ENVIRONMENTS_TABLE_NAME_DYNAMO

    def write_environments(self, environments: Iterable["Environment"]):
        with self.table.batch_writer() as writer:
            for environment in environments:
                writer.put_item(
                    Item=map_environment_to_environment_document(environment),
                )

    def get_item(self, api_key: str) -> dict:
        try:
            return self.table.get_item(Key={"api_key": api_key})["Item"]
        except KeyError as e:
            raise ObjectDoesNotExist() from e

    def delete_environment(self, api_key: str) -> None:
        self.table.delete_item(Key={"api_key": api_key})


class DynamoEnvironmentV2Wrapper(BaseDynamoEnvironmentWrapper):
    def get_table_name(self) -> str | None:
        return settings.ENVIRONMENTS_V2_TABLE_NAME_DYNAMO

    def get_identity_overrides_by_environment_id(
        self,
        environment_id: int,
        feature_id: int | None = None,
        feature_ids: None | list[int] = None,
    ) -> list[dict[str, Any]] | list[IdentityOverridesQueryResponse]:

        try:
<<<<<<< HEAD
            if feature_ids is None:
                return list(
                    self.query_get_all_items(
                        KeyConditionExpression=self.get_identity_overrides_key_condition_expression(
                            environment_id=environment_id,
=======
            return list(
                self.query_iter_all_items(
                    KeyConditionExpression=Key(ENVIRONMENTS_V2_PARTITION_KEY).eq(
                        str(environment_id),
                    )
                    & Key(ENVIRONMENTS_V2_SORT_KEY).begins_with(
                        get_environments_v2_identity_override_document_key(
>>>>>>> f80c2568
                            feature_id=feature_id,
                        )
                    )
                )

            else:
                futures = []
                with ThreadPoolExecutor() as executor:
                    for feature_id in feature_ids:
                        futures.append(
                            executor.submit(
                                self.get_identity_overrides_page,
                                environment_id,
                                feature_id,
                            )
                        )

                results = [future.result() for future in futures]
                return results

        except KeyError as e:
            raise ObjectDoesNotExist() from e

    def get_identity_overrides_page(
        self, environment_id: int, feature_id: int
    ) -> IdentityOverridesQueryResponse:
        query_response = self.table.query(
            KeyConditionExpression=self.get_identity_overrides_key_condition_expression(
                environment_id=environment_id,
                feature_id=feature_id,
            )
        )
        last_evaluated_key = query_response.get("LastEvaluatedKey")
        return IdentityOverridesQueryResponse(
            items=query_response["Items"],
            is_num_identity_overrides_complete=last_evaluated_key is None,
        )

    def get_identity_overrides_key_condition_expression(
        self,
        environment_id: int,
        feature_id: None | int,
    ) -> Key:
        return Key(ENVIRONMENTS_V2_PARTITION_KEY).eq(
            str(environment_id),
        ) & Key(ENVIRONMENTS_V2_SORT_KEY).begins_with(
            get_environments_v2_identity_override_document_key(
                feature_id=feature_id,
            ),
        )

    def update_identity_overrides(
        self,
        changeset: IdentityOverridesV2Changeset,
    ) -> None:
        for to_put, to_delete in iter_paired_chunks(
            changeset.to_put,
            changeset.to_delete,
            chunk_size=DYNAMODB_MAX_BATCH_WRITE_ITEM_COUNT,
        ):
            with self.table.batch_writer() as writer:
                for identity_override_to_delete in to_delete:
                    writer.delete_item(
                        Key={
                            ENVIRONMENTS_V2_PARTITION_KEY: identity_override_to_delete.environment_id,
                            ENVIRONMENTS_V2_SORT_KEY: identity_override_to_delete.document_key,
                        },
                    )
                for identity_override_to_put in to_put:
                    writer.put_item(
                        Item=map_identity_override_to_identity_override_document(
                            identity_override_to_put
                        ),
                    )

    def write_environments(self, environments: Iterable["Environment"]) -> None:
        with self.table.batch_writer() as writer:
            for environment in environments:
                writer.put_item(
                    Item=map_environment_to_environment_v2_document(environment),
                )

    def delete_environment(self, environment_id: int):
        environment_id = str(environment_id)
        filter_expression = Key(ENVIRONMENTS_V2_PARTITION_KEY).eq(environment_id)
        query_kwargs: "QueryInputRequestTypeDef" = {
            "KeyConditionExpression": filter_expression,
            "ProjectionExpression": "document_key",
        }
        with self.table.batch_writer() as writer:
            for item in self.query_iter_all_items(**query_kwargs):
                writer.delete_item(
                    Key={
                        ENVIRONMENTS_V2_PARTITION_KEY: environment_id,
                        ENVIRONMENTS_V2_SORT_KEY: item["document_key"],
                    },
                )<|MERGE_RESOLUTION|>--- conflicted
+++ resolved
@@ -78,21 +78,11 @@
     ) -> list[dict[str, Any]] | list[IdentityOverridesQueryResponse]:
 
         try:
-<<<<<<< HEAD
             if feature_ids is None:
                 return list(
-                    self.query_get_all_items(
+                    self.query_iter_all_items(
                         KeyConditionExpression=self.get_identity_overrides_key_condition_expression(
                             environment_id=environment_id,
-=======
-            return list(
-                self.query_iter_all_items(
-                    KeyConditionExpression=Key(ENVIRONMENTS_V2_PARTITION_KEY).eq(
-                        str(environment_id),
-                    )
-                    & Key(ENVIRONMENTS_V2_SORT_KEY).begins_with(
-                        get_environments_v2_identity_override_document_key(
->>>>>>> f80c2568
                             feature_id=feature_id,
                         )
                     )
