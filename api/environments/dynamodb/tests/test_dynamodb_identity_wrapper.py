--- conflicted
+++ resolved
@@ -189,21 +189,12 @@
     # Given
     table_name = "random_table_name"
     settings.IDENTITIES_TABLE_NAME_DYNAMO = table_name
-<<<<<<< HEAD
-    mocked_botot3 = mocker.patch("environments.dynamodb.dynamodb_wrapper.boto3")
-=======
     mocked_boto3 = mocker.patch("environments.dynamodb.dynamodb_wrapper.boto3")
->>>>>>> 78986d4b
 
     # When
     dynamo_identity_wrapper = DynamoIdentityWrapper()
     # Then
 
     assert dynamo_identity_wrapper.is_enabled is True
-<<<<<<< HEAD
-    mocked_botot3.resource.assert_called_with("dynamodb")
-    mocked_botot3.resource.return_value.Table.assert_called_with(table_name)
-=======
     mocked_boto3.resource.assert_called_with("dynamodb")
-    mocked_boto3.resource.return_value.Table.assert_called_with(table_name)
->>>>>>> 78986d4b
+    mocked_boto3.resource.return_value.Table.assert_called_with(table_name)