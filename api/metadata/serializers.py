from typing import Any

from django.contrib.contenttypes.models import ContentType
from django.core.exceptions import ObjectDoesNotExist
from rest_framework import serializers
from typing import Any
from util.drf_writable_nested.serializers import (
    DeleteBeforeUpdateWritableNestedModelSerializer,
)

from .models import (
    MetadataField,
    MetadataModelField,
    MetadataModelFieldRequirement,
)


class MetadataFieldQuerySerializer(serializers.Serializer):  # type: ignore[type-arg]
    organisation = serializers.IntegerField(
        required=True, help_text="Organisation ID to filter by"
    )


class SupportedRequiredForModelQuerySerializer(serializers.Serializer):  # type: ignore[type-arg]
    model_name = serializers.CharField(required=True)


class MetadataFieldSerializer(serializers.ModelSerializer):  # type: ignore[type-arg]
    class Meta:
        model = MetadataField
        fields = ("id", "name", "type", "description", "organisation")


class MetadataModelFieldQuerySerializer(serializers.Serializer):  # type: ignore[type-arg]
    content_type = serializers.IntegerField(
        required=False, help_text="Content type of the model to filter by."
    )


class MetadataModelFieldRequirementSerializer(serializers.ModelSerializer):  # type: ignore[type-arg]
    class Meta:
        model = MetadataModelFieldRequirement
        fields = ("content_type", "object_id")


class MetaDataModelFieldSerializer(DeleteBeforeUpdateWritableNestedModelSerializer):
    is_required_for = MetadataModelFieldRequirementSerializer(many=True, required=False)

    class Meta:
        model = MetadataModelField
        fields = ("id", "field", "content_type", "is_required_for")

    def validate(self, data: dict[str, Any]) -> dict[str, Any]:
        data = super().validate(data)
        for requirement in data.get("is_required_for", []):
            model_type = requirement["content_type"].model
            if model_type == "organisation":
                org_id = requirement["object_id"]
<<<<<<< HEAD
            else:
=======
            elif model_type == "project":
>>>>>>> 35455661
                try:
                    org_id = (
                        requirement["content_type"]
                        .model_class()
                        .objects.get(id=requirement["object_id"])
                        .organisation_id
                    )
                except ObjectDoesNotExist:
                    raise serializers.ValidationError(
                        "The requirement organisation does not match the field organisation"
                    )
<<<<<<< HEAD
=======
            else:
                raise serializers.ValidationError(
                    "The requirement content type must be project or organisation"
                )
>>>>>>> 35455661
            if org_id != data["field"].organisation_id:
                raise serializers.ValidationError(
                    "The requirement organisation does not match the field organisation"
                )
        return data


class ContentTypeSerializer(serializers.ModelSerializer):  # type: ignore[type-arg]
    class Meta:
        model = ContentType
        fields = ("id", "app_label", "model")<|MERGE_RESOLUTION|>--- conflicted
+++ resolved
@@ -3,7 +3,7 @@
 from django.contrib.contenttypes.models import ContentType
 from django.core.exceptions import ObjectDoesNotExist
 from rest_framework import serializers
-from typing import Any
+
 from util.drf_writable_nested.serializers import (
     DeleteBeforeUpdateWritableNestedModelSerializer,
 )
@@ -56,11 +56,7 @@
             model_type = requirement["content_type"].model
             if model_type == "organisation":
                 org_id = requirement["object_id"]
-<<<<<<< HEAD
-            else:
-=======
             elif model_type == "project":
->>>>>>> 35455661
                 try:
                     org_id = (
                         requirement["content_type"]
@@ -72,13 +68,10 @@
                     raise serializers.ValidationError(
                         "The requirement organisation does not match the field organisation"
                     )
-<<<<<<< HEAD
-=======
             else:
                 raise serializers.ValidationError(
                     "The requirement content type must be project or organisation"
                 )
->>>>>>> 35455661
             if org_id != data["field"].organisation_id:
                 raise serializers.ValidationError(
                     "The requirement organisation does not match the field organisation"
