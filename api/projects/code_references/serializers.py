from rest_framework import serializers

from projects.code_references.constants import MAX_FILE_PATH_LENGTH
from projects.code_references.models import FeatureFlagCodeReferencesScan
from projects.code_references.types import (
    CodeReference,
    CodeReferencesRepositoryCount,
<<<<<<< HEAD
    FeatureFlagCodeReferences,
=======
    FeatureFlagCodeReferencesRepositorySummary,
>>>>>>> a4915ceb
    VCSProvider,
)


class _BaseCodeReferenceSerializer(serializers.Serializer[CodeReference]):
<<<<<<< HEAD
    file_path = serializers.CharField(max_length=200)
=======
    file_path = serializers.CharField(max_length=MAX_FILE_PATH_LENGTH)
>>>>>>> a4915ceb
    line_number = serializers.IntegerField(min_value=1)


class _CodeReferenceSubmitSerializer(_BaseCodeReferenceSerializer):
    feature_name = serializers.CharField(max_length=100)


class _CodeReferenceDetailSerializer(_BaseCodeReferenceSerializer):
    scanned_at = serializers.DateTimeField()
    vcs_provider = serializers.ChoiceField(choices=VCSProvider.choices)
    repository_url = serializers.URLField()
    revision = serializers.CharField()
    permalink = serializers.URLField()


class FeatureFlagCodeReferencesScanSerializer(
    serializers.ModelSerializer[FeatureFlagCodeReferencesScan],
):
    code_references = _CodeReferenceSubmitSerializer(
        many=True, required=True, allow_empty=False
    )

    class Meta:
        model = FeatureFlagCodeReferencesScan
        fields = [
            "created_at",
            "repository_url",
            "project",
            "revision",
            "code_references",
        ]
        read_only_fields = [
            "created_at",
            "project",
        ]


<<<<<<< HEAD
class FeatureFlagCodeReferencesSerializer(
    serializers.Serializer[FeatureFlagCodeReferences],
):
    first_scanned_at = serializers.DateTimeField()
    last_scanned_at = serializers.DateTimeField()

    code_references = _CodeReferenceDetailSerializer(many=True)

    class Meta:
        fields = read_only_fields = [
            "first_scanned_at",
            "last_scanned_at",
            "code_references",
        ]


class CodeReferencesRepositoryCountSerializer(
    serializers.Serializer[CodeReferencesRepositoryCount],
):
    repository_url = serializers.URLField()
    count = serializers.IntegerField()
=======
class FeatureFlagCodeReferencesRepositorySummarySerializer(
    serializers.Serializer[FeatureFlagCodeReferencesRepositorySummary],
):
    repository_url = serializers.URLField()
    vcs_provider = serializers.ChoiceField(choices=VCSProvider.choices)
    revision = serializers.CharField()
    last_successful_repository_scanned_at = serializers.DateTimeField()
    last_feature_found_at = serializers.DateTimeField(allow_null=True)
    code_references = _CodeReferenceDetailSerializer(many=True)


class FeatureFlagCodeReferencesRepositoryCountSerializer(
    serializers.Serializer[CodeReferencesRepositoryCount],
):
    repository_url = serializers.URLField()
    count = serializers.IntegerField()
    last_successful_repository_scanned_at = serializers.DateTimeField()
    last_feature_found_at = serializers.DateTimeField(allow_null=True)
>>>>>>> a4915ceb
<|MERGE_RESOLUTION|>--- conflicted
+++ resolved
@@ -5,21 +5,13 @@
 from projects.code_references.types import (
     CodeReference,
     CodeReferencesRepositoryCount,
-<<<<<<< HEAD
-    FeatureFlagCodeReferences,
-=======
     FeatureFlagCodeReferencesRepositorySummary,
->>>>>>> a4915ceb
     VCSProvider,
 )
 
 
 class _BaseCodeReferenceSerializer(serializers.Serializer[CodeReference]):
-<<<<<<< HEAD
-    file_path = serializers.CharField(max_length=200)
-=======
     file_path = serializers.CharField(max_length=MAX_FILE_PATH_LENGTH)
->>>>>>> a4915ceb
     line_number = serializers.IntegerField(min_value=1)
 
 
@@ -57,29 +49,6 @@
         ]
 
 
-<<<<<<< HEAD
-class FeatureFlagCodeReferencesSerializer(
-    serializers.Serializer[FeatureFlagCodeReferences],
-):
-    first_scanned_at = serializers.DateTimeField()
-    last_scanned_at = serializers.DateTimeField()
-
-    code_references = _CodeReferenceDetailSerializer(many=True)
-
-    class Meta:
-        fields = read_only_fields = [
-            "first_scanned_at",
-            "last_scanned_at",
-            "code_references",
-        ]
-
-
-class CodeReferencesRepositoryCountSerializer(
-    serializers.Serializer[CodeReferencesRepositoryCount],
-):
-    repository_url = serializers.URLField()
-    count = serializers.IntegerField()
-=======
 class FeatureFlagCodeReferencesRepositorySummarySerializer(
     serializers.Serializer[FeatureFlagCodeReferencesRepositorySummary],
 ):
@@ -97,5 +66,4 @@
     repository_url = serializers.URLField()
     count = serializers.IntegerField()
     last_successful_repository_scanned_at = serializers.DateTimeField()
-    last_feature_found_at = serializers.DateTimeField(allow_null=True)
->>>>>>> a4915ceb
+    last_feature_found_at = serializers.DateTimeField(allow_null=True)