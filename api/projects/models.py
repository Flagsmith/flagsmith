from __future__ import annotations

import re
import typing

from core.models import (
    SoftDeleteExportableModel,
    abstract_base_auditable_model_factory,
)
from django.conf import settings
from django.core.cache import caches
from django.db import models
from django.utils import timezone
from django_lifecycle import (
    AFTER_DELETE,
    AFTER_SAVE,
    AFTER_UPDATE,
    BEFORE_CREATE,
    LifecycleModelMixin,
    hook,
)

<<<<<<< HEAD
from audit.related_object_type import RelatedObjectType
=======
from environments.dynamodb import DynamoProjectMetadata
>>>>>>> 30f04bb6
from organisations.models import Organisation
from permissions.models import (
    PROJECT_PERMISSION_TYPE,
    AbstractBasePermissionModel,
    PermissionModel,
)
from projects.managers import ProjectManager
from projects.tasks import (
    migrate_project_environments_to_v2,
    write_environments_to_dynamodb,
)

if typing.TYPE_CHECKING:
    from environments.models import Environment
    from features.models import Feature
    from segments.models import Segment


project_segments_cache = caches[settings.PROJECT_SEGMENTS_CACHE_LOCATION]
environment_cache = caches[settings.ENVIRONMENT_CACHE_NAME]


class IdentityOverridesV2MigrationStatus(models.TextChoices):
    NOT_STARTED = "NOT_STARTED", "Not Started"
    IN_PROGRESS = "IN_PROGRESS", "In Progress"
    COMPLETE = "COMPLETE", "Complete"


UNAUDITED_PROJECT_FIELDS = (
    "hide_disabled_flags",
    "enable_dynamo_db",
    "prevent_flag_defaults",
    "enable_realtime_updates",
    "only_allow_lower_case_feature_names",
    "feature_name_regex",
    "max_segments_allowed",
    "max_features_allowed",
    "max_segment_overrides_allowed",
    "identity_overrides_v2_migration_status",
)


class Project(
    LifecycleModelMixin,
    SoftDeleteExportableModel,
    abstract_base_auditable_model_factory(
        RelatedObjectType.PROJECT,
        UNAUDITED_PROJECT_FIELDS,
        default_messages=True,
    ),
):
    name = models.CharField(max_length=2000)
    created_date = models.DateTimeField("DateCreated", auto_now_add=True)
    organisation = models.ForeignKey(
        Organisation, related_name="projects", on_delete=models.CASCADE
    )
    organisation_id: int
    hide_disabled_flags = models.BooleanField(
        default=False,
        help_text="If true will exclude flags from SDK which are " "disabled",
    )
    enable_dynamo_db = models.BooleanField(
        default=False,
        help_text="If true will sync environment data with dynamodb and allow access to dynamodb identities",
    )
    prevent_flag_defaults = models.BooleanField(
        default=False,
        help_text="Prevent defaults from being set in all environments when creating a feature.",
    )
    enable_realtime_updates = models.BooleanField(
        default=False,
        help_text="Enable this to trigger a realtime(sse) event whenever the value of a flag changes",
    )
    only_allow_lower_case_feature_names = models.BooleanField(
        default=True, help_text="Used by UI to validate feature names"
    )
    feature_name_regex = models.CharField(
        null=True,
        blank=True,
        max_length=255,
        help_text="Used for validating feature names",
    )
    max_segments_allowed = models.IntegerField(
        default=100, help_text="Max segments allowed for this project"
    )
    max_features_allowed = models.IntegerField(
        default=400, help_text="Max features allowed for this project"
    )
    max_segment_overrides_allowed = models.IntegerField(
        default=100,
        help_text="Max segments overrides allowed for any (one) environment within this project",
    )
    identity_overrides_v2_migration_status = models.CharField(
        max_length=50,
        choices=IdentityOverridesV2MigrationStatus.choices,
        default=IdentityOverridesV2MigrationStatus.NOT_STARTED,
    )

    objects = ProjectManager()

    environments: models.QuerySet[Environment]
    features: models.QuerySet[Feature]
    segments: models.QuerySet[Segment]

    class Meta:
        ordering = ["id"]

    def __str__(self):
        return "Project %s" % self.name

    @property
    def is_too_large(self) -> bool:
        return (
            self.features.count() > self.max_features_allowed
            or self.segments.count() > self.max_segments_allowed
            or self.environments.annotate(
                segment_override_count=models.Count("feature_segments")
            )
            .filter(segment_override_count__gt=self.max_segment_overrides_allowed)
            .exists()
        )

    def get_segments_from_cache(self):
        segments = project_segments_cache.get(self.id)

        if not segments:
            # This is optimised to account for rules nested one levels deep (since we
            # don't support anything above that from the UI at the moment). Anything
            # past that will require additional queries / thought on how to optimise.
            segments = self.segments.all().prefetch_related(
                "rules",
                "rules__conditions",
                "rules__rules",
                "rules__rules__conditions",
                "rules__rules__rules",
            )
            project_segments_cache.set(
                self.id, segments, timeout=settings.CACHE_PROJECT_SEGMENTS_SECONDS
            )

        return segments

    @hook(BEFORE_CREATE)
    def set_enable_dynamo_db(self):
        self.enable_dynamo_db = self.enable_dynamo_db or (
            settings.EDGE_RELEASE_DATETIME is not None
            and settings.EDGE_RELEASE_DATETIME < timezone.now()
        )

    @hook(AFTER_SAVE)
    def clear_environments_cache(self):
        environment_cache.delete_many(
            list(self.environments.values_list("api_key", flat=True))
        )

    @hook(
        AFTER_SAVE,
        when="identity_overrides_v2_migration_status",
        has_changed=True,
        is_now=IdentityOverridesV2MigrationStatus.IN_PROGRESS,
    )
    def trigger_environments_v2_migration(self) -> None:
        migrate_project_environments_to_v2.delay(kwargs={"project_id": self.id})

    @hook(AFTER_UPDATE)
    def write_to_dynamo(self):
        write_environments_to_dynamodb.delay(kwargs={"project_id": self.id})

    @hook(AFTER_DELETE)
    def clean_up_dynamo(self):
        DynamoProjectMetadata(self.id).delete()

    @property
    def is_edge_project_by_default(self) -> bool:
        return bool(
            settings.EDGE_RELEASE_DATETIME
            and self.created_date >= settings.EDGE_RELEASE_DATETIME
        )

    def is_feature_name_valid(self, feature_name: str) -> bool:
        """
        Validate the feature name based on the feature_name_regex attribute.

        Since we always want to evaluate the regex against the whole string, we're wrapping the
        attribute value in ^(...)$. Note that ^(...)$ and ^^(...)$$ are equivalent (in case the
        attribute already has the boundaries defined)
        """
        return (
            not self.feature_name_regex
            or re.match(f"^{self.feature_name_regex}$", feature_name) is not None
        )

    @property
    def show_edge_identity_overrides_for_feature(self) -> bool:
        return (
            self.identity_overrides_v2_migration_status
            == IdentityOverridesV2MigrationStatus.COMPLETE
        )

    def get_audit_log_identity(self) -> str:
        return self.name

    def get_project(self, delta=None) -> Project | None:
        return self


class ProjectPermissionManager(models.Manager):
    def get_queryset(self):
        return (
            super(ProjectPermissionManager, self)
            .get_queryset()
            .filter(type=PROJECT_PERMISSION_TYPE)
        )


class ProjectPermissionModel(PermissionModel):
    class Meta:
        proxy = True

    objects = ProjectPermissionManager()


class UserPermissionGroupProjectPermission(AbstractBasePermissionModel):
    group = models.ForeignKey("users.UserPermissionGroup", on_delete=models.CASCADE)
    project = models.ForeignKey(
        Project, on_delete=models.CASCADE, related_query_name="grouppermission"
    )
    admin = models.BooleanField(default=False)

    class Meta:
        constraints = [
            models.UniqueConstraint(
                fields=["group", "project"], name="unique_group_project_permission"
            )
        ]

    grant_type = "Group Project"

    def get_audit_log_identity(self) -> str:
        return f"{self.group.name} / {self.project.name}"

    def get_project(self, delta=None) -> Project | None:
        return self.project


class UserProjectPermission(AbstractBasePermissionModel):
    user = models.ForeignKey(
        "users.FFAdminUser",
        on_delete=models.CASCADE,
        related_name="project_permissions",
    )
    project = models.ForeignKey(
        Project, on_delete=models.CASCADE, related_query_name="userpermission"
    )
    admin = models.BooleanField(default=False)

    class Meta:
        constraints = [
            models.UniqueConstraint(
                fields=["user", "project"], name="unique_user_project_permission"
            )
        ]

    grant_type = "User Project"

    def get_audit_log_identity(self) -> str:
        return f"{self.user.email} / {self.project.name}"

    def get_project(self, delta=None) -> Project | None:
        return self.project<|MERGE_RESOLUTION|>--- conflicted
+++ resolved
@@ -20,11 +20,8 @@
     hook,
 )
 
-<<<<<<< HEAD
 from audit.related_object_type import RelatedObjectType
-=======
 from environments.dynamodb import DynamoProjectMetadata
->>>>>>> 30f04bb6
 from organisations.models import Organisation
 from permissions.models import (
     PROJECT_PERMISSION_TYPE,
