# -*- coding: utf-8 -*-
from __future__ import unicode_literals

import re

from core.models import SoftDeleteExportableModel
from django.conf import settings
from django.core.cache import caches
from django.db import models
from django.utils import timezone
<<<<<<< HEAD
from django_lifecycle import (
    AFTER_SAVE,
    BEFORE_CREATE,
    LifecycleModelMixin,
    hook,
)
from softdelete.models import SoftDeleteObject
=======
from django_lifecycle import BEFORE_CREATE, LifecycleModelMixin, hook
>>>>>>> bd0fe69b

from organisations.models import Organisation
from permissions.models import (
    PROJECT_PERMISSION_TYPE,
    AbstractBasePermissionModel,
    PermissionModel,
)
from projects.managers import ProjectManager

project_segments_cache = caches[settings.PROJECT_SEGMENTS_CACHE_LOCATION]
environment_cache = caches[settings.ENVIRONMENT_CACHE_NAME]


class Project(LifecycleModelMixin, SoftDeleteExportableModel):
    name = models.CharField(max_length=2000)
    created_date = models.DateTimeField("DateCreated", auto_now_add=True)
    organisation = models.ForeignKey(
        Organisation, related_name="projects", on_delete=models.CASCADE
    )
    hide_disabled_flags = models.BooleanField(
        default=False,
        help_text="If true will exclude flags from SDK which are " "disabled",
    )
    enable_dynamo_db = models.BooleanField(
        default=False,
        help_text="If true will sync environment data with dynamodb and allow access to dynamodb identities",
    )
    prevent_flag_defaults = models.BooleanField(
        default=False,
        help_text="Prevent defaults from being set in all environments when creating a feature.",
    )
    enable_realtime_updates = models.BooleanField(
        default=False,
        help_text="Enable this to trigger a realtime(sse) event whenever the value of a flag changes",
    )
    only_allow_lower_case_feature_names = models.BooleanField(
        default=True, help_text="Used by UI to validate feature names"
    )
    feature_name_regex = models.CharField(
        null=True,
        blank=True,
        max_length=255,
        help_text="Used for validating feature names",
    )

    objects = ProjectManager()

    class Meta:
        ordering = ["id"]

    def __str__(self):
        return "Project %s" % self.name

    def get_segments_from_cache(self):
        segments = project_segments_cache.get(self.id)

        if not segments:
            # This is optimised to account for rules nested one levels deep (since we
            # don't support anything above that from the UI at the moment). Anything
            # past that will require additional queries / thought on how to optimise.
            segments = self.segments.all().prefetch_related(
                "rules",
                "rules__conditions",
                "rules__rules",
                "rules__rules__conditions",
                "rules__rules__rules",
            )
            project_segments_cache.set(
                self.id, segments, timeout=settings.CACHE_PROJECT_SEGMENTS_SECONDS
            )

        return segments

    @hook(BEFORE_CREATE)
    def set_enable_dynamo_db(self):
        self.enable_dynamo_db = self.enable_dynamo_db or (
            settings.EDGE_RELEASE_DATETIME is not None
            and settings.EDGE_RELEASE_DATETIME < timezone.now()
        )

    @hook(AFTER_SAVE)
    def clear_environments_cache(self):
        environment_cache.delete_many(
            list(self.environments.values_list("api_key", flat=True))
        )

    @property
    def is_edge_project_by_default(self) -> bool:
        return bool(
            settings.EDGE_RELEASE_DATETIME
            and self.created_date >= settings.EDGE_RELEASE_DATETIME
        )

    def is_feature_name_valid(self, feature_name: str) -> bool:
        """
        Validate the feature name based on the feature_name_regex attribute.

        Since we always want to evaluate the regex against the whole string, we're wrapping the
        attribute value in ^(...)$. Note that ^(...)$ and ^^(...)$$ are equivalent (in case the
        attribute already has the boundaries defined)
        """
        return (
            not self.feature_name_regex
            or re.match(f"^{self.feature_name_regex}$", feature_name) is not None
        )


class ProjectPermissionManager(models.Manager):
    def get_queryset(self):
        return (
            super(ProjectPermissionManager, self)
            .get_queryset()
            .filter(type=PROJECT_PERMISSION_TYPE)
        )


class ProjectPermissionModel(PermissionModel):
    class Meta:
        proxy = True

    objects = ProjectPermissionManager()


class UserPermissionGroupProjectPermission(AbstractBasePermissionModel):
    group = models.ForeignKey("users.UserPermissionGroup", on_delete=models.CASCADE)
    project = models.ForeignKey(
        Project, on_delete=models.CASCADE, related_query_name="grouppermission"
    )
    admin = models.BooleanField(default=False)


class UserProjectPermission(AbstractBasePermissionModel):
    user = models.ForeignKey("users.FFAdminUser", on_delete=models.CASCADE)
    project = models.ForeignKey(
        Project, on_delete=models.CASCADE, related_query_name="userpermission"
    )
    admin = models.BooleanField(default=False)<|MERGE_RESOLUTION|>--- conflicted
+++ resolved
@@ -8,17 +8,12 @@
 from django.core.cache import caches
 from django.db import models
 from django.utils import timezone
-<<<<<<< HEAD
 from django_lifecycle import (
     AFTER_SAVE,
     BEFORE_CREATE,
     LifecycleModelMixin,
     hook,
 )
-from softdelete.models import SoftDeleteObject
-=======
-from django_lifecycle import BEFORE_CREATE, LifecycleModelMixin, hook
->>>>>>> bd0fe69b
 
 from organisations.models import Organisation
 from permissions.models import (
