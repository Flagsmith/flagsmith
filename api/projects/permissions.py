import typing
from contextlib import suppress

from django.db.models import Model
from django.http import HttpRequest
from rest_framework.exceptions import APIException, PermissionDenied
from rest_framework.permissions import BasePermission, IsAuthenticated

from organisations.models import Organisation
from organisations.permissions.permissions import CREATE_PROJECT
from projects.models import Project

VIEW_AUDIT_LOG = "VIEW_AUDIT_LOG"

# Maintain a list of permissions here
VIEW_PROJECT = "VIEW_PROJECT"
CREATE_ENVIRONMENT = "CREATE_ENVIRONMENT"
DELETE_FEATURE = "DELETE_FEATURE"
CREATE_FEATURE = "CREATE_FEATURE"
EDIT_FEATURE = "EDIT_FEATURE"
MANAGE_SEGMENTS = "MANAGE_SEGMENTS"

PROJECT_PERMISSIONS = [
<<<<<<< HEAD
    (VIEW_PROJECT, "View permission for the given project."),
    (CREATE_ENVIRONMENT, "Ability to create an environment in the given project."),
    (DELETE_FEATURE, "Ability to delete features in the given project."),
    (CREATE_FEATURE, "Ability to create features in the given project."),
    (EDIT_FEATURE, "Ability to edit features in the given project."),
    (MANAGE_SEGMENTS, "Ability to manage segments in the given project."),
=======
    ("VIEW_PROJECT", "View permission for the given project."),
    ("CREATE_ENVIRONMENT", "Ability to create an environment in the given project."),
    ("DELETE_FEATURE", "Ability to delete features in the given project."),
    ("CREATE_FEATURE", "Ability to create features in the given project."),
    ("EDIT_FEATURE", "Ability to edit features in the given project."),
    ("MANAGE_SEGMENTS", "Ability to manage segments in the given project."),
    (VIEW_AUDIT_LOG, "Allows the user to view the audit logs for this organisation."),
>>>>>>> 4052d34d
]


class ProjectPermissions(IsAuthenticated):
    def has_permission(self, request, view):
        """Check if user has permission to list / create project"""
        if not super().has_permission(request, view):
            return False

        if view.action == "create" and request.user.belongs_to(
            int(request.data.get("organisation"))
        ):
            organisation = Organisation.objects.get(
                id=int(request.data.get("organisation"))
            )
            if organisation.restrict_project_create_to_admin:
                return request.user.is_organisation_admin(organisation.pk)
            return request.user.has_organisation_permission(
                organisation, CREATE_PROJECT
            )
        if view.action in ("list", "permissions", "get_by_uuid"):
            return True

        # move on to object specific permissions
        return view.detail

    def has_object_permission(self, request, view, obj):
        """Check if user has permission to view / edit / delete project"""
        if request.user.is_anonymous:
            return False

        if request.user.is_project_admin(obj):
            return True

        if view.action == "retrieve" and request.user.has_project_permission(
            VIEW_PROJECT, obj
        ):
            return True

        if view.action in ("update", "destroy") and request.user.is_project_admin(obj):
            return True

        if view.action == "user_permissions":
            return True

        return False


class MasterAPIKeyProjectPermissions(BasePermission):
    def has_permission(self, request: HttpRequest, view: str) -> bool:
        master_api_key = getattr(request, "master_api_key", None)

        if not master_api_key:
            return False

        if view.action == "create":
            organisation_id = int(request.data.get("organisation"))
            return organisation_id == master_api_key.organisation_id

        if view.action in ("list", "permissions", "get_by_uuid"):
            return True

        # move on to object specific permissions
        return view.detail

    def has_object_permission(
        self, request: HttpRequest, view: str, obj: Project
    ) -> bool:
        master_api_key = request.master_api_key
        return master_api_key.organisation_id == obj.organisation_id


class IsProjectAdmin(BasePermission):
    def __init__(
        self,
        *args,
        project_pk_view_kwarg_attribute_name: str = "project_pk",
        get_project_from_object_callable: typing.Callable[
            [Model], Project
        ] = lambda o: o.project,
        **kwargs,
    ):
        super().__init__(*args, **kwargs)

        self._view_kwarg_name = project_pk_view_kwarg_attribute_name
        self._get_project_from_object_callable = get_project_from_object_callable

    def has_permission(self, request, view):
        return request.user.is_project_admin(self._get_project(view)) or view.detail

    def has_object_permission(self, request, view, obj):
        return request.user.is_project_admin(
            self._get_project_from_object_callable(obj)
        )

    def _get_project(self, view) -> Project:
        try:
            project_pk = view.kwargs[self._view_kwarg_name]
            return Project.objects.get(id=project_pk)
        except KeyError:
            raise APIException(
                "`IsProjectAdmin` incorrectly configured. No project pk found."
            )
        except Project.DoesNotExist:
            raise PermissionDenied()


class NestedProjectPermissions(IsAuthenticated):
    def __init__(
        self,
        *args,
        action_permission_map: typing.Dict[str, str] = None,
        get_project_from_object_callable: typing.Callable[
            [Model], Project
        ] = lambda o: o.project,
        **kwargs,
    ):
        super().__init__(*args, **kwargs)
        self.action_permission_map = action_permission_map or {}
        self.action_permission_map.setdefault("list", VIEW_PROJECT)

        self.get_project_from_object_callable = get_project_from_object_callable

    def has_permission(self, request, view):
        if not super().has_permission(request, view):
            return False

        try:
            pk = view.kwargs.get("project_pk")
            project = Project.objects.get(pk=pk)
        except Project.DoesNotExist:
            return False

        if view.action in self.action_permission_map:
            return request.user.has_project_permission(
                self.action_permission_map[view.action], project
            )

        return view.detail

    def has_object_permission(self, request, view, obj):
        if request.user.is_anonymous:
            return False

        if view.action in self.action_permission_map:
            return request.user.has_project_permission(
                self.action_permission_map[view.action],
                self.get_project_from_object_callable(obj),
            )

        return request.user.is_project_admin(self.get_project_from_object_callable(obj))


class NestedProjectMasterAPIKeyPermissions(BasePermission):
    # NOTE: In order to compose different permissions using Python bitwise operators
    # all the permissions must have same __init__ signature. The __init__ method defined below
    # provides the same signature as the one defined in the NestedProjectPermissions class
    # to support composition using bitwise operators.
    def __init__(self, *args, **kwargs):
        super().__init__()

    def has_permission(self, request: HttpRequest, view: str) -> bool:
        master_api_key = getattr(request, "master_api_key", None)

        if not master_api_key:
            return False

        with suppress(Project.DoesNotExist):
            project_id = view.kwargs.get("project_pk")
            project = Project.objects.get(id=project_id)

            return project.organisation_id == master_api_key.organisation_id
        return False

    def has_object_permission(
        self, request: HttpRequest, view: str, obj: Model
    ) -> bool:
        return self.has_permission(request, view)<|MERGE_RESOLUTION|>--- conflicted
+++ resolved
@@ -21,22 +21,13 @@
 MANAGE_SEGMENTS = "MANAGE_SEGMENTS"
 
 PROJECT_PERMISSIONS = [
-<<<<<<< HEAD
     (VIEW_PROJECT, "View permission for the given project."),
     (CREATE_ENVIRONMENT, "Ability to create an environment in the given project."),
     (DELETE_FEATURE, "Ability to delete features in the given project."),
     (CREATE_FEATURE, "Ability to create features in the given project."),
     (EDIT_FEATURE, "Ability to edit features in the given project."),
     (MANAGE_SEGMENTS, "Ability to manage segments in the given project."),
-=======
-    ("VIEW_PROJECT", "View permission for the given project."),
-    ("CREATE_ENVIRONMENT", "Ability to create an environment in the given project."),
-    ("DELETE_FEATURE", "Ability to delete features in the given project."),
-    ("CREATE_FEATURE", "Ability to create features in the given project."),
-    ("EDIT_FEATURE", "Ability to edit features in the given project."),
-    ("MANAGE_SEGMENTS", "Ability to manage segments in the given project."),
     (VIEW_AUDIT_LOG, "Allows the user to view the audit logs for this organisation."),
->>>>>>> 4052d34d
 ]
 
 
