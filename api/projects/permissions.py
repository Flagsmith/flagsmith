import typing

from django.db.models import Model
from rest_framework.exceptions import APIException, PermissionDenied
from rest_framework.permissions import BasePermission, IsAuthenticated

from organisations.models import Organisation
from organisations.permissions.permissions import CREATE_PROJECT
from projects.models import Project

VIEW_AUDIT_LOG = "VIEW_AUDIT_LOG"

# Maintain a list of permissions here
VIEW_PROJECT = "VIEW_PROJECT"
CREATE_ENVIRONMENT = "CREATE_ENVIRONMENT"
DELETE_FEATURE = "DELETE_FEATURE"
CREATE_FEATURE = "CREATE_FEATURE"
EDIT_FEATURE = "EDIT_FEATURE"
MANAGE_SEGMENTS = "MANAGE_SEGMENTS"
MANAGE_TAGS = "MANAGE_TAGS"

# Note that this does not impact change requests in an environment
MANAGE_PROJECT_LEVEL_CHANGE_REQUESTS = "MANAGE_PROJECT_LEVEL_CHANGE_REQUESTS"
APPROVE_PROJECT_LEVEL_CHANGE_REQUESTS = "APPROVE_PROJECT_LEVEL_CHANGE_REQUESTS"

TAG_SUPPORTED_PERMISSIONS = [DELETE_FEATURE]

PROJECT_PERMISSIONS = [
    (VIEW_PROJECT, "View permission for the given project."),
    (CREATE_ENVIRONMENT, "Ability to create an environment in the given project."),
    (DELETE_FEATURE, "Ability to delete features in the given project."),
    (CREATE_FEATURE, "Ability to create features in the given project."),
    (EDIT_FEATURE, "Ability to edit features in the given project."),
    (MANAGE_SEGMENTS, "Ability to manage segments in the given project."),
    (VIEW_AUDIT_LOG, "Allows the user to view the audit logs for this organisation."),
<<<<<<< HEAD
    (
        MANAGE_PROJECT_LEVEL_CHANGE_REQUESTS,
        "Ability to manage change requests associated with a project.",
    ),
    (
        APPROVE_PROJECT_LEVEL_CHANGE_REQUESTS,
        "Ability to approve project level change requests.",
    ),
=======
    (MANAGE_TAGS, "Allows the user to manage tags in the given project."),
>>>>>>> e65c8da4
]


class ProjectPermissions(IsAuthenticated):
    def has_permission(self, request, view):
        """Check if user has permission to list / create project"""
        if not super().has_permission(request, view):
            return False

        if view.action == "create" and request.user.belongs_to(
            int(request.data.get("organisation"))
        ):
            organisation = Organisation.objects.select_related("subscription").get(
                id=int(request.data.get("organisation"))
            )

            # Allow project creation based on the active subscription
            subscription_metadata = (
                organisation.subscription.get_subscription_metadata()
            )

            total_projects_created = Project.objects.filter(
                organisation=organisation
            ).count()
            if (
                subscription_metadata.projects
                and total_projects_created >= subscription_metadata.projects
                and not getattr(request, "is_e2e", False) is True
            ):
                return False
            if organisation.restrict_project_create_to_admin:
                return request.user.is_organisation_admin(organisation.pk)
            return request.user.has_organisation_permission(
                organisation, CREATE_PROJECT
            )
        if view.action in ("list", "permissions", "get_by_uuid"):
            return True

        # move on to object specific permissions
        return view.detail

    def has_object_permission(self, request, view, obj):
        """Check if user has permission to view / edit / delete project"""
        if request.user.is_project_admin(obj):
            return True

        if view.action == "retrieve" and request.user.has_project_permission(
            VIEW_PROJECT, obj
        ):
            return True

        if view.action == "user_permissions":
            return True

        return False


class IsProjectAdmin(BasePermission):
    def __init__(
        self,
        *args,
        project_pk_view_kwarg_attribute_name: str = "project_pk",
        get_project_from_object_callable: typing.Callable[
            [Model], Project
        ] = lambda o: o.project,
        **kwargs,
    ):
        super().__init__(*args, **kwargs)

        self._view_kwarg_name = project_pk_view_kwarg_attribute_name
        self._get_project_from_object_callable = get_project_from_object_callable

    def has_permission(self, request, view):
        return request.user.is_project_admin(self._get_project(view)) or view.detail

    def has_object_permission(self, request, view, obj):
        return request.user.is_project_admin(
            self._get_project_from_object_callable(obj)
        )

    def _get_project(self, view) -> Project:
        try:
            project_pk = view.kwargs[self._view_kwarg_name]
            return Project.objects.get(id=project_pk)
        except KeyError:
            raise APIException(
                "`IsProjectAdmin` incorrectly configured. No project pk found."
            )
        except Project.DoesNotExist:
            raise PermissionDenied()


class NestedProjectPermissions(IsAuthenticated):
    def __init__(
        self,
        *args,
        action_permission_map: typing.Dict[str, str] = None,
        get_project_from_object_callable: typing.Callable[
            [Model], Project
        ] = lambda o: o.project,
        **kwargs,
    ):
        super().__init__(*args, **kwargs)
        self.action_permission_map = action_permission_map or {}
        self.action_permission_map.setdefault("list", VIEW_PROJECT)

        self.get_project_from_object_callable = get_project_from_object_callable

    def has_permission(self, request, view):
        if not super().has_permission(request, view):
            return False

        try:
            pk = view.kwargs.get("project_pk")
            project = Project.objects.get(pk=pk)
        except Project.DoesNotExist:
            return False

        if view.action in self.action_permission_map:
            return request.user.has_project_permission(
                self.action_permission_map[view.action], project
            )

        if view.action == "create":
            return request.user.is_project_admin(project)

        return view.detail

    def has_object_permission(self, request, view, obj):
        if view.action in self.action_permission_map:
            return request.user.has_project_permission(
                self.action_permission_map[view.action],
                self.get_project_from_object_callable(obj),
            )

        return request.user.is_project_admin(self.get_project_from_object_callable(obj))<|MERGE_RESOLUTION|>--- conflicted
+++ resolved
@@ -33,7 +33,6 @@
     (EDIT_FEATURE, "Ability to edit features in the given project."),
     (MANAGE_SEGMENTS, "Ability to manage segments in the given project."),
     (VIEW_AUDIT_LOG, "Allows the user to view the audit logs for this organisation."),
-<<<<<<< HEAD
     (
         MANAGE_PROJECT_LEVEL_CHANGE_REQUESTS,
         "Ability to manage change requests associated with a project.",
@@ -42,9 +41,7 @@
         APPROVE_PROJECT_LEVEL_CHANGE_REQUESTS,
         "Ability to approve project level change requests.",
     ),
-=======
     (MANAGE_TAGS, "Allows the user to manage tags in the given project."),
->>>>>>> e65c8da4
 ]
 
 
