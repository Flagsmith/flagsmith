--- conflicted
+++ resolved
@@ -1,7 +1,7 @@
 # -*- coding: utf-8 -*-
 from __future__ import unicode_literals
 
-from common.projects.permissions import VIEW_PROJECT
+from common.projects.permissions import TAG_SUPPORTED_PERMISSIONS, VIEW_PROJECT
 from django.conf import settings
 from django.utils.decorators import method_decorator
 from drf_yasg import openapi
@@ -34,16 +34,7 @@
     UserPermissionGroupProjectPermission,
     UserProjectPermission,
 )
-<<<<<<< HEAD
 from projects.permissions import IsProjectAdmin, ProjectPermissions
-=======
-from projects.permissions import (
-    TAG_SUPPORTED_PERMISSIONS,
-    VIEW_PROJECT,
-    IsProjectAdmin,
-    ProjectPermissions,
-)
->>>>>>> 4a310b0c
 from projects.serializers import (
     CreateUpdateUserPermissionGroupProjectPermissionSerializer,
     CreateUpdateUserProjectPermissionSerializer,
