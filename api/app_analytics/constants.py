--- conflicted
+++ resolved
@@ -29,19 +29,14 @@
         "unknown",
         "6.1.0",
     ],
-<<<<<<< HEAD
-    "flagsmith-go-sdk": ["unknown"],
+    "flagsmith-go-sdk": [
+        "unknown",
+        "5.0.0",
+    ],
     "flagsmith-java-sdk": [
         "unknown",
         "8.0.0",
     ],
-=======
-    "flagsmith-go-sdk": [
-        "unknown",
-        "5.0.0",
-    ],
-    "flagsmith-java-sdk": ["unknown"],
->>>>>>> ab32904f
     "flagsmith-js-sdk": [
         "unknown",
         "9.3.1",
