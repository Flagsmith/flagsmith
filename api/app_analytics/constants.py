--- conflicted
+++ resolved
@@ -33,11 +33,8 @@
     "flagsmith-php-sdk": ["unknown"],
     "flagsmith-python-sdk": [
         "unknown",
-<<<<<<< HEAD
+        "5.0.0",
         "5.0.1",
-=======
-        "5.0.0",
->>>>>>> e9c46682
     ],
     "flagsmith-ruby-sdk": ["unknown"],
     "flagsmith-rust-sdk": ["unknown"],
