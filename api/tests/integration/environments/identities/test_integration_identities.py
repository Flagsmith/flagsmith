--- conflicted
+++ resolved
@@ -150,23 +150,20 @@
             ],
         )
 
-<<<<<<< HEAD
+
     # When we make a request to get the flags for the identity, 12 queries are made
-=======
+
     base_number_of_queries = 6
     number_of_integrations = len(IDENTITY_INTEGRATIONS)
 
     # When we make a request to get the flags for the identity, 11 queries are made
->>>>>>> e70a32bf
+
     # (although 5 of these are made in a separate thread)
     # TODO: can we reduce the number of queries?!
     base_url = reverse("api-v1:sdk-identities")
     url = f"{base_url}?identifier={identity_identifier}"
-<<<<<<< HEAD
-    with django_assert_num_queries(12):
-=======
+
     with django_assert_num_queries(base_number_of_queries + number_of_integrations):
->>>>>>> e70a32bf
         first_identity_response = sdk_client.get(url)
 
     # Now, if we add another feature
@@ -182,11 +179,9 @@
     )
 
     # Then one fewer db queries are made (since the environment is now cached)
-<<<<<<< HEAD
-    with django_assert_num_queries(11):
-=======
+
     with django_assert_num_queries(base_number_of_queries + number_of_integrations - 1):
->>>>>>> e70a32bf
+
         second_identity_response = sdk_client.get(url)
 
     # Finally, we check that the requests were successful and we got the correct number
