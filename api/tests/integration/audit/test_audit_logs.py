--- conflicted
+++ resolved
@@ -19,11 +19,8 @@
         res = admin_client.get(url, {"project": project})
 
     assert res.status_code == status.HTTP_200_OK
-<<<<<<< HEAD
     # new project/permission/feature + new environment/permission/feature
     assert res.json()["count"] == 6
-=======
-    assert res.json()["count"] == 3
 
 
 def test_retrieve_audit_log_for_environment_change(
@@ -181,5 +178,4 @@
     retrieve_response = admin_client.get(retrieve_audit_log_url)
 
     # Then
-    assert retrieve_response.json()["change_details"] == []
->>>>>>> 30f04bb6
+    assert retrieve_response.json()["change_details"] == []