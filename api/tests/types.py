<<<<<<< HEAD
import typing
from typing import Callable, Literal
=======
from typing import Callable, Literal, Protocol
>>>>>>> a6a5b06e

from environments.permissions.models import UserEnvironmentPermission
from organisations.permissions.models import UserOrganisationPermission
from projects.models import UserProjectPermission

# TODO: these type aliases aren't strictly correct according to mypy
#  See here for more details: https://github.com/Flagsmith/flagsmith/issues/5140
WithProjectPermissionsCallable = Callable[
    [list[str] | None, int | None, bool], UserProjectPermission
]
WithOrganisationPermissionsCallable = Callable[
    [list[str], int | None], UserOrganisationPermission
]
WithEnvironmentPermissionsCallable = Callable[
    [list[str] | None, int | None, bool], UserEnvironmentPermission
]

AdminClientAuthType = Literal["user", "master_api_key"]


<<<<<<< HEAD
class TestFlagData(typing.NamedTuple):
    feature_name: str
    enabled: bool = False
    value: typing.Any = None
=======
class GetEnvironmentFlagsResponseJSONCallable(Protocol):
    def __call__(self, num_expected_flags: int) -> dict: ...  # type: ignore[type-arg]


class GetIdentityFlagsResponseJSONCallable(Protocol):
    def __call__(  # type: ignore[no-untyped-def]
        self,
        num_expected_flags: int,
        identity_identifier: str = "test-identity",
        **traits,
    ) -> dict: ...  # type: ignore[type-arg]
>>>>>>> a6a5b06e
<|MERGE_RESOLUTION|>--- conflicted
+++ resolved
@@ -1,9 +1,4 @@
-<<<<<<< HEAD
-import typing
-from typing import Callable, Literal
-=======
-from typing import Callable, Literal, Protocol
->>>>>>> a6a5b06e
+from typing import Any, Callable, Literal, NamedTuple, Protocol
 
 from environments.permissions.models import UserEnvironmentPermission
 from organisations.permissions.models import UserOrganisationPermission
@@ -24,12 +19,6 @@
 AdminClientAuthType = Literal["user", "master_api_key"]
 
 
-<<<<<<< HEAD
-class TestFlagData(typing.NamedTuple):
-    feature_name: str
-    enabled: bool = False
-    value: typing.Any = None
-=======
 class GetEnvironmentFlagsResponseJSONCallable(Protocol):
     def __call__(self, num_expected_flags: int) -> dict: ...  # type: ignore[type-arg]
 
@@ -41,4 +30,9 @@
         identity_identifier: str = "test-identity",
         **traits,
     ) -> dict: ...  # type: ignore[type-arg]
->>>>>>> a6a5b06e
+
+
+class TestFlagData(NamedTuple):
+    feature_name: str
+    enabled: bool = False
+    value: Any = None