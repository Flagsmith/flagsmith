from collections.abc import Callable
from typing import Any
from unittest.mock import PropertyMock

import pytest
from django.core.exceptions import ValidationError
from flag_engine.segments.constants import EQUAL
from pytest_mock import MockerFixture

from segments.models import Condition, Segment, SegmentRule


def test_Condition_str__returns_readable_representation_of_condition(
    segment: Segment,
    segment_rule: SegmentRule,
) -> None:
    # Given
    condition = Condition.objects.create(
        rule=segment_rule,
        property="foo",
        operator=EQUAL,
        value="bar",
    )

    # When
    result = str(condition)

    # Then
    assert result == "Condition for ALL rule for Segment - segment: foo EQUAL bar"


def test_Condition_get_skip_create_audit_log__returns_true(
    segment_rule: SegmentRule,
) -> None:
    # Given
    condition = Condition.objects.create(
        rule=segment_rule,
        property="foo",
        operator=EQUAL,
        value="bar",
    )

    # When
    result = condition.get_skip_create_audit_log()

    # Then
    assert result is True


def test_manager_returns_only_highest_version_of_segments(
    segment: Segment,
) -> None:
    # Given
    cloned_segment = segment.clone(is_revision=True)

    # When
    queryset1 = Segment.live_objects.filter(id=cloned_segment.id)
    queryset2 = Segment.objects.filter(id=cloned_segment.id)
    queryset3 = Segment.live_objects.filter(id=segment.id)
    queryset4 = Segment.objects.filter(id=segment.id)

    # Then
    assert not queryset1.exists()
    assert queryset2.first() == cloned_segment
    assert queryset3.first() == segment
    assert queryset4.first() == segment


@pytest.mark.parametrize(
    "get_parents",
    [
        lambda segment, rule: {"segment": segment, "rule": rule},
        lambda segment, rule: {"segment": None, "rule": None},
    ],
)
def test_SegmentRule_clean__validates_rule_has_only_one_parent(
    get_parents: Callable[[Segment, SegmentRule], dict[str, Any]],
    segment: Segment,
    segment_rule: SegmentRule,
) -> None:
    # Given
    parents = get_parents(segment, segment_rule)
    rule = SegmentRule(**parents)

    # When
    with pytest.raises(ValidationError) as exc_info:
        rule.clean()

    # Then
    parents_count = sum(parent is not None for parent in parents.values())
    assert exc_info.match(
        f"SegmentRule must have exactly one parent, {parents_count} found"
    )


def test_SegmentRule_get_skip_create_audit_log__returns_true(
    segment: Segment,
) -> None:
    # Given
    segment_rule = SegmentRule.objects.create(
        segment=segment, type=SegmentRule.ALL_RULE
    )

    # When
    result = segment_rule.get_skip_create_audit_log()

    # Then
    assert result is True


def test_segment_get_skip_create_audit_log_when_exception(
    mocker: MockerFixture,
    segment: Segment,
) -> None:
    # Given
    patched_segment = mocker.patch.object(
        Segment, "version_of_id", new_callable=PropertyMock
    )
    patched_segment.side_effect = Segment.DoesNotExist("Segment missing")

    # When
    result = segment.get_skip_create_audit_log()

    # Then
    assert result is True


def test_delete_segment_only_schedules_one_task_for_audit_log_creation(
    mocker: MockerFixture, segment: Segment
) -> None:
    # Given
    for _ in range(5):
        segment_rule = SegmentRule.objects.create(
            segment=segment, type=SegmentRule.ALL_RULE
        )
        for _ in range(5):
            Condition.objects.create(
                rule=segment_rule,
                property="foo",
                operator=EQUAL,
                value="bar",
                created_with_segment=False,
            )

    # When
    mocked_tasks = mocker.patch("core.signals.tasks")
    segment.delete()

    # Then
    assert len(mocked_tasks.mock_calls) == 1


<<<<<<< HEAD
def test_system_segment_get_skip_create_audit_log(system_segment: Segment) -> None:
    # When
    result = system_segment.get_skip_create_audit_log()

    # Then
    assert result is True


def test_system_segment_rule_get_skip_create_audit_log(system_segment: Segment) -> None:
    # Given
    segment_rule = SegmentRule.objects.create(
        segment=system_segment,
        type=SegmentRule.ALL_RULE,
    )

    # When
    result = segment_rule.get_skip_create_audit_log()

    # Then
    assert result is True


def test_system_segment_condition_get_skip_create_audit_log(
    system_segment: Segment,
) -> None:
    # Given
    segment_rule = SegmentRule.objects.create(
        segment=system_segment,
        type=SegmentRule.ALL_RULE,
    )
    condition = Condition.objects.create(
        rule=segment_rule,
        property="foo",
        operator=EQUAL,
        value="bar",
    )
    # When
    result = condition.get_skip_create_audit_log()
    # Then
    assert result is True
=======
def test_Segment_clone__can_create_standalone_segment_clone(
    segment: Segment,
) -> None:
    # Given
    segment.version = 5
    segment.save()

    # When
    cloned_segment = segment.clone(name="another-segment", is_revision=False)

    # Then
    assert cloned_segment != segment
    assert cloned_segment.name == "another-segment"
    assert cloned_segment.version_of == cloned_segment
    assert cloned_segment.version == 1


def test_Segment_clone__empty_segment__returns_new_revision(
    segment: Segment,
) -> None:
    # Given
    original_version: int = segment.version  # type: ignore[assignment]

    # When
    cloned_segment = segment.clone(is_revision=True)

    # Then
    assert cloned_segment != segment
    assert cloned_segment.version_of == segment
    assert cloned_segment.version == original_version
    assert segment.version == original_version + 1


@pytest.mark.parametrize("is_revision", [True, False])
def test_Segment_clone__segment_with_rules__returns_new_segment_with_copied_rules_and_conditions(
    is_revision: bool,
    segment: Segment,
) -> None:
    # Given
    rule1 = SegmentRule.objects.create(
        segment=segment,
        type=SegmentRule.ALL_RULE,
    )
    Condition.objects.create(
        rule=rule1,
        property="property1a",
        operator=EQUAL,
        value="value1a",
    )
    Condition.objects.create(
        rule=rule1,
        property="property1b",
        operator=EQUAL,
        value="value1b",
    )
    rule2 = SegmentRule.objects.create(
        segment=segment,
        type=SegmentRule.ANY_RULE,
    )
    Condition.objects.create(
        rule=rule2,
        property="property2a",
        operator=EQUAL,
        value="value2a",
    )
    rule3 = SegmentRule.objects.create(
        rule=rule2,
        type=SegmentRule.ALL_RULE,
    )
    Condition.objects.create(
        rule=rule3,
        property="property3a",
        operator=EQUAL,
        value="value3a",
    )

    # When
    cloned_segment = segment.clone(is_revision=is_revision)

    # Then
    assert cloned_segment != segment
    assert list(
        SegmentRule.objects.filter(segment=cloned_segment)
        .values("rule", "type")
        .order_by("type")
    ) == [
        {"rule": None, "type": SegmentRule.ALL_RULE},
        {"rule": None, "type": SegmentRule.ANY_RULE},
    ]
    assert list(
        Condition.objects.filter(rule__segment=cloned_segment)
        .values("property", "operator", "value")
        .order_by("property")
    ) == [
        {"property": "property1a", "operator": EQUAL, "value": "value1a"},
        {"property": "property1b", "operator": EQUAL, "value": "value1b"},
        {"property": "property2a", "operator": EQUAL, "value": "value2a"},
    ]
    assert list(
        SegmentRule.objects.filter(rule__segment=cloned_segment).values(
            "rule__type", "type"
        )
    ) == [
        {"rule__type": SegmentRule.ANY_RULE, "type": SegmentRule.ALL_RULE},
    ]
    assert list(
        Condition.objects.filter(rule__rule__segment=cloned_segment).values(
            "property", "operator", "value"
        )
    ) == [
        {"property": "property3a", "operator": EQUAL, "value": "value3a"},
    ]
>>>>>>> c533d954
<|MERGE_RESOLUTION|>--- conflicted
+++ resolved
@@ -150,7 +150,6 @@
     assert len(mocked_tasks.mock_calls) == 1
 
 
-<<<<<<< HEAD
 def test_system_segment_get_skip_create_audit_log(system_segment: Segment) -> None:
     # When
     result = system_segment.get_skip_create_audit_log()
@@ -191,7 +190,8 @@
     result = condition.get_skip_create_audit_log()
     # Then
     assert result is True
-=======
+
+    
 def test_Segment_clone__can_create_standalone_segment_clone(
     segment: Segment,
 ) -> None:
@@ -304,4 +304,3 @@
     ) == [
         {"property": "property3a", "operator": EQUAL, "value": "value3a"},
     ]
->>>>>>> c533d954
