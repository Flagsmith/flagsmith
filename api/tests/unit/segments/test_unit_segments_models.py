--- conflicted
+++ resolved
@@ -541,7 +541,6 @@
     assert result is True
 
 
-<<<<<<< HEAD
 def test_saving_rule_with_version_of_set(segment: Segment) -> None:
     # Given
     base_rule = SegmentRule.objects.create(segment=segment, type=SegmentRule.ALL_RULE)
@@ -978,7 +977,8 @@
     assert condition2.version_of is None
     assert condition3.version_of is None
     assert condition4.version_of is None
-=======
+
+
 def test_delete_segment_only_schedules_one_task_for_audit_log_creation(
     mocker: MockerFixture, segment: Segment
 ) -> None:
@@ -1001,5 +1001,4 @@
     segment.delete()
 
     # Then
-    assert len(mocked_tasks.mock_calls) == 1
->>>>>>> 54315850
+    assert len(mocked_tasks.mock_calls) == 1