import pytest

from environments.identities.traits.models import Trait
from segments.models import (
    EQUAL,
    GREATER_THAN,
    GREATER_THAN_INCLUSIVE,
    IS_NOT_SET,
    IS_SET,
    LESS_THAN,
    LESS_THAN_INCLUSIVE,
    MODULO,
    NOT_EQUAL,
    Condition,
)


@pytest.mark.parametrize(
    "operator, trait_value, condition_value, result",
    [
        (EQUAL, "1.0.0", "1.0.0:semver", True),
        (EQUAL, "1.0.0", "1.0.1:semver", False),
        (NOT_EQUAL, "1.0.0", "1.0.0:semver", False),
        (NOT_EQUAL, "1.0.0", "1.0.1:semver", True),
        (GREATER_THAN, "1.0.1", "1.0.0:semver", True),
        (GREATER_THAN, "1.0.0", "1.0.0-beta:semver", True),
        (GREATER_THAN, "1.0.1", "1.2.0:semver", False),
        (GREATER_THAN, "1.0.1", "1.0.1:semver", False),
        (GREATER_THAN, "1.2.4", "1.2.3-pre.2+build.4:semver", True),
        (LESS_THAN, "1.0.0", "1.0.1:semver", True),
        (LESS_THAN, "1.0.0", "1.0.0:semver", False),
        (LESS_THAN, "1.0.1", "1.0.0:semver", False),
        (LESS_THAN, "1.0.0-rc.2", "1.0.0-rc.3:semver", True),
        (GREATER_THAN_INCLUSIVE, "1.0.1", "1.0.0:semver", True),
        (GREATER_THAN_INCLUSIVE, "1.0.1", "1.2.0:semver", False),
        (GREATER_THAN_INCLUSIVE, "1.0.1", "1.0.1:semver", True),
        (LESS_THAN_INCLUSIVE, "1.0.0", "1.0.1:semver", True),
        (LESS_THAN_INCLUSIVE, "1.0.0", "1.0.0:semver", True),
        (LESS_THAN_INCLUSIVE, "1.0.1", "1.0.0:semver", False),
    ],
)
def test_does_identity_match_for_semver_values(
    identity, operator, trait_value, condition_value, result
):
    # Given
    condition = Condition(operator=operator, property="version", value=condition_value)
    traits = [
        Trait(
            trait_key="version",
            string_value=trait_value,
            identity=identity,
        )
    ]
    # Then
    assert condition.does_identity_match(identity, traits) is result


<<<<<<< HEAD
def test_does_identity_match_is_set_true(identity):
    # Given
    trait_key = "some_property"
    condition = Condition(operator=IS_SET, property=trait_key)
    traits = [Trait(trait_key=trait_key, identity=identity)]

    # Then
    assert condition.does_identity_match(identity, traits) is True


def test_does_identity_match_is_set_false(identity):
    # Given
    trait_key = "some_property"
    condition = Condition(operator=IS_SET, property=trait_key)
    traits = []

    # Then
    assert condition.does_identity_match(identity, traits) is False


def test_does_identity_match_is_not_set_true(identity):
    # Given
    trait_key = "some_property"
    condition = Condition(operator=IS_NOT_SET, property=trait_key)
    traits = [Trait(trait_key=trait_key, identity=identity)]

    # Then
    assert condition.does_identity_match(identity, traits) is False


def test_does_identity_match_is_not_set_false(identity):
    # Given
    trait_key = "some_property"
    condition = Condition(operator=IS_NOT_SET, property=trait_key)
    traits = []

    # Then
    assert condition.does_identity_match(identity, traits) is True
=======
@pytest.mark.parametrize(
    "trait_value, condition_value, result",
    [
        (1, "2|0", False),
        (2, "2|0", True),
        (3, "2|0", False),
        (34.2, "4|3", False),
        (35.0, "4|3", True),
        ("dummy", "3|0", False),
        ("1.0.0", "3|0", False),
        (False, "1|3", False),
    ],
)
def test_does_identity_match_for_modulo_operator(
    identity, trait_value, condition_value, result
):
    condition = Condition(operator=MODULO, property="user_id", value=condition_value)

    trait_value_data = Trait.generate_trait_value_data(trait_value)
    traits = [Trait(trait_key="user_id", identity=identity, **trait_value_data)]

    assert condition.does_identity_match(identity, traits) is result
>>>>>>> cb6a294b
<|MERGE_RESOLUTION|>--- conflicted
+++ resolved
@@ -55,7 +55,30 @@
     assert condition.does_identity_match(identity, traits) is result
 
 
-<<<<<<< HEAD
+@pytest.mark.parametrize(
+    "trait_value, condition_value, result",
+    [
+        (1, "2|0", False),
+        (2, "2|0", True),
+        (3, "2|0", False),
+        (34.2, "4|3", False),
+        (35.0, "4|3", True),
+        ("dummy", "3|0", False),
+        ("1.0.0", "3|0", False),
+        (False, "1|3", False),
+    ],
+)
+def test_does_identity_match_for_modulo_operator(
+    identity, trait_value, condition_value, result
+):
+    condition = Condition(operator=MODULO, property="user_id", value=condition_value)
+
+    trait_value_data = Trait.generate_trait_value_data(trait_value)
+    traits = [Trait(trait_key="user_id", identity=identity, **trait_value_data)]
+
+    assert condition.does_identity_match(identity, traits) is result
+
+
 def test_does_identity_match_is_set_true(identity):
     # Given
     trait_key = "some_property"
@@ -93,28 +116,4 @@
     traits = []
 
     # Then
-    assert condition.does_identity_match(identity, traits) is True
-=======
-@pytest.mark.parametrize(
-    "trait_value, condition_value, result",
-    [
-        (1, "2|0", False),
-        (2, "2|0", True),
-        (3, "2|0", False),
-        (34.2, "4|3", False),
-        (35.0, "4|3", True),
-        ("dummy", "3|0", False),
-        ("1.0.0", "3|0", False),
-        (False, "1|3", False),
-    ],
-)
-def test_does_identity_match_for_modulo_operator(
-    identity, trait_value, condition_value, result
-):
-    condition = Condition(operator=MODULO, property="user_id", value=condition_value)
-
-    trait_value_data = Trait.generate_trait_value_data(trait_value)
-    traits = [Trait(trait_key="user_id", identity=identity, **trait_value_data)]
-
-    assert condition.does_identity_match(identity, traits) is result
->>>>>>> cb6a294b
+    assert condition.does_identity_match(identity, traits) is True