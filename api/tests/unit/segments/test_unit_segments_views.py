import json
import random

import pytest
from common.projects.permissions import (
    MANAGE_SEGMENTS,
    VIEW_PROJECT,
)
from django.conf import settings
from django.contrib.auth import get_user_model
from django.contrib.contenttypes.models import ContentType
from django.urls import reverse
from flag_engine.segments.constants import EQUAL
from pytest_django import DjangoAssertNumQueries
from pytest_django.fixtures import SettingsWrapper
from pytest_lazyfixture import lazy_fixture  # type: ignore[import-untyped]
from pytest_mock import MockerFixture
from rest_framework import status
from rest_framework.test import APIClient

from audit.constants import SEGMENT_DELETED_MESSAGE
from audit.models import AuditLog
from audit.related_object_type import RelatedObjectType
from environments.models import Environment
from features.models import Feature, FeatureSegment, FeatureState
from features.versioning.models import EnvironmentFeatureVersion
from metadata.models import Metadata, MetadataModelField
from projects.models import Project
from segments.models import Condition, Segment, SegmentRule, WhitelistedSegment
from tests.types import WithProjectPermissionsCallable
from util.mappers import map_identity_to_identity_document

User = get_user_model()


@pytest.mark.parametrize(
    "client",
    [lazy_fixture("admin_master_api_key_client"), lazy_fixture("admin_client")],
)
def test_can_filter_by_identity_to_get_only_matching_segments(  # type: ignore[no-untyped-def]
    project, client, environment, identity, trait, identity_matching_segment, segment
):
    # Given
    base_url = reverse("api-v1:projects:project-segments-list", args=[project.id])
    url = base_url + "?identity=%d" % identity.id

    # When
    res = client.get(url)

    # Then
    assert res.json().get("count") == 1


@pytest.mark.parametrize(
    "client",
    [lazy_fixture("admin_master_api_key_client"), lazy_fixture("admin_client")],
)
def test_cannot_create_segments_without_rules(project, client):  # type: ignore[no-untyped-def]
    # Given
    url = reverse("api-v1:projects:project-segments-list", args=[project.id])
    data = {"name": "New segment name", "project": project.id, "rules": []}

    # When
    res = client.post(url, data=json.dumps(data), content_type="application/json")

    # Then
    assert res.status_code == status.HTTP_400_BAD_REQUEST


@pytest.mark.parametrize(
    "client",
    [lazy_fixture("admin_master_api_key_client"), lazy_fixture("admin_client")],
)
def test_can_create_segments_with_boolean_condition(project, client):  # type: ignore[no-untyped-def]
    # Given
    url = reverse("api-v1:projects:project-segments-list", args=[project.id])
    data = {
        "name": "New segment name",
        "project": project.id,
        "rules": [
            {
                "type": "ALL",
                "rules": [],
                "conditions": [
                    {"operator": EQUAL, "property": "test-property", "value": True}
                ],
            }
        ],
    }

    # When
    res = client.post(url, data=json.dumps(data), content_type="application/json")

    # Then
    assert res.status_code == status.HTTP_201_CREATED


@pytest.mark.parametrize(
    "client",
    [lazy_fixture("admin_master_api_key_client"), lazy_fixture("admin_client")],
)
def test_can_create_segments_with_condition_that_has_null_value(project, client):  # type: ignore[no-untyped-def]
    # Given
    url = reverse("api-v1:projects:project-segments-list", args=[project.id])
    data = {
        "name": "New segment name",
        "project": project.id,
        "rules": [
            {
                "type": "ALL",
                "rules": [],
                "conditions": [{"operator": EQUAL, "property": "test-property"}],
            }
        ],
    }

    # When
    res = client.post(url, data=json.dumps(data), content_type="application/json")

    # Then
    assert res.status_code == status.HTTP_201_CREATED


@pytest.mark.parametrize(
    "client",
    [lazy_fixture("admin_master_api_key_client"), lazy_fixture("admin_client")],
)
def test_create_segments_reaching_max_limit(project, client, settings):  # type: ignore[no-untyped-def]
    # Given
    # let's reduce the max segments allowed to 1
    project.max_segments_allowed = 1
    project.save()

    url = reverse("api-v1:projects:project-segments-list", args=[project.id])
    data = {
        "name": "New segment name",
        "project": project.id,
        "rules": [
            {
                "type": "ALL",
                "rules": [],
                "conditions": [{"operator": EQUAL, "property": "test-property"}],
            }
        ],
    }

    # Now, let's create the first segment
    res = client.post(url, data=json.dumps(data), content_type="application/json")
    assert res.status_code == status.HTTP_201_CREATED

    # Then
    # Let's try to create a second segment
    res = client.post(url, data=json.dumps(data), content_type="application/json")
    assert res.status_code == status.HTTP_400_BAD_REQUEST
    assert (
        res.json()["project"]
        == "The project has reached the maximum allowed segments limit."
    )
    assert project.segments.count() == 1


def test_segments_limit_ignores_old_segment_versions(
    project: Project,
    segment: Segment,
    staff_client: APIClient,
    with_project_permissions: WithProjectPermissionsCallable,
) -> None:
    # Given
    with_project_permissions([MANAGE_SEGMENTS])  # type: ignore[call-arg]

    # let's reduce the max segments allowed to 2
    project.max_segments_allowed = 2
    project.save()

    # and create some older versions for the segment fixture
    segment.deep_clone()
    assert Segment.objects.filter(version_of_id=segment.id).count() == 3
    assert Segment.live_objects.count() == 1

    url = reverse("api-v1:projects:project-segments-list", args=[project.id])
    data = {
        "name": "New segment name",
        "project": project.id,
        "rules": [
            {
                "type": "ALL",
                "rules": [],
                "conditions": [{"operator": EQUAL, "property": "test-property"}],
            }
        ],
    }

    # When
    res = staff_client.post(url, data=json.dumps(data), content_type="application/json")

    # Then
    assert res.status_code == status.HTTP_201_CREATED


@pytest.mark.parametrize(
    "client",
    [lazy_fixture("admin_master_api_key_client"), lazy_fixture("admin_client")],
)
def test_audit_log_created_when_segment_updated(project, client):  # type: ignore[no-untyped-def]
    # Given
    segment = Segment.objects.create(name="Test segment", project=project)
    url = reverse(
        "api-v1:projects:project-segments-detail",
        args=[project.id, segment.id],
    )
    data = {
        "name": "New segment name",
        "project": project.id,
        "rules": [{"type": "ALL", "rules": [], "conditions": []}],
    }

    # When
    response = client.put(url, data=json.dumps(data), content_type="application/json")

    # Then
    assert response.status_code == status.HTTP_200_OK

    assert (
        AuditLog.objects.filter(
            related_object_type=RelatedObjectType.SEGMENT.name
        ).count()
        == 1
    )


@pytest.mark.parametrize(
    "client",
    [lazy_fixture("admin_master_api_key_client"), lazy_fixture("admin_client")],
)
def test_can_patch_segment(project, segment, client):  # type: ignore[no-untyped-def]
    # Given
    segment = Segment.objects.create(name="Test segment", project=project)
    url = reverse(
        "api-v1:projects:project-segments-detail",
        args=[project.id, segment.id],
    )
    data = {
        "name": "New segment name",
        "rules": [{"type": "ALL", "rules": [], "conditions": []}],
    }

    # When
    res = client.patch(url, data=json.dumps(data), content_type="application/json")

    # Then
    assert res.status_code == status.HTTP_200_OK


@pytest.mark.parametrize(
    "client",
    [lazy_fixture("admin_master_api_key_client"), lazy_fixture("admin_client")],
)
def test_audit_log_created_when_segment_deleted(project, segment, client):  # type: ignore[no-untyped-def]
    # Given
    segment = Segment.objects.create(name="Test segment", project=project)
    url = reverse(
        "api-v1:projects:project-segments-detail",
        args=[project.id, segment.id],
    )

    # When
    res = client.delete(url, content_type="application/json")

    # Then
    assert res.status_code == status.HTTP_204_NO_CONTENT
    assert (
        AuditLog.objects.filter(
            related_object_type=RelatedObjectType.SEGMENT.name,
            log=SEGMENT_DELETED_MESSAGE % segment.name,
        ).count()
        == 1
    )


@pytest.mark.parametrize(
    "client",
    [lazy_fixture("admin_master_api_key_client"), lazy_fixture("admin_client")],
)
def test_audit_log_created_when_segment_created(project, client):  # type: ignore[no-untyped-def]
    # Given
    url = reverse("api-v1:projects:project-segments-list", args=[project.id])
    data = {
        "name": "Test Segment",
        "project": project.id,
        "rules": [{"type": "ALL", "rules": [], "conditions": []}],
    }

    # When
    res = client.post(url, data=json.dumps(data), content_type="application/json")

    # Then
    assert res.status_code == status.HTTP_201_CREATED

    assert (
        AuditLog.objects.filter(
            related_object_type=RelatedObjectType.SEGMENT.name
        ).count()
        == 1
    )


@pytest.mark.parametrize(
    "client",
    [lazy_fixture("admin_master_api_key_client"), lazy_fixture("admin_client")],
)
def test_can_filter_by_edge_identity_to_get_only_matching_segments(  # type: ignore[no-untyped-def]
    project,
    environment,
    identity,
    identity_matching_segment,
    edge_identity_dynamo_wrapper_mock,
    client,
):
    # Given
    Segment.objects.create(name="Non matching segment", project=project)
    expected_segment_ids = [identity_matching_segment.id]
    identity_document = map_identity_to_identity_document(identity)
    identity_uuid = identity_document["identity_uuid"]

    edge_identity_dynamo_wrapper_mock.get_segment_ids.return_value = (
        expected_segment_ids
    )

    base_url = reverse("api-v1:projects:project-segments-list", args=[project.id])
    url = f"{base_url}?identity={identity_uuid}"

    # When
    response = client.get(url)

    # Then
    assert response.json().get("count") == len(expected_segment_ids)
    assert response.json()["results"][0]["id"] == expected_segment_ids[0]
    edge_identity_dynamo_wrapper_mock.get_segment_ids.assert_called_with(identity_uuid)


@pytest.mark.parametrize(
    "client",
    [lazy_fixture("admin_master_api_key_client"), lazy_fixture("admin_client")],
)
def test_associated_features_returns_all_the_associated_features(  # type: ignore[no-untyped-def]
    project, environment, feature, segment, segment_featurestate, client
):
    # Given
    # Firstly, let's create extra environment and feature to make sure we
    # have some features that are not associated with the segment
    Environment.objects.create(name="Another environment", project=project)
    Feature.objects.create(name="another feature", project=project)

    url = reverse(
        "api-v1:projects:project-segments-associated-features",
        args=[project.id, segment.id],
    )
    # When
    response = client.get(url)

    # Then
    assert response.json().get("count") == 1
    assert response.json()["results"][0]["id"] == segment_featurestate.id
    assert response.json()["results"][0]["feature"] == feature.id
    assert response.json()["results"][0]["environment"] == environment.id


@pytest.mark.parametrize(
    "client",
    [lazy_fixture("admin_master_api_key_client"), lazy_fixture("admin_client")],
)
def test_associated_features_returns_only_latest_versions_of_associated_features(
    project: Project,
    segment: Segment,
    environment_v2_versioning: Environment,
    client: APIClient,
) -> None:
    # Given
    # 2 features
    feature_one = Feature.objects.create(project=project, name="feature_1")
    feature_two = Feature.objects.create(project=project, name="feature_2")

    # Now let's create a version for each feature with a segment override
    for feature in (feature_one, feature_two):
        version = EnvironmentFeatureVersion.objects.create(
            feature=feature, environment=environment_v2_versioning
        )
        FeatureState.objects.create(
            feature=feature,
            environment=environment_v2_versioning,
            environment_feature_version=version,
            feature_segment=FeatureSegment.objects.create(
                segment=segment,
                environment=environment_v2_versioning,
                feature=feature,
                environment_feature_version=version,
            ),
        )
        version.publish()

    # And then let's create a third version for feature_one where we update the segment override
    feature_1_version_3 = EnvironmentFeatureVersion.objects.create(
        feature=feature_one, environment=environment_v2_versioning
    )
    f1v3_segment_override_feature_state = feature_1_version_3.feature_states.get(
        feature_segment__segment=segment
    )
    f1v3_segment_override_feature_state.enabled = True
    f1v3_segment_override_feature_state.save()
    feature_1_version_3.publish()

    # And finally, let's create a third version for feature_two where we remove the segment override
    feature_2_version_3 = EnvironmentFeatureVersion.objects.create(
        feature=feature_two, environment=environment_v2_versioning
    )
    feature_2_version_3.feature_states.filter(feature_segment__segment=segment).delete()
    feature_2_version_3.publish()

    url = "%s?environment=%s" % (
        reverse(
            "api-v1:projects:project-segments-associated-features",
            args=[project.id, segment.id],
        ),
        environment_v2_versioning.id,
    )

    # When
    response = client.get(url)

    # Then
    assert response.json().get("count") == 1
    assert response.json()["results"][0]["id"] == f1v3_segment_override_feature_state.id
    assert response.json()["results"][0]["feature"] == feature_one.id
    assert response.json()["results"][0]["environment"] == environment_v2_versioning.id


@pytest.mark.parametrize(
    "client",
    [lazy_fixture("admin_master_api_key_client"), lazy_fixture("admin_client")],
)
def test_can_create_feature_based_segment(project, client, feature):  # type: ignore[no-untyped-def]
    # Given
    url = reverse("api-v1:projects:project-segments-list", args=[project.id])
    data = {
        "name": "Test Segment",
        "project": project.id,
        "feature": feature.id,
        "rules": [{"type": "ALL", "rules": [], "conditions": []}],
    }

    # When
    res = client.post(url, data=json.dumps(data), content_type="application/json")

    # Then
    assert res.status_code == status.HTTP_201_CREATED
    assert res.json()["feature"] == feature.id


@pytest.mark.parametrize(
    "client",
    [lazy_fixture("admin_master_api_key_client"), lazy_fixture("admin_client")],
)
def test_get_segment_by_uuid(client, project, segment):  # type: ignore[no-untyped-def]
    # Given
    url = reverse("api-v1:segments:get-segment-by-uuid", args=[segment.uuid])

    # When
    response = client.get(url)

    # Then
    assert response.status_code == status.HTTP_200_OK

    assert response.json()["id"] == segment.id
    assert response.json()["uuid"] == str(segment.uuid)


@pytest.mark.skipif(
    settings.IS_RBAC_INSTALLED is True,
    reason="Skip this test if RBAC is installed",
)
@pytest.mark.parametrize(
    "client, num_queries",
    [
        (lazy_fixture("admin_master_api_key_client"), 12),
        (lazy_fixture("admin_client"), 14),
    ],
)
def test_list_segments_num_queries_without_rbac(
    django_assert_num_queries: DjangoAssertNumQueries,
    project: Project,
    client: APIClient,
    num_queries: int,
    required_a_segment_metadata_field: MetadataModelField,
) -> None:
    # Given
    num_segments = 5
    _list_segment_setup_data(project, required_a_segment_metadata_field, num_segments)

    # When
    with django_assert_num_queries(num_queries):
        # TODO: improve this
        #  I've removed the N+1 issue using prefetch related but there is still an overlap on permission checks
        #  and we can probably use varying serializers for the segments since we only allow certain structures via
        #  the UI (but the serializers allow for infinite nesting)
        response = client.get(
            reverse("api-v1:projects:project-segments-list", args=[project.id])
        )

    # Then
    assert response.status_code == status.HTTP_200_OK

    response_json = response.json()
    assert response_json["count"] == num_segments


@pytest.mark.skipif(
    settings.IS_RBAC_INSTALLED is False,
    reason="Skip this test if RBAC is not installed",
)
@pytest.mark.parametrize(
    "client, num_queries",
    [
        (lazy_fixture("admin_master_api_key_client"), 12),
        (lazy_fixture("admin_client"), 15),
    ],
)
def test_list_segments_num_queries_with_rbac(
    django_assert_num_queries: DjangoAssertNumQueries,
    project: Project,
    client: APIClient,
    num_queries: int,
    required_a_segment_metadata_field: MetadataModelField,
) -> None:  # pragma: no cover
    # Given
    num_segments = 5
    _list_segment_setup_data(project, required_a_segment_metadata_field, num_segments)

    # When
    with django_assert_num_queries(num_queries):
        response = client.get(
            reverse("api-v1:projects:project-segments-list", args=[project.id])
        )

    # Then
    assert response.status_code == status.HTTP_200_OK

    response_json = response.json()
    assert response_json["count"] == num_segments


def _list_segment_setup_data(
    project: Project,
    required_a_segment_metadata_field: MetadataModelField,
    num_segments: int,
) -> None:
    for i in range(num_segments):
        segment = Segment.objects.create(project=project, name=f"segment {i}")
        Metadata.objects.create(
            object_id=segment.id,
            content_type=ContentType.objects.get_for_model(segment),
            model_field=required_a_segment_metadata_field,
            field_value="test",
        )
        all_rule = SegmentRule.objects.create(
            segment=segment, type=SegmentRule.ALL_RULE
        )
        any_rule = SegmentRule.objects.create(rule=all_rule, type=SegmentRule.ANY_RULE)
        Condition.objects.create(
            property="foo", value=str(random.randint(0, 10)), rule=any_rule
        )


@pytest.mark.parametrize(
    "client",
    [lazy_fixture("admin_master_api_key_client"), lazy_fixture("admin_client")],
)
def test_search_segments(django_assert_num_queries, project, client):  # type: ignore[no-untyped-def]
    # Given
    segments = []
    segment_names = ["segment one", "segment two"]

    for segment_name in segment_names:
        segment = Segment.objects.create(project=project, name=segment_name)
        all_rule = SegmentRule.objects.create(
            segment=segment, type=SegmentRule.ALL_RULE
        )
        any_rule = SegmentRule.objects.create(rule=all_rule, type=SegmentRule.ANY_RULE)
        Condition.objects.create(
            property="foo", value=str(random.randint(0, 10)), rule=any_rule
        )
        segments.append(segment)

    url = "%s?q=%s" % (
        reverse("api-v1:projects:project-segments-list", args=[project.id]),
        segment_names[0].split()[1],
    )

    # When
    response = client.get(url)

    # Then
    assert response.status_code == status.HTTP_200_OK

    response_json = response.json()
    assert response_json["count"] == 1
    assert response_json["results"][0]["name"] == segment_names[0]


@pytest.mark.parametrize(
    "client",
    [lazy_fixture("admin_master_api_key_client"), lazy_fixture("admin_client")],
)
def test_create_segments_with_description_condition(project, client):  # type: ignore[no-untyped-def]
    # Given
    url = reverse("api-v1:projects:project-segments-list", args=[project.id])
    data = {
        "name": "New segment name",
        "project": project.id,
        "rules": [
            {
                "type": "ALL",
                "rules": [],
                "conditions": [
                    {
                        "operator": EQUAL,
                        "property": "test-property",
                        "value": True,
                        "description": "test-description",
                    }
                ],
            }
        ],
    }

    # When
    response = client.post(url, data=json.dumps(data), content_type="application/json")

    # Then
    segment_condition_description_value = response.json()["rules"][0]["conditions"][0][
        "description"
    ]
    assert segment_condition_description_value == "test-description"


def test_update_segment_add_new_condition(
    project: Project,
    admin_client_new: APIClient,
    segment: Segment,
    segment_rule: SegmentRule,
) -> None:
    # Given
    url = reverse(
        "api-v1:projects:project-segments-detail", args=[project.id, segment.id]
    )
    nested_rule = SegmentRule.objects.create(
        rule=segment_rule, type=SegmentRule.ANY_RULE
    )
    existing_condition = Condition.objects.create(
        rule=nested_rule, property="foo", operator=EQUAL, value="bar"
    )

    new_condition_property = "foo2"
    new_condition_value = "bar"
    data = {
        "name": segment.name,
        "project": project.id,
        "rules": [
            {
                "id": segment_rule.id,
                "type": segment_rule.type,
                "rules": [
                    {
                        "id": nested_rule.id,
                        "type": nested_rule.type,
                        "rules": [],
                        "conditions": [
                            # existing condition
                            {
                                "id": existing_condition.id,
                                "property": existing_condition.property,
                                "operator": existing_condition.operator,
                                "value": existing_condition.value,
                            },
                            # new condition
                            {
                                "property": new_condition_property,
                                "operator": EQUAL,
                                "value": new_condition_value,
                            },
                        ],
                    }
                ],
                "conditions": [],
            }
        ],
    }

    # When
    response = admin_client_new.put(
        url, data=json.dumps(data), content_type="application/json"
    )

    # Then
    assert response.status_code == status.HTTP_200_OK

    assert nested_rule.conditions.count() == 2
    assert (
        nested_rule.conditions.order_by("-id").first().property
        == new_condition_property
    )
    assert nested_rule.conditions.order_by("-id").first().value == new_condition_value


def test_update_mismatched_rule_and_segment(
    project: Project,
    admin_client_new: APIClient,
    segment: Segment,
    segment_rule: SegmentRule,
) -> None:
    # Given
    url = reverse(
        "api-v1:projects:project-segments-detail", args=[project.id, segment.id]
    )
    false_segment = Segment.objects.create(name="False segment", project=project)
    segment_rule.segment = false_segment
    segment_rule.save()

    nested_rule = SegmentRule.objects.create(
        rule=segment_rule, type=SegmentRule.ANY_RULE
    )
    existing_condition = Condition.objects.create(
        rule=nested_rule, property="foo", operator=EQUAL, value="bar"
    )

    new_condition_property = "foo2"
    new_condition_value = "bar"
    data = {
        "name": segment.name,
        "project": project.id,
        "rules": [
            {
                "id": segment_rule.id,
                "type": segment_rule.type,
                "rules": [
                    {
                        "id": nested_rule.id,
                        "type": nested_rule.type,
                        "rules": [],
                        "conditions": [
                            # existing condition
                            {
                                "id": existing_condition.id,
                                "property": existing_condition.property,
                                "operator": existing_condition.operator,
                                "value": existing_condition.value,
                            },
                            # new condition
                            {
                                "property": new_condition_property,
                                "operator": EQUAL,
                                "value": new_condition_value,
                            },
                        ],
                    }
                ],
                "conditions": [],
            }
        ],
    }

    # When
    response = admin_client_new.put(
        url, data=json.dumps(data), content_type="application/json"
    )

    # Then
    assert response.status_code == status.HTTP_400_BAD_REQUEST
    assert response.json() == {"segment": "Mismatched segment is not allowed"}
    segment_rule.refresh_from_db()
    assert segment_rule.segment == false_segment


def test_update_mismatched_condition_and_segment(
    project: Project,
    admin_client_new: APIClient,
    segment: Segment,
    segment_rule: SegmentRule,
) -> None:
    # Given
    url = reverse(
        "api-v1:projects:project-segments-detail", args=[project.id, segment.id]
    )
    false_segment = Segment.objects.create(name="False segment", project=project)
    false_segment_rule = SegmentRule.objects.create(
        segment=false_segment, type=SegmentRule.ALL_RULE
    )
    false_nested_rule = SegmentRule.objects.create(
        rule=false_segment_rule, type=SegmentRule.ANY_RULE
    )
    nested_rule = SegmentRule.objects.create(
        rule=segment_rule, type=SegmentRule.ANY_RULE
    )

    existing_condition = Condition.objects.create(
        rule=false_nested_rule, property="foo", operator=EQUAL, value="bar"
    )

    new_condition_property = "foo2"
    new_condition_value = "bar"
    data = {
        "name": segment.name,
        "project": project.id,
        "rules": [
            {
                "id": segment_rule.id,
                "type": segment_rule.type,
                "rules": [
                    {
                        "id": nested_rule.id,
                        "type": nested_rule.type,
                        "rules": [],
                        "conditions": [
                            # existing condition
                            {
                                "id": existing_condition.id,
                                "property": existing_condition.property,
                                "operator": existing_condition.operator,
                                "value": existing_condition.value,
                            },
                            # new condition
                            {
                                "property": new_condition_property,
                                "operator": EQUAL,
                                "value": new_condition_value,
                            },
                        ],
                    }
                ],
                "conditions": [],
            }
        ],
    }

    # When
    response = admin_client_new.put(
        url, data=json.dumps(data), content_type="application/json"
    )

    # Then
    assert response.status_code == status.HTTP_400_BAD_REQUEST
    assert response.json() == {"segment": "Mismatched segment is not allowed"}
    existing_condition.refresh_from_db()
    assert existing_condition._get_segment() != segment


def test_update_segment_versioned_segment(
    project: Project,
    admin_client_new: APIClient,
    segment: Segment,
    segment_rule: SegmentRule,
) -> None:
    # Given
    url = reverse(
        "api-v1:projects:project-segments-detail", args=[project.id, segment.id]
    )
    nested_rule = SegmentRule.objects.create(
        rule=segment_rule, type=SegmentRule.ANY_RULE
    )
    existing_condition = Condition.objects.create(
        rule=nested_rule, property="foo", operator=EQUAL, value="bar"
    )

    # Before updating the segment confirm pre-existing version count which is
    # automatically set by the fixture.
    assert Segment.objects.filter(version_of=segment).count() == 2

    new_condition_property = "foo2"
    new_condition_value = "bar"
    data = {
        "name": segment.name,
        "project": project.id,
        "rules": [
            {
                "id": segment_rule.id,
                "type": segment_rule.type,
                "rules": [
                    {
                        "id": nested_rule.id,
                        "type": nested_rule.type,
                        "rules": [],
                        "conditions": [
                            # existing condition
                            {
                                "id": existing_condition.id,
                                "property": existing_condition.property,
                                "operator": existing_condition.operator,
                                "value": existing_condition.value,
                            },
                            # new condition
                            {
                                "property": new_condition_property,
                                "operator": EQUAL,
                                "value": new_condition_value,
                            },
                        ],
                    }
                ],
                "conditions": [],
            }
        ],
    }

    # When
    response = admin_client_new.put(
        url, data=json.dumps(data), content_type="application/json"
    )

    # Then
    assert response.status_code == status.HTTP_200_OK

    # Now verify that a new versioned segment has been set.
    assert Segment.objects.filter(version_of=segment).count() == 3

    # Now check the previously versioned segment to match former count of conditions.

    versioned_segment = Segment.objects.filter(version_of=segment, version=2).first()
    assert versioned_segment != segment
    assert versioned_segment.rules.count() == 1
    versioned_rule = versioned_segment.rules.first()
    assert versioned_rule.rules.count() == 1

    nested_versioned_rule = versioned_rule.rules.first()
    assert nested_versioned_rule.conditions.count() == 1
    versioned_condition = nested_versioned_rule.conditions.first()
    assert versioned_condition != existing_condition
    assert versioned_condition.property == existing_condition.property


def test_update_segment_versioned_segment_with_thrown_exception(
    project: Project,
    admin_client_new: APIClient,
    segment: Segment,
    segment_rule: SegmentRule,
    mocker: MockerFixture,
) -> None:
    # Given
    url = reverse(
        "api-v1:projects:project-segments-detail", args=[project.id, segment.id]
    )
    nested_rule = SegmentRule.objects.create(
        rule=segment_rule, type=SegmentRule.ANY_RULE
    )
    existing_condition = Condition.objects.create(
        rule=nested_rule, property="foo", operator=EQUAL, value="bar"
    )

    assert segment.version == 2 == Segment.objects.filter(version_of=segment).count()

    new_condition_property = "foo2"
    new_condition_value = "bar"
    data = {
        "name": segment.name,
        "project": project.id,
        "rules": [
            {
                "id": segment_rule.id,
                "type": segment_rule.type,
                "rules": [
                    {
                        "id": nested_rule.id,
                        "type": nested_rule.type,
                        "rules": [],
                        "conditions": [
                            {
                                "id": existing_condition.id,
                                "property": existing_condition.property,
                                "operator": existing_condition.operator,
                                "value": existing_condition.value,
                            },
                            {
                                "property": new_condition_property,
                                "operator": EQUAL,
                                "value": new_condition_value,
                            },
                        ],
                    }
                ],
                "conditions": [],
            }
        ],
    }

    update_super_patch = mocker.patch(
        "rest_framework.serializers.ModelSerializer.update"
    )
    update_super_patch.side_effect = Exception("Mocked exception")

    # When
    with pytest.raises(Exception):
        admin_client_new.put(
            url, data=json.dumps(data), content_type="application/json"
        )

    # Then
    segment.refresh_from_db()

    # Now verify that the version of the segment has not been changed.
    assert segment.version == 2 == Segment.objects.filter(version_of=segment).count()


@pytest.mark.parametrize(
    "client",
    [lazy_fixture("admin_master_api_key_client"), lazy_fixture("admin_client")],
)
def test_update_segment_delete_existing_condition(  # type: ignore[no-untyped-def]
    project, client, segment, segment_rule
):
    # Given
    url = reverse(
        "api-v1:projects:project-segments-detail", args=[project.id, segment.id]
    )
    nested_rule = SegmentRule.objects.create(
        rule=segment_rule, type=SegmentRule.ANY_RULE
    )
    existing_condition = Condition.objects.create(
        rule=nested_rule, property="foo", operator=EQUAL, value="bar"
    )

    data = {
        "name": segment.name,
        "project": project.id,
        "rules": [
            {
                "id": segment_rule.id,
                "type": segment_rule.type,
                "rules": [
                    {
                        "id": nested_rule.id,
                        "type": nested_rule.type,
                        "rules": [],
                        "conditions": [
                            {
                                "id": existing_condition.id,
                                "property": existing_condition.property,
                                "operator": existing_condition.operator,
                                "value": existing_condition.value,
                                "delete": True,
                            },
                        ],
                    }
                ],
                "conditions": [],
            }
        ],
    }

    # When
    response = client.put(url, data=json.dumps(data), content_type="application/json")

    # Then
    assert response.status_code == status.HTTP_200_OK

    assert nested_rule.conditions.count() == 0


@pytest.mark.parametrize(
    "client",
    [lazy_fixture("admin_master_api_key_client"), lazy_fixture("admin_client")],
)
def test_update_segment_delete_existing_rule(project, client, segment, segment_rule):  # type: ignore[no-untyped-def]
    # Given
    url = reverse(
        "api-v1:projects:project-segments-detail", args=[project.id, segment.id]
    )
    nested_rule = SegmentRule.objects.create(
        rule=segment_rule, type=SegmentRule.ANY_RULE
    )

    data = {
        "name": segment.name,
        "project": project.id,
        "rules": [
            {
                "id": segment_rule.id,
                "type": segment_rule.type,
                "rules": [
                    {
                        "id": nested_rule.id,
                        "type": nested_rule.type,
                        "rules": [],
                        "conditions": [],
                    }
                ],
                "conditions": [],
                "delete": True,
            }
        ],
    }

    # When
    response = client.put(url, data=json.dumps(data), content_type="application/json")

    # Then
    assert response.status_code == status.HTTP_200_OK

    assert segment_rule.conditions.count() == 0


@pytest.mark.parametrize(
    "client",
    [lazy_fixture("admin_master_api_key_client"), lazy_fixture("admin_client")],
)
def test_create_segment_with_required_metadata_returns_201(
    project: Project,
    client: APIClient,
    required_a_segment_metadata_field: MetadataModelField,
) -> None:
    # Given
    url = reverse("api-v1:projects:project-segments-list", args=[project.id])
    description = "This is the description"
    field_value = 10
    data = {
        "name": "Test Segment",
        "description": description,
        "project": project.id,
        "rules": [{"type": "ALL", "rules": [], "conditions": []}],
        "metadata": [
            {
                "model_field": required_a_segment_metadata_field.id,
                "field_value": field_value,
            },
        ],
    }

    # When
    response = client.post(url, data=json.dumps(data), content_type="application/json")

    # Then
    assert response.status_code == status.HTTP_201_CREATED
    assert (
        response.json()["metadata"][0]["model_field"]
        == required_a_segment_metadata_field.id
    )
    assert response.json()["metadata"][0]["field_value"] == str(field_value)


@pytest.mark.parametrize(
    "client",
    [lazy_fixture("admin_master_api_key_client"), lazy_fixture("admin_client")],
)
def test_create_segment_with_required_metadata_using_organisation_content_type_returns_201(
    project: Project,
    client: APIClient,
    required_a_segment_metadata_field_using_organisation_content_type: MetadataModelField,
) -> None:
    # Given
    url = reverse("api-v1:projects:project-segments-list", args=[project.id])
    description = "This is the description"
    field_value = 10
    data = {
        "name": "Test Segment",
        "description": description,
        "project": project.id,
        "rules": [{"type": "ALL", "rules": [], "conditions": []}],
        "metadata": [
            {
                "model_field": required_a_segment_metadata_field_using_organisation_content_type.id,
                "field_value": field_value,
            },
        ],
    }

    # When
    response = client.post(url, data=json.dumps(data), content_type="application/json")

    # Then
    assert response.status_code == status.HTTP_201_CREATED
    assert (
        response.json()["metadata"][0]["model_field"]
        == required_a_segment_metadata_field_using_organisation_content_type.id
    )
    assert response.json()["metadata"][0]["field_value"] == str(field_value)


@pytest.mark.parametrize(
    "client",
    [lazy_fixture("admin_master_api_key_client"), lazy_fixture("admin_client")],
)
def test_create_segment_without_required_metadata_returns_400(
    project: Project,
    client: APIClient,
    required_a_segment_metadata_field: MetadataModelField,
) -> None:
    # Given
    url = reverse("api-v1:projects:project-segments-list", args=[project.id])
    description = "This is the description"
    data = {
        "name": "Test Segment",
        "description": description,
        "project": project.id,
        "rules": [{"type": "ALL", "rules": [], "conditions": []}],
    }

    # When
    response = client.post(url, data=json.dumps(data), content_type="application/json")

    # Then
    assert response.status_code == status.HTTP_400_BAD_REQUEST


def test_update_segment_obeys_max_conditions(
    project: Project,
    admin_client: APIClient,
    segment: Segment,
    segment_rule: SegmentRule,
    settings: SettingsWrapper,
) -> None:
    # Given
    url = reverse(
        "api-v1:projects:project-segments-detail", args=[project.id, segment.id]
    )
    nested_rule = SegmentRule.objects.create(
        rule=segment_rule, type=SegmentRule.ANY_RULE
    )
    existing_condition = Condition.objects.create(
        rule=nested_rule, property="foo", operator=EQUAL, value="bar"
    )

    # Reduce value for test debugging.
    settings.SEGMENT_RULES_CONDITIONS_LIMIT = 10
    new_condition_property = "prop_"
    new_condition_value = "red"
    new_conditions = []
    for i in range(settings.SEGMENT_RULES_CONDITIONS_LIMIT):
        new_conditions.append(
            {
                "property": f"{new_condition_property}{i}",
                "operator": EQUAL,
                "value": new_condition_value,
            }
        )

    data = {
        "name": segment.name,
        "project": project.id,
        "rules": [
            {
                "id": segment_rule.id,
                "type": segment_rule.type,
                "rules": [
                    {
                        "id": nested_rule.id,
                        "type": nested_rule.type,
                        "rules": [],
                        "conditions": [
                            {
                                "id": existing_condition.id,
                                "property": existing_condition.property,
                                "operator": existing_condition.operator,
                                "value": existing_condition.value,
                            },
                            *new_conditions,
                        ],
                    }
                ],
                "conditions": [],
            }
        ],
    }

    # When
    response = admin_client.put(
        url, data=json.dumps(data), content_type="application/json"
    )

    # Then
    assert response.status_code == status.HTTP_400_BAD_REQUEST
    assert response.json() == {
        "segment": "The segment has 11 conditions, which exceeds the maximum condition count of 10."
    }

    nested_rule.refresh_from_db()
    assert nested_rule.conditions.count() == 1


@pytest.mark.parametrize(
    "client",
    [lazy_fixture("admin_master_api_key_client"), lazy_fixture("admin_client")],
)
def test_create_segment_with_optional_metadata_returns_201(
    project: Project,
    client: APIClient,
    optional_b_segment_metadata_field: MetadataModelField,
) -> None:
    # Given
    url = reverse("api-v1:projects:project-segments-list", args=[project.id])
    description = "This is the description"
    field_value = 10
    data = {
        "name": "Test Segment",
        "description": description,
        "project": project.id,
        "rules": [{"type": "ALL", "rules": [], "conditions": []}],
        "metadata": [
            {
                "model_field": optional_b_segment_metadata_field.id,
                "field_value": field_value,
            },
        ],
    }

    # When
    response = client.post(url, data=json.dumps(data), content_type="application/json")

    # Then
    assert response.status_code == status.HTTP_201_CREATED
    assert (
        response.json()["metadata"][0]["model_field"]
        == optional_b_segment_metadata_field.id
    )
    assert response.json()["metadata"][0]["field_value"] == str(field_value)


def test_update_segment_evades_max_conditions_when_whitelisted(
    project: Project,
    admin_client: APIClient,
    segment: Segment,
    segment_rule: SegmentRule,
    settings: SettingsWrapper,
) -> None:
    # Given
    url = reverse(
        "api-v1:projects:project-segments-detail", args=[project.id, segment.id]
    )
    nested_rule = SegmentRule.objects.create(
        rule=segment_rule, type=SegmentRule.ANY_RULE
    )
    existing_condition = Condition.objects.create(
        rule=nested_rule, property="foo", operator=EQUAL, value="bar"
    )

    # Create the whitelist to stop the validation.
    WhitelistedSegment.objects.create(segment=segment)

    # Reduce value for test debugging.
    settings.SEGMENT_RULES_CONDITIONS_LIMIT = 10
    new_condition_property = "prop_"
    new_condition_value = "red"
    new_conditions = []
    for i in range(settings.SEGMENT_RULES_CONDITIONS_LIMIT):
        new_conditions.append(
            {
                "property": f"{new_condition_property}{i}",
                "operator": EQUAL,
                "value": new_condition_value,
            }
        )

    data = {
        "name": segment.name,
        "project": project.id,
        "rules": [
            {
                "id": segment_rule.id,
                "type": segment_rule.type,
                "rules": [
                    {
                        "id": nested_rule.id,
                        "type": nested_rule.type,
                        "rules": [],
                        "conditions": [
                            {
                                "id": existing_condition.id,
                                "property": existing_condition.property,
                                "operator": existing_condition.operator,
                                "value": existing_condition.value,
                            },
                            *new_conditions,
                        ],
                    }
                ],
                "conditions": [],
            }
        ],
    }

    # When
    response = admin_client.put(
        url, data=json.dumps(data), content_type="application/json"
    )

    # Then
    assert response.status_code == status.HTTP_200_OK
    nested_rule.refresh_from_db()
    assert nested_rule.conditions.count() == 11


def test_create_segment_obeys_max_conditions(
    project: Project,
    admin_client: APIClient,
    settings: SettingsWrapper,
) -> None:
    # Given
    url = reverse("api-v1:projects:project-segments-list", args=[project.id])

    # Reduce value for test debugging.
    settings.SEGMENT_RULES_CONDITIONS_LIMIT = 10
    new_condition_property = "prop_"
    new_condition_value = "red"
    new_conditions = []
    for i in range(settings.SEGMENT_RULES_CONDITIONS_LIMIT + 1):
        new_conditions.append(
            {
                "property": f"{new_condition_property}{i}",
                "operator": EQUAL,
                "value": new_condition_value,
            }
        )

    data = {
        "name": "segment_name",
        "project": project.id,
        "rules": [
            {
                "conditions": [],
                "type": "ALL",
                "rules": [
                    {
                        "type": "ANY",
                        "rules": [],
                        "conditions": [
                            *new_conditions,
                        ],
                    }
                ],
            }
        ],
    }

    # When
    response = admin_client.post(
        url, data=json.dumps(data), content_type="application/json"
    )

    # Then
    assert response.status_code == status.HTTP_400_BAD_REQUEST
    assert response.json() == {
        "segment": "The segment has 11 conditions, which exceeds the maximum condition count of 10."
    }
    assert Segment.objects.count() == 0


def test_include_feature_specific_query_filter__true(
    staff_client: APIClient,
    with_project_permissions: WithProjectPermissionsCallable,
    project: Project,
    segment: Segment,
    feature_specific_segment: Segment,
) -> None:
    # Given
    with_project_permissions([MANAGE_SEGMENTS, VIEW_PROJECT])  # type: ignore[call-arg]
    url = "%s?include_feature_specific=1" % (
        reverse("api-v1:projects:project-segments-list", args=[project.id]),
    )

    # When
    response = staff_client.get(url)

    # Then
    assert response.json()["count"] == 2
    assert [res["id"] for res in response.json()["results"]] == [
        segment.id,
        feature_specific_segment.id,
    ]


def test_include_feature_specific_query_filter__false(
    staff_client: APIClient,
    with_project_permissions: WithProjectPermissionsCallable,
    project: Project,
    segment: Segment,
    feature_specific_segment: Segment,
) -> None:
    # Given
    with_project_permissions([MANAGE_SEGMENTS, VIEW_PROJECT])  # type: ignore[call-arg]
    url = "%s?include_feature_specific=0" % (
        reverse("api-v1:projects:project-segments-list", args=[project.id]),
    )

    # When
    response = staff_client.get(url)

    # Then
    assert response.json()["count"] == 1
    assert [res["id"] for res in response.json()["results"]] == [segment.id]


@pytest.mark.parametrize(
    "source_segment",
    [
        (lazy_fixture("segment")),
        (lazy_fixture("feature_specific_segment")),
<<<<<<< HEAD
    ]
=======
    ],
>>>>>>> d2a22560
)
def test_clone_segment(
    project: Project,
    admin_client: APIClient,
    source_segment: Segment,
<<<<<<< HEAD
) -> None:
    # Given
    url = reverse(
        "api-v1:projects:project-segments-clone",
        args=[project.id, source_segment.id]
=======
    required_a_segment_metadata_field: MetadataModelField,
) -> None:
    # Given
    url = reverse(
        "api-v1:projects:project-segments-clone", args=[project.id, source_segment.id]
>>>>>>> d2a22560
    )
    new_segment_name = "cloned_segment"
    data = {
        "name": new_segment_name,
    }
<<<<<<< HEAD
    segment_rule = SegmentRule.objects.create(
        segment=source_segment,  # attach to source_segment instead of using fixture
        type=SegmentRule.ALL_RULE,
    )
    
=======
    # Preparing the rules
    segment_rule = SegmentRule.objects.create(
        segment=source_segment,
        type=SegmentRule.ALL_RULE,
    )
>>>>>>> d2a22560
    sub_rule = SegmentRule.objects.create(
        rule=segment_rule,
        type=SegmentRule.ALL_RULE,
    )
<<<<<<< HEAD
    
=======

    # Preparing the conditions
>>>>>>> d2a22560
    created_condition = Condition.objects.create(
        rule=sub_rule,
        property="foo",
        operator=EQUAL,
        value="bar",
        created_with_segment=False,
    )

<<<<<<< HEAD
    # When
    response = admin_client.post(
        url,
        data=json.dumps(data),
        content_type="application/json"
=======
    # Preparing the metadata
    segment_content_type = ContentType.objects.get_for_model(source_segment)
    metadata = Metadata.objects.create(
        object_id=source_segment.id,
        content_type=segment_content_type,
        model_field=required_a_segment_metadata_field,
        field_value="test-clone-segment-metadata",
    )

    # When
    response = admin_client.post(
        url, data=json.dumps(data), content_type="application/json"
>>>>>>> d2a22560
    )

    # Then
    assert response.status_code == status.HTTP_201_CREATED
<<<<<<< HEAD
    
=======

>>>>>>> d2a22560
    response_data = response.json()
    assert response_data["name"] == new_segment_name
    assert response_data["project"] == project.id
    assert response_data["id"] != source_segment.id
<<<<<<< HEAD
    
=======

>>>>>>> d2a22560
    # Testing cloned segment main attributes
    cloned_segment = Segment.objects.get(id=response_data["id"])
    assert cloned_segment.name == new_segment_name
    assert cloned_segment.project_id == project.id
    assert cloned_segment.description == source_segment.description
    assert cloned_segment.version == 1
    assert cloned_segment.version_of_id == cloned_segment.id
<<<<<<< HEAD
    assert cloned_segment.change_request == None
=======
    assert cloned_segment.change_request is None
>>>>>>> d2a22560
    assert cloned_segment.feature_id == source_segment.feature_id

    # Testing cloning of rules
    assert cloned_segment.rules.count() == source_segment.rules.count()

    cloned_top_rule = cloned_segment.rules.first()
    cloned_sub_rule = cloned_top_rule.rules.first()
<<<<<<< HEAD
    
=======

>>>>>>> d2a22560
    assert cloned_top_rule.type == segment_rule.type
    assert cloned_sub_rule.type == segment_rule.type

    # Testing cloning of sub-rules conditions
    cloned_condition = cloned_sub_rule.conditions.first()
<<<<<<< HEAD
    
    assert cloned_condition.property == created_condition.property
    assert cloned_condition.operator == created_condition.operator
    assert cloned_condition.value == created_condition.value
=======

    assert cloned_condition.property == created_condition.property
    assert cloned_condition.operator == created_condition.operator
    assert cloned_condition.value == created_condition.value

    # Testing cloning of metadata
    cloned_metadata = cloned_segment.metadata.first()
    assert cloned_metadata.model_field == metadata.model_field
    assert cloned_metadata.field_value == metadata.field_value
    assert cloned_metadata.id != metadata.id


def test_clone_segment_without_name_should_fail(
    project: Project,
    admin_client: APIClient,
    segment: Segment,
) -> None:
    # Given
    url = reverse(
        "api-v1:projects:project-segments-clone", args=[project.id, segment.id]
    )
    data = {
        "name": "",
    }
    # When
    response = admin_client.post(
        url, data=json.dumps(data), content_type="application/json"
    )

    # Then
    assert response.status_code == status.HTTP_400_BAD_REQUEST
>>>>>>> d2a22560
<|MERGE_RESOLUTION|>--- conflicted
+++ resolved
@@ -1500,57 +1500,33 @@
     [
         (lazy_fixture("segment")),
         (lazy_fixture("feature_specific_segment")),
-<<<<<<< HEAD
-    ]
-=======
     ],
->>>>>>> d2a22560
 )
 def test_clone_segment(
     project: Project,
     admin_client: APIClient,
     source_segment: Segment,
-<<<<<<< HEAD
-) -> None:
-    # Given
-    url = reverse(
-        "api-v1:projects:project-segments-clone",
-        args=[project.id, source_segment.id]
-=======
     required_a_segment_metadata_field: MetadataModelField,
 ) -> None:
     # Given
     url = reverse(
         "api-v1:projects:project-segments-clone", args=[project.id, source_segment.id]
->>>>>>> d2a22560
     )
     new_segment_name = "cloned_segment"
     data = {
         "name": new_segment_name,
     }
-<<<<<<< HEAD
-    segment_rule = SegmentRule.objects.create(
-        segment=source_segment,  # attach to source_segment instead of using fixture
-        type=SegmentRule.ALL_RULE,
-    )
-    
-=======
     # Preparing the rules
     segment_rule = SegmentRule.objects.create(
         segment=source_segment,
         type=SegmentRule.ALL_RULE,
     )
->>>>>>> d2a22560
     sub_rule = SegmentRule.objects.create(
         rule=segment_rule,
         type=SegmentRule.ALL_RULE,
     )
-<<<<<<< HEAD
-    
-=======
 
     # Preparing the conditions
->>>>>>> d2a22560
     created_condition = Condition.objects.create(
         rule=sub_rule,
         property="foo",
@@ -1559,13 +1535,6 @@
         created_with_segment=False,
     )
 
-<<<<<<< HEAD
-    # When
-    response = admin_client.post(
-        url,
-        data=json.dumps(data),
-        content_type="application/json"
-=======
     # Preparing the metadata
     segment_content_type = ContentType.objects.get_for_model(source_segment)
     metadata = Metadata.objects.create(
@@ -1578,25 +1547,14 @@
     # When
     response = admin_client.post(
         url, data=json.dumps(data), content_type="application/json"
->>>>>>> d2a22560
     )
 
     # Then
     assert response.status_code == status.HTTP_201_CREATED
-<<<<<<< HEAD
-    
-=======
-
->>>>>>> d2a22560
     response_data = response.json()
     assert response_data["name"] == new_segment_name
     assert response_data["project"] == project.id
     assert response_data["id"] != source_segment.id
-<<<<<<< HEAD
-    
-=======
-
->>>>>>> d2a22560
     # Testing cloned segment main attributes
     cloned_segment = Segment.objects.get(id=response_data["id"])
     assert cloned_segment.name == new_segment_name
@@ -1604,11 +1562,7 @@
     assert cloned_segment.description == source_segment.description
     assert cloned_segment.version == 1
     assert cloned_segment.version_of_id == cloned_segment.id
-<<<<<<< HEAD
-    assert cloned_segment.change_request == None
-=======
     assert cloned_segment.change_request is None
->>>>>>> d2a22560
     assert cloned_segment.feature_id == source_segment.feature_id
 
     # Testing cloning of rules
@@ -1616,23 +1570,11 @@
 
     cloned_top_rule = cloned_segment.rules.first()
     cloned_sub_rule = cloned_top_rule.rules.first()
-<<<<<<< HEAD
-    
-=======
-
->>>>>>> d2a22560
     assert cloned_top_rule.type == segment_rule.type
     assert cloned_sub_rule.type == segment_rule.type
 
     # Testing cloning of sub-rules conditions
     cloned_condition = cloned_sub_rule.conditions.first()
-<<<<<<< HEAD
-    
-    assert cloned_condition.property == created_condition.property
-    assert cloned_condition.operator == created_condition.operator
-    assert cloned_condition.value == created_condition.value
-=======
-
     assert cloned_condition.property == created_condition.property
     assert cloned_condition.operator == created_condition.operator
     assert cloned_condition.value == created_condition.value
@@ -1662,5 +1604,4 @@
     )
 
     # Then
-    assert response.status_code == status.HTTP_400_BAD_REQUEST
->>>>>>> d2a22560
+    assert response.status_code == status.HTTP_400_BAD_REQUEST