--- conflicted
+++ resolved
@@ -61,7 +61,6 @@
 @pytest.mark.parametrize(
     "content_type_target,expected_is_valid,error_message,get_object_id",
     [
-<<<<<<< HEAD
         ("organisation", True, None, lambda  **kwargs: kwargs["metadata_field"].organisation.id),
         ("project", True, None, lambda **kwargs: kwargs["project"].id),
         ("project", False, 
@@ -69,23 +68,6 @@
         ("organisation", False,
          "The requirement organisation does not match the field organisation", lambda **kwargs: kwargs["project"].id),
     ]
-=======
-        ("organisation", True, None, False),
-        ("project", True, None, False),
-        (
-            "project",
-            False,
-            "The requirement organisation does not match the field organisation",
-            True,
-        ),
-        (
-            "organisation",
-            False,
-            "The requirement organisation does not match the field organisation",
-            True,
-        ),
-    ],
->>>>>>> d09016ae
 )
 def test_metadata_model_field_serializer_validation(
     a_metadata_field: MetadataField,
@@ -98,25 +80,9 @@
     error_message: str | None,
     get_object_id: callable,
 ) -> None:
-<<<<<<< HEAD
     content_type = organisation_content_type if content_type_target == "organisation" else project_content_type
     object_id = get_object_id(project=project, metadata_field=a_metadata_field)
     
-=======
-    content_type = (
-        organisation_content_type
-        if content_type_target == "organisation"
-        else project_content_type
-    )
-
-    if use_invalid_id:
-        object_id = 99999
-    elif content_type_target == "organisation":
-        object_id = a_metadata_field.organisation.id
-    elif content_type_target == "project":
-        object_id = project.id
-
->>>>>>> d09016ae
     # Given
     data: Dict[str, Any] = {
         "field": a_metadata_field.id,
@@ -154,4 +120,33 @@
     serializer = MetaDataModelFieldSerializer(data=data)
     result: bool = serializer.is_valid()
     # Then
-    assert result is True+    assert result is True
+
+def test_metadata_model_field_serializer_validation_invalid_content_type(
+    a_metadata_field: MetadataField,
+    feature_content_type: ContentType,
+    project: Project,
+    segment_content_type: ContentType,
+) -> None:
+    object_id = project.id
+    
+    # Given
+    data: Dict[str, Any] = {
+        "field": a_metadata_field.id,
+        "content_type": feature_content_type.id,
+        "is_required_for": [
+            {
+                "content_type": segment_content_type.id,
+                "object_id": object_id,
+            }
+        ],
+    }
+
+    # When
+    serializer = MetaDataModelFieldSerializer(data=data)
+    result = serializer.is_valid()
+
+    # Then
+    assert result is False
+    assert "non_field_errors" in serializer.errors
+    assert serializer.errors["non_field_errors"][0] == "The requirement content type must be project or organisation"