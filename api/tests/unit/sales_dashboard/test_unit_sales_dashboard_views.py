--- conflicted
+++ resolved
@@ -154,7 +154,60 @@
     assert list(response.context_data["organisation_list"]) == [organisation]
 
 
-<<<<<<< HEAD
+def test_list_organisations_fails_if_not_staff(
+    organisation: Organisation,
+    client: Client,
+) -> None:
+    # Given
+    user = FFAdminUser.objects.create(email="notastaffuser@example.com")
+    client.force_login(user)
+
+    url = reverse("sales_dashboard:index")
+
+    # When
+    response = client.get(url)
+
+    # Then
+    assert response.status_code == 302
+    assert response.url == "/admin/login/?next=/sales-dashboard/"
+
+
+def test_get_email_usage_fails_if_not_staff(
+    organisation: Organisation,
+    client: Client,
+) -> None:
+    # Given
+    user = FFAdminUser.objects.create(email="notastaffuser@example.com")
+    client.force_login(user)
+
+    url = reverse("sales_dashboard:email-usage")
+
+    # When
+    response = client.get(url)
+
+    # Then
+    assert response.status_code == 302
+    assert response.url == "/admin/login/?next=/sales-dashboard/email-usage/"
+
+
+def test_post_email_usage_fails_if_not_staff(
+    organisation: Organisation,
+    client: Client,
+) -> None:
+    # Given
+    user = FFAdminUser.objects.create(email="notastaffuser@example.com")
+    client.force_login(user)
+
+    url = reverse("sales_dashboard:email-usage")
+
+    # When
+    response = client.post(url)
+
+    # Then
+    assert response.status_code == 302
+    assert response.url == "/admin/login/?next=/sales-dashboard/email-usage/"
+
+
 def test_start_trial(
     organisation: Organisation,
     client: Client,
@@ -200,60 +253,12 @@
         "sales_dashboard:organisation_end_trial", args=[in_trial_organisation.id]
     )
     client.force_login(admin_user)
-=======
-def test_list_organisations_fails_if_not_staff(
-    organisation: Organisation,
-    client: Client,
-) -> None:
-    # Given
-    user = FFAdminUser.objects.create(email="notastaffuser@example.com")
-    client.force_login(user)
-
-    url = reverse("sales_dashboard:index")
-
-    # When
-    response = client.get(url)
-
-    # Then
-    assert response.status_code == 302
-    assert response.url == "/admin/login/?next=/sales-dashboard/"
-
-
-def test_get_email_usage_fails_if_not_staff(
-    organisation: Organisation,
-    client: Client,
-) -> None:
-    # Given
-    user = FFAdminUser.objects.create(email="notastaffuser@example.com")
-    client.force_login(user)
-
-    url = reverse("sales_dashboard:email-usage")
-
-    # When
-    response = client.get(url)
-
-    # Then
-    assert response.status_code == 302
-    assert response.url == "/admin/login/?next=/sales-dashboard/email-usage/"
-
-
-def test_post_email_usage_fails_if_not_staff(
-    organisation: Organisation,
-    client: Client,
-) -> None:
-    # Given
-    user = FFAdminUser.objects.create(email="notastaffuser@example.com")
-    client.force_login(user)
-
-    url = reverse("sales_dashboard:email-usage")
->>>>>>> 8e6b241f
 
     # When
     response = client.post(url)
 
     # Then
     assert response.status_code == 302
-<<<<<<< HEAD
 
     subscription = Subscription.objects.get(organisation=in_trial_organisation)
     assert subscription.subscription_id == ""
@@ -277,7 +282,4 @@
     assert (
         subscription_information_cache.feature_history_visibility_days
         == DEFAULT_VERSION_LIMIT_DAYS
-    )
-=======
-    assert response.url == "/admin/login/?next=/sales-dashboard/email-usage/"
->>>>>>> 8e6b241f
+    )