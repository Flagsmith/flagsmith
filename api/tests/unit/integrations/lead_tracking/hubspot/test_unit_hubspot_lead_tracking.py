import datetime

from pytest_django.fixtures import SettingsWrapper
from pytest_mock import MockerFixture

from organisations.models import (
    HubspotOrganisation,
    Organisation,
    OrganisationRole,
)
from task_processor.task_run_method import TaskRunMethod
from users.models import FFAdminUser


def test_hubspot_with_new_contact_and_new_organisation(
    organisation: Organisation,
    settings: SettingsWrapper,
    mocker: MockerFixture,
) -> None:
    # Given
    settings.ENABLE_HUBSPOT_LEAD_TRACKING = True
    user = FFAdminUser.objects.create(
        email="new.user@example.com",
        first_name="Frank",
        last_name="Louis",
        marketing_consent_given=True,
    )

    future_hubspot_id = "10280696017"
    mock_create_company = mocker.patch(
        "integrations.lead_tracking.hubspot.client.HubspotClient.create_company",
        return_value={
            "id": future_hubspot_id,
            "properties": {
                "createdate": "2024-02-26T19:41:57.959Z",
                "hs_lastmodifieddate": "2024-02-26T19:41:57.959Z",
                "hs_object_id": future_hubspot_id,
                "hs_object_source": "INTEGRATION",
                "hs_object_source_id": "2902325",
                "hs_object_source_label": "INTEGRATION",
                "name": organisation.name,
            },
            "properties_with_history": None,
            "created_at": datetime.datetime(2024, 2, 26, 19, 41, 57, 959000),
            "updated_at": datetime.datetime(2024, 2, 26, 19, 41, 57, 959000),
            "archived": False,
            "archived_at": None,
        },
    )

    mock_get_contact = mocker.patch(
        "integrations.lead_tracking.hubspot.client.HubspotClient.get_contact",
        return_value=None,
    )

    mock_create_contact = mocker.patch(
        "integrations.lead_tracking.hubspot.client.HubspotClient.create_contact",
        return_value={
            "archived": False,
            "archived_at": None,
            "created_at": datetime.datetime(2024, 2, 26, 20, 2, 50, 69000),
            "id": "1000551",
            "properties": {
                "createdate": "2024-02-26T20:02:50.069Z",
                "email": user.email,
                "firstname": user.first_name,
                "hs_all_contact_vids": "1000551",
                "hs_email_domain": "example.com",
                "hs_is_contact": "true",
                "hs_is_unworked": "true",
                "hs_marketable_status": user.marketing_consent_given,
                "hs_object_id": "1000551",
                "hs_object_source": "INTEGRATION",
                "hs_object_source_id": "2902325",
                "hs_object_source_label": "INTEGRATION",
                "hs_pipeline": "contacts-lifecycle-pipeline",
                "lastmodifieddate": "2024-02-26T20:02:50.069Z",
                "lastname": user.last_name,
            },
            "properties_with_history": None,
            "updated_at": datetime.datetime(2024, 2, 26, 20, 2, 50, 69000),
        },
    )

    assert getattr(organisation, "hubspot_organisation", None) is None
    # When
    user.add_organisation(organisation, role=OrganisationRole.ADMIN)

    # Then
    organisation.refresh_from_db()
    assert organisation.hubspot_organisation.hubspot_id == future_hubspot_id
    mock_create_company.assert_called_once_with(
<<<<<<< HEAD
        name=organisation.name, active_subscription="free"
=======
        name=organisation.name, organisation_id=organisation.id
>>>>>>> 99524247
    )
    mock_create_contact.assert_called_once_with(user, future_hubspot_id)
    mock_get_contact.assert_called_once_with(user)


def test_hubspot_with_new_contact_and_existing_organisation(
    organisation: Organisation,
    settings: SettingsWrapper,
    mocker: MockerFixture,
) -> None:
    # Given
    settings.ENABLE_HUBSPOT_LEAD_TRACKING = True
    user = FFAdminUser.objects.create(
        email="new.user@example.com",
        first_name="Frank",
        last_name="Louis",
        marketing_consent_given=True,
    )
    hubspot_id = "10280696017"

    # Create an existing hubspot organisation to mimic a previous
    # successful API call with a different lead.
    HubspotOrganisation.objects.create(organisation=organisation, hubspot_id=hubspot_id)

    mock_create_company = mocker.patch(
        "integrations.lead_tracking.hubspot.client.HubspotClient.create_company"
    )
    mock_get_contact = mocker.patch(
        "integrations.lead_tracking.hubspot.client.HubspotClient.get_contact",
        return_value=None,
    )

    mock_create_contact = mocker.patch(
        "integrations.lead_tracking.hubspot.client.HubspotClient.create_contact",
        return_value={
            "archived": False,
            "archived_at": None,
            "created_at": datetime.datetime(2024, 2, 26, 20, 2, 50, 69000),
            "id": "1000551",
            "properties": {
                "createdate": "2024-02-26T20:02:50.069Z",
                "email": user.email,
                "firstname": user.first_name,
                "hs_all_contact_vids": "1000551",
                "hs_email_domain": "example.com",
                "hs_is_contact": "true",
                "hs_is_unworked": "true",
                "hs_marketable_status": user.marketing_consent_given,
                "hs_object_id": "1000551",
                "hs_object_source": "INTEGRATION",
                "hs_object_source_id": "2902325",
                "hs_object_source_label": "INTEGRATION",
                "hs_pipeline": "contacts-lifecycle-pipeline",
                "lastmodifieddate": "2024-02-26T20:02:50.069Z",
                "lastname": user.last_name,
            },
            "properties_with_history": None,
            "updated_at": datetime.datetime(2024, 2, 26, 20, 2, 50, 69000),
        },
    )

    # When
    user.add_organisation(organisation, role=OrganisationRole.ADMIN)

    # Then
    mock_create_company.assert_not_called()
    mock_create_contact.assert_called_once_with(user, hubspot_id)
    mock_get_contact.assert_called_once_with(user)


def test_hubspot_with_existing_contact_and_new_organisation(
    organisation: Organisation,
    settings: SettingsWrapper,
    mocker: MockerFixture,
) -> None:
    settings.ENABLE_HUBSPOT_LEAD_TRACKING = True
    user = FFAdminUser.objects.create(
        email="new.user@example.com",
        first_name="Frank",
        last_name="Louis",
        marketing_consent_given=True,
    )

    mock_create_company = mocker.patch(
        "integrations.lead_tracking.hubspot.client.HubspotClient.create_company"
    )
    mock_create_contact = mocker.patch(
        "integrations.lead_tracking.hubspot.client.HubspotClient.create_contact"
    )

    mock_get_contact = mocker.patch(
        "integrations.lead_tracking.hubspot.client.HubspotClient.get_contact",
        return_value=[
            {
                "archived": False,
                "archived_at": None,
                "created_at": datetime.datetime(2024, 2, 26, 20, 2, 50, 69000),
                "id": "1000551",
                "properties": {
                    "createdate": "2024-02-26T20:02:50.069Z",
                    "email": user.email,
                    "firstname": user.first_name,
                    "hs_object_id": "1000551",
                    "lastmodifieddate": "2024-02-26T20:03:25.254Z",
                    "lastname": user.last_name,
                },
                "properties_with_history": None,
                "updated_at": datetime.datetime(2024, 2, 26, 20, 3, 25, 254000),
            }
        ],
    )

    # When
    user.add_organisation(organisation, role=OrganisationRole.ADMIN)

    # Then
    organisation.refresh_from_db()
    assert getattr(organisation, "hubspot_organisation", None) is None
    mock_get_contact.assert_called_once_with(user)

    # Since the user already exists as a lead, don't create any
    # further hubspot resources.
    mock_create_company.assert_not_called()
    mock_create_contact.assert_not_called()


def test_update_company_active_subscription(
    organisation: Organisation,
    settings: SettingsWrapper,
    mocker: MockerFixture,
) -> None:
    settings.ENABLE_HUBSPOT_LEAD_TRACKING = True
    settings.TASK_RUN_METHOD = TaskRunMethod.SYNCHRONOUSLY

    mock_update_company = mocker.patch(
        "integrations.lead_tracking.hubspot.client.HubspotClient.update_company"
    )
    hubspot_id = "12345"
    # Create an existing hubspot organisation to mimic a previous
    # successful API call.
    HubspotOrganisation.objects.create(
        organisation=organisation,
        hubspot_id=hubspot_id,
    )

    assert organisation.subscription.plan == "free"

    # When
    organisation.subscription.plan = "scale-up-v2"
    organisation.subscription.save()

    # Then
    mock_update_company.assert_called_once_with(
        active_subscription=organisation.subscription.plan,
        hubspot_company_id=hubspot_id,
    )


def test_update_company_active_subscription_not_called(
    organisation: Organisation,
    settings: SettingsWrapper,
    mocker: MockerFixture,
) -> None:
    # Set to False to ensure update doesn't happen.
    settings.ENABLE_HUBSPOT_LEAD_TRACKING = False
    settings.TASK_RUN_METHOD = TaskRunMethod.SYNCHRONOUSLY

    mock_update_company = mocker.patch(
        "integrations.lead_tracking.hubspot.client.HubspotClient.update_company"
    )
    hubspot_id = "12345"
    # Create an existing hubspot organisation to mimic a previous
    # successful API call.
    HubspotOrganisation.objects.create(
        organisation=organisation,
        hubspot_id=hubspot_id,
    )

    assert organisation.subscription.plan == "free"

    # When
    organisation.subscription.plan = "scale-up-v2"
    organisation.subscription.save()

    # Then
    mock_update_company.assert_not_called()<|MERGE_RESOLUTION|>--- conflicted
+++ resolved
@@ -90,11 +90,9 @@
     organisation.refresh_from_db()
     assert organisation.hubspot_organisation.hubspot_id == future_hubspot_id
     mock_create_company.assert_called_once_with(
-<<<<<<< HEAD
-        name=organisation.name, active_subscription="free"
-=======
-        name=organisation.name, organisation_id=organisation.id
->>>>>>> 99524247
+        name=organisation.name,
+        active_subscription="free",
+        organisation_id=organisation.id,
     )
     mock_create_contact.assert_called_once_with(user, future_hubspot_id)
     mock_get_contact.assert_called_once_with(user)
