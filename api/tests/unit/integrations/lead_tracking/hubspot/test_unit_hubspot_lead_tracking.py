import datetime

from pytest_django.fixtures import SettingsWrapper
from pytest_mock import MockerFixture

from organisations.models import (
    HubspotOrganisation,
    Organisation,
    OrganisationRole,
)
<<<<<<< HEAD
from users.models import FFAdminUser, HubspotLead
=======
from task_processor.task_run_method import TaskRunMethod
from users.models import FFAdminUser
>>>>>>> 87d2d52b


def test_hubspot_with_new_contact_and_new_organisation(
    organisation: Organisation,
    settings: SettingsWrapper,
    mocker: MockerFixture,
) -> None:
    # Given
    settings.ENABLE_HUBSPOT_LEAD_TRACKING = True
    domain = "example.com"
    user = FFAdminUser.objects.create(
        email=f"new.user@{domain}",
        first_name="Frank",
        last_name="Louis",
        marketing_consent_given=True,
    )

    future_hubspot_id = "10280696017"
    mock_create_company = mocker.patch(
        "integrations.lead_tracking.hubspot.client.HubspotClient.create_company",
        return_value={
            "id": future_hubspot_id,
            "properties": {
                "createdate": "2024-02-26T19:41:57.959Z",
                "hs_lastmodifieddate": "2024-02-26T19:41:57.959Z",
                "hs_object_id": future_hubspot_id,
                "hs_object_source": "INTEGRATION",
                "hs_object_source_id": "2902325",
                "hs_object_source_label": "INTEGRATION",
                "name": organisation.name,
            },
            "properties_with_history": None,
            "created_at": datetime.datetime(2024, 2, 26, 19, 41, 57, 959000),
            "updated_at": datetime.datetime(2024, 2, 26, 19, 41, 57, 959000),
            "archived": False,
            "archived_at": None,
        },
    )

    mock_get_contact = mocker.patch(
        "integrations.lead_tracking.hubspot.client.HubspotClient.get_contact",
        return_value=None,
    )

    hubspot_lead_id = "1000551"
    mock_create_contact = mocker.patch(
        "integrations.lead_tracking.hubspot.client.HubspotClient.create_contact",
        return_value={
            "archived": False,
            "archived_at": None,
            "created_at": datetime.datetime(2024, 2, 26, 20, 2, 50, 69000),
            "id": hubspot_lead_id,
            "properties": {
                "createdate": "2024-02-26T20:02:50.069Z",
                "email": user.email,
                "firstname": user.first_name,
                "hs_all_contact_vids": "1000551",
                "hs_email_domain": "example.com",
                "hs_is_contact": "true",
                "hs_is_unworked": "true",
                "hs_marketable_status": user.marketing_consent_given,
                "hs_object_id": "1000551",
                "hs_object_source": "INTEGRATION",
                "hs_object_source_id": "2902325",
                "hs_object_source_label": "INTEGRATION",
                "hs_pipeline": "contacts-lifecycle-pipeline",
                "lastmodifieddate": "2024-02-26T20:02:50.069Z",
                "lastname": user.last_name,
            },
            "properties_with_history": None,
            "updated_at": datetime.datetime(2024, 2, 26, 20, 2, 50, 69000),
        },
    )

    assert getattr(organisation, "hubspot_organisation", None) is None
    # When
    user.add_organisation(organisation, role=OrganisationRole.ADMIN)

    # Then
    assert HubspotLead.objects.filter(hubspot_id=hubspot_lead_id).exists() is True
    organisation.refresh_from_db()
    assert organisation.hubspot_organisation.hubspot_id == future_hubspot_id

    mock_create_company.assert_called_once_with(
        name=organisation.name,
        domain=domain,
        active_subscription="free",
        organisation_id=organisation.id,
    )
    mock_create_contact.assert_called_once_with(user, future_hubspot_id)
    mock_get_contact.assert_called_once_with(user)


def test_hubspot_with_filtered_email_domain_contact_and_new_organisation(
    organisation: Organisation,
    settings: SettingsWrapper,
    mocker: MockerFixture,
) -> None:
    # Given
    settings.ENABLE_HUBSPOT_LEAD_TRACKING = True
    domain = "example.com"

    # Setting that will filter out the domain for the user.
    settings.HUBSPOT_IGNORE_ORGANISATION_DOMAINS = [domain]

    user = FFAdminUser.objects.create(
        email=f"new.user@{domain}",
        first_name="Frank",
        last_name="Louis",
        marketing_consent_given=True,
    )

    future_hubspot_id = "10280696017"
    mock_create_company = mocker.patch(
        "integrations.lead_tracking.hubspot.client.HubspotClient.create_company",
        return_value={
            "id": future_hubspot_id,
            "properties": {
                "createdate": "2024-02-26T19:41:57.959Z",
                "hs_lastmodifieddate": "2024-02-26T19:41:57.959Z",
                "hs_object_id": future_hubspot_id,
                "hs_object_source": "INTEGRATION",
                "hs_object_source_id": "2902325",
                "hs_object_source_label": "INTEGRATION",
                "name": organisation.name,
            },
            "properties_with_history": None,
            "created_at": datetime.datetime(2024, 2, 26, 19, 41, 57, 959000),
            "updated_at": datetime.datetime(2024, 2, 26, 19, 41, 57, 959000),
            "archived": False,
            "archived_at": None,
        },
    )

    mock_get_contact = mocker.patch(
        "integrations.lead_tracking.hubspot.client.HubspotClient.get_contact",
        return_value=None,
    )

    mock_create_contact = mocker.patch(
        "integrations.lead_tracking.hubspot.client.HubspotClient.create_contact",
        return_value={
            "archived": False,
            "archived_at": None,
            "created_at": datetime.datetime(2024, 2, 26, 20, 2, 50, 69000),
            "id": "1000551",
            "properties": {
                "createdate": "2024-02-26T20:02:50.069Z",
                "email": user.email,
                "firstname": user.first_name,
                "hs_all_contact_vids": "1000551",
                "hs_email_domain": "example.com",
                "hs_is_contact": "true",
                "hs_is_unworked": "true",
                "hs_marketable_status": user.marketing_consent_given,
                "hs_object_id": "1000551",
                "hs_object_source": "INTEGRATION",
                "hs_object_source_id": "2902325",
                "hs_object_source_label": "INTEGRATION",
                "hs_pipeline": "contacts-lifecycle-pipeline",
                "lastmodifieddate": "2024-02-26T20:02:50.069Z",
                "lastname": user.last_name,
            },
            "properties_with_history": None,
            "updated_at": datetime.datetime(2024, 2, 26, 20, 2, 50, 69000),
        },
    )

    assert getattr(organisation, "hubspot_organisation", None) is None
    # When
    user.add_organisation(organisation, role=OrganisationRole.ADMIN)

    # Then
    organisation.refresh_from_db()
    assert organisation.hubspot_organisation.hubspot_id == future_hubspot_id
    # Domain is `None` since it was filtered out.
    mock_create_company.assert_called_once_with(
        name=organisation.name,
        domain=None,
        active_subscription="free",
        organisation_id=organisation.id,
    )
    mock_create_contact.assert_called_once_with(user, future_hubspot_id)
    mock_get_contact.assert_called_once_with(user)


def test_hubspot_with_new_contact_and_existing_organisation(
    organisation: Organisation,
    settings: SettingsWrapper,
    mocker: MockerFixture,
) -> None:
    # Given
    settings.ENABLE_HUBSPOT_LEAD_TRACKING = True
    user = FFAdminUser.objects.create(
        email="new.user@example.com",
        first_name="Frank",
        last_name="Louis",
        marketing_consent_given=True,
    )
    hubspot_id = "10280696017"

    # Create an existing hubspot organisation to mimic a previous
    # successful API call with a different lead.
    HubspotOrganisation.objects.create(organisation=organisation, hubspot_id=hubspot_id)

    mock_create_company = mocker.patch(
        "integrations.lead_tracking.hubspot.client.HubspotClient.create_company"
    )
    mock_get_contact = mocker.patch(
        "integrations.lead_tracking.hubspot.client.HubspotClient.get_contact",
        return_value=None,
    )

    hubspot_lead_id = "1000551"
    mock_create_contact = mocker.patch(
        "integrations.lead_tracking.hubspot.client.HubspotClient.create_contact",
        return_value={
            "archived": False,
            "archived_at": None,
            "created_at": datetime.datetime(2024, 2, 26, 20, 2, 50, 69000),
            "id": hubspot_lead_id,
            "properties": {
                "createdate": "2024-02-26T20:02:50.069Z",
                "email": user.email,
                "firstname": user.first_name,
                "hs_all_contact_vids": "1000551",
                "hs_email_domain": "example.com",
                "hs_is_contact": "true",
                "hs_is_unworked": "true",
                "hs_marketable_status": user.marketing_consent_given,
                "hs_object_id": "1000551",
                "hs_object_source": "INTEGRATION",
                "hs_object_source_id": "2902325",
                "hs_object_source_label": "INTEGRATION",
                "hs_pipeline": "contacts-lifecycle-pipeline",
                "lastmodifieddate": "2024-02-26T20:02:50.069Z",
                "lastname": user.last_name,
            },
            "properties_with_history": None,
            "updated_at": datetime.datetime(2024, 2, 26, 20, 2, 50, 69000),
        },
    )

    # When
    user.add_organisation(organisation, role=OrganisationRole.ADMIN)

    # Then
    assert HubspotLead.objects.filter(hubspot_id=hubspot_lead_id).exists() is True
    mock_create_company.assert_not_called()
    mock_create_contact.assert_called_once_with(user, hubspot_id)
    mock_get_contact.assert_called_once_with(user)


def test_hubspot_with_existing_contact_and_new_organisation(
    organisation: Organisation,
    settings: SettingsWrapper,
    mocker: MockerFixture,
) -> None:
    settings.ENABLE_HUBSPOT_LEAD_TRACKING = True
    user = FFAdminUser.objects.create(
        email="new.user@example.com",
        first_name="Frank",
        last_name="Louis",
        marketing_consent_given=True,
    )

    mock_create_company = mocker.patch(
        "integrations.lead_tracking.hubspot.client.HubspotClient.create_company"
    )
    mock_create_contact = mocker.patch(
        "integrations.lead_tracking.hubspot.client.HubspotClient.create_contact"
    )

    mock_get_contact = mocker.patch(
        "integrations.lead_tracking.hubspot.client.HubspotClient.get_contact",
        return_value=[
            {
                "archived": False,
                "archived_at": None,
                "created_at": datetime.datetime(2024, 2, 26, 20, 2, 50, 69000),
                "id": "1000551",
                "properties": {
                    "createdate": "2024-02-26T20:02:50.069Z",
                    "email": user.email,
                    "firstname": user.first_name,
                    "hs_object_id": "1000551",
                    "lastmodifieddate": "2024-02-26T20:03:25.254Z",
                    "lastname": user.last_name,
                },
                "properties_with_history": None,
                "updated_at": datetime.datetime(2024, 2, 26, 20, 3, 25, 254000),
            }
        ],
    )

    # When
    user.add_organisation(organisation, role=OrganisationRole.ADMIN)

    # Then
    organisation.refresh_from_db()
    assert getattr(organisation, "hubspot_organisation", None) is None
    mock_get_contact.assert_called_once_with(user)

    # Since the user already exists as a lead, don't create any
    # further hubspot resources.
    mock_create_company.assert_not_called()
    mock_create_contact.assert_not_called()


def test_update_company_active_subscription(
    organisation: Organisation,
    settings: SettingsWrapper,
    mocker: MockerFixture,
) -> None:
    settings.ENABLE_HUBSPOT_LEAD_TRACKING = True
    settings.TASK_RUN_METHOD = TaskRunMethod.SYNCHRONOUSLY

    mock_update_company = mocker.patch(
        "integrations.lead_tracking.hubspot.client.HubspotClient.update_company"
    )
    hubspot_id = "12345"
    # Create an existing hubspot organisation to mimic a previous
    # successful API call.
    HubspotOrganisation.objects.create(
        organisation=organisation,
        hubspot_id=hubspot_id,
    )

    assert organisation.subscription.plan == "free"

    # When
    organisation.subscription.plan = "scale-up-v2"
    organisation.subscription.save()

    # Then
    mock_update_company.assert_called_once_with(
        active_subscription=organisation.subscription.plan,
        hubspot_company_id=hubspot_id,
    )


def test_update_company_active_subscription_not_called(
    organisation: Organisation,
    settings: SettingsWrapper,
    mocker: MockerFixture,
) -> None:
    # Set to False to ensure update doesn't happen.
    settings.ENABLE_HUBSPOT_LEAD_TRACKING = False
    settings.TASK_RUN_METHOD = TaskRunMethod.SYNCHRONOUSLY

    mock_update_company = mocker.patch(
        "integrations.lead_tracking.hubspot.client.HubspotClient.update_company"
    )
    hubspot_id = "12345"
    # Create an existing hubspot organisation to mimic a previous
    # successful API call.
    HubspotOrganisation.objects.create(
        organisation=organisation,
        hubspot_id=hubspot_id,
    )

    assert organisation.subscription.plan == "free"

    # When
    organisation.subscription.plan = "scale-up-v2"
    organisation.subscription.save()

    # Then
    mock_update_company.assert_not_called()<|MERGE_RESOLUTION|>--- conflicted
+++ resolved
@@ -8,12 +8,8 @@
     Organisation,
     OrganisationRole,
 )
-<<<<<<< HEAD
+from task_processor.task_run_method import TaskRunMethod
 from users.models import FFAdminUser, HubspotLead
-=======
-from task_processor.task_run_method import TaskRunMethod
-from users.models import FFAdminUser
->>>>>>> 87d2d52b
 
 
 def test_hubspot_with_new_contact_and_new_organisation(
