--- conflicted
+++ resolved
@@ -89,7 +89,12 @@
     # Then
     organisation.refresh_from_db()
     assert organisation.hubspot_organisation.hubspot_id == future_hubspot_id
-    mock_create_company.assert_called_once_with(name=organisation.name, domain=domain)
+
+    mock_create_company.assert_called_once_with(
+        name=organisation.name,
+        domain=domain,
+        organisation_id=organisation.id,
+    )
     mock_create_contact.assert_called_once_with(user, future_hubspot_id)
     mock_get_contact.assert_called_once_with(user)
 
@@ -176,14 +181,12 @@
     # Then
     organisation.refresh_from_db()
     assert organisation.hubspot_organisation.hubspot_id == future_hubspot_id
-<<<<<<< HEAD
     # Domain is `None` since it was filtered out.
-    mock_create_company.assert_called_once_with(name=organisation.name, domain=None)
-=======
     mock_create_company.assert_called_once_with(
-        name=organisation.name, organisation_id=organisation.id
-    )
->>>>>>> 7c654457
+        name=organisation.name,
+        domain=None,
+        organisation_id=organisation.id,
+    )
     mock_create_contact.assert_called_once_with(user, future_hubspot_id)
     mock_get_contact.assert_called_once_with(user)
 
