import datetime

from pytest_django.fixtures import SettingsWrapper
from pytest_mock import MockerFixture

from organisations.models import (
    HubspotOrganisation,
    Organisation,
    OrganisationRole,
)
from task_processor.task_run_method import TaskRunMethod
from users.models import FFAdminUser


def test_hubspot_with_new_contact_and_new_organisation(
    organisation: Organisation,
    settings: SettingsWrapper,
    mocker: MockerFixture,
) -> None:
    # Given
    settings.ENABLE_HUBSPOT_LEAD_TRACKING = True
    domain = "example.com"
    user = FFAdminUser.objects.create(
        email=f"new.user@{domain}",
        first_name="Frank",
        last_name="Louis",
        marketing_consent_given=True,
    )

    future_hubspot_id = "10280696017"
    mock_create_company = mocker.patch(
        "integrations.lead_tracking.hubspot.client.HubspotClient.create_company",
        return_value={
            "id": future_hubspot_id,
            "properties": {
                "createdate": "2024-02-26T19:41:57.959Z",
                "hs_lastmodifieddate": "2024-02-26T19:41:57.959Z",
                "hs_object_id": future_hubspot_id,
                "hs_object_source": "INTEGRATION",
                "hs_object_source_id": "2902325",
                "hs_object_source_label": "INTEGRATION",
                "name": organisation.name,
            },
            "properties_with_history": None,
            "created_at": datetime.datetime(2024, 2, 26, 19, 41, 57, 959000),
            "updated_at": datetime.datetime(2024, 2, 26, 19, 41, 57, 959000),
            "archived": False,
            "archived_at": None,
        },
    )

    mock_get_contact = mocker.patch(
        "integrations.lead_tracking.hubspot.client.HubspotClient.get_contact",
        return_value=None,
    )

    mock_create_contact = mocker.patch(
        "integrations.lead_tracking.hubspot.client.HubspotClient.create_contact",
        return_value={
            "archived": False,
            "archived_at": None,
            "created_at": datetime.datetime(2024, 2, 26, 20, 2, 50, 69000),
            "id": "1000551",
            "properties": {
                "createdate": "2024-02-26T20:02:50.069Z",
                "email": user.email,
                "firstname": user.first_name,
                "hs_all_contact_vids": "1000551",
                "hs_email_domain": "example.com",
                "hs_is_contact": "true",
                "hs_is_unworked": "true",
                "hs_marketable_status": user.marketing_consent_given,
                "hs_object_id": "1000551",
                "hs_object_source": "INTEGRATION",
                "hs_object_source_id": "2902325",
                "hs_object_source_label": "INTEGRATION",
                "hs_pipeline": "contacts-lifecycle-pipeline",
                "lastmodifieddate": "2024-02-26T20:02:50.069Z",
                "lastname": user.last_name,
            },
            "properties_with_history": None,
            "updated_at": datetime.datetime(2024, 2, 26, 20, 2, 50, 69000),
        },
    )

    assert getattr(organisation, "hubspot_organisation", None) is None
    # When
    user.add_organisation(organisation, role=OrganisationRole.ADMIN)

    # Then
    organisation.refresh_from_db()
    assert organisation.hubspot_organisation.hubspot_id == future_hubspot_id

    mock_create_company.assert_called_once_with(
        name=organisation.name,
        domain=domain,
        organisation_id=organisation.id,
    )
    mock_create_contact.assert_called_once_with(user, future_hubspot_id)
    mock_get_contact.assert_called_once_with(user)


def test_hubspot_with_filtered_email_domain_contact_and_new_organisation(
    organisation: Organisation,
    settings: SettingsWrapper,
    mocker: MockerFixture,
) -> None:
    # Given
    settings.ENABLE_HUBSPOT_LEAD_TRACKING = True
    domain = "example.com"

    # Setting that will filter out the domain for the user.
    settings.HUBSPOT_IGNORE_ORGANISATION_DOMAINS = [domain]

    user = FFAdminUser.objects.create(
        email=f"new.user@{domain}",
        first_name="Frank",
        last_name="Louis",
        marketing_consent_given=True,
    )

    future_hubspot_id = "10280696017"
    mock_create_company = mocker.patch(
        "integrations.lead_tracking.hubspot.client.HubspotClient.create_company",
        return_value={
            "id": future_hubspot_id,
            "properties": {
                "createdate": "2024-02-26T19:41:57.959Z",
                "hs_lastmodifieddate": "2024-02-26T19:41:57.959Z",
                "hs_object_id": future_hubspot_id,
                "hs_object_source": "INTEGRATION",
                "hs_object_source_id": "2902325",
                "hs_object_source_label": "INTEGRATION",
                "name": organisation.name,
            },
            "properties_with_history": None,
            "created_at": datetime.datetime(2024, 2, 26, 19, 41, 57, 959000),
            "updated_at": datetime.datetime(2024, 2, 26, 19, 41, 57, 959000),
            "archived": False,
            "archived_at": None,
        },
    )

    mock_get_contact = mocker.patch(
        "integrations.lead_tracking.hubspot.client.HubspotClient.get_contact",
        return_value=None,
    )

    mock_create_contact = mocker.patch(
        "integrations.lead_tracking.hubspot.client.HubspotClient.create_contact",
        return_value={
            "archived": False,
            "archived_at": None,
            "created_at": datetime.datetime(2024, 2, 26, 20, 2, 50, 69000),
            "id": "1000551",
            "properties": {
                "createdate": "2024-02-26T20:02:50.069Z",
                "email": user.email,
                "firstname": user.first_name,
                "hs_all_contact_vids": "1000551",
                "hs_email_domain": "example.com",
                "hs_is_contact": "true",
                "hs_is_unworked": "true",
                "hs_marketable_status": user.marketing_consent_given,
                "hs_object_id": "1000551",
                "hs_object_source": "INTEGRATION",
                "hs_object_source_id": "2902325",
                "hs_object_source_label": "INTEGRATION",
                "hs_pipeline": "contacts-lifecycle-pipeline",
                "lastmodifieddate": "2024-02-26T20:02:50.069Z",
                "lastname": user.last_name,
            },
            "properties_with_history": None,
            "updated_at": datetime.datetime(2024, 2, 26, 20, 2, 50, 69000),
        },
    )

    assert getattr(organisation, "hubspot_organisation", None) is None
    # When
    user.add_organisation(organisation, role=OrganisationRole.ADMIN)

    # Then
    organisation.refresh_from_db()
    assert organisation.hubspot_organisation.hubspot_id == future_hubspot_id
    # Domain is `None` since it was filtered out.
    mock_create_company.assert_called_once_with(
        name=organisation.name,
<<<<<<< HEAD
        domain=None,
=======
        active_subscription="free",
>>>>>>> 44ed1bfa
        organisation_id=organisation.id,
    )
    mock_create_contact.assert_called_once_with(user, future_hubspot_id)
    mock_get_contact.assert_called_once_with(user)


def test_hubspot_with_new_contact_and_existing_organisation(
    organisation: Organisation,
    settings: SettingsWrapper,
    mocker: MockerFixture,
) -> None:
    # Given
    settings.ENABLE_HUBSPOT_LEAD_TRACKING = True
    user = FFAdminUser.objects.create(
        email="new.user@example.com",
        first_name="Frank",
        last_name="Louis",
        marketing_consent_given=True,
    )
    hubspot_id = "10280696017"

    # Create an existing hubspot organisation to mimic a previous
    # successful API call with a different lead.
    HubspotOrganisation.objects.create(organisation=organisation, hubspot_id=hubspot_id)

    mock_create_company = mocker.patch(
        "integrations.lead_tracking.hubspot.client.HubspotClient.create_company"
    )
    mock_get_contact = mocker.patch(
        "integrations.lead_tracking.hubspot.client.HubspotClient.get_contact",
        return_value=None,
    )

    mock_create_contact = mocker.patch(
        "integrations.lead_tracking.hubspot.client.HubspotClient.create_contact",
        return_value={
            "archived": False,
            "archived_at": None,
            "created_at": datetime.datetime(2024, 2, 26, 20, 2, 50, 69000),
            "id": "1000551",
            "properties": {
                "createdate": "2024-02-26T20:02:50.069Z",
                "email": user.email,
                "firstname": user.first_name,
                "hs_all_contact_vids": "1000551",
                "hs_email_domain": "example.com",
                "hs_is_contact": "true",
                "hs_is_unworked": "true",
                "hs_marketable_status": user.marketing_consent_given,
                "hs_object_id": "1000551",
                "hs_object_source": "INTEGRATION",
                "hs_object_source_id": "2902325",
                "hs_object_source_label": "INTEGRATION",
                "hs_pipeline": "contacts-lifecycle-pipeline",
                "lastmodifieddate": "2024-02-26T20:02:50.069Z",
                "lastname": user.last_name,
            },
            "properties_with_history": None,
            "updated_at": datetime.datetime(2024, 2, 26, 20, 2, 50, 69000),
        },
    )

    # When
    user.add_organisation(organisation, role=OrganisationRole.ADMIN)

    # Then
    mock_create_company.assert_not_called()
    mock_create_contact.assert_called_once_with(user, hubspot_id)
    mock_get_contact.assert_called_once_with(user)


def test_hubspot_with_existing_contact_and_new_organisation(
    organisation: Organisation,
    settings: SettingsWrapper,
    mocker: MockerFixture,
) -> None:
    settings.ENABLE_HUBSPOT_LEAD_TRACKING = True
    user = FFAdminUser.objects.create(
        email="new.user@example.com",
        first_name="Frank",
        last_name="Louis",
        marketing_consent_given=True,
    )

    mock_create_company = mocker.patch(
        "integrations.lead_tracking.hubspot.client.HubspotClient.create_company"
    )
    mock_create_contact = mocker.patch(
        "integrations.lead_tracking.hubspot.client.HubspotClient.create_contact"
    )

    mock_get_contact = mocker.patch(
        "integrations.lead_tracking.hubspot.client.HubspotClient.get_contact",
        return_value=[
            {
                "archived": False,
                "archived_at": None,
                "created_at": datetime.datetime(2024, 2, 26, 20, 2, 50, 69000),
                "id": "1000551",
                "properties": {
                    "createdate": "2024-02-26T20:02:50.069Z",
                    "email": user.email,
                    "firstname": user.first_name,
                    "hs_object_id": "1000551",
                    "lastmodifieddate": "2024-02-26T20:03:25.254Z",
                    "lastname": user.last_name,
                },
                "properties_with_history": None,
                "updated_at": datetime.datetime(2024, 2, 26, 20, 3, 25, 254000),
            }
        ],
    )

    # When
    user.add_organisation(organisation, role=OrganisationRole.ADMIN)

    # Then
    organisation.refresh_from_db()
    assert getattr(organisation, "hubspot_organisation", None) is None
    mock_get_contact.assert_called_once_with(user)

    # Since the user already exists as a lead, don't create any
    # further hubspot resources.
    mock_create_company.assert_not_called()
    mock_create_contact.assert_not_called()


def test_update_company_active_subscription(
    organisation: Organisation,
    settings: SettingsWrapper,
    mocker: MockerFixture,
) -> None:
    settings.ENABLE_HUBSPOT_LEAD_TRACKING = True
    settings.TASK_RUN_METHOD = TaskRunMethod.SYNCHRONOUSLY

    mock_update_company = mocker.patch(
        "integrations.lead_tracking.hubspot.client.HubspotClient.update_company"
    )
    hubspot_id = "12345"
    # Create an existing hubspot organisation to mimic a previous
    # successful API call.
    HubspotOrganisation.objects.create(
        organisation=organisation,
        hubspot_id=hubspot_id,
    )

    assert organisation.subscription.plan == "free"

    # When
    organisation.subscription.plan = "scale-up-v2"
    organisation.subscription.save()

    # Then
    mock_update_company.assert_called_once_with(
        active_subscription=organisation.subscription.plan,
        hubspot_company_id=hubspot_id,
    )


def test_update_company_active_subscription_not_called(
    organisation: Organisation,
    settings: SettingsWrapper,
    mocker: MockerFixture,
) -> None:
    # Set to False to ensure update doesn't happen.
    settings.ENABLE_HUBSPOT_LEAD_TRACKING = False
    settings.TASK_RUN_METHOD = TaskRunMethod.SYNCHRONOUSLY

    mock_update_company = mocker.patch(
        "integrations.lead_tracking.hubspot.client.HubspotClient.update_company"
    )
    hubspot_id = "12345"
    # Create an existing hubspot organisation to mimic a previous
    # successful API call.
    HubspotOrganisation.objects.create(
        organisation=organisation,
        hubspot_id=hubspot_id,
    )

    assert organisation.subscription.plan == "free"

    # When
    organisation.subscription.plan = "scale-up-v2"
    organisation.subscription.save()

    # Then
    mock_update_company.assert_not_called()<|MERGE_RESOLUTION|>--- conflicted
+++ resolved
@@ -94,6 +94,7 @@
     mock_create_company.assert_called_once_with(
         name=organisation.name,
         domain=domain,
+        active_subscription="free",
         organisation_id=organisation.id,
     )
     mock_create_contact.assert_called_once_with(user, future_hubspot_id)
@@ -185,11 +186,8 @@
     # Domain is `None` since it was filtered out.
     mock_create_company.assert_called_once_with(
         name=organisation.name,
-<<<<<<< HEAD
         domain=None,
-=======
         active_subscription="free",
->>>>>>> 44ed1bfa
         organisation_id=organisation.id,
     )
     mock_create_contact.assert_called_once_with(user, future_hubspot_id)
