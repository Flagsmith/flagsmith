from datetime import date, datetime, timedelta, timezone

import pytest
from django.conf import settings
from django.utils import timezone as d_timezone
from pytest_django.fixtures import SettingsWrapper
from pytest_mock import MockerFixture
from rest_framework.exceptions import NotFound

from app_analytics.analytics_db_service import (
    get_feature_evaluation_data,
    get_feature_evaluation_data_from_local_db,
    get_total_events_count,
    get_usage_data,
    get_usage_data_from_local_db,
)
from app_analytics.constants import (
    CURRENT_BILLING_PERIOD,
    PREVIOUS_BILLING_PERIOD,
)
from app_analytics.models import (
    APIUsageBucket,
    FeatureEvaluationBucket,
    Resource,
)
from environments.models import Environment
from features.models import Feature
from organisations.models import (
    Organisation,
    OrganisationSubscriptionInformationCache,
)
from projects.models import Project


@pytest.fixture
def cache(organisation: Organisation) -> OrganisationSubscriptionInformationCache:  # type: ignore[misc]
    yield OrganisationSubscriptionInformationCache.objects.create(
        organisation=organisation,
        current_billing_term_starts_at=d_timezone.now() - timedelta(days=20),
        current_billing_term_ends_at=d_timezone.now() + timedelta(days=10),
        api_calls_24h=2000,
        api_calls_7d=12000,
        api_calls_30d=38000,
        allowed_seats=5,
        allowed_30d_api_calls=40000,
    )


@pytest.mark.skipif(
    "analytics" not in settings.DATABASES,
    reason="Skip test if analytics database is configured",
)
@pytest.mark.django_db(databases=["analytics", "default"])
def test_get_usage_data_from_local_db(organisation, environment, settings):  # type: ignore[no-untyped-def]
    environment_id = environment.id
    now = d_timezone.now()
    read_bucket_size = 15
    settings.ANALYTICS_BUCKET_SIZE = read_bucket_size

    # Given - some initial data
    for i in range(31):
        bucket_created_at = now - timedelta(days=i)
        for resource in Resource:
            APIUsageBucket.objects.create(
                environment_id=environment_id,
                resource=resource,
                total_count=10,
                bucket_size=read_bucket_size,
                created_at=bucket_created_at,
            )
            # create another bucket after `read_bucket_size` minutes to make sure we have more than one bucket in day
            APIUsageBucket.objects.create(
                environment_id=environment_id,
                resource=resource,
                total_count=10,
                bucket_size=read_bucket_size,
                created_at=bucket_created_at - timedelta(minutes=read_bucket_size),
            )
            # some data in different bucket
            APIUsageBucket.objects.create(
                environment_id=environment_id,
                resource=resource,
                total_count=10,
                bucket_size=read_bucket_size - 1,
                created_at=bucket_created_at,
            )
            # some data in different environment
            APIUsageBucket.objects.create(
                environment_id=999999,
                resource=resource,
                total_count=10,
                bucket_size=read_bucket_size,
                created_at=bucket_created_at,
            )

    # When
    usage_data_list = get_usage_data_from_local_db(organisation)

    # Then
    assert len(usage_data_list) == 30
    today = date.today()
    for count, data in enumerate(usage_data_list):
        assert data.flags == 20
        assert data.environment_document == 20
        assert data.identities == 20
        assert data.traits == 20
        assert data.day == today - timedelta(days=29 - count)


@pytest.mark.skipif(
    "analytics" not in settings.DATABASES,
    reason="Skip test if analytics database is configured",
)
@pytest.mark.django_db(databases=["analytics", "default"])
def test_get_usage_data_from_local_db_project_id_filter(  # type: ignore[no-untyped-def]
    organisation: Organisation,
    project: Project,
    project_two: Project,
    environment: Environment,
    environment_two: Environment,
    project_two_environment: Environment,
    settings: SettingsWrapper,
):
    # Given
    environment_id = environment.id
    now = d_timezone.now()
    read_bucket_size = 15
    settings.ANALYTICS_BUCKET_SIZE = read_bucket_size
    total_count = 10

    # crate one bucket for every environment
    for environment_id in [
        environment.id,
        environment_two.id,
        project_two_environment.id,
    ]:
        APIUsageBucket.objects.create(
            environment_id=environment_id,
            resource=Resource.FLAGS,
            total_count=total_count,
            bucket_size=read_bucket_size,
            created_at=now,
        )
    # When
    usage_data_for_project_one = get_usage_data_from_local_db(
        organisation, project_id=project.id
    )
    usage_data_for_project_two = get_usage_data_from_local_db(
        organisation, project_id=project_two.id
    )

    # Then
    assert len(usage_data_for_project_one) == 1
    assert len(usage_data_for_project_two) == 1
    assert (
        list(usage_data_for_project_one)[0].flags == total_count * 2
    )  # 2 environments
    assert list(usage_data_for_project_two)[0].flags == total_count  # 1 environment


@pytest.mark.skipif(
    "analytics" not in settings.DATABASES,
    reason="Skip test if analytics database is configured",
)
@pytest.mark.django_db(databases=["analytics", "default"])
def test_get_total_events_count(organisation, environment, settings):  # type: ignore[no-untyped-def]
    settings.USE_POSTGRES_FOR_ANALYTICS = True
    environment_id = environment.id
    now = d_timezone.now()
    read_bucket_size = 15
    settings.ANALYTICS_BUCKET_SIZE = read_bucket_size

    # Given - some initial data
    for i in range(31):
        bucket_created_at = now - timedelta(days=i)
        for resource in Resource:
            APIUsageBucket.objects.create(
                environment_id=environment_id,
                resource=resource,
                total_count=10,
                bucket_size=read_bucket_size,
                created_at=bucket_created_at,
            )

            # create another bucket after `read_bucket_size` minutes to make sure we have more than one bucket in day
            APIUsageBucket.objects.create(
                environment_id=environment_id,
                resource=resource,
                total_count=10,
                bucket_size=read_bucket_size,
                created_at=bucket_created_at - timedelta(minutes=read_bucket_size),
            )
            # some data in different bucket
            APIUsageBucket.objects.create(
                environment_id=environment_id,
                resource=resource,
                total_count=10,
                bucket_size=read_bucket_size - 1,
                created_at=now - timedelta(days=i),
            )
            # some data in different environment
            APIUsageBucket.objects.create(
                environment_id=999999,
                resource=resource,
                total_count=10,
                bucket_size=read_bucket_size,
                created_at=now - timedelta(days=i),
            )
    # When
    total_events_count = get_total_events_count(organisation)

    # Then
    assert total_events_count == 20 * len(Resource) * 30


@pytest.mark.skipif(
    "analytics" not in settings.DATABASES,
    reason="Skip test if analytics database is configured",
)
@pytest.mark.django_db(databases=["analytics", "default"])
def test_get_feature_evaluation_data_from_local_db(  # type: ignore[no-untyped-def]
    feature: Feature, environment: Environment, settings: SettingsWrapper
):
    environment_id = environment.id
    feature_name = feature.name
    now = d_timezone.now()
    read_bucket_size = 15
    settings.ANALYTICS_BUCKET_SIZE = read_bucket_size

    # Given - some initial data
    for i in range(31):
        bucket_created_at = now - timedelta(days=i)
        FeatureEvaluationBucket.objects.create(
            environment_id=environment_id,
            feature_name=feature_name,
            total_count=10,
            bucket_size=read_bucket_size,
            created_at=bucket_created_at,
        )
        # create another bucket after `read_bucket_size` minutes to make sure we have more than one bucket in day
        FeatureEvaluationBucket.objects.create(
            environment_id=environment_id,
            feature_name=feature_name,
            total_count=10,
            bucket_size=read_bucket_size,
            created_at=bucket_created_at - timedelta(minutes=read_bucket_size),
        )
        # some data in different bucket
        FeatureEvaluationBucket.objects.create(
            environment_id=environment_id,
            feature_name=feature_name,
            total_count=10,
            bucket_size=read_bucket_size - 1,
            created_at=bucket_created_at,
        )

        # some data in different environment
        FeatureEvaluationBucket.objects.create(
            environment_id=99999,
            feature_name=feature_name,
            total_count=10,
            bucket_size=read_bucket_size,
            created_at=now - timedelta(days=i),
        )

        # some data for different feature
        FeatureEvaluationBucket.objects.create(
            environment_id=environment_id,
            feature_name="some_other_feature",
            total_count=10,
            bucket_size=read_bucket_size,
            created_at=now - timedelta(days=i),
        )

    # When
    usage_data_list = get_feature_evaluation_data_from_local_db(feature, environment_id)

    # Then
    assert len(usage_data_list) == 30
    today = date.today()
    for i, data in enumerate(usage_data_list):
        assert data.count == 20
        assert data.day == today - timedelta(days=29 - i)


def test_get_usage_data_calls_get_usage_data_from_influxdb_if_postgres_not_configured(  # type: ignore[no-untyped-def]
    mocker, settings, organisation
):
    # Given
    settings.USE_POSTGRES_FOR_ANALYTICS = False
    mocked_get_usage_data_from_influxdb = mocker.patch(
        "app_analytics.analytics_db_service.get_usage_data_from_influxdb", autospec=True
    )

    # When
    usage_data = get_usage_data(organisation)

    # Then
    assert usage_data == mocked_get_usage_data_from_influxdb.return_value
    mocked_get_usage_data_from_influxdb.assert_called_once_with(
        organisation_id=organisation.id, environment_id=None, project_id=None
    )


def test_get_usage_data_calls_get_usage_data_from_local_db_if_postgres_is_configured(  # type: ignore[no-untyped-def]
    mocker, settings, organisation
):
    # Given
    settings.USE_POSTGRES_FOR_ANALYTICS = True
    mocked_get_usage_data_from_local_db = mocker.patch(
        "app_analytics.analytics_db_service.get_usage_data_from_local_db", autospec=True
    )

    # When
    usage_data = get_usage_data(organisation)

    # Then
    assert usage_data == mocked_get_usage_data_from_local_db.return_value
    mocked_get_usage_data_from_local_db.assert_called_once_with(
        organisation=organisation, environment_id=None, project_id=None
    )


def test_get_total_events_count_calls_influx_method_if_postgres_not_configured(  # type: ignore[no-untyped-def]
    mocker, settings, organisation
):
    # Given
    settings.USE_POSTGRES_FOR_ANALYTICS = False
    mocked_get_events_for_organisation = mocker.patch(
        "app_analytics.analytics_db_service.get_events_for_organisation", autospec=True
    )

    # When
    total_events_count = get_total_events_count(organisation)

    # Then
    assert total_events_count == mocked_get_events_for_organisation.return_value
    mocked_get_events_for_organisation.assert_called_once_with(
        organisation_id=organisation.id
    )


def test_get_feature_evaluation_data_calls_influx_method_if_postgres_not_configured(  # type: ignore[no-untyped-def]
    mocker, settings, organisation, feature, environment
):
    # Given
    settings.USE_POSTGRES_FOR_ANALYTICS = False
    mocked_get_feature_evaluation_data_from_influxdb = mocker.patch(
        "app_analytics.analytics_db_service.get_feature_evaluation_data_from_influxdb",
        autospec=True,
    )

    # When
    feature_evaluation_data = get_feature_evaluation_data(feature, environment.id)

    # Then
    assert (
        feature_evaluation_data
        == mocked_get_feature_evaluation_data_from_influxdb.return_value
    )
    mocked_get_feature_evaluation_data_from_influxdb.assert_called_once_with(
        feature_name=feature.name, environment_id=environment.id, period="30d"
    )


def test_get_feature_evaluation_data_calls_get_feature_evaluation_data_from_local_db_if_configured(  # type: ignore[no-untyped-def]  # noqa: E501
    mocker, settings, organisation, feature, environment
):
    # Given
    settings.USE_POSTGRES_FOR_ANALYTICS = True
    mocked_get_feature_evaluation_data_from_local_db = mocker.patch(
        "app_analytics.analytics_db_service.get_feature_evaluation_data_from_local_db",
        autospec=True,
    )

    # When
    feature_evaluation_data = get_feature_evaluation_data(feature, environment.id)

    # Then
    assert (
        feature_evaluation_data
        == mocked_get_feature_evaluation_data_from_local_db.return_value
    )
    mocked_get_feature_evaluation_data_from_local_db.assert_called_once_with(
        feature=feature, environment_id=environment.id, period=30
    )


@pytest.mark.freeze_time("2023-01-19T09:09:47.325132+00:00")
<<<<<<< HEAD
@pytest.mark.parametrize("period", [PREVIOUS_BILLING_PERIOD, CURRENT_BILLING_PERIOD])
def test_get_usage_data_returns_404_when_organisation_has_no_billing_periods(
    mocker: MockerFixture,
    settings: SettingsWrapper,
    organisation: Organisation,
    period: str,
) -> None:
    # Given
=======
def test_get_usage_data_returns_30d_when_unset_subscription_information_cache_for_current_billing_period(
    mocker: MockerFixture,
    settings: SettingsWrapper,
    organisation: Organisation,
) -> None:
    # Given
    period = CURRENT_BILLING_PERIOD
>>>>>>> 4067cd01
    settings.USE_POSTGRES_FOR_ANALYTICS = True
    mocked_get_usage_data_from_local_db = mocker.patch(
        "app_analytics.analytics_db_service.get_usage_data_from_local_db", autospec=True
    )
    assert getattr(organisation, "subscription_information_cache", None) is None

    # When
<<<<<<< HEAD
    try:
        get_usage_data(organisation, period=period)
=======
    get_usage_data(organisation, period=period)

>>>>>>> 4067cd01
    # Then
    except NotFound as e:
        assert "No billing periods found for this organisation." in str(e)
    mocked_get_usage_data_from_local_db.assert_not_called()


@pytest.mark.freeze_time("2023-01-19T09:09:47.325132+00:00")
def test_get_usage_data_calls_get_usage_data_from_local_db_with_set_period_starts_at_with_current_billing_period(
    mocker: MockerFixture,
    settings: SettingsWrapper,
    organisation: Organisation,
    cache: OrganisationSubscriptionInformationCache,
) -> None:
    # Given
    period: str = CURRENT_BILLING_PERIOD
    settings.USE_POSTGRES_FOR_ANALYTICS = True
    mocked_get_usage_data_from_local_db = mocker.patch(
        "app_analytics.analytics_db_service.get_usage_data_from_local_db", autospec=True
    )

    assert getattr(organisation, "subscription_information_cache", None) == cache

    # When
    get_usage_data(organisation, period=period)

    # Then
    mocked_get_usage_data_from_local_db.assert_called_once_with(
        organisation=organisation,
        environment_id=None,
        project_id=None,
        date_start=datetime(2022, 12, 30, 9, 9, 47, 325132, tzinfo=timezone.utc),
        date_stop=datetime(2023, 1, 19, 9, 9, 47, 325132, tzinfo=timezone.utc),
    )


@pytest.mark.freeze_time("2023-01-19T09:09:47.325132+00:00")
def test_get_usage_data_calls_get_usage_data_from_local_db_with_set_period_starts_at_with_previous_billing_period(
    mocker: MockerFixture,
    settings: SettingsWrapper,
    organisation: Organisation,
    cache: OrganisationSubscriptionInformationCache,
) -> None:
    # Given
    period: str = PREVIOUS_BILLING_PERIOD

    settings.USE_POSTGRES_FOR_ANALYTICS = True
    mocked_get_usage_data_from_local_db = mocker.patch(
        "app_analytics.analytics_db_service.get_usage_data_from_local_db", autospec=True
    )

    assert getattr(organisation, "subscription_information_cache", None) == cache

    # When
    get_usage_data(organisation, period=period)

    # Then
    mocked_get_usage_data_from_local_db.assert_called_once_with(
        organisation=organisation,
        environment_id=None,
        project_id=None,
        date_start=datetime(2022, 11, 30, 9, 9, 47, 325132, tzinfo=timezone.utc),
        date_stop=datetime(2022, 12, 30, 9, 9, 47, 325132, tzinfo=timezone.utc),
    )<|MERGE_RESOLUTION|>--- conflicted
+++ resolved
@@ -1,8 +1,8 @@
-from datetime import date, datetime, timedelta, timezone
+from datetime import UTC, date, datetime, timedelta
 
 import pytest
 from django.conf import settings
-from django.utils import timezone as d_timezone
+from django.utils import timezone
 from pytest_django.fixtures import SettingsWrapper
 from pytest_mock import MockerFixture
 from rest_framework.exceptions import NotFound
@@ -36,8 +36,8 @@
 def cache(organisation: Organisation) -> OrganisationSubscriptionInformationCache:  # type: ignore[misc]
     yield OrganisationSubscriptionInformationCache.objects.create(
         organisation=organisation,
-        current_billing_term_starts_at=d_timezone.now() - timedelta(days=20),
-        current_billing_term_ends_at=d_timezone.now() + timedelta(days=10),
+        current_billing_term_starts_at=timezone.now() - timedelta(days=20),
+        current_billing_term_ends_at=timezone.now() + timedelta(days=10),
         api_calls_24h=2000,
         api_calls_7d=12000,
         api_calls_30d=38000,
@@ -53,7 +53,7 @@
 @pytest.mark.django_db(databases=["analytics", "default"])
 def test_get_usage_data_from_local_db(organisation, environment, settings):  # type: ignore[no-untyped-def]
     environment_id = environment.id
-    now = d_timezone.now()
+    now = timezone.now()
     read_bucket_size = 15
     settings.ANALYTICS_BUCKET_SIZE = read_bucket_size
 
@@ -123,7 +123,7 @@
 ):
     # Given
     environment_id = environment.id
-    now = d_timezone.now()
+    now = timezone.now()
     read_bucket_size = 15
     settings.ANALYTICS_BUCKET_SIZE = read_bucket_size
     total_count = 10
@@ -166,7 +166,7 @@
 def test_get_total_events_count(organisation, environment, settings):  # type: ignore[no-untyped-def]
     settings.USE_POSTGRES_FOR_ANALYTICS = True
     environment_id = environment.id
-    now = d_timezone.now()
+    now = timezone.now()
     read_bucket_size = 15
     settings.ANALYTICS_BUCKET_SIZE = read_bucket_size
 
@@ -223,7 +223,7 @@
 ):
     environment_id = environment.id
     feature_name = feature.name
-    now = d_timezone.now()
+    now = timezone.now()
     read_bucket_size = 15
     settings.ANALYTICS_BUCKET_SIZE = read_bucket_size
 
@@ -387,7 +387,6 @@
 
 
 @pytest.mark.freeze_time("2023-01-19T09:09:47.325132+00:00")
-<<<<<<< HEAD
 @pytest.mark.parametrize("period", [PREVIOUS_BILLING_PERIOD, CURRENT_BILLING_PERIOD])
 def test_get_usage_data_returns_404_when_organisation_has_no_billing_periods(
     mocker: MockerFixture,
@@ -396,15 +395,6 @@
     period: str,
 ) -> None:
     # Given
-=======
-def test_get_usage_data_returns_30d_when_unset_subscription_information_cache_for_current_billing_period(
-    mocker: MockerFixture,
-    settings: SettingsWrapper,
-    organisation: Organisation,
-) -> None:
-    # Given
-    period = CURRENT_BILLING_PERIOD
->>>>>>> 4067cd01
     settings.USE_POSTGRES_FOR_ANALYTICS = True
     mocked_get_usage_data_from_local_db = mocker.patch(
         "app_analytics.analytics_db_service.get_usage_data_from_local_db", autospec=True
@@ -412,13 +402,8 @@
     assert getattr(organisation, "subscription_information_cache", None) is None
 
     # When
-<<<<<<< HEAD
     try:
         get_usage_data(organisation, period=period)
-=======
-    get_usage_data(organisation, period=period)
-
->>>>>>> 4067cd01
     # Then
     except NotFound as e:
         assert "No billing periods found for this organisation." in str(e)
@@ -449,8 +434,8 @@
         organisation=organisation,
         environment_id=None,
         project_id=None,
-        date_start=datetime(2022, 12, 30, 9, 9, 47, 325132, tzinfo=timezone.utc),
-        date_stop=datetime(2023, 1, 19, 9, 9, 47, 325132, tzinfo=timezone.utc),
+        date_start=datetime(2022, 12, 30, 9, 9, 47, 325132, tzinfo=UTC),
+        date_stop=datetime(2023, 1, 19, 9, 9, 47, 325132, tzinfo=UTC),
     )
 
 
@@ -479,6 +464,6 @@
         organisation=organisation,
         environment_id=None,
         project_id=None,
-        date_start=datetime(2022, 11, 30, 9, 9, 47, 325132, tzinfo=timezone.utc),
-        date_stop=datetime(2022, 12, 30, 9, 9, 47, 325132, tzinfo=timezone.utc),
+        date_start=datetime(2022, 11, 30, 9, 9, 47, 325132, tzinfo=UTC),
+        date_stop=datetime(2022, 12, 30, 9, 9, 47, 325132, tzinfo=UTC),
     )