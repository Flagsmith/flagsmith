import uuid
from decimal import Decimal
from typing import TYPE_CHECKING

from util.mappers import dynamodb

if TYPE_CHECKING:  # pragma: no cover
    from pytest_mock import MockerFixture

    from environments.identities.models import Identity
    from environments.identities.traits.models import Trait
    from environments.models import Environment, EnvironmentAPIKey
    from features.models import FeatureState


def test_map_environment_to_environment_document__call_expected(
    environment: "Environment",
    feature_state: "FeatureState",
) -> None:
    # Given
    expected_api_key = environment.api_key
    expected_updated_at = environment.updated_at.isoformat()
    expected_featurestate_uuid = str(feature_state.uuid)

    # When
    result = dynamodb.map_environment_to_environment_document(environment)

    # Then
    assert result == {
        "allow_client_traits": True,
        "amplitude_config": None,
        "api_key": expected_api_key,
        "dynatrace_config": None,
        "feature_states": [
            {
                "django_id": Decimal(feature_state.pk),
                "enabled": False,
                "feature": {
                    "id": Decimal(feature_state.feature.pk),
                    "name": "Test Feature1",
                    "type": "STANDARD",
                },
                "feature_segment": None,
                "feature_state_value": None,
                "featurestate_uuid": expected_featurestate_uuid,
                "multivariate_feature_state_values": [],
            }
        ],
        "heap_config": None,
        "hide_disabled_flags": None,
        "hide_sensitive_data": False,
        "id": Decimal(environment.pk),
        "mixpanel_config": None,
        "name": "Test Environment",
        "project": {
            "enable_realtime_updates": False,
            "hide_disabled_flags": False,
            "id": Decimal(environment.project.pk),
            "name": "Test Project",
            "organisation": {
                "feature_analytics": False,
                "id": Decimal(environment.project.organisation.pk),
                "name": "Test Org",
                "persist_trait_data": True,
                "stop_serving_flags": False,
            },
            "segments": [],
            "server_key_only_feature_ids": [],
        },
        "rudderstack_config": None,
        "segment_config": None,
        "updated_at": expected_updated_at,
        "use_identity_composite_key_for_hashing": True,
        "webhook_config": None,
    }


def test_map_environment_api_key_to_environment_api_key_document__call_expected(
    environment_api_key: "EnvironmentAPIKey",
) -> None:
    # Given
    expected_client_api_key = environment_api_key.environment.api_key
    expected_created_at = environment_api_key.created_at.isoformat()
    expected_key = environment_api_key.key

    # When
    result = dynamodb.map_environment_api_key_to_environment_api_key_document(
        environment_api_key,
    )

    # Then
    assert result == {
        "active": True,
        "client_api_key": expected_client_api_key,
        "created_at": expected_created_at,
        "expires_at": None,
        "id": Decimal(environment_api_key.pk),
        "key": expected_key,
        "name": "Test API Key",
    }


def test_map_identity_to_identity_document__call_expected(
    identity: "Identity",
    trait: "Trait",
    mocker: "MockerFixture",
) -> None:
    # Given
    expected_composite_key = identity.composite_key
    expected_created_date = identity.created_date.isoformat()
    expected_environment_api_key = identity.environment.api_key

    # When
    result = dynamodb.map_identity_to_identity_document(
        identity,
    )

    # Then
    assert result == {
        "composite_key": expected_composite_key,
        "created_date": expected_created_date,
        "django_id": Decimal(identity.pk),
        "environment_api_key": expected_environment_api_key,
        "identifier": "test_identity",
        "identity_features": [],
        "identity_traits": [{"trait_key": "key1", "trait_value": "value1"}],
        "identity_uuid": mocker.ANY,
    }
    assert uuid.UUID(result["identity_uuid"])


def test_map_environment_to_environment_v2_document__call_expected(
    environment: "Environment",
    feature_state: "FeatureState",
) -> None:
    # Given
    expected_api_key = environment.api_key
    expected_updated_at = environment.updated_at.isoformat()
    expected_featurestate_uuid = str(feature_state.uuid)

    # When
    result = dynamodb.map_environment_to_environment_v2_document(environment)

    # Then
    assert result == {
        "document_key": "META",
<<<<<<< HEAD
        "environment_id": environment.id,
=======
        "environment_id": str(environment.id),
>>>>>>> 2a9cd7ca
        "allow_client_traits": True,
        "amplitude_config": None,
        "api_key": expected_api_key,
        "dynatrace_config": None,
        "feature_states": [
            {
                "django_id": Decimal(feature_state.pk),
                "enabled": False,
                "feature": {
                    "id": Decimal(feature_state.feature.pk),
                    "name": "Test Feature1",
                    "type": "STANDARD",
                },
                "feature_segment": None,
                "feature_state_value": None,
                "featurestate_uuid": expected_featurestate_uuid,
                "multivariate_feature_state_values": [],
            }
        ],
        "heap_config": None,
        "hide_disabled_flags": None,
        "hide_sensitive_data": False,
        "id": Decimal(environment.pk),
        "mixpanel_config": None,
        "name": "Test Environment",
        "project": {
            "enable_realtime_updates": False,
            "hide_disabled_flags": False,
            "id": Decimal(environment.project.pk),
            "name": "Test Project",
            "organisation": {
                "feature_analytics": False,
                "id": Decimal(environment.project.organisation.pk),
                "name": "Test Org",
                "persist_trait_data": True,
                "stop_serving_flags": False,
            },
            "segments": [],
            "server_key_only_feature_ids": [],
        },
        "rudderstack_config": None,
        "segment_config": None,
        "updated_at": expected_updated_at,
        "use_identity_composite_key_for_hashing": True,
        "webhook_config": None,
    }<|MERGE_RESOLUTION|>--- conflicted
+++ resolved
@@ -144,11 +144,7 @@
     # Then
     assert result == {
         "document_key": "META",
-<<<<<<< HEAD
-        "environment_id": environment.id,
-=======
         "environment_id": str(environment.id),
->>>>>>> 2a9cd7ca
         "allow_client_traits": True,
         "amplitude_config": None,
         "api_key": expected_api_key,
