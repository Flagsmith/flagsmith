--- conflicted
+++ resolved
@@ -5,6 +5,7 @@
 from common.projects.permissions import (
     CREATE_ENVIRONMENT,
     CREATE_FEATURE,
+    TAG_SUPPORTED_PERMISSIONS,
     VIEW_PROJECT,
 )
 from django.urls import reverse
@@ -31,15 +32,6 @@
     UserPermissionGroupProjectPermission,
     UserProjectPermission,
 )
-<<<<<<< HEAD
-=======
-from projects.permissions import (
-    CREATE_ENVIRONMENT,
-    CREATE_FEATURE,
-    TAG_SUPPORTED_PERMISSIONS,
-    VIEW_PROJECT,
-)
->>>>>>> 4a310b0c
 from segments.models import Segment
 from tests.types import WithProjectPermissionsCallable
 from users.models import FFAdminUser, UserPermissionGroup
