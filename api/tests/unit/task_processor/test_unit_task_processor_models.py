--- conflicted
+++ resolved
@@ -1,13 +1,8 @@
-<<<<<<< HEAD
 from datetime import timedelta
+from decimal import Decimal
 
 import pytest
 from django.utils import timezone
-=======
-from decimal import Decimal
-
-import pytest
->>>>>>> d6cc6ef2
 
 from task_processor.decorators import register_task_handler
 from task_processor.models import RecurringTask, Task
@@ -38,7 +33,17 @@
 
 
 @pytest.mark.parametrize(
-<<<<<<< HEAD
+    "input, expected_output",
+    (
+        ({"value": Decimal("10")}, '{"value": 10}'),
+        ({"value": Decimal("10.12345")}, '{"value": 10.12345}'),
+    ),
+)
+def test_serialize_data_handles_decimal_objects(input, expected_output):
+    assert Task.serialize_data(input) == expected_output
+
+
+@pytest.mark.parametrize(
     "first_run_time, expected",
     ((one_hour_ago.time(), True), (one_hour_from_now.time(), False)),
 )
@@ -48,14 +53,4 @@
             first_run_time=first_run_time, run_every=timedelta(days=1)
         ).should_execute
         == expected
-    )
-=======
-    "input, expected_output",
-    (
-        ({"value": Decimal("10")}, '{"value": 10}'),
-        ({"value": Decimal("10.12345")}, '{"value": 10.12345}'),
-    ),
-)
-def test_serialize_data_handles_decimal_objects(input, expected_output):
-    assert Task.serialize_data(input) == expected_output
->>>>>>> d6cc6ef2
+    )