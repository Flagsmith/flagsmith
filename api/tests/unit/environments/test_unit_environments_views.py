--- conflicted
+++ resolved
@@ -6,11 +6,8 @@
 from core.constants import STRING
 from django.contrib.contenttypes.models import ContentType
 from django.urls import reverse
-<<<<<<< HEAD
+from pytest_lazyfixture import lazy_fixture
 from pytest_mock import MockerFixture
-=======
-from pytest_lazyfixture import lazy_fixture
->>>>>>> 74f71051
 from rest_framework import status
 from rest_framework.test import APIClient
 
@@ -95,29 +92,6 @@
     assert response.status_code == status.HTTP_200_OK
 
 
-<<<<<<< HEAD
-def test_cannot_enable_v2_versioning_for_environment_already_enabled(
-    environment_v2_versioning: Environment,
-    admin_client: APIClient,
-    mocker: MockerFixture,
-) -> None:
-    # Given
-    url = reverse(
-        "api-v1:environments:environment-enable-v2-versioning",
-        args=[environment_v2_versioning.api_key],
-    )
-
-    mock_enable_v2_versioning = mocker.patch("environments.views.enable_v2_versioning")
-
-    # When
-    response = admin_client.post(url)
-
-    # Then
-    assert response.status_code == status.HTTP_400_BAD_REQUEST
-    assert response.json() == {"detail": "Environment already using v2 versioning."}
-
-    mock_enable_v2_versioning.delay.assert_not_called()
-=======
 @pytest.mark.django_db
 class EnvironmentTestCase(TestCase):
     env_post_template = '{"name": "%s", "project": %d}'
@@ -956,4 +930,26 @@
 
     # Then
     assert response.status_code == status.HTTP_200_OK
->>>>>>> 74f71051
+
+
+def test_cannot_enable_v2_versioning_for_environment_already_enabled(
+    environment_v2_versioning: Environment,
+    admin_client: APIClient,
+    mocker: MockerFixture,
+) -> None:
+    # Given
+    url = reverse(
+        "api-v1:environments:environment-enable-v2-versioning",
+        args=[environment_v2_versioning.api_key],
+    )
+
+    mock_enable_v2_versioning = mocker.patch("environments.views.enable_v2_versioning")
+
+    # When
+    response = admin_client.post(url)
+
+    # Then
+    assert response.status_code == status.HTTP_400_BAD_REQUEST
+    assert response.json() == {"detail": "Environment already using v2 versioning."}
+
+    mock_enable_v2_versioning.delay.assert_not_called()