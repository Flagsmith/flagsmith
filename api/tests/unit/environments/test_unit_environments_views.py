--- conflicted
+++ resolved
@@ -2,7 +2,10 @@
 from unittest import mock
 
 import pytest
-from common.environments.permissions import VIEW_ENVIRONMENT
+from common.environments.permissions import (
+    TAG_SUPPORTED_PERMISSIONS,
+    VIEW_ENVIRONMENT,
+)
 from common.projects.permissions import CREATE_ENVIRONMENT
 from core.constants import STRING
 from django.conf import settings
@@ -20,13 +23,6 @@
 from environments.identities.models import Identity
 from environments.identities.traits.models import Trait
 from environments.models import Environment, EnvironmentAPIKey, Webhook
-<<<<<<< HEAD
-=======
-from environments.permissions.constants import (
-    TAG_SUPPORTED_PERMISSIONS,
-    VIEW_ENVIRONMENT,
-)
->>>>>>> 4a310b0c
 from environments.permissions.models import UserEnvironmentPermission
 from features.models import Feature, FeatureState
 from features.versioning.models import EnvironmentFeatureVersion
