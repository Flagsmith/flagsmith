import random
import typing
from copy import copy
from datetime import timedelta
from unittest import mock
from unittest.mock import MagicMock, Mock

import pytest
from common.test_tools import AssertMetricFixture
from django.db.models import Count, Q
from django.test import override_settings
from django.utils import timezone
from mypy_boto3_dynamodb.service_resource import Table
from pytest_django import DjangoAssertNumQueries
from pytest_django.asserts import assertQuerysetEqual as assert_queryset_equal
from pytest_mock import MockerFixture

from audit.models import AuditLog
from audit.related_object_type import RelatedObjectType
from core.constants import STRING
from core.request_origin import RequestOrigin
from environments.identities.models import Identity
from environments.metrics import CACHE_HIT, CACHE_MISS
from environments.models import (
    Environment,
    EnvironmentAPIKey,
    Webhook,
    environment_cache,
)
from features.feature_types import MULTIVARIATE
from features.models import Feature, FeatureSegment, FeatureState
from features.multivariate.models import MultivariateFeatureOption
from features.versioning.models import EnvironmentFeatureVersion
from features.versioning.tasks import enable_v2_versioning
from features.versioning.versioning_service import (
    get_environment_flags_queryset,
)
from features.workflows.core.models import ChangeRequest
from organisations.models import Organisation, OrganisationRole
from projects.models import EdgeV2MigrationStatus, Project
from segments.models import Segment
<<<<<<< HEAD
from tests.types import TestFlagData
=======
from users.models import FFAdminUser
>>>>>>> 5bd692d7
from util.mappers import map_environment_to_environment_document

if typing.TYPE_CHECKING:
    from django.db.models import Model

    from features.workflows.core.models import ChangeRequest


def test_on_environment_create_makes_feature_states(
    organisation: Organisation,
    feature: Feature,
    project: Project,
) -> None:
    # Given
    assert feature.feature_states.count() == 1

    # When
    Environment.objects.create(name="New Environment", project=project)

    # Then
    # A new environment comes with a new feature state.
    feature.feature_states.count() == 2


def test_on_environment_update_feature_states(
    environment: Environment,
    feature: Feature,
) -> None:
    # When
    feature.default_enabled = True
    feature.save()
    environment.save()

    # Then
    assert FeatureState.objects.count() == 1


def test_environment_clone_does_not_modify_the_original_instance(
    environment: Environment,
) -> None:
    # When
    clone = environment.clone(name="Cloned env")

    # Then
    assert clone.name != environment.name
    assert clone.api_key != environment.api_key


def test_environment_clone_save_creates_feature_states(  # type: ignore[no-untyped-def]
    environment: Environment, feature: Feature
):
    # Given
    assert feature.feature_states.count() == 1

    # When
    clone = environment.clone(name="Cloned env")

    # Then
    assert feature.feature_states.count() == 2
    feature_states = FeatureState.objects.filter(environment=clone)
    assert feature_states.count() == 1


def test_environment_clone_does_not_modify_source_feature_state(  # type: ignore[no-untyped-def]
    environment: Environment,
    feature: Feature,
):
    # Given
    source_feature_state_before_clone = feature.feature_states.first()

    # When
    environment.clone(name="Cloned env")
    source_feature_state_after_clone = FeatureState.objects.filter(
        environment=environment
    ).first()

    # Then
    assert source_feature_state_before_clone == source_feature_state_after_clone


def test_environment_clone_does_not_create_identities(  # type: ignore[no-untyped-def]
    environment: Environment,
):
    # Given
    Identity.objects.create(environment=environment, identifier="test_identity")

    # When
    clone = environment.clone(name="Cloned env")

    # Then
    assert clone.identities.count() == 0


def test_environment_clone_clones_the_feature_states(
    environment: Environment,
    feature: Feature,
) -> None:
    # Given
    feature_state = feature.feature_states.first()
    assert feature_state.enabled is False  # type: ignore[union-attr]

    # Enable the feature in the source environment
    feature_state.enabled = True  # type: ignore[union-attr]
    feature_state.save()  # type: ignore[union-attr]

    # When
    clone = environment.clone(name="Cloned env")

    # Then
    assert clone.feature_states.first().enabled is True

    clone.refresh_from_db()
    assert clone.is_creating is False


def test_environment_clone_clones_multivariate_feature_state_values(
    environment: Environment,
    project: Project,
) -> None:
    # Given
    mv_feature = Feature.objects.create(
        type=MULTIVARIATE,
        name="mv_feature",
        initial_value="foo",
        project=project,
    )
    variant_1 = MultivariateFeatureOption.objects.create(
        feature=mv_feature,
        default_percentage_allocation=10,
        type=STRING,
        string_value="bar",
    )

    # When
    clone = environment.clone(name="Cloned env")

    # Then
    cloned_mv_feature_state = clone.feature_states.get(feature=mv_feature)
    assert cloned_mv_feature_state.multivariate_feature_state_values.count() == 1

    original_mv_fs_value = FeatureState.objects.get(
        environment=environment, feature=mv_feature
    ).multivariate_feature_state_values.first()
    cloned_mv_fs_value = (
        cloned_mv_feature_state.multivariate_feature_state_values.first()
    )

    assert original_mv_fs_value != cloned_mv_fs_value
    assert (
        original_mv_fs_value.multivariate_feature_option
        == cloned_mv_fs_value.multivariate_feature_option
        == variant_1
    )
    assert (
        original_mv_fs_value.percentage_allocation
        == cloned_mv_fs_value.percentage_allocation
        == 10
    )


@mock.patch("environments.models.environment_cache")
def test_environment_get_from_cache_stores_environment_in_cache_on_success(
    mock_cache: MagicMock,
    environment: Environment,
) -> None:
    # Given
    mock_cache.get.return_value = None

    # When
    cached_environment = Environment.get_from_cache(environment.api_key)

    # Then
    assert cached_environment == environment
    mock_cache.set.assert_called_with(environment.api_key, environment, timeout=60)


def test_environment_get_from_cache_returns_None_if_no_matching_environment(
    environment: Environment,
) -> None:
    # Given
    api_key = "no-matching-env"

    # When
    env = Environment.get_from_cache(api_key)

    # Then
    assert env is None


def test_environment_get_from_cache_accepts_environment_api_key_model_key(
    environment: Environment,
) -> None:
    # Given
    api_key = EnvironmentAPIKey.objects.create(name="Some key", environment=environment)

    # When
    environment_from_cache = Environment.get_from_cache(api_key=api_key.key)

    # Then
    assert environment_from_cache == environment


def test_environment_get_from_cache_with_null_environment_key_returns_null(
    environment: Environment,
) -> None:
    # When
    environment2 = Environment.get_from_cache(None)

    # Then
    assert environment2 is None


@override_settings(
    CACHE_BAD_ENVIRONMENTS_SECONDS=60, CACHE_BAD_ENVIRONMENTS_AFTER_FAILURES=1
)
def test_environment_get_from_cache_does_not_hit_database_if_api_key_in_bad_env_cache(
    django_assert_num_queries: DjangoAssertNumQueries,
    db: None,
) -> None:
    # Given
    api_key = "bad-key"

    # When
    with django_assert_num_queries(1):
        [Environment.get_from_cache(api_key) for _ in range(10)]


def test_environment_api_key_model_is_valid_is_true_for_non_expired_active_key(  # type: ignore[no-untyped-def]
    environment,
):
    assert (
        EnvironmentAPIKey.objects.create(
            environment=environment,
            key="ser.random_key",
            name="test_key",
        ).is_valid
        is True
    )


def test_environment_api_key_model_is_valid_is_true_for_non_expired_active_key_with_expired_date_in_future(  # type: ignore[no-untyped-def]  # noqa: E501
    environment,
):
    assert (
        EnvironmentAPIKey.objects.create(
            environment=environment,
            key="ser.random_key",
            name="test_key",
            expires_at=timezone.now() + timedelta(days=5),
        ).is_valid
        is True
    )


def test_environment_api_key_model_is_valid_is_false_for_expired_active_key(  # type: ignore[no-untyped-def]
    environment,
):
    assert (
        EnvironmentAPIKey.objects.create(
            environment=environment,
            key="ser.random_key",
            name="test_key",
            expires_at=timezone.now() - timedelta(seconds=1),
        ).is_valid
        is False
    )


def test_environment_api_key_model_is_valid_is_false_for_non_expired_inactive_key(  # type: ignore[no-untyped-def]
    environment,
):
    assert (
        EnvironmentAPIKey.objects.create(
            environment=environment, key="ser.random_key", name="test_key", active=False
        ).is_valid
        is False
    )


def test_existence_of_multiple_environment_api_keys_does_not_break_get_from_cache(  # type: ignore[no-untyped-def]
    environment,
):
    # Given
    environment_api_keys = [
        EnvironmentAPIKey.objects.create(environment=environment, name=f"test_key_{i}")
        for i in range(2)
    ]

    # When
    retrieved_environments = [
        Environment.get_from_cache(environment.api_key),
        *[
            Environment.get_from_cache(environment_api_key.key)
            for environment_api_key in environment_api_keys
        ],
    ]

    # Then
    assert all(
        retrieved_environment == environment
        for retrieved_environment in retrieved_environments
    )


def test_get_from_cache_sets_the_cache_correctly_with_environment_api_key(  # type: ignore[no-untyped-def]
    environment, environment_api_key, mocker
):
    # When
    returned_environment = Environment.get_from_cache(environment_api_key.key)

    # Then
    assert returned_environment == environment

    # and
    assert environment == environment_cache.get(environment_api_key.key)


def test_updated_at_gets_updated_when_environment_audit_log_created(environment):  # type: ignore[no-untyped-def]
    # When
    audit_log = AuditLog.objects.create(
        environment=environment, project=environment.project, log="random_audit_log"
    )

    # Then
    environment.refresh_from_db()
    assert environment.updated_at == audit_log.created_date


def test_updated_at_gets_updated_when_project_audit_log_created(environment):  # type: ignore[no-untyped-def]
    # When
    audit_log = AuditLog.objects.create(
        project=environment.project, log="random_audit_log"
    )
    environment.refresh_from_db()
    # Then
    assert environment.updated_at == audit_log.created_date


def test_change_request_audit_logs_does_not_update_updated_at(environment):  # type: ignore[no-untyped-def]
    # Given
    updated_at_before_audit_log = environment.updated_at

    # When
    audit_log = AuditLog.objects.create(
        environment=environment,
        log="random_test",
        related_object_type=RelatedObjectType.CHANGE_REQUEST.name,
    )

    # Then
    assert environment.updated_at == updated_at_before_audit_log
    assert environment.updated_at != audit_log.created_date


def test_save_environment_clears_environment_cache(mocker, project):  # type: ignore[no-untyped-def]
    # Given
    mock_environment_cache = mocker.patch("environments.models.environment_cache")
    environment = Environment.objects.create(name="test environment", project=project)

    # perform an update of the name to verify basic functionality
    environment.name = "updated"
    environment.save()

    # and update the api key to verify that the original api key is used to clear cache
    old_key = copy(environment.api_key)
    new_key = "some-new-key"
    environment.api_key = new_key

    # When
    environment.save()

    # Then
    mock_calls = mock_environment_cache.delete_many.mock_calls
    assert len(mock_calls) == 2
    assert mock_calls[0][1][0] == mock_calls[1][1][0] == [old_key]


@pytest.mark.parametrize(
    "allow_client_traits, request_origin, expected_result",
    (
        (True, RequestOrigin.CLIENT, True),
        (True, RequestOrigin.SERVER, True),
        (False, RequestOrigin.CLIENT, False),
        (False, RequestOrigin.SERVER, True),
    ),
)
def test_environment_trait_persistence_allowed(  # type: ignore[no-untyped-def]
    allow_client_traits, request_origin, expected_result
):
    request = MagicMock(originated_from=request_origin)
    assert (
        Environment(allow_client_traits=allow_client_traits).trait_persistence_allowed(
            request
        )
        == expected_result
    )


def test_write_environments_to_dynamodb_with_environment(  # type: ignore[no-untyped-def]
    dynamo_enabled_project,
    dynamo_enabled_project_environment_one,
    mock_dynamo_env_wrapper,
):
    # Given
    mock_dynamo_env_wrapper.reset_mock()

    # When
    Environment.write_environment_documents(
        environment_id=dynamo_enabled_project_environment_one.id
    )

    # Then
    args, kwargs = mock_dynamo_env_wrapper.write_environments.call_args
    assert kwargs == {}
    assert len(args) == 1
    assert_queryset_equal(
        args[0],
        Environment.objects.filter(id=dynamo_enabled_project_environment_one.id),
    )


def test_write_environments_to_dynamodb_project(  # type: ignore[no-untyped-def]
    dynamo_enabled_project,
    dynamo_enabled_project_environment_one,
    dynamo_enabled_project_environment_two,
    mock_dynamo_env_wrapper,
):
    # Given
    mock_dynamo_env_wrapper.reset_mock()

    # When
    Environment.write_environment_documents(project_id=dynamo_enabled_project.id)

    # Then
    args, kwargs = mock_dynamo_env_wrapper.write_environments.call_args
    assert kwargs == {}
    assert len(args) == 1
    assert_queryset_equal(
        args[0], Environment.objects.filter(project=dynamo_enabled_project)
    )


def test_write_environments_to_dynamodb_with_environment_and_project(  # type: ignore[no-untyped-def]
    dynamo_enabled_project,
    dynamo_enabled_project_environment_one,
    mock_dynamo_env_wrapper,
):
    # Given
    mock_dynamo_env_wrapper.reset_mock()

    # When
    Environment.write_environment_documents(
        environment_id=dynamo_enabled_project_environment_one.id
    )

    # Then
    args, kwargs = mock_dynamo_env_wrapper.write_environments.call_args
    assert kwargs == {}
    assert len(args) == 1
    assert_queryset_equal(
        args[0],
        Environment.objects.filter(id=dynamo_enabled_project_environment_one.id),
    )


def test_write_environments_to_dynamodb__project_environments_v2_migrated__call_expected(
    dynamo_enabled_project: Project,
    dynamo_enabled_project_environment_one: Environment,
    dynamo_enabled_project_environment_two: Environment,
    mock_dynamo_env_wrapper: Mock,
    mock_dynamo_env_v2_wrapper: Mock,
) -> None:
    # Given
    dynamo_enabled_project.edge_v2_migration_status = EdgeV2MigrationStatus.COMPLETE
    dynamo_enabled_project.save()
    mock_dynamo_env_v2_wrapper.is_enabled = True

    # When
    Environment.write_environment_documents(project_id=dynamo_enabled_project.id)

    # Then
    args, kwargs = mock_dynamo_env_v2_wrapper.write_environments.call_args
    assert kwargs == {}
    assert len(args) == 1
    assert_queryset_equal(
        args[0], Environment.objects.filter(project=dynamo_enabled_project)
    )


def test_write_environments_to_dynamodb__project_environments_v2_migrated__wrapper_disabled__wrapper_not_called(
    dynamo_enabled_project: Project,
    dynamo_enabled_project_environment_one: Environment,
    dynamo_enabled_project_environment_two: Environment,
    mock_dynamo_env_wrapper: Mock,
    mock_dynamo_env_v2_wrapper: Mock,
) -> None:
    # Given
    mock_dynamo_env_v2_wrapper.is_enabled = False
    dynamo_enabled_project.edge_v2_migration_status = EdgeV2MigrationStatus.COMPLETE
    dynamo_enabled_project.save()

    # When
    Environment.write_environment_documents(project_id=dynamo_enabled_project.id)

    # Then
    mock_dynamo_env_v2_wrapper.write_environments.assert_not_called()


@pytest.mark.parametrize(
    "edge_v2_migration_status",
    (
        EdgeV2MigrationStatus.NOT_STARTED,
        EdgeV2MigrationStatus.IN_PROGRESS,
    ),
)
def test_write_environments_to_dynamodb__project_environments_v2_not_migrated__wrapper_not_called(
    dynamo_enabled_project: Project,
    dynamo_enabled_project_environment_one: Environment,
    dynamo_enabled_project_environment_two: Environment,
    mock_dynamo_env_wrapper: Mock,
    mock_dynamo_env_v2_wrapper: Mock,
    edge_v2_migration_status: str,
) -> None:
    # Given
    dynamo_enabled_project.edge_v2_migration_status = edge_v2_migration_status
    dynamo_enabled_project.save()
    mock_dynamo_env_v2_wrapper.is_enabled = True

    # When
    Environment.write_environment_documents(project_id=dynamo_enabled_project.id)

    # Then
    mock_dynamo_env_v2_wrapper.write_environments.assert_not_called()


@pytest.mark.parametrize(
    "value, identity_id, identifier",
    (
        (True, None, None),
        (False, None, None),
        ("foo", None, None),
        (1, None, None),
        ("foo", 1, "identity-identifier"),
    ),
)
def test_webhook_generate_webhook_feature_state_data(  # type: ignore[no-untyped-def]
    feature, environment, value, identity_id, identifier
):
    # Given
    enabled = True

    # When
    data = Webhook.generate_webhook_feature_state_data(
        feature, environment, enabled, value, identity_id, identifier
    )

    # Then
    assert data


@pytest.mark.parametrize("identity_id, identifier", ((1, None), (None, "identifier")))
def test_webhook_generate_webhook_feature_state_data_identity_error_conditions(  # type: ignore[no-untyped-def]
    mocker, identity_id, identifier
):
    # Given
    enabled = True
    value = "foo"
    feature = mocker.MagicMock(id="feature")
    environment = mocker.MagicMock(id="environment")

    # When
    with pytest.raises(ValueError):
        Webhook.generate_webhook_feature_state_data(
            feature,
            environment,
            enabled,
            value,
            identity_id,
            identifier,
        )

    # Then
    # exception raised


def test_webhook_generate_webhook_feature_state_data_raises_error_segment_and_identity(  # type: ignore[no-untyped-def]  # noqa: E501
    mocker,
):
    # Given
    enabled = True
    value = "foo"
    feature = mocker.MagicMock(id="feature")
    environment = mocker.MagicMock(id="environment")
    feature_segment = mocker.MagicMock(id="feature_segment")
    identity_id = 1
    identifier = "identity"

    # When
    with pytest.raises(ValueError):
        Webhook.generate_webhook_feature_state_data(
            feature=feature,
            environment=environment,
            enabled=enabled,
            value=value,
            identity_id=identity_id,
            identity_identifier=identifier,
            feature_segment=feature_segment,
        )

    # Then
    # exception raised


def test_environment_get_environment_document(environment, django_assert_num_queries):  # type: ignore[no-untyped-def]
    # Given

    # When
    with django_assert_num_queries(3):
        environment_document = Environment.get_environment_document(environment.api_key)

    # Then
    assert environment_document
    assert environment_document["api_key"] == environment.api_key


def test_environment_get_environment_document_with_caching_when_document_in_cache(  # type: ignore[no-untyped-def]
    environment, django_assert_num_queries, settings, mocker
):
    # Given
    settings.CACHE_ENVIRONMENT_DOCUMENT_SECONDS = 60

    mocked_environment_document_cache = mocker.patch(
        "environments.models.environment_document_cache"
    )
    mocked_environment_document_cache.get.return_value = (
        map_environment_to_environment_document(environment)
    )

    # When
    with django_assert_num_queries(0):
        environment_document = Environment.get_environment_document(environment.api_key)

    # Then
    assert environment_document
    assert environment_document["api_key"] == environment.api_key


def test_environment_get_environment_document_with_caching_when_document_not_in_cache(  # type: ignore[no-untyped-def]
    environment, django_assert_num_queries, settings, mocker
):
    # Given
    settings.CACHE_ENVIRONMENT_DOCUMENT_SECONDS = 60

    mocked_environment_document_cache = mocker.patch(
        "environments.models.environment_document_cache"
    )
    mocked_environment_document_cache.get.return_value = None

    # When
    with django_assert_num_queries(3):
        environment_document = Environment.get_environment_document(environment.api_key)

    # Then
    assert environment_document
    assert environment_document["api_key"] == environment.api_key

    mocked_environment_document_cache.set.assert_called_once_with(
        environment.api_key, environment_document
    )


def test_creating_a_feature_with_defaults_does_not_set_defaults_if_disabled(project):  # type: ignore[no-untyped-def]
    # Given
    project.prevent_flag_defaults = True
    project.save()

    default_enabled = True
    initial_value = "default"
    feature = Feature.objects.create(
        project=project,
        name="test_feature",
        default_enabled=default_enabled,
        initial_value=initial_value,
    )

    environment = Environment(project=project, name="test environment")

    # When
    environment.save()

    # Then
    feature_state = FeatureState.objects.get(feature=feature, environment=environment)
    assert feature_state.enabled is False
    assert not feature_state.get_feature_state_value()


def test_get_segments_returns_no_segments_if_no_overrides(environment, segment):  # type: ignore[no-untyped-def]
    assert environment.get_segments_from_cache() == []


def test_get_segments_returns_only_segments_that_have_an_override(  # type: ignore[no-untyped-def]
    environment, segment, segment_featurestate, mocker, monkeypatch
):
    # Given
    mock_environment_segments_cache = mocker.MagicMock()
    mock_environment_segments_cache.get.return_value = None

    monkeypatch.setattr(
        "environments.models.environment_segments_cache",
        mock_environment_segments_cache,
    )

    Segment.objects.create(project=environment.project, name="another segment")

    # When
    segments = environment.get_segments_from_cache()

    # Then
    assert segments == [segment]

    mock_environment_segments_cache.set.assert_called_once_with(
        environment.id, segments
    )


def test_get_segments_from_cache_does_not_hit_db_if_cache_hit(  # type: ignore[no-untyped-def]
    environment,
    segment,
    segment_featurestate,
    mocker,
    monkeypatch,
    django_assert_num_queries,
):
    # Given
    mock_environment_segments_cache = mocker.MagicMock()
    mock_environment_segments_cache.get.return_value = [segment]

    monkeypatch.setattr(
        "environments.models.environment_segments_cache",
        mock_environment_segments_cache,
    )

    # When
    with django_assert_num_queries(0):
        segments = environment.get_segments_from_cache()

    # Then
    assert segments == [segment_featurestate.feature_segment.segment]

    mock_environment_segments_cache.set.assert_not_called()


@pytest.mark.parametrize(
    "environment_value, project_value, expected_result",
    (
        (True, True, True),
        (True, False, True),
        (False, True, False),
        (False, False, False),
        (None, True, True),
        (None, False, False),
    ),
)
def test_get_hide_disabled_flags(  # type: ignore[no-untyped-def]
    project, environment, environment_value, project_value, expected_result
):
    # Given
    project.hide_disabled_flags = project_value
    project.save()

    environment.hide_disabled_flags = environment_value
    environment.save()

    # Then
    assert environment.get_hide_disabled_flags() is expected_result


def test_saving_environment_api_key_creates_dynamo_document_if_enabled(  # type: ignore[no-untyped-def]
    dynamo_enabled_project_environment_one: Environment,
    mocker: MockerFixture,
    flagsmith_environment_api_key_table: "Table",
):
    # Given
    mocker.patch(
        "environments.models.DynamoEnvironmentAPIKeyWrapper.table",
        new_callable=mocker.PropertyMock,
        return_value=flagsmith_environment_api_key_table,
    )
    # When
    api_key = EnvironmentAPIKey.objects.create(
        name="Some key", environment=dynamo_enabled_project_environment_one
    )

    # Then
    response = flagsmith_environment_api_key_table.get_item(Key={"key": api_key.key})
    assert response["Item"]["key"] == api_key.key


def test_deleting_environment_api_key_deletes_dynamo_document_if_enabled(  # type: ignore[no-untyped-def]
    dynamo_enabled_project_environment_one: Environment,
    mocker: MockerFixture,
    flagsmith_environment_api_key_table: "Table",
):
    # Given
    mocker.patch(
        "environments.models.DynamoEnvironmentAPIKeyWrapper.table",
        new_callable=mocker.PropertyMock,
        return_value=flagsmith_environment_api_key_table,
    )
    api_key = EnvironmentAPIKey.objects.create(
        name="Some key", environment=dynamo_enabled_project_environment_one
    )
    assert flagsmith_environment_api_key_table.scan()["Count"] == 1

    # When
    api_key.delete()

    # Then
    assert flagsmith_environment_api_key_table.scan()["Count"] == 0


def test_deleting_environment_creates_task_to_delete_dynamo_document_if_enabled(
    dynamo_enabled_project_environment_one: Environment,
    mocker: MockerFixture,
) -> None:
    # Given
    mocked_task = mocker.patch("environments.tasks.delete_environment_from_dynamo")
    mocker.patch(
        "environments.models.DynamoEnvironmentWrapper.is_enabled",
        new_callable=mocker.PropertyMock,
        return_value=True,
    )

    # When
    dynamo_enabled_project_environment_one.delete()

    # Then
    mocked_task.delay.assert_called_once_with(
        args=(
            dynamo_enabled_project_environment_one.api_key,
            dynamo_enabled_project_environment_one.id,
        )
    )


def test_delete_api_key_not_called_when_deleting_environment_api_key_for_non_edge_project(
    environment_api_key: EnvironmentAPIKey, mocker: MockerFixture
) -> None:
    # Given
    mocked_environment_api_key_wrapper = mocker.patch(
        "environments.models.environment_api_key_wrapper", autospec=True
    )
    # When
    environment_api_key.delete()

    # Then
    mocked_environment_api_key_wrapper.delete_api_key.assert_not_called()


def test_put_item_not_called_when_saving_environment_api_key_for_non_edge_project(  # type: ignore[no-untyped-def]
    environment, mocker
):
    # Given
    mocked_environment_api_key_wrapper = mocker.patch(
        "environments.models.environment_api_key_wrapper", autospec=True
    )
    # When
    EnvironmentAPIKey.objects.create(name="Some key", environment=environment)

    # Then
    mocked_environment_api_key_wrapper.write_api_key.assert_not_called()


def test_delete_environment_with_committed_change_request(
    organisation: "Organisation",
    environment: Environment,
    change_request: "ChangeRequest",
    change_request_feature_state: FeatureState,
    django_user_model: typing.Type["Model"],
) -> None:
    # Given
    user = django_user_model.objects.create(email="test@example.com")  # type: ignore[attr-defined]
    user.add_organisation(organisation, OrganisationRole.ADMIN)
    change_request.approve(user)
    change_request.commit(user)

    # When
    environment.delete()

    # Then
    assert environment.deleted_at is not None


def test_create_environment_creates_feature_states_in_all_environments_and_environment_feature_version(
    project: "Project",
) -> None:
    # Given
    Feature.objects.create(name="test_feature_1", project=project)
    Feature.objects.create(name="test_feature_2", project=project)

    # When
    environment = Environment.objects.create(
        project=project, name="Environment 1", use_v2_feature_versioning=True
    )

    # Then
    assert (
        EnvironmentFeatureVersion.objects.filter(environment=environment).count() == 2
    )
    assert environment.feature_states.count() == 2


def test_clone_environment_v2_versioning(
    feature: Feature,
    feature_state: FeatureState,
    segment: Segment,
    segment_featurestate: FeatureState,
    environment: Environment,
) -> None:
    # Given
    expected_environment_fs_enabled_value = True
    expected_segment_fs_enabled_value = True

    # First let's create some new versions via the old versioning methods
    feature_state.clone(environment, version=2)
    feature_state.clone(environment, version=3)

    # and a draft version
    feature_state.clone(environment, as_draft=True)

    # Now let's enable v2 versioning for the environment
    enable_v2_versioning(environment.id)
    environment.refresh_from_db()

    # Finally, let's create another version using the new versioning methods
    # and update some values on the feature states in it.
    v2 = EnvironmentFeatureVersion.objects.create(
        feature=feature, environment=environment
    )
    v2.feature_states.filter(feature_segment__isnull=True).update(
        enabled=expected_environment_fs_enabled_value
    )
    v2.feature_states.filter(feature_segment__isnull=False).update(
        enabled=expected_segment_fs_enabled_value
    )
    v2.publish()

    # When
    cloned_environment = environment.clone(name="Cloned environment")

    # Then
    assert cloned_environment.use_v2_feature_versioning is True

    cloned_environment_flags = get_environment_flags_queryset(cloned_environment)

    assert (
        cloned_environment_flags.get(feature_segment__isnull=True).enabled
        is expected_environment_fs_enabled_value
    )
    assert (
        cloned_environment_flags.get(feature_segment__segment=segment).enabled
        is expected_segment_fs_enabled_value
    )


def test_environment_clone_async(
    environment: Environment, mocker: MockerFixture
) -> None:
    # Given
    mocked_clone_environment_fs_task = mocker.patch(
        "environments.tasks.clone_environment_feature_states"
    )

    # When
    cloned_environment = environment.clone(
        name="Cloned environment", clone_feature_states_async=True
    )

    # Then
    assert cloned_environment.id != environment.id
    assert cloned_environment.is_creating is True
    mocked_clone_environment_fs_task.delay.assert_called_once_with(
        kwargs={
            "source_environment_id": environment.id,
            "clone_environment_id": cloned_environment.id,
        }
    )


<<<<<<< HEAD
def test_environment_create_with_use_v2_feature_versioning_true(
    project: Project,
    environment_v2_versioning: Environment,
    feature: Feature,
    set_flagsmith_client_flags: typing.Callable[[list[TestFlagData]], None],
) -> None:
    # Given
    set_flagsmith_client_flags(
        [TestFlagData("enable_feature_versioning_for_new_projects", True, "2025-02-17")]
    )

    # When
    new_environment = Environment.objects.create(
        name="new-environment",
        project=project,
    )

    # Then
    assert EnvironmentFeatureVersion.objects.filter(
        environment=new_environment, feature=feature
    ).exists()


def test_environment_clone_from_versioned_environment_with_use_v2_feature_versioning_true(
    project: Project,
    environment_v2_versioning: Environment,
    feature: Feature,
    set_flagsmith_client_flags: typing.Callable[[list[TestFlagData]], None],
) -> None:
    # Given
    set_flagsmith_client_flags(
        [TestFlagData("enable_feature_versioning_for_new_projects", True, "2025-02-17")]
    )

    # When
    new_environment = environment_v2_versioning.clone(name="new-environment")

    # Then
    assert EnvironmentFeatureVersion.objects.filter(
        environment=new_environment, feature=feature
    ).exists()


def test_environment_clone_from_non_versioned_environment_with_use_v2_feature_versioning_true(
    project: Project,
    environment: Environment,
    feature: Feature,
    set_flagsmith_client_flags: typing.Callable[[list[TestFlagData]], None],
) -> None:
    # Given
    set_flagsmith_client_flags(
        [TestFlagData("enable_feature_versioning_for_new_projects", True, "2025-02-17")]
    )

    # When
    new_environment = environment.clone(name="new-environment")

    # Then
    assert not EnvironmentFeatureVersion.objects.filter(
        environment=new_environment, feature=feature
    ).exists()
=======
def test_delete_environment_removes_environment_document_cache(
    environment: Environment,
    persistent_environment_document_cache: MagicMock,
) -> None:
    # When
    environment.delete()

    # Then
    persistent_environment_document_cache.delete.assert_called_once_with(
        environment.api_key
    )


def test_change_api_key_updates_environment_document_cache(
    environment: Environment,
    persistent_environment_document_cache: MagicMock,
) -> None:
    # Given
    old_api_key = copy(environment.api_key)
    new_api_key = "new-key"

    # When
    environment.api_key = new_api_key
    environment.save()

    # Then
    persistent_environment_document_cache.delete.assert_called_once_with(old_api_key)
    persistent_environment_document_cache.set_many.assert_called_once_with(
        {new_api_key: map_environment_to_environment_document(environment)}
    )


def test_get_environment_document_from_cache_triggers_correct_metrics__cache_hit(
    environment: Environment,
    persistent_environment_document_cache: MagicMock,
    populate_environment_document_cache: None,
    assert_metric: AssertMetricFixture,
) -> None:
    # When
    Environment.get_environment_document(environment.api_key)

    # Then
    assert_metric(
        name="flagsmith_environment_document_cache_queries_total",
        labels={
            "result": CACHE_HIT,
        },
        value=1.0,
    )


def test_get_environment_document_from_cache_triggers_correct_metrics__cache_miss(
    environment: Environment,
    persistent_environment_document_cache: MagicMock,
    assert_metric: AssertMetricFixture,
) -> None:
    # Given & When
    Environment.get_environment_document(environment.api_key)

    # Then
    assert_metric(
        name="flagsmith_environment_document_cache_queries_total",
        labels={
            "result": CACHE_MISS,
        },
        value=1.0,
    )


@pytest.mark.django_db
@pytest.mark.parametrize(
    "total_features, feature_enabled_count, segment_overrides_count, change_request_count, scheduled_change_count",
    [
        (0, 0, 0, 0, 0),
        (10, 4, 9, 4, 3),
        (10, 10, 10, 10, 10),
        (5, 10, 6, 3, 2),
        (21, 14, 8, 13, 2),
    ],
)
def test_environment_metric_query_helpers_match_expected_counts(
    project: Project,
    admin_user: FFAdminUser,
    total_features: int,
    feature_enabled_count: int,
    segment_overrides_count: int,
    change_request_count: int,
    scheduled_change_count: int,
) -> None:
    # Given
    env = Environment.objects.create(name="env", project=project)
    env.minimum_change_request_approvals = 1
    env.save()

    features = []
    version = 0
    for i in range(total_features):
        f = Feature.objects.create(project=project, name=f"f-{i}")
        FeatureState.objects.update_or_create(
            feature=f, environment=env, identity=None, enabled=False, version=version
        )
        features.append(f)
        version += 1

    for i in range(min(feature_enabled_count, total_features)):
        # Create old feature_state versions that should not be counted
        FeatureState.objects.create(
            feature=features[i],
            environment=env,
            identity=None,
            enabled=True,
            version=version,
        )
        version += 1

        FeatureState.objects.update_or_create(
            feature=features[i],
            environment=env,
            identity=None,
            enabled=True,
            version=version,
        )
        version += 1

    for i in range(segment_overrides_count):
        segment = Segment.objects.create(project=project, name=f"s-{i}")
        f = random.choice(features)
        fs = FeatureSegment.objects.create(feature=f, segment=segment, environment=env)
        FeatureState.objects.update_or_create(
            feature=f,
            environment=env,
            feature_segment=fs,
            identity=None,
            enabled=False,
            version=version,
        )
        version += 1

    for i in range(change_request_count):
        ChangeRequest.objects.create(
            environment=env, title=f"CR-{i}", user_id=admin_user.id
        )
        version += 1

    for i in range(scheduled_change_count):
        cr = ChangeRequest.objects.create(
            environment=env,
            title=f"Scheduled-CR-{i}",
            user_id=admin_user.id,
            committed_at=timezone.now(),
        )
        FeatureState.objects.update_or_create(
            feature=random.choice(features),
            environment=env,
            change_request=cr,
            identity=None,
            enabled=True,
            live_from=timezone.now() + timedelta(days=5),
            version=version,
        )
        version += 1

    # When
    features_agg = env.get_features_metrics_queryset().aggregate(
        total=Count("id"),
        enabled=Count("id", filter=Q(enabled=True)),
    )
    segment_count = env.get_segment_metrics_queryset().count()
    identity_override_count = env.get_identity_overrides_queryset().count()
    change_request_count_result = env.get_change_requests_metrics_queryset().count()
    scheduled_count_result = env.get_scheduled_metrics_queryset().count()

    # Then
    assert features_agg["total"] == total_features
    assert features_agg["enabled"] == min(feature_enabled_count, total_features)
    assert segment_count == segment_overrides_count
    assert change_request_count_result == change_request_count
    assert scheduled_count_result == scheduled_change_count
    assert identity_override_count == 0
>>>>>>> 5bd692d7
<|MERGE_RESOLUTION|>--- conflicted
+++ resolved
@@ -39,11 +39,8 @@
 from organisations.models import Organisation, OrganisationRole
 from projects.models import EdgeV2MigrationStatus, Project
 from segments.models import Segment
-<<<<<<< HEAD
 from tests.types import TestFlagData
-=======
 from users.models import FFAdminUser
->>>>>>> 5bd692d7
 from util.mappers import map_environment_to_environment_document
 
 if typing.TYPE_CHECKING:
@@ -1033,69 +1030,6 @@
     )
 
 
-<<<<<<< HEAD
-def test_environment_create_with_use_v2_feature_versioning_true(
-    project: Project,
-    environment_v2_versioning: Environment,
-    feature: Feature,
-    set_flagsmith_client_flags: typing.Callable[[list[TestFlagData]], None],
-) -> None:
-    # Given
-    set_flagsmith_client_flags(
-        [TestFlagData("enable_feature_versioning_for_new_projects", True, "2025-02-17")]
-    )
-
-    # When
-    new_environment = Environment.objects.create(
-        name="new-environment",
-        project=project,
-    )
-
-    # Then
-    assert EnvironmentFeatureVersion.objects.filter(
-        environment=new_environment, feature=feature
-    ).exists()
-
-
-def test_environment_clone_from_versioned_environment_with_use_v2_feature_versioning_true(
-    project: Project,
-    environment_v2_versioning: Environment,
-    feature: Feature,
-    set_flagsmith_client_flags: typing.Callable[[list[TestFlagData]], None],
-) -> None:
-    # Given
-    set_flagsmith_client_flags(
-        [TestFlagData("enable_feature_versioning_for_new_projects", True, "2025-02-17")]
-    )
-
-    # When
-    new_environment = environment_v2_versioning.clone(name="new-environment")
-
-    # Then
-    assert EnvironmentFeatureVersion.objects.filter(
-        environment=new_environment, feature=feature
-    ).exists()
-
-
-def test_environment_clone_from_non_versioned_environment_with_use_v2_feature_versioning_true(
-    project: Project,
-    environment: Environment,
-    feature: Feature,
-    set_flagsmith_client_flags: typing.Callable[[list[TestFlagData]], None],
-) -> None:
-    # Given
-    set_flagsmith_client_flags(
-        [TestFlagData("enable_feature_versioning_for_new_projects", True, "2025-02-17")]
-    )
-
-    # When
-    new_environment = environment.clone(name="new-environment")
-
-    # Then
-    assert not EnvironmentFeatureVersion.objects.filter(
-        environment=new_environment, feature=feature
-    ).exists()
-=======
 def test_delete_environment_removes_environment_document_cache(
     environment: Environment,
     persistent_environment_document_cache: MagicMock,
@@ -1275,4 +1209,66 @@
     assert change_request_count_result == change_request_count
     assert scheduled_count_result == scheduled_change_count
     assert identity_override_count == 0
->>>>>>> 5bd692d7
+
+
+def test_environment_create_with_use_v2_feature_versioning_true(
+    project: Project,
+    environment_v2_versioning: Environment,
+    feature: Feature,
+    set_flagsmith_client_flags: typing.Callable[[list[TestFlagData]], None],
+) -> None:
+    # Given
+    set_flagsmith_client_flags(
+        [TestFlagData("enable_feature_versioning_for_new_projects", True, "2025-02-17")]
+    )
+
+    # When
+    new_environment = Environment.objects.create(
+        name="new-environment",
+        project=project,
+    )
+
+    # Then
+    assert EnvironmentFeatureVersion.objects.filter(
+        environment=new_environment, feature=feature
+    ).exists()
+
+
+def test_environment_clone_from_versioned_environment_with_use_v2_feature_versioning_true(
+    project: Project,
+    environment_v2_versioning: Environment,
+    feature: Feature,
+    set_flagsmith_client_flags: typing.Callable[[list[TestFlagData]], None],
+) -> None:
+    # Given
+    set_flagsmith_client_flags(
+        [TestFlagData("enable_feature_versioning_for_new_projects", True, "2025-02-17")]
+    )
+
+    # When
+    new_environment = environment_v2_versioning.clone(name="new-environment")
+
+    # Then
+    assert EnvironmentFeatureVersion.objects.filter(
+        environment=new_environment, feature=feature
+    ).exists()
+
+
+def test_environment_clone_from_non_versioned_environment_with_use_v2_feature_versioning_true(
+    project: Project,
+    environment: Environment,
+    feature: Feature,
+    set_flagsmith_client_flags: typing.Callable[[list[TestFlagData]], None],
+) -> None:
+    # Given
+    set_flagsmith_client_flags(
+        [TestFlagData("enable_feature_versioning_for_new_projects", True, "2025-02-17")]
+    )
+
+    # When
+    new_environment = environment.clone(name="new-environment")
+
+    # Then
+    assert not EnvironmentFeatureVersion.objects.filter(
+        environment=new_environment, feature=feature
+    ).exists()