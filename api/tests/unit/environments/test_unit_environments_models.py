import typing
from copy import copy
from datetime import timedelta
from unittest import mock
from unittest.mock import MagicMock, Mock

import pytest
from core.constants import STRING
from core.request_origin import RequestOrigin
from django.test import override_settings
from django.utils import timezone
from mypy_boto3_dynamodb.service_resource import Table
from pytest_django import DjangoAssertNumQueries
from pytest_django.asserts import assertQuerysetEqual as assert_queryset_equal
from pytest_mock import MockerFixture

from audit.models import AuditLog
from audit.related_object_type import RelatedObjectType
from environments.identities.models import Identity
from environments.models import (
    Environment,
    EnvironmentAPIKey,
    Webhook,
    environment_cache,
)
from environments.permissions.models import (
    UserEnvironmentPermission,
    UserPermissionGroupEnvironmentPermission,
)
from features.feature_types import MULTIVARIATE
from features.models import Feature, FeatureState
from features.multivariate.models import MultivariateFeatureOption
from features.versioning.models import EnvironmentFeatureVersion
from organisations.models import Organisation, OrganisationRole
from projects.models import IdentityOverridesV2MigrationStatus, Project
from projects.permissions import CREATE_FEATURE, MANAGE_SEGMENTS, VIEW_PROJECT
from segments.models import Segment
from users.models import FFAdminUser
from util.mappers import map_environment_to_environment_document

if typing.TYPE_CHECKING:
    from django.db.models import Model

    from features.workflows.core.models import ChangeRequest


<<<<<<< HEAD
@pytest.mark.django_db
class EnvironmentTestCase(TestCase):
    def setUp(self):
        self.organisation = Organisation.objects.create(name="Test Org")
        self.user = FFAdminUser.objects.create(email="user@test.com")
        self.user.add_organisation(self.organisation, OrganisationRole.USER)
        self.project = Project.objects.create(
            name="Test Project", organisation=self.organisation
        )
        self.feature = Feature.objects.create(name="Test Feature", project=self.project)
        # The environment is initialised in a non-saved state as we want to test the save
        # functionality.
        self.environment = Environment(name="Test Environment", project=self.project)
=======
def test_on_environment_create_makes_feature_states(
    organisation: Organisation,
    feature: Feature,
    project: Project,
) -> None:
    # Given
    assert feature.feature_states.count() == 1
>>>>>>> 097bcf75

    # When
    Environment.objects.create(name="New Environment", project=project)

    # Then
    # A new environment comes with a new feature state.
    feature.feature_states.count() == 2


def test_on_environment_update_feature_states(
    environment: Environment,
    feature: Feature,
) -> None:
    # When
    feature.default_enabled = True
    feature.save()
    environment.save()

    # Then
    assert FeatureState.objects.count() == 1


def test_environment_clone_does_not_modify_the_original_instance(
    environment: Environment,
) -> None:
    # When
    clone = environment.clone(name="Cloned env")

    # Then
    assert clone.name != environment.name
    assert clone.api_key != environment.api_key


def test_environment_clone_save_creates_feature_states(
    environment: Environment, feature: Feature
):
    # Given
    assert feature.feature_states.count() == 1

    # When
    clone = environment.clone(name="Cloned env")

    # Then
    assert feature.feature_states.count() == 2
    feature_states = FeatureState.objects.filter(environment=clone)
    assert feature_states.count() == 1


def test_environment_clone_does_not_modify_source_feature_state(
    environment: Environment,
    feature: Feature,
):
    # Given
    source_feature_state_before_clone = feature.feature_states.first()

    # When
    environment.clone(name="Cloned env")
    source_feature_state_after_clone = FeatureState.objects.filter(
        environment=environment
    ).first()

    # Then
    assert source_feature_state_before_clone == source_feature_state_after_clone


def test_environment_clone_does_not_create_identities(
    environment: Environment,
):
    # Given
    Identity.objects.create(environment=environment, identifier="test_identity")

    # When
    clone = environment.clone(name="Cloned env")

    # Then
    assert clone.identities.count() == 0


def test_environment_clone_clones_the_feature_states(
    environment: Environment,
    feature: Feature,
) -> None:
    # Given
    feature_state = feature.feature_states.first()
    assert feature_state.enabled is False

    # Enable the feature in the source environment
    feature_state.enabled = True
    feature_state.save()

    # When
    clone = environment.clone(name="Cloned env")

    # Then
    assert clone.feature_states.first().enabled is True


def test_environment_clone_clones_multivariate_feature_state_values(
    environment: Environment,
    project: Project,
) -> None:
    # Given
    mv_feature = Feature.objects.create(
        type=MULTIVARIATE,
        name="mv_feature",
        initial_value="foo",
        project=project,
    )
    variant_1 = MultivariateFeatureOption.objects.create(
        feature=mv_feature,
        default_percentage_allocation=10,
        type=STRING,
        string_value="bar",
    )

    # When
    clone = environment.clone(name="Cloned env")

    # Then
    cloned_mv_feature_state = clone.feature_states.get(feature=mv_feature)
    assert cloned_mv_feature_state.multivariate_feature_state_values.count() == 1

    original_mv_fs_value = FeatureState.objects.get(
        environment=environment, feature=mv_feature
    ).multivariate_feature_state_values.first()
    cloned_mv_fs_value = (
        cloned_mv_feature_state.multivariate_feature_state_values.first()
    )

    assert original_mv_fs_value != cloned_mv_fs_value
    assert (
        original_mv_fs_value.multivariate_feature_option
        == cloned_mv_fs_value.multivariate_feature_option
        == variant_1
    )
    assert (
        original_mv_fs_value.percentage_allocation
        == cloned_mv_fs_value.percentage_allocation
        == 10
    )

<<<<<<< HEAD
    @mock.patch("core.models._get_request_user")
    def test_clone_audit_log(self, mock_get_request_user):
        # Given
        mock_get_request_user.return_value = self.user
        self.environment.save()

        # When
        clone = self.environment.clone(name="Cloned env")

        # Then environment create is audited
        assert (
            AuditLog.objects.filter(
                related_object_type=RelatedObjectType.ENVIRONMENT.name
            ).count()
            == 2
        )
        audit_log = AuditLog.objects.first()
        assert audit_log
        assert audit_log.author_id == self.user.pk
        assert audit_log.related_object_type == RelatedObjectType.ENVIRONMENT.name
        assert audit_log.related_object_id == clone.pk
        assert audit_log.organisation_id == self.organisation.pk
        assert audit_log.log == "New Environment created: Cloned env"

    @mock.patch("environments.models.environment_cache")
    def test_get_from_cache_stores_environment_in_cache_on_success(self, mock_cache):
        # Given
        self.environment.save()
        mock_cache.get.return_value = None
=======
>>>>>>> 097bcf75

@mock.patch("environments.models.environment_cache")
def test_environment_get_from_cache_stores_environment_in_cache_on_success(
    mock_cache: MagicMock,
    environment: Environment,
) -> None:
    # Given
    mock_cache.get.return_value = None

    # When
    environment = Environment.get_from_cache(environment.api_key)

    # Then
    assert environment == environment
    mock_cache.set.assert_called_with(environment.api_key, environment, timeout=60)


def test_environment_get_from_cache_returns_None_if_no_matching_environment(
    environment: Environment,
) -> None:
    # Given
    api_key = "no-matching-env"

    # When
    env = Environment.get_from_cache(api_key)

    # Then
    assert env is None


def test_environment_get_from_cache_accepts_environment_api_key_model_key(
    environment: Environment,
) -> None:
    # Given
    api_key = EnvironmentAPIKey.objects.create(name="Some key", environment=environment)

    # When
    environment_from_cache = Environment.get_from_cache(api_key=api_key.key)

    # Then
    assert environment_from_cache == environment


def test_environment_get_from_cache_with_null_environment_key_returns_null(
    environment: Environment,
) -> None:
    # When
    environment2 = Environment.get_from_cache(None)

    # Then
    assert environment2 is None


@override_settings(
    CACHE_BAD_ENVIRONMENTS_SECONDS=60, CACHE_BAD_ENVIRONMENTS_AFTER_FAILURES=1
)
def test_environment_get_from_cache_does_not_hit_database_if_api_key_in_bad_env_cache(
    django_assert_num_queries: DjangoAssertNumQueries,
    db: None,
) -> None:
    # Given
    api_key = "bad-key"

    # When
    with django_assert_num_queries(1):
        [Environment.get_from_cache(api_key) for _ in range(10)]


def test_environment_api_key_model_is_valid_is_true_for_non_expired_active_key(
    environment,
):
    assert (
        EnvironmentAPIKey.objects.create(
            environment=environment,
            key="ser.random_key",
            name="test_key",
        ).is_valid
        is True
    )


def test_environment_api_key_model_is_valid_is_true_for_non_expired_active_key_with_expired_date_in_future(
    environment,
):
    assert (
        EnvironmentAPIKey.objects.create(
            environment=environment,
            key="ser.random_key",
            name="test_key",
            expires_at=timezone.now() + timedelta(days=5),
        ).is_valid
        is True
    )


def test_environment_api_key_model_is_valid_is_false_for_expired_active_key(
    environment,
):
    assert (
        EnvironmentAPIKey.objects.create(
            environment=environment,
            key="ser.random_key",
            name="test_key",
            expires_at=timezone.now() - timedelta(seconds=1),
        ).is_valid
        is False
    )


def test_environment_api_key_model_is_valid_is_false_for_non_expired_inactive_key(
    environment,
):
    assert (
        EnvironmentAPIKey.objects.create(
            environment=environment, key="ser.random_key", name="test_key", active=False
        ).is_valid
        is False
    )


def test_existence_of_multiple_environment_api_keys_does_not_break_get_from_cache(
    environment,
):
    # Given
    environment_api_keys = [
        EnvironmentAPIKey.objects.create(environment=environment, name=f"test_key_{i}")
        for i in range(2)
    ]

    # When
    retrieved_environments = [
        Environment.get_from_cache(environment.api_key),
        *[
            Environment.get_from_cache(environment_api_key.key)
            for environment_api_key in environment_api_keys
        ],
    ]

    # Then
    assert all(
        retrieved_environment == environment
        for retrieved_environment in retrieved_environments
    )


def test_get_from_cache_sets_the_cache_correctly_with_environment_api_key(
    environment, environment_api_key, mocker
):
    # When
    returned_environment = Environment.get_from_cache(environment_api_key.key)

    # Then
    assert returned_environment == environment

    # and
    assert environment == environment_cache.get(environment_api_key.key)


def test_updated_at_gets_updated_when_environment_audit_log_created(environment):
    # When
    audit_log = AuditLog.objects.create(
        environment=environment, project=environment.project, log="random_audit_log"
    )

    # Then
    environment.refresh_from_db()
    assert environment.updated_at == audit_log.created_date


def test_updated_at_gets_updated_when_project_audit_log_created(environment):
    # When
    audit_log = AuditLog.objects.create(
        project=environment.project, log="random_audit_log"
    )
    environment.refresh_from_db()
    # Then
    assert environment.updated_at == audit_log.created_date


def test_change_request_audit_logs_does_not_update_updated_at(environment):
    # Given
    updated_at_before_audit_log = environment.updated_at

    # When
    audit_log = AuditLog.objects.create(
        environment=environment,
        log="random_test",
        related_object_type=RelatedObjectType.CHANGE_REQUEST.name,
    )

    # Then
    assert environment.updated_at == updated_at_before_audit_log
    assert environment.updated_at != audit_log.created_date


def test_save_environment_clears_environment_cache(mocker, project):
    # Given
    mock_environment_cache = mocker.patch("environments.models.environment_cache")
    environment = Environment.objects.create(name="test environment", project=project)

    # perform an update of the name to verify basic functionality
    environment.name = "updated"
    environment.save()

    # and update the api key to verify that the original api key is used to clear cache
    old_key = copy(environment.api_key)
    new_key = "some-new-key"
    environment.api_key = new_key

    # When
    environment.save()

    # Then
    mock_calls = mock_environment_cache.delete.mock_calls
    assert len(mock_calls) == 2
    assert mock_calls[0][1][0] == mock_calls[1][1][0] == old_key


@pytest.mark.parametrize(
    "allow_client_traits, request_origin, expected_result",
    (
        (True, RequestOrigin.CLIENT, True),
        (True, RequestOrigin.SERVER, True),
        (False, RequestOrigin.CLIENT, False),
        (False, RequestOrigin.SERVER, True),
    ),
)
def test_environment_trait_persistence_allowed(
    allow_client_traits, request_origin, expected_result
):
    request = MagicMock(originated_from=request_origin)
    assert (
        Environment(allow_client_traits=allow_client_traits).trait_persistence_allowed(
            request
        )
        == expected_result
    )


def test_write_environments_to_dynamodb_with_environment(
    dynamo_enabled_project,
    dynamo_enabled_project_environment_one,
    mock_dynamo_env_wrapper,
):
    # Given
    mock_dynamo_env_wrapper.reset_mock()

    # When
    Environment.write_environments_to_dynamodb(
        environment_id=dynamo_enabled_project_environment_one.id
    )

    # Then
    args, kwargs = mock_dynamo_env_wrapper.write_environments.call_args
    assert kwargs == {}
    assert len(args) == 1
    assert_queryset_equal(
        args[0],
        Environment.objects.filter(id=dynamo_enabled_project_environment_one.id),
    )


def test_write_environments_to_dynamodb_project(
    dynamo_enabled_project,
    dynamo_enabled_project_environment_one,
    dynamo_enabled_project_environment_two,
    mock_dynamo_env_wrapper,
):
    # Given
    mock_dynamo_env_wrapper.reset_mock()

    # When
    Environment.write_environments_to_dynamodb(project_id=dynamo_enabled_project.id)

    # Then
    args, kwargs = mock_dynamo_env_wrapper.write_environments.call_args
    assert kwargs == {}
    assert len(args) == 1
    assert_queryset_equal(
        args[0], Environment.objects.filter(project=dynamo_enabled_project)
    )


def test_write_environments_to_dynamodb_with_environment_and_project(
    dynamo_enabled_project,
    dynamo_enabled_project_environment_one,
    mock_dynamo_env_wrapper,
):
    # Given
    mock_dynamo_env_wrapper.reset_mock()

    # When
    Environment.write_environments_to_dynamodb(
        environment_id=dynamo_enabled_project_environment_one.id
    )

    # Then
    args, kwargs = mock_dynamo_env_wrapper.write_environments.call_args
    assert kwargs == {}
    assert len(args) == 1
    assert_queryset_equal(
        args[0],
        Environment.objects.filter(id=dynamo_enabled_project_environment_one.id),
    )


def test_write_environments_to_dynamodb__project_environments_v2_migrated__call_expected(
    dynamo_enabled_project: Project,
    dynamo_enabled_project_environment_one: Environment,
    dynamo_enabled_project_environment_two: Environment,
    mock_dynamo_env_wrapper: Mock,
    mock_dynamo_env_v2_wrapper: Mock,
) -> None:
    # Given
    dynamo_enabled_project.identity_overrides_v2_migration_status = (
        IdentityOverridesV2MigrationStatus.COMPLETE
    )
    dynamo_enabled_project.save()
    mock_dynamo_env_v2_wrapper.is_enabled = True

    # When
    Environment.write_environments_to_dynamodb(project_id=dynamo_enabled_project.id)

    # Then
    args, kwargs = mock_dynamo_env_v2_wrapper.write_environments.call_args
    assert kwargs == {}
    assert len(args) == 1
    assert_queryset_equal(
        args[0], Environment.objects.filter(project=dynamo_enabled_project)
    )


def test_write_environments_to_dynamodb__project_environments_v2_migrated__wrapper_disabled__wrapper_not_called(
    dynamo_enabled_project: Project,
    dynamo_enabled_project_environment_one: Environment,
    dynamo_enabled_project_environment_two: Environment,
    mock_dynamo_env_wrapper: Mock,
    mock_dynamo_env_v2_wrapper: Mock,
) -> None:
    # Given
    mock_dynamo_env_v2_wrapper.is_enabled = False
    dynamo_enabled_project.identity_overrides_v2_migration_status = (
        IdentityOverridesV2MigrationStatus.COMPLETE
    )
    dynamo_enabled_project.save()

    # When
    Environment.write_environments_to_dynamodb(project_id=dynamo_enabled_project.id)

    # Then
    mock_dynamo_env_v2_wrapper.write_environments.assert_not_called()


@pytest.mark.parametrize(
    "identity_overrides_v2_migration_status",
    (
        IdentityOverridesV2MigrationStatus.NOT_STARTED,
        IdentityOverridesV2MigrationStatus.IN_PROGRESS,
    ),
)
def test_write_environments_to_dynamodb__project_environments_v2_not_migrated__wrapper_not_called(
    dynamo_enabled_project: Project,
    dynamo_enabled_project_environment_one: Environment,
    dynamo_enabled_project_environment_two: Environment,
    mock_dynamo_env_wrapper: Mock,
    mock_dynamo_env_v2_wrapper: Mock,
    identity_overrides_v2_migration_status: str,
) -> None:
    # Given
    dynamo_enabled_project.identity_overrides_v2_migration_status = (
        identity_overrides_v2_migration_status
    )
    dynamo_enabled_project.save()
    mock_dynamo_env_v2_wrapper.is_enabled = True

    # When
    Environment.write_environments_to_dynamodb(project_id=dynamo_enabled_project.id)

    # Then
    mock_dynamo_env_v2_wrapper.write_environments.assert_not_called()


@pytest.mark.parametrize(
    "value, identity_id, identifier",
    (
        (True, None, None),
        (False, None, None),
        ("foo", None, None),
        (1, None, None),
        ("foo", 1, "identity-identifier"),
    ),
)
def test_webhook_generate_webhook_feature_state_data(
    feature, environment, value, identity_id, identifier
):
    # Given
    enabled = True

    # When
    data = Webhook.generate_webhook_feature_state_data(
        feature, environment, enabled, value, identity_id, identifier
    )

    # Then
    assert data


@pytest.mark.parametrize("identity_id, identifier", ((1, None), (None, "identifier")))
def test_webhook_generate_webhook_feature_state_data_identity_error_conditions(
    mocker, identity_id, identifier
):
    # Given
    enabled = True
    value = "foo"
    feature = mocker.MagicMock(id="feature")
    environment = mocker.MagicMock(id="environment")

    # When
    with pytest.raises(ValueError):
        Webhook.generate_webhook_feature_state_data(
            feature,
            environment,
            enabled,
            value,
            identity_id,
            identifier,
        )

    # Then
    # exception raised


def test_webhook_generate_webhook_feature_state_data_raises_error_segment_and_identity(
    mocker,
):
    # Given
    enabled = True
    value = "foo"
    feature = mocker.MagicMock(id="feature")
    environment = mocker.MagicMock(id="environment")
    feature_segment = mocker.MagicMock(id="feature_segment")
    identity_id = 1
    identifier = "identity"

    # When
    with pytest.raises(ValueError):
        Webhook.generate_webhook_feature_state_data(
            feature=feature,
            environment=environment,
            enabled=enabled,
            value=value,
            identity_id=identity_id,
            identity_identifier=identifier,
            feature_segment=feature_segment,
        )

    # Then
    # exception raised


def test_environment_get_environment_document(environment, django_assert_num_queries):
    # Given

    # When
    with django_assert_num_queries(3):
        environment_document = Environment.get_environment_document(environment.api_key)

    # Then
    assert environment_document
    assert environment_document["api_key"] == environment.api_key


def test_environment_get_environment_document_with_caching_when_document_in_cache(
    environment, django_assert_num_queries, settings, mocker
):
    # Given
    settings.CACHE_ENVIRONMENT_DOCUMENT_SECONDS = 60

    mocked_environment_document_cache = mocker.patch(
        "environments.models.environment_document_cache"
    )
    mocked_environment_document_cache.get.return_value = (
        map_environment_to_environment_document(environment)
    )

    # When
    with django_assert_num_queries(0):
        environment_document = Environment.get_environment_document(environment.api_key)

    # Then
    assert environment_document
    assert environment_document["api_key"] == environment.api_key


def test_environment_get_environment_document_with_caching_when_document_not_in_cache(
    environment, django_assert_num_queries, settings, mocker
):
    # Given
    settings.CACHE_ENVIRONMENT_DOCUMENT_SECONDS = 60

    mocked_environment_document_cache = mocker.patch(
        "environments.models.environment_document_cache"
    )
    mocked_environment_document_cache.get.return_value = None

    # When
    with django_assert_num_queries(3):
        environment_document = Environment.get_environment_document(environment.api_key)

    # Then
    assert environment_document
    assert environment_document["api_key"] == environment.api_key

    mocked_environment_document_cache.set.assert_called_once_with(
        environment.api_key, environment_document
    )


def test_creating_a_feature_with_defaults_does_not_set_defaults_if_disabled(project):
    # Given
    project.prevent_flag_defaults = True
    project.save()

    default_enabled = True
    initial_value = "default"
    feature = Feature.objects.create(
        project=project,
        name="test_feature",
        default_enabled=default_enabled,
        initial_value=initial_value,
    )

    environment = Environment(project=project, name="test environment")

    # When
    environment.save()

    # Then
    feature_state = FeatureState.objects.get(feature=feature, environment=environment)
    assert feature_state.enabled is False
    assert not feature_state.get_feature_state_value()


def test_get_segments_returns_no_segments_if_no_overrides(environment, segment):
    assert environment.get_segments_from_cache() == []


def test_get_segments_returns_only_segments_that_have_an_override(
    environment, segment, segment_featurestate, mocker, monkeypatch
):
    # Given
    mock_environment_segments_cache = mocker.MagicMock()
    mock_environment_segments_cache.get.return_value = None

    monkeypatch.setattr(
        "environments.models.environment_segments_cache",
        mock_environment_segments_cache,
    )

    Segment.objects.create(project=environment.project, name="another segment")

    # When
    segments = environment.get_segments_from_cache()

    # Then
    assert segments == [segment]

    mock_environment_segments_cache.set.assert_called_once_with(
        environment.id, segments
    )


def test_get_segments_from_cache_does_not_hit_db_if_cache_hit(
    environment,
    segment,
    segment_featurestate,
    mocker,
    monkeypatch,
    django_assert_num_queries,
):
    # Given
    mock_environment_segments_cache = mocker.MagicMock()
    mock_environment_segments_cache.get.return_value = [segment]

    monkeypatch.setattr(
        "environments.models.environment_segments_cache",
        mock_environment_segments_cache,
    )

    # When
    with django_assert_num_queries(0):
        segments = environment.get_segments_from_cache()

    # Then
    assert segments == [segment_featurestate.feature_segment.segment]

    mock_environment_segments_cache.set.assert_not_called()


@pytest.mark.parametrize(
    "environment_value, project_value, expected_result",
    (
        (True, True, True),
        (True, False, True),
        (False, True, False),
        (False, False, False),
        (None, True, True),
        (None, False, False),
    ),
)
def test_get_hide_disabled_flags(
    project, environment, environment_value, project_value, expected_result
):
    # Given
    project.hide_disabled_flags = project_value
    project.save()

    environment.hide_disabled_flags = environment_value
    environment.save()

    # Then
    assert environment.get_hide_disabled_flags() is expected_result


def test_saving_environment_api_key_creates_dynamo_document_if_enabled(
    dynamo_enabled_project_environment_one: Environment,
    mocker: MockerFixture,
    flagsmith_environment_api_key_table: "Table",
):
    # Given
    mocker.patch(
        "environments.models.DynamoEnvironmentAPIKeyWrapper.table",
        new_callable=mocker.PropertyMock,
        return_value=flagsmith_environment_api_key_table,
    )
    # When
    api_key = EnvironmentAPIKey.objects.create(
        name="Some key", environment=dynamo_enabled_project_environment_one
    )

    # Then
    response = flagsmith_environment_api_key_table.get_item(Key={"key": api_key.key})
    assert response["Item"]["key"] == api_key.key


def test_deleting_environment_api_key_deletes_dynamo_document_if_enabled(
    dynamo_enabled_project_environment_one: Environment,
    mocker: MockerFixture,
    flagsmith_environment_api_key_table: "Table",
):
    # Given
    mocker.patch(
        "environments.models.DynamoEnvironmentAPIKeyWrapper.table",
        new_callable=mocker.PropertyMock,
        return_value=flagsmith_environment_api_key_table,
    )
    api_key = EnvironmentAPIKey.objects.create(
        name="Some key", environment=dynamo_enabled_project_environment_one
    )
    assert flagsmith_environment_api_key_table.scan()["Count"] == 1

    # When
    api_key.delete()

    # Then
    assert flagsmith_environment_api_key_table.scan()["Count"] == 0


def test_deleting_environment_creates_task_to_delete_dynamo_document_if_enabled(
    dynamo_enabled_project_environment_one: Environment,
    mocker: MockerFixture,
) -> None:
    # Given
    mocked_task = mocker.patch("environments.tasks.delete_environment_from_dynamo")
    mocker.patch(
        "environments.models.DynamoEnvironmentWrapper.is_enabled",
        new_callable=mocker.PropertyMock,
        return_value=True,
    )

    # When
    dynamo_enabled_project_environment_one.delete()

    # Then
    mocked_task.delay.assert_called_once_with(
        args=(
            dynamo_enabled_project_environment_one.api_key,
            dynamo_enabled_project_environment_one.id,
        )
    )


def test_delete_api_key_not_called_when_deleting_environment_api_key_for_non_edge_project(
    environment_api_key: EnvironmentAPIKey, mocker: MockerFixture
) -> None:
    # Given
    mocked_environment_api_key_wrapper = mocker.patch(
        "environments.models.environment_api_key_wrapper", autospec=True
    )
    # When
    environment_api_key.delete()

    # Then
    mocked_environment_api_key_wrapper.delete_api_key.assert_not_called()


def test_put_item_not_called_when_saving_environment_api_key_for_non_edge_project(
    environment, mocker
):
    # Given
    mocked_environment_api_key_wrapper = mocker.patch(
        "environments.models.environment_api_key_wrapper", autospec=True
    )
    # When
    EnvironmentAPIKey.objects.create(name="Some key", environment=environment)

    # Then
    mocked_environment_api_key_wrapper.write_api_key.assert_not_called()


def test_delete_environment_with_committed_change_request(
    organisation: "Organisation",
    environment: Environment,
    change_request: "ChangeRequest",
    change_request_feature_state: FeatureState,
    django_user_model: typing.Type["Model"],
) -> None:
    # Given
    user = django_user_model.objects.create(email="test@example.com")
    user.add_organisation(organisation, OrganisationRole.ADMIN)
    change_request.approve(user)
    change_request.commit(user)

    # When
    environment.delete()

    # Then
    assert environment.deleted_at is not None


def test_create_environment_creates_feature_states_in_all_environments_and_environment_feature_version(
    project: "Project",
) -> None:
    # Given
    Feature.objects.create(name="test_feature_1", project=project)
    Feature.objects.create(name="test_feature_2", project=project)

    # When
    environment = Environment.objects.create(
        project=project, name="Environment 1", use_v2_feature_versioning=True
    )

    # Then
    assert (
        EnvironmentFeatureVersion.objects.filter(environment=environment).count() == 2
    )
    assert environment.feature_states.count() == 2


@pytest.mark.django_db()
def test_create_update_delete_environment_audit_log(
    mocker, organisation, project, admin_user
):
    # Given
    mocker.patch("core.models._get_request_user", return_value=admin_user)

    # When
    environment = Environment.objects.create(name="Test Environment", project=project)

    # Then
    assert (
        AuditLog.objects.filter(
            related_object_type=RelatedObjectType.ENVIRONMENT.name
        ).count()
        == 1
    )
    audit_log = AuditLog.objects.first()
    assert audit_log
    assert audit_log.author_id == admin_user.pk
    assert audit_log.related_object_type == RelatedObjectType.ENVIRONMENT.name
    assert audit_log.related_object_id == environment.pk
    assert audit_log.organisation_id == organisation.pk
    assert audit_log.log == f"New Environment created: {environment.name}"

    # When
    environment.name = new_name = "Test~~Environment"
    environment.save()

    # Then
    assert (
        AuditLog.objects.filter(
            related_object_type=RelatedObjectType.ENVIRONMENT.name
        ).count()
        == 2
    )
    audit_log = AuditLog.objects.first()
    assert audit_log
    assert audit_log.author_id == admin_user.pk
    assert audit_log.related_object_type == RelatedObjectType.ENVIRONMENT.name
    assert audit_log.related_object_id == environment.pk
    assert audit_log.organisation_id == organisation.pk
    assert audit_log.log == f"Environment updated: {new_name}"

    # When
    perm = UserEnvironmentPermission.objects.create(
        user=admin_user, environment=environment, admin=True
    )
    perm_pk = perm.pk
    # environment_pk = environment.pk
    environment.delete()

    # Then
    # assert (
    #     AuditLog.objects.filter(
    #         related_object_type=RelatedObjectType.ENVIRONMENT.name
    #     ).count()
    #     == 3
    # )
    assert (
        AuditLog.objects.filter(
            related_object_type=RelatedObjectType.GRANT.name
        ).count()
        == 2
    )
    audit_logs = AuditLog.objects.all()[0:2]
    audit_log = audit_logs[0]
    # assert audit_log
    # assert audit_log.author_id == admin_user.pk
    # assert audit_log.related_object_type == RelatedObjectType.ENVIRONMENT.name
    # assert audit_log.related_object_id == environment_pk
    # assert audit_log.organisation_id == organisation.pk
    # assert audit_log.log == f"Environment deleted: {new_name}"
    # audit_log = audit_logs[1]
    assert audit_log
    assert audit_log.author_id == admin_user.pk
    assert audit_log.related_object_type == RelatedObjectType.GRANT.name
    assert audit_log.related_object_id == perm_pk
    assert audit_log.organisation_id == organisation.pk
    assert (
        audit_log.log
        == f"User Environment Grant deleted: {admin_user.email} / {environment.name}"
    )


@pytest.mark.django_db()
def test_create_update_delete_user_environment_permissions_audit_log(
    mocker, organisation, environment, admin_user
):
    # Given
    mocker.patch("core.models._get_request_user", return_value=admin_user)

    # When
    perm = UserEnvironmentPermission.objects.create(
        user=admin_user, environment=environment, admin=True
    )

    # Then
    assert (
        AuditLog.objects.filter(
            related_object_type=RelatedObjectType.GRANT.name
        ).count()
        == 1
    )
    audit_log = AuditLog.objects.first()
    assert audit_log
    assert audit_log.author_id == admin_user.pk
    assert audit_log.related_object_type == RelatedObjectType.GRANT.name
    assert audit_log.related_object_id == perm.pk
    assert audit_log.organisation_id == organisation.pk
    assert (
        audit_log.log
        == f"New User Environment Grant created: {admin_user.email} / {environment.name}"
    )

    # When
    perm.add_permission(VIEW_PROJECT)
    perm.add_permission(CREATE_FEATURE)
    perm.admin = False
    perm.save()

    # Then
    assert (
        AuditLog.objects.filter(
            related_object_type=RelatedObjectType.GRANT.name
        ).count()
        == 4
    )
    audit_log = AuditLog.objects.first()
    assert audit_log
    assert audit_log.author_id == admin_user.pk
    assert audit_log.related_object_type == RelatedObjectType.GRANT.name
    assert audit_log.related_object_id == perm.pk
    assert audit_log.organisation_id == organisation.pk
    assert (
        audit_log.log
        == f"User Environment Grant admin set false: {admin_user.email} / {environment.name}"
    )

    # When
    perm.set_permissions([VIEW_PROJECT, MANAGE_SEGMENTS])

    # Then
    assert (
        AuditLog.objects.filter(
            related_object_type=RelatedObjectType.GRANT.name
        ).count()
        == 6
    )
    audit_logs = AuditLog.objects.all()[0:2]
    audit_log = audit_logs[0]
    assert audit_log
    assert audit_log.author_id == admin_user.pk
    assert audit_log.related_object_type == RelatedObjectType.GRANT.name
    assert audit_log.related_object_id == perm.pk
    assert audit_log.organisation_id == organisation.pk
    assert (
        audit_log.log
        == f"User Environment Grant permissions updated: {admin_user.email} / {environment.name}; "
        f"added: {MANAGE_SEGMENTS}"
    )
    audit_log = audit_logs[1]
    assert audit_log
    assert audit_log.author_id == admin_user.pk
    assert audit_log.related_object_type == RelatedObjectType.GRANT.name
    assert audit_log.related_object_id == perm.pk
    assert audit_log.organisation_id == organisation.pk
    assert (
        audit_log.log
        == f"User Environment Grant permissions updated: {admin_user.email} / {environment.name}; "
        f"removed: {CREATE_FEATURE}"
    )

    # When
    perm_pk = perm.pk
    perm.delete()

    # Then
    assert (
        AuditLog.objects.filter(
            related_object_type=RelatedObjectType.GRANT.name
        ).count()
        == 7
    )
    audit_log = AuditLog.objects.first()
    assert audit_log
    assert audit_log.author_id == admin_user.pk
    assert audit_log.related_object_type == RelatedObjectType.GRANT.name
    assert audit_log.related_object_id == perm_pk
    assert audit_log.organisation_id == organisation.pk
    assert (
        audit_log.log
        == f"User Environment Grant deleted: {admin_user.email} / {environment.name}"
    )


@pytest.mark.django_db()
def test_create_update_delete_group_environment_permissions_audit_log(
    mocker, organisation, environment, admin_user, user_permission_group
):
    # Given
    mocker.patch("core.models._get_request_user", return_value=admin_user)

    # When
    perm = UserPermissionGroupEnvironmentPermission.objects.create(
        group=user_permission_group, environment=environment, admin=True
    )

    # Then
    assert (
        AuditLog.objects.filter(
            related_object_type=RelatedObjectType.GRANT.name
        ).count()
        == 1
    )
    audit_log = AuditLog.objects.first()
    assert audit_log
    assert audit_log.author_id == admin_user.pk
    assert audit_log.related_object_type == RelatedObjectType.GRANT.name
    assert audit_log.related_object_id == perm.pk
    assert audit_log.organisation_id == organisation.pk
    assert (
        audit_log.log
        == f"New Group Environment Grant created: {user_permission_group.name} / {environment.name}"
    )

    # When
    perm.add_permission(VIEW_PROJECT)
    perm.add_permission(CREATE_FEATURE)
    perm.admin = False
    perm.save()

    # Then
    assert (
        AuditLog.objects.filter(
            related_object_type=RelatedObjectType.GRANT.name
        ).count()
        == 4
    )
    audit_log = AuditLog.objects.first()
    assert audit_log
    assert audit_log.author_id == admin_user.pk
    assert audit_log.related_object_type == RelatedObjectType.GRANT.name
    assert audit_log.related_object_id == perm.pk
    assert audit_log.organisation_id == organisation.pk
    assert (
        audit_log.log
        == f"Group Environment Grant admin set false: {user_permission_group.name} / {environment.name}"
    )

    # When
    perm.set_permissions([VIEW_PROJECT, MANAGE_SEGMENTS])

    # Then
    assert (
        AuditLog.objects.filter(
            related_object_type=RelatedObjectType.GRANT.name
        ).count()
        == 6
    )
    audit_logs = AuditLog.objects.all()[0:2]
    audit_log = audit_logs[0]
    assert audit_log
    assert audit_log.author_id == admin_user.pk
    assert audit_log.related_object_type == RelatedObjectType.GRANT.name
    assert audit_log.related_object_id == perm.pk
    assert audit_log.organisation_id == organisation.pk
    assert (
        audit_log.log
        == f"Group Environment Grant permissions updated: {user_permission_group.name} / {environment.name}; "
        f"added: {MANAGE_SEGMENTS}"
    )
    audit_log = audit_logs[1]
    assert audit_log
    assert audit_log.author_id == admin_user.pk
    assert audit_log.related_object_type == RelatedObjectType.GRANT.name
    assert audit_log.related_object_id == perm.pk
    assert audit_log.organisation_id == organisation.pk
    assert (
        audit_log.log
        == f"Group Environment Grant permissions updated: {user_permission_group.name} / {environment.name}; "
        f"removed: {CREATE_FEATURE}"
    )

    # When
    perm_pk = perm.pk
    perm.delete()

    # Then
    assert (
        AuditLog.objects.filter(
            related_object_type=RelatedObjectType.GRANT.name
        ).count()
        == 7
    )
    audit_log = AuditLog.objects.first()
    assert audit_log
    assert audit_log.author_id == admin_user.pk
    assert audit_log.related_object_type == RelatedObjectType.GRANT.name
    assert audit_log.related_object_id == perm_pk
    assert audit_log.organisation_id == organisation.pk
    assert (
        audit_log.log
        == f"Group Environment Grant deleted: {user_permission_group.name} / {environment.name}"
    )<|MERGE_RESOLUTION|>--- conflicted
+++ resolved
@@ -44,21 +44,6 @@
     from features.workflows.core.models import ChangeRequest
 
 
-<<<<<<< HEAD
-@pytest.mark.django_db
-class EnvironmentTestCase(TestCase):
-    def setUp(self):
-        self.organisation = Organisation.objects.create(name="Test Org")
-        self.user = FFAdminUser.objects.create(email="user@test.com")
-        self.user.add_organisation(self.organisation, OrganisationRole.USER)
-        self.project = Project.objects.create(
-            name="Test Project", organisation=self.organisation
-        )
-        self.feature = Feature.objects.create(name="Test Feature", project=self.project)
-        # The environment is initialised in a non-saved state as we want to test the save
-        # functionality.
-        self.environment = Environment(name="Test Environment", project=self.project)
-=======
 def test_on_environment_create_makes_feature_states(
     organisation: Organisation,
     feature: Feature,
@@ -66,7 +51,6 @@
 ) -> None:
     # Given
     assert feature.feature_states.count() == 1
->>>>>>> 097bcf75
 
     # When
     Environment.objects.create(name="New Environment", project=project)
@@ -208,38 +192,32 @@
         == 10
     )
 
-<<<<<<< HEAD
-    @mock.patch("core.models._get_request_user")
-    def test_clone_audit_log(self, mock_get_request_user):
-        # Given
-        mock_get_request_user.return_value = self.user
-        self.environment.save()
-
-        # When
-        clone = self.environment.clone(name="Cloned env")
-
-        # Then environment create is audited
-        assert (
-            AuditLog.objects.filter(
-                related_object_type=RelatedObjectType.ENVIRONMENT.name
-            ).count()
-            == 2
-        )
-        audit_log = AuditLog.objects.first()
-        assert audit_log
-        assert audit_log.author_id == self.user.pk
-        assert audit_log.related_object_type == RelatedObjectType.ENVIRONMENT.name
-        assert audit_log.related_object_id == clone.pk
-        assert audit_log.organisation_id == self.organisation.pk
-        assert audit_log.log == "New Environment created: Cloned env"
-
-    @mock.patch("environments.models.environment_cache")
-    def test_get_from_cache_stores_environment_in_cache_on_success(self, mock_cache):
-        # Given
-        self.environment.save()
-        mock_cache.get.return_value = None
-=======
->>>>>>> 097bcf75
+
+@mock.patch("core.models._get_request_user")
+def test_clone_audit_log(
+    mock_get_request_user: MagicMock, environment: Environment, staff_user: FFAdminUser
+):
+    # Given
+    mock_get_request_user.return_value = staff_user
+
+    # When
+    clone = environment.clone(name="Cloned env")
+
+    # Then environment create is audited
+    assert (
+        AuditLog.objects.filter(
+            related_object_type=RelatedObjectType.ENVIRONMENT.name
+        ).count()
+        == 2
+    )
+    audit_log = AuditLog.objects.first()
+    assert audit_log
+    assert audit_log.author_id == staff_user.pk
+    assert audit_log.related_object_type == RelatedObjectType.ENVIRONMENT.name
+    assert audit_log.related_object_id == clone.pk
+    assert audit_log.organisation_id == environment.project.organisation.pk
+    assert audit_log.log == "New Environment created: Cloned env"
+
 
 @mock.patch("environments.models.environment_cache")
 def test_environment_get_from_cache_stores_environment_in_cache_on_success(
