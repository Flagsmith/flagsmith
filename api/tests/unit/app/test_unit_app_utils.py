import json

import pytest
from pyfakefs.fake_filesystem import FakeFilesystem
from pytest_django.fixtures import SettingsWrapper

from app.utils import get_version_info


<<<<<<< HEAD
@pytest.fixture(autouse=True)
def clear_get_version_info_cache() -> Generator[None, None, None]:
    yield
    get_version_info.cache_clear()


def test_get_version_info(mocker: MockerFixture, db: None) -> None:
=======
def test_get_version_info(fs: FakeFilesystem) -> None:
>>>>>>> b0d0a80d
    # Given
    expected_manifest_contents = {
        ".": "2.66.2",
    }

    fs.create_file("./ENTERPRISE_VERSION")
    fs.create_file(".versions.json", contents=json.dumps(expected_manifest_contents))
    fs.create_file("./CI_COMMIT_SHA", contents="some_sha")

    # When
    result = get_version_info()

    # Then
    assert result == {
        "ci_commit_sha": "some_sha",
        "image_tag": "2.66.2",
        "has_email_provider": False,
        "is_enterprise": True,
        "is_saas": False,
        "package_versions": {".": "2.66.2"},
        "self_hosted_data": {
            "has_users": False,
            "has_logins": False,
            "is_bootstrapped": False,
        },
    }


def test_get_version_info_with_missing_files(fs: FakeFilesystem) -> None:
    # Given
    fs.create_file("./ENTERPRISE_VERSION")

    # When
    result = get_version_info()

    # Then
    assert result == {
        "ci_commit_sha": "unknown",
        "image_tag": "unknown",
        "has_email_provider": False,
        "is_enterprise": True,
        "is_saas": False,
    }


EMAIL_BACKENDS_AND_SETTINGS = [
    ("django.core.mail.backends.smtp.EmailBackend", "EMAIL_HOST_USER"),
    ("django_ses.SESBackend", "AWS_SES_REGION_ENDPOINT"),
    ("sgbackend.SendGridBackend", "SENDGRID_API_KEY"),
]


@pytest.mark.parametrize(
    "email_backend,expected_setting_name",
    EMAIL_BACKENDS_AND_SETTINGS,
)
def test_get_version_info__email_config_enabled__return_expected(
    settings: SettingsWrapper,
    email_backend: str,
    expected_setting_name: str,
) -> None:
    # Given
    settings.EMAIL_BACKEND = email_backend
    setattr(settings, expected_setting_name, "value")

    # When
    result = get_version_info()

    # Then
    assert result["has_email_provider"] is True


@pytest.mark.parametrize(
    "email_backend,expected_setting_name",
    [
        (None, None),
        *EMAIL_BACKENDS_AND_SETTINGS,
    ],
)
def test_get_version_info__email_config_disabled__return_expected(
    settings: SettingsWrapper,
    email_backend: str | None,
    expected_setting_name: str | None,
) -> None:
    # Given
    settings.EMAIL_BACKEND = email_backend
    if expected_setting_name:
        setattr(settings, expected_setting_name, None)

    # When
    result = get_version_info()

    # Then
    assert result["has_email_provider"] is False<|MERGE_RESOLUTION|>--- conflicted
+++ resolved
@@ -7,17 +7,7 @@
 from app.utils import get_version_info
 
 
-<<<<<<< HEAD
-@pytest.fixture(autouse=True)
-def clear_get_version_info_cache() -> Generator[None, None, None]:
-    yield
-    get_version_info.cache_clear()
-
-
-def test_get_version_info(mocker: MockerFixture, db: None) -> None:
-=======
-def test_get_version_info(fs: FakeFilesystem) -> None:
->>>>>>> b0d0a80d
+def test_get_version_info(fs: FakeFilesystem, db: None) -> None:
     # Given
     expected_manifest_contents = {
         ".": "2.66.2",
