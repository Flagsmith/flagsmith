from datetime import datetime, timedelta
from unittest import mock

import pytest
from django.conf import settings
from django.utils import timezone
from pytest_django.fixtures import SettingsWrapper
from pytest_mock import MockerFixture
from rest_framework.test import override_settings

from environments.models import Environment
from organisations.chargebee.metadata import ChargebeeObjMetadata
from organisations.models import (
    Organisation,
    OrganisationAPIUsageNotification,
    OrganisationSubscriptionInformationCache,
    Subscription,
)
from organisations.subscriptions.constants import (
    CHARGEBEE,
    FREE_PLAN_ID,
    FREE_PLAN_SUBSCRIPTION_METADATA,
    MAX_API_CALLS_IN_FREE_PLAN,
    MAX_SEATS_IN_FREE_PLAN,
    TRIAL_SUBSCRIPTION_ID,
    XERO,
    SubscriptionPlanFamily,
)
from organisations.subscriptions.exceptions import (
    SubscriptionDoesNotSupportSeatUpgrade,
)
from organisations.subscriptions.metadata import BaseSubscriptionMetadata
from organisations.subscriptions.xero.metadata import XeroSubscriptionMetadata


def test_organisation_has_paid_subscription_true(db: None) -> None:
    # Given
    organisation = Organisation.objects.create(name="Test org")
    Subscription.objects.filter(organisation=organisation).update(
        subscription_id="subscription_id"
    )

    # refresh organisation to load subscription
    organisation.refresh_from_db()

    # Then
    assert organisation.has_paid_subscription()


def test_organisation_has_paid_subscription_missing_subscription_id(db: None) -> None:
    # Given
    organisation = Organisation.objects.create(name="Test org")
    assert (
        Subscription.objects.filter(organisation=organisation).first().subscription_id
        is None
    )

    # Then
    assert not organisation.has_paid_subscription()


@mock.patch("organisations.models.cancel_chargebee_subscription")
def test_organisation_cancel_subscription_cancels_chargebee_subscription(
    mocked_cancel_chargebee_subscription,
    organisation: Organisation,
):
    # Given
    Subscription.objects.filter(organisation=organisation).update(
        subscription_id="subscription_id", payment_method=CHARGEBEE
    )
    subscription = Subscription.objects.get(organisation=organisation)

    # refresh organisation to load subscription
    organisation.refresh_from_db()

    # When
    organisation.cancel_subscription()

    # Then
    mocked_cancel_chargebee_subscription.assert_called_once_with(
        subscription.subscription_id
    )
    # refresh subscription object
    subscription.refresh_from_db()
    # Subscription has been immediately transformed to free.
    assert subscription.cancellation_date is None
    assert subscription.subscription_id is None
    assert subscription.billing_status is None
    assert subscription.payment_method is None
    assert subscription.plan == FREE_PLAN_ID


def test_organisation_rebuild_environment_document_on_stop_serving_flags_changed(
    environment: Environment, organisation: Organisation, mocker: MockerFixture
):
    # Given
    mocked_rebuild_environment_document = mocker.patch(
        "environments.tasks.rebuild_environment_document"
    )
    assert organisation.stop_serving_flags is False

    # When
    organisation.stop_serving_flags = True
    organisation.save()

    # Then
    mocked_rebuild_environment_document.delay.assert_called_once_with(
        args=(environment.id,)
    )


def test_organisation_rebuild_environment_document_on_stop_serving_flags_unchanged(
    environment: Environment, organisation: Organisation, mocker: MockerFixture
):
    # Given
    mocked_rebuild_environment_document = mocker.patch(
        "environments.tasks.rebuild_environment_document"
    )

    # When saving something irrelevant
    organisation.alerted_over_plan_limit = True
    organisation.save()

    # Then the task should not be called
    mocked_rebuild_environment_document.delay.assert_not_called()


def test_organisation_over_plan_seats_limit_returns_false_if_not_over_plan_seats_limit(
    organisation, chargebee_subscription, mocker
):
    # Given
    seats = 200
    mocked_get_subscription_metadata = mocker.patch(
        "organisations.models.Subscription.get_subscription_metadata",
        autospec=True,
        return_value=BaseSubscriptionMetadata(seats=seats),
    )
    # Then
    assert organisation.over_plan_seats_limit() is False
    mocked_get_subscription_metadata.assert_called_once_with(chargebee_subscription)


def test_organisation_over_plan_seats_limit_returns_true_if_over_plan_seats_limit(
    organisation, chargebee_subscription, mocker, admin_user
):
    # Given
    seats = 0
    mocked_get_subscription_metadata = mocker.patch(
        "organisations.models.Subscription.get_subscription_metadata",
        autospec=True,
        return_value=BaseSubscriptionMetadata(seats=seats),
    )
    # Then
    assert organisation.over_plan_seats_limit() is True
    mocked_get_subscription_metadata.assert_called_once_with(chargebee_subscription)


def test_organisation_over_plan_seats_no_subscription(organisation, mocker, admin_user):
    # Given
    organisation.subscription.max_seats = 0
    organisation.subscription.save()

    mocked_get_subscription_metadata = mocker.patch(
        "organisations.models.Subscription.get_subscription_metadata",
        autospec=True,
    )
    # Then
    assert organisation.over_plan_seats_limit() is True
    mocked_get_subscription_metadata.assert_not_called()


def test_organisation_is_auto_seat_upgrade_available(organisation, settings):
    # Given
    plan = "Scale-Up"
    subscription_id = "subscription-id"
    settings.AUTO_SEAT_UPGRADE_PLANS = [plan]

    Subscription.objects.filter(organisation=organisation).update(
        subscription_id=subscription_id, plan=plan
    )

    # refresh organisation to load subscription
    organisation.refresh_from_db()

    # Then
    assert organisation.is_auto_seat_upgrade_available() is True


def test_organisation_default_subscription_have_one_max_seat(
    organisation: Organisation,
) -> None:
    # Given
    subscription = Subscription.objects.get(organisation=organisation)

    # Then
    assert subscription.max_seats == 1


@override_settings(MAILERLITE_API_KEY="some-test-key")
def test_updating_subscription_id_calls_mailer_lite_update_organisation_users(
    mocker, db, organisation, subscription
):
    # Given
    mocked_mailer_lite = mocker.MagicMock()
    mocker.patch("organisations.models.MailerLite", return_value=mocked_mailer_lite)

    # When
    subscription.subscription_id = "some-id"
    subscription.save()

    # Then
    mocked_mailer_lite.update_organisation_users.assert_called_with(organisation.id)


@override_settings(MAILERLITE_API_KEY="some-test-key")
def test_updating_a_cancelled_subscription_calls_mailer_lite_update_organisation_users(
    mocker, db, organisation, subscription
):
    # Given
    mocked_mailer_lite = mocker.MagicMock()
    mocker.patch("organisations.models.MailerLite", return_value=mocked_mailer_lite)

    subscription.cancellation_date = datetime.now()
    subscription.save()

    # reset the mock to remove the call by saving the subscription above
    mocked_mailer_lite.reset_mock()

    # When
    subscription.cancellation_date = None
    subscription.save()

    # Then
    mocked_mailer_lite.update_organisation_users.assert_called_with(organisation.id)


@override_settings(MAILERLITE_API_KEY="some-test-key")
def test_cancelling_a_subscription_calls_mailer_lite_update_organisation_users(
    mocker, db, organisation, subscription
):
    # Given

    mocked_mailer_lite = mocker.MagicMock()
    mocker.patch("organisations.models.MailerLite", return_value=mocked_mailer_lite)

    # When
    subscription.cancellation_date = datetime.now()
    subscription.save()

    # Then
    mocked_mailer_lite.update_organisation_users.assert_called_once_with(
        organisation.id
    )


def test_organisation_is_paid_returns_false_if_subscription_does_not_exists(db):
    # Given
    organisation = Organisation.objects.create(name="Test org")
    # Then
    assert organisation.is_paid is False


def test_organisation_is_paid_returns_true_if_active_subscription_exists(
    organisation, chargebee_subscription
):
    # When/Then
    assert organisation.is_paid is True


def test_organisation_is_paid_returns_false_if_cancelled_subscription_exists(
    organisation, chargebee_subscription
):
    # Given
    organisation = Organisation.objects.create(name="Test org")
    chargebee_subscription.cancellation_date = datetime.now()
    chargebee_subscription.save()

    # Then
    assert organisation.is_paid is False


def test_organisation_subscription_get_subscription_metadata_returns_cb_metadata_for_cb_subscription(
    organisation: Organisation,
    mocker: MockerFixture,
    settings: SettingsWrapper,
):
    # Given
    seats = 10
    api_calls = 50000000
    projects = 10

    settings.VERSIONING_RELEASE_DATE = timezone.now() - timedelta(days=1)

    OrganisationSubscriptionInformationCache.objects.create(
        organisation=organisation,
        allowed_seats=seats,
        allowed_30d_api_calls=api_calls,
        allowed_projects=projects,
    )
    expected_metadata = ChargebeeObjMetadata(
        seats=seats, api_calls=api_calls, projects=projects
    )
    mocker.patch("organisations.models.is_saas", return_value=True)
    Subscription.objects.filter(organisation=organisation).update(
        plan="scale-up-v2",
        subscription_id="subscription-id",
        payment_method=CHARGEBEE,
    )
    organisation.subscription.refresh_from_db()

    # When
    subscription_metadata = organisation.subscription.get_subscription_metadata()

    # Then
    assert subscription_metadata == expected_metadata


def test_get_subscription_metadata_returns_unlimited_values_for_audit_and_versions_when_released(
    organisation: Organisation,
    mocker: MockerFixture,
    settings: SettingsWrapper,
):
    # Given
    seats = 10
    api_calls = 50000000
    projects = 10
    now = timezone.now()
    yesterday = now - timedelta(days=1)
    two_days_ago = now - timedelta(days=2)

    OrganisationSubscriptionInformationCache.objects.create(
        organisation=organisation,
        allowed_seats=seats,
        allowed_30d_api_calls=api_calls,
        allowed_projects=projects,
        # values from here should be overridden
        audit_log_visibility_days=30,
        feature_history_visibility_days=30,
    )
    expected_metadata = ChargebeeObjMetadata(
        seats=seats,
        api_calls=api_calls,
        projects=projects,
        # the following values are patched on based on the
        # VERSIONING_RELEASE_DATE setting
        audit_log_visibility_days=None,
        feature_history_visibility_days=None,
    )
    mocker.patch("organisations.models.is_saas", return_value=True)
    Subscription.objects.filter(organisation=organisation).update(
        plan="scale-up-v2",
        subscription_id="subscription-id",
        payment_method=CHARGEBEE,
        subscription_date=two_days_ago,
    )
    organisation.subscription.refresh_from_db()

    settings.VERSIONING_RELEASE_DATE = yesterday

    # When
    subscription_metadata = organisation.subscription.get_subscription_metadata()

    # Then
    assert subscription_metadata == expected_metadata


def test_organisation_subscription_get_subscription_metadata_returns_xero_metadata_for_xero_sub(
    mocker: MockerFixture,
):
    # Given
    subscription = Subscription(
        payment_method=XERO, subscription_id="xero-subscription", plan="enterprise"
    )
    expected_metadata = XeroSubscriptionMetadata(
        seats=subscription.max_seats, api_calls=subscription.max_api_calls
    )
    mocker.patch("organisations.models.is_saas", return_value=True)

    # When
    subscription_metadata = subscription.get_subscription_metadata()

    # Then
    assert subscription_metadata == expected_metadata


def test_organisation_subscription_get_subscription_metadata_returns_free_plan_metadata_for_no_plan():
    # Given
    subscription = Subscription()

    # When
    subscription_metadata = subscription.get_subscription_metadata()

    # Then
    assert subscription_metadata == FREE_PLAN_SUBSCRIPTION_METADATA


@pytest.mark.parametrize(
    "subscription_id, plan, max_seats, expected_seats, expected_projects",
    (
        (
            None,
            "free",
            10,
            MAX_SEATS_IN_FREE_PLAN,
            settings.MAX_PROJECTS_IN_FREE_PLAN,
        ),
        ("anything", "enterprise", 20, 20, None),
        (TRIAL_SUBSCRIPTION_ID, "enterprise", 20, 20, None),
    ),
)
def test_organisation_get_subscription_metadata_for_enterprise_self_hosted_licenses(
    organisation: Organisation,
    subscription_id: str | None,
    plan: str,
    max_seats: int,
    expected_seats: int,
    expected_projects: int | None,
    mocker: MockerFixture,
) -> None:
    """
    Specific test to make sure that we can manually add subscriptions to
    enterprise self-hosted deployments and the values stored in the django
    database will be correctly used.
    """
    # Given
    Subscription.objects.filter(organisation=organisation).update(
        subscription_id=subscription_id, plan=plan, max_seats=max_seats
    )
    organisation.subscription.refresh_from_db()
    mocker.patch("organisations.models.is_saas", return_value=False)
    mocker.patch("organisations.models.is_enterprise", return_value=True)

    # When
    subscription_metadata = organisation.subscription.get_subscription_metadata()

    # Then
    assert subscription_metadata.projects == expected_projects
    assert subscription_metadata.seats == expected_seats


@pytest.mark.parametrize(
    "subscription_id, plan, max_seats, max_api_calls, expected_seats, "
    "expected_api_calls, expected_projects",
    (
        (
            None,
            "free",
            10,
            5000000,
            MAX_SEATS_IN_FREE_PLAN,
            MAX_API_CALLS_IN_FREE_PLAN,
            settings.MAX_PROJECTS_IN_FREE_PLAN,
        ),
        ("anything", "enterprise", 20, 5000000, 20, 5000000, None),
        (TRIAL_SUBSCRIPTION_ID, "enterprise", 20, 5000000, 20, 5000000, None),
    ),
)
def test_organisation_get_subscription_metadata_for_manually_added_enterprise_saas_licenses(
    organisation: Organisation,
    subscription_id: str | None,
    plan: str,
    max_seats: int,
    max_api_calls: int,
    expected_seats: int,
    expected_api_calls: int,
    expected_projects: int | None,
    mocker: MockerFixture,
) -> None:
    """
    Specific test to make sure that we can manually add subscriptions to
    the SaaS platform and the values stored in the Django database will
    be correctly used.
    """
    # Given
    Subscription.objects.filter(organisation=organisation).update(
        subscription_id=subscription_id,
        plan=plan,
        max_seats=max_seats,
        max_api_calls=max_api_calls,
    )
    organisation.subscription.refresh_from_db()
    mocker.patch("organisations.models.is_saas", return_value=True)

    # When
    subscription_metadata = organisation.subscription.get_subscription_metadata()

    # Then
    assert subscription_metadata.projects == expected_projects
    assert subscription_metadata.seats == expected_seats
    assert subscription_metadata.api_calls == expected_api_calls


def test_organisation_get_subscription_metadata_for_self_hosted_open_source(
    organisation: Organisation, mocker: MockerFixture
) -> None:
    """
    Open source should ignore the details provided in the
    subscription and always return the free plan metadata.
    """
    # Given
    Subscription.objects.filter(organisation=organisation).update(
        max_seats=100,
        max_api_calls=10000000000,
        plan="enterprise",
        subscription_id="subscription-id",
    )
    organisation.subscription.refresh_from_db()
    mocker.patch("organisations.models.is_enterprise", return_value=False)
    mocker.patch("organisations.models.is_saas", return_value=False)

    # When
    subscription_metadata = organisation.subscription.get_subscription_metadata()

    # Then
    assert subscription_metadata == FREE_PLAN_SUBSCRIPTION_METADATA


def test_organisation_subscription_add_single_seat_calls_correct_chargebee_method_for_upgradable_plan(
    mocker, settings
):
    # Given
    settings.AUTO_SEAT_UPGRADE_PLANS = ["scale-up"]

    subscription_id = "subscription-id"
    subscription = Subscription(subscription_id=subscription_id, plan="scale-up")

    mocked_add_single_seat = mocker.patch(
        "organisations.models.add_single_seat", autospec=True
    )
    # When
    subscription.add_single_seat()

    # Then
    mocked_add_single_seat.assert_called_once_with(subscription_id)


def test_organisation_subscription_add_single_seat_raises_error_for_non_upgradable_plan(
    mocker, settings
):
    # Given
    settings.AUTO_SEAT_UPGRADE_PLANS = ["scale-up"]

    subscription_id = "subscription-id"
    subscription = Subscription(
        subscription_id=subscription_id, plan="not-a-scale-up-plan"
    )

    mocked_add_single_seat = mocker.patch(
        "organisations.models.add_single_seat", autospec=True
    )

    # When
    with pytest.raises(SubscriptionDoesNotSupportSeatUpgrade):
        subscription.add_single_seat()

    # and add_single_seat was not called
    mocked_add_single_seat.assert_not_called()


def test_organisation_update_clears_environment_caches(
    mocker, organisation, environment
):
    # Given
    mock_environment_cache = mocker.patch("organisations.models.environment_cache")

    # When
    organisation.name += "update"
    organisation.save()

    # Then
    mock_environment_cache.delete_many.assert_called_once_with([environment.api_key])


def test_reset_of_api_notifications(organisation: Organisation) -> None:
    # Given
    now = timezone.now()
    osic = OrganisationSubscriptionInformationCache.objects.create(
        organisation=organisation,
        allowed_seats=10,
        allowed_projects=3,
        allowed_30d_api_calls=100,
        chargebee_email="test@example.com",
        current_billing_term_starts_at=now - timedelta(days=45),
        current_billing_term_ends_at=now + timedelta(days=320),
    )

    # Create a notification which should be deleted shortly.
    OrganisationAPIUsageNotification.objects.create(
        organisation=organisation,
        percent_usage=90,
        notified_at=now,
    )

    # Keep a notification which should not be deleted.
    organisation2 = Organisation.objects.create(name="Test org2")
    oapiun = OrganisationAPIUsageNotification.objects.create(
        organisation=organisation2,
        percent_usage=90,
        notified_at=now,
    )

    # When
    osic.allowed_30d_api_calls *= 2
    osic.save()

    # Then
    assert OrganisationAPIUsageNotification.objects.count() == 1
    assert OrganisationAPIUsageNotification.objects.first() == oapiun


<<<<<<< HEAD
@pytest.mark.parametrize(
    "plan_id, expected_plan_family",
    (
        ("free", SubscriptionPlanFamily.FREE),
        ("enterprise", SubscriptionPlanFamily.ENTERPRISE),
        ("enterprise-semiannual", SubscriptionPlanFamily.ENTERPRISE),
        ("scale-up", SubscriptionPlanFamily.SCALE_UP),
        ("scaleup", SubscriptionPlanFamily.SCALE_UP),
        ("scale-up-v2", SubscriptionPlanFamily.SCALE_UP),
        ("scale-up-v2-annual", SubscriptionPlanFamily.SCALE_UP),
        ("startup", SubscriptionPlanFamily.START_UP),
        ("start-up", SubscriptionPlanFamily.START_UP),
        ("start-up-v2", SubscriptionPlanFamily.START_UP),
        ("start-up-v2-annual", SubscriptionPlanFamily.START_UP),
    ),
)
def test_subscription_plan_family(
    plan_id: str, expected_plan_family: SubscriptionPlanFamily
) -> None:
    assert Subscription(plan=plan_id).subscription_plan_family == expected_plan_family
=======
def test_organisation_creates_subscription_cache(
    db: None, mocker: MockerFixture
) -> None:
    # Given
    mocker.patch("organisations.models.is_saas", return_value=True)

    # When
    organisation = Organisation.objects.create(name="Test org")

    # Then
    assert organisation.subscription_information_cache
    assert (
        organisation.subscription_information_cache.allowed_seats
        == MAX_SEATS_IN_FREE_PLAN
    )
    assert (
        organisation.subscription_information_cache.allowed_30d_api_calls
        == MAX_API_CALLS_IN_FREE_PLAN
    )
>>>>>>> 6ef774be
<|MERGE_RESOLUTION|>--- conflicted
+++ resolved
@@ -608,7 +608,27 @@
     assert OrganisationAPIUsageNotification.objects.first() == oapiun
 
 
-<<<<<<< HEAD
+def test_organisation_creates_subscription_cache(
+    db: None, mocker: MockerFixture
+) -> None:
+    # Given
+    mocker.patch("organisations.models.is_saas", return_value=True)
+
+    # When
+    organisation = Organisation.objects.create(name="Test org")
+
+    # Then
+    assert organisation.subscription_information_cache
+    assert (
+        organisation.subscription_information_cache.allowed_seats
+        == MAX_SEATS_IN_FREE_PLAN
+    )
+    assert (
+        organisation.subscription_information_cache.allowed_30d_api_calls
+        == MAX_API_CALLS_IN_FREE_PLAN
+    )
+
+
 @pytest.mark.parametrize(
     "plan_id, expected_plan_family",
     (
@@ -628,25 +648,4 @@
 def test_subscription_plan_family(
     plan_id: str, expected_plan_family: SubscriptionPlanFamily
 ) -> None:
-    assert Subscription(plan=plan_id).subscription_plan_family == expected_plan_family
-=======
-def test_organisation_creates_subscription_cache(
-    db: None, mocker: MockerFixture
-) -> None:
-    # Given
-    mocker.patch("organisations.models.is_saas", return_value=True)
-
-    # When
-    organisation = Organisation.objects.create(name="Test org")
-
-    # Then
-    assert organisation.subscription_information_cache
-    assert (
-        organisation.subscription_information_cache.allowed_seats
-        == MAX_SEATS_IN_FREE_PLAN
-    )
-    assert (
-        organisation.subscription_information_cache.allowed_30d_api_calls
-        == MAX_API_CALLS_IN_FREE_PLAN
-    )
->>>>>>> 6ef774be
+    assert Subscription(plan=plan_id).subscription_plan_family == expected_plan_family