--- conflicted
+++ resolved
@@ -498,65 +498,9 @@
     # When
     response = staff_client.get(url)
 
-<<<<<<< HEAD
-@pytest.mark.django_db
-class ChargeBeeWebhookTestCase(TestCase):
-    def setUp(self) -> None:
-        self.client = APIClient()
-        self.cb_user = User.objects.create(
-            email="chargebee@bullet-train.io", username="chargebee"
-        )
-        self.admin_user = User.objects.create(
-            email="admin@bullet-train.io", username="admin", is_staff=True
-        )
-        self.client.force_authenticate(self.cb_user)
-        self.organisation = Organisation.objects.create(name="Test org")
-
-        self.url = reverse("api-v1:chargebee-webhook")
-        self.subscription_id = "subscription-id"
-        self.old_plan_id = "old-plan-id"
-        self.old_max_seats = 1
-
-        Subscription.objects.filter(organisation=self.organisation).update(
-            organisation=self.organisation,
-            subscription_id=self.subscription_id,
-            plan=self.old_plan_id,
-            max_seats=self.old_max_seats,
-        )
-        self.subscription = Subscription.objects.get(organisation=self.organisation)
-
-    @mock.patch(
-        "organisations.chargebee.webhook_handlers.extract_subscription_metadata"
-    )
-    def test_chargebee_webhook(
-        self, mock_extract_subscription_metadata: MagicMock
-    ) -> None:
-        # Given
-        seats = 3
-        api_calls = 100
-        mock_extract_subscription_metadata.return_value = ChargebeeObjMetadata(
-            seats=seats,
-            api_calls=api_calls,
-            projects=None,
-            chargebee_email=self.cb_user.email,
-        )
-
-        data = {
-            "content": {
-                "subscription": {
-                    "status": "active",
-                    "id": self.subscription_id,
-                    "current_term_start": 1699630389,
-                    "current_term_end": 1702222389,
-                },
-                "customer": {"email": self.cb_user.email},
-            }
-        }
-=======
     # Then
     assert response.status_code == status.HTTP_200_OK
     assert len(response.json()) == 2
->>>>>>> a888f291
 
 
 def test_get_my_permissions_for_non_admin(
@@ -570,39 +514,6 @@
     )
     user_permission.add_permission(CREATE_PROJECT)
 
-<<<<<<< HEAD
-        self.subscription.refresh_from_db()
-        subscription_cache = OrganisationSubscriptionInformationCache.objects.get(
-            organisation=self.subscription.organisation
-        )
-        assert subscription_cache.allowed_projects is None
-        assert subscription_cache.allowed_30d_api_calls == api_calls
-
-        assert subscription_cache.current_billing_term_ends_at == datetime(
-            2023, 12, 10, 15, 33, 9, tzinfo=timezone.utc
-        )
-        assert subscription_cache.current_billing_term_starts_at == datetime(
-            2023, 11, 10, 15, 33, 9, tzinfo=timezone.utc
-        )
-        assert subscription_cache.allowed_seats == seats
-
-    @mock.patch("organisations.models.cancel_chargebee_subscription")
-    def test_when_subscription_is_set_to_non_renewing_then_cancellation_date_set_and_alert_sent(
-        self, mocked_cancel_chargebee_subscription
-    ):
-        # Given
-        cancellation_date = datetime.now(tz=UTC) + timedelta(days=1)
-        current_term_end = int(datetime.timestamp(cancellation_date))
-        data = {
-            "content": {
-                "subscription": {
-                    "status": "non_renewing",
-                    "id": self.subscription_id,
-                    "current_term_end": current_term_end,
-                },
-                "customer": {"email": self.cb_user.email},
-            }
-=======
     url = reverse(
         "api-v1:organisations:organisation-my-permissions", args=[organisation.id]
     )
@@ -657,9 +568,10 @@
             "subscription": {
                 "status": "active",
                 "id": subscription.subscription_id,
+                "current_term_start": 1699630389,
+                "current_term_end": 1702222389,
             },
             "customer": {"email": staff_user.email},
->>>>>>> a888f291
         }
     }
 
@@ -675,6 +587,12 @@
     subscription.refresh_from_db()
     subscription_cache = OrganisationSubscriptionInformationCache.objects.get(
         organisation=subscription.organisation
+    )
+    assert subscription_cache.current_billing_term_ends_at == datetime(
+        2023, 12, 10, 15, 33, 9, tzinfo=timezone.utc
+    )
+    assert subscription_cache.current_billing_term_starts_at == datetime(
+        2023, 11, 10, 15, 33, 9, tzinfo=timezone.utc
     )
     assert subscription_cache.allowed_projects is None
     assert subscription_cache.allowed_30d_api_calls == api_calls
