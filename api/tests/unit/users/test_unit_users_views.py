import json
import typing

import pytest
from dateutil.relativedelta import relativedelta
from django.conf import settings
from django.contrib.auth import login
from django.contrib.auth.models import AbstractUser
from django.contrib.auth.tokens import default_token_generator
from django.core import mail
from django.urls import reverse
from django.utils import timezone
from djoser import utils
from djoser.email import PasswordResetEmail
from pytest_django import DjangoAssertNumQueries
from rest_framework import status
from rest_framework.test import APIClient

from audit.models import AuditLog, RelatedObjectType
from organisations.invites.models import Invite, InviteLink
from organisations.models import Organisation, OrganisationRole
from users.models import FFAdminUser, UserPermissionGroup


<<<<<<< HEAD
@pytest.mark.django_db
class UserTestCase(TestCase):
    auth_base_url = "/api/v1/auth/"
    register_template = (
        "{ "
        '"email": "%s", '
        '"first_name": "%s", '
        '"last_name": "%s", '
        '"password1": "%s", '
        '"password2": "%s" '
        "}"
    )
    login_template = "{" '"email": "%s",' '"password": "%s"' "}"

    def setUp(self):
        self.client = APIClient()
        self.user = Helper.create_ffadminuser()
        self.client.force_authenticate(user=self.user)

        self.organisation = Organisation.objects.create(name="test org")

    def tearDown(self) -> None:
        Helper.clean_up()

    def test_join_organisation(self):
        # Given
        invite = Invite.objects.create(
            email=self.user.email, organisation=self.organisation
        )
        url = reverse("api-v1:users:user-join-organisation", args=[invite.hash])

        # When
        response = self.client.post(url)
        self.user.refresh_from_db()

        # Then
        assert response.status_code == status.HTTP_200_OK
        assert self.organisation in self.user.organisations.all()

        # and
        assert (
            AuditLog.objects.filter(
                related_object_type=RelatedObjectType.USER.name
            ).count()
            == 1
        )
        audit_log = AuditLog.objects.first()
        assert audit_log
        assert audit_log.author_id == self.user.pk
        assert audit_log.related_object_type == RelatedObjectType.USER.name
        assert audit_log.related_object_id == self.user.pk
        assert audit_log.organisation_id == self.organisation.pk
        assert (
            audit_log.log
            == f"User organisations updated: {self.user.email}; added: test org"
        )

    def test_join_organisation_via_link(self):
        # Given
        invite = InviteLink.objects.create(organisation=self.organisation)
        url = reverse("api-v1:users:user-join-organisation-link", args=[invite.hash])

        # When
        response = self.client.post(url)
        self.user.refresh_from_db()

        # Then
        assert response.status_code == status.HTTP_200_OK
        assert self.organisation in self.user.organisations.all()

        # and
        assert (
            AuditLog.objects.filter(
                related_object_type=RelatedObjectType.USER.name
            ).count()
            == 1
        )
        audit_log = AuditLog.objects.first()
        assert audit_log
        assert audit_log.author_id == self.user.pk
        assert audit_log.related_object_type == RelatedObjectType.USER.name
        assert audit_log.related_object_id == self.user.pk
        assert audit_log.organisation_id == self.organisation.pk
        assert (
            audit_log.log
            == f"User organisations updated: {self.user.email}; added: test org"
        )

    def test_cannot_join_organisation_via_expired_link(self):
        # Given
        invite = InviteLink.objects.create(
            organisation=self.organisation,
            expires_at=timezone.now() - relativedelta(days=2),
        )
        url = reverse("api-v1:users:user-join-organisation-link", args=[invite.hash])
=======
def test_join_organisation(
    staff_user: FFAdminUser,
    staff_client: APIClient,
) -> None:
    # Given
    organisation = Organisation.objects.create(name="test org")
    invite = Invite.objects.create(email=staff_user.email, organisation=organisation)
    url = reverse("api-v1:users:user-join-organisation", args=[invite.hash])
>>>>>>> 097bcf75

    # When
    response = staff_client.post(url)
    staff_user.refresh_from_db()

    # Then
    assert response.status_code == status.HTTP_200_OK
    assert organisation in staff_user.organisations.all()


def test_join_organisation_via_link(
    staff_user: FFAdminUser,
    staff_client: APIClient,
) -> None:
    # Given
    organisation = Organisation.objects.create(name="test org")
    invite = InviteLink.objects.create(organisation=organisation)
    url = reverse("api-v1:users:user-join-organisation-link", args=[invite.hash])

    # When
    response = staff_client.post(url)
    staff_user.refresh_from_db()

<<<<<<< HEAD
        # and
        assert (
            AuditLog.objects.filter(
                related_object_type=RelatedObjectType.USER.name
            ).count()
            == 1
        )
        audit_log = AuditLog.objects.first()
        assert audit_log
        assert audit_log.author_id == self.user.pk
        assert audit_log.related_object_type == RelatedObjectType.USER.name
        assert audit_log.related_object_id == self.user.pk
        assert audit_log.organisation_id == new_organisation.pk
        assert (
            audit_log.log
            == f"User organisations updated: {self.user.email}; added: New org"
        )

    def test_cannot_join_organisation_with_different_email_address_than_invite(self):
        # Given
        invite = Invite.objects.create(
            email="some-other-email@test.com", organisation=self.organisation
        )
        url = reverse("api-v1:users:user-join-organisation", args=[invite.hash])
=======
    # Then
    assert response.status_code == status.HTTP_200_OK
    assert organisation in staff_user.organisations.all()
>>>>>>> 097bcf75


def test_cannot_join_organisation_via_expired_link(
    staff_user: FFAdminUser,
    staff_client: APIClient,
) -> None:
    # Given
    organisation = Organisation.objects.create(name="test org")
    invite = InviteLink.objects.create(
        organisation=organisation,
        expires_at=timezone.now() - relativedelta(days=2),
    )
    url = reverse("api-v1:users:user-join-organisation-link", args=[invite.hash])

    # When
    response = staff_client.post(url)
    staff_user.refresh_from_db()

    # Then
    assert response.status_code == status.HTTP_400_BAD_REQUEST
    assert organisation not in staff_user.organisations.all()


def test_user_can_join_second_organisation(
    organisation: Organisation,
    staff_user: FFAdminUser,
    staff_client: APIClient,
):
    # Given
    new_organisation = Organisation.objects.create(name="New org")
    invite = Invite.objects.create(
        email=staff_user.email, organisation=new_organisation
    )
    url = reverse("api-v1:users:user-join-organisation", args=[invite.hash])

<<<<<<< HEAD
        # and
        assert (
            AuditLog.objects.filter(
                related_object_type=RelatedObjectType.USER.name
            ).count()
            == 1
        )
        audit_log = AuditLog.objects.first()
        assert audit_log
        assert audit_log.author_id == self.user.pk
        assert audit_log.related_object_type == RelatedObjectType.USER.name
        assert audit_log.related_object_id == self.user.pk
        assert audit_log.organisation_id == self.organisation.pk
        assert (
            audit_log.log
            == f"User organisations updated: {self.user.email}; added: test org"
        )

    def test_admin_can_update_role_for_a_user_in_organisation(self):
        # Given
        self.user.add_organisation(self.organisation, OrganisationRole.ADMIN)
=======
    # When
    response = staff_client.post(url)
    staff_user.refresh_from_db()
>>>>>>> 097bcf75

    # Then
    assert response.status_code == status.HTTP_200_OK
    assert (
        new_organisation in staff_user.organisations.all()
        and organisation in staff_user.organisations.all()
    )


def test_cannot_join_organisation_with_different_email_address_than_invite(
    staff_user: FFAdminUser,
    staff_client: APIClient,
) -> None:
    # Given
    organisation = Organisation.objects.create(name="test org")
    invite = Invite.objects.create(
        email="some-other-email@test.com", organisation=organisation
    )
    url = reverse("api-v1:users:user-join-organisation", args=[invite.hash])

    # When
    response = staff_client.post(url)

<<<<<<< HEAD
        # and
        assert (
            AuditLog.objects.filter(
                related_object_type=RelatedObjectType.USER.name
            ).count()
            == 1
        )
        audit_log = AuditLog.objects.first()
        assert audit_log
        assert audit_log.author_id == self.user.pk
        assert audit_log.related_object_type == RelatedObjectType.USER.name
        assert audit_log.related_object_id == organisation_user.pk
        assert audit_log.organisation_id == self.organisation.pk
        assert (
            audit_log.log
            == f"User organisations updated: {organisation_user.email}; role changed: test org"
        )

    def test_admin_can_remove_user_from_organisation(self):
        # Given
        self.user.add_organisation(self.organisation, OrganisationRole.ADMIN)

        organisation_user = FFAdminUser.objects.create(email="org_user@org.com")
        organisation_user.add_organisation(self.organisation)
        url = reverse(
            "api-v1:organisations:organisation-remove-users",
            args=[self.organisation.pk],
        )
        data = [{"id": organisation_user.id}]

        # When
        res = self.client.post(
            url, data=json.dumps(data), content_type="application/json"
        )

        # Then
        assert res.status_code == status.HTTP_200_OK

        # and
        assert organisation_user.get_organisation_role(self.organisation) is None

        # and
        assert (
            AuditLog.objects.filter(
                related_object_type=RelatedObjectType.USER.name
            ).count()
            == 1
        )
        audit_log = AuditLog.objects.first()
        assert audit_log
        assert audit_log.author_id == self.user.pk
        assert audit_log.related_object_type == RelatedObjectType.USER.name
        assert audit_log.related_object_id == organisation_user.pk
        assert audit_log.organisation_id == self.organisation.pk
        assert (
            audit_log.log
            == f"User organisations updated: {organisation_user.email}; removed: test org"
        )

    def test_admin_can_get_users_in_organisation(self):
        # Given
        self.user.add_organisation(self.organisation, OrganisationRole.ADMIN)
=======
    # Then
    assert response.status_code == status.HTTP_400_BAD_REQUEST
    assert organisation not in staff_user.organisations.all()
>>>>>>> 097bcf75


def test_can_join_organisation_as_admin_if_invite_role_is_admin(
    staff_user: FFAdminUser,
    staff_client: APIClient,
) -> None:
    # Given
    organisation = Organisation.objects.create(name="test org")
    invite = Invite.objects.create(
        email=staff_user.email,
        organisation=organisation,
        role=OrganisationRole.ADMIN.name,
    )
    url = reverse("api-v1:users:user-join-organisation", args=[invite.hash])

    # When
    staff_client.post(url)

    # Then
    assert staff_user.is_organisation_admin(organisation)


def test_admin_can_update_role_for_a_user_in_organisation(
    admin_user: FFAdminUser,
    admin_client: APIClient,
    organisation: Organisation,
):
    # Given
    organisation_user = FFAdminUser.objects.create(email="org_user@org.com")
    organisation_user.add_organisation(organisation)
    url = reverse(
        "api-v1:organisations:organisation-users-update-role",
        args=[organisation.pk, organisation_user.pk],
    )
    data = {"role": OrganisationRole.ADMIN.name}

    # When
    response = admin_client.post(url, data=data)

    # Then
    assert response.status_code == status.HTTP_200_OK

    # and
    assert (
        organisation_user.get_organisation_role(organisation)
        == OrganisationRole.ADMIN.name
    )


def test_admin_can_get_users_in_organisation(
    admin_user: FFAdminUser,
    admin_client: APIClient,
    staff_user: FFAdminUser,
    organisation: Organisation,
    django_assert_num_queries: DjangoAssertNumQueries,
) -> None:
    # Given
    organisation_user = FFAdminUser.objects.create(email="org_user@org.com")
    organisation_user.add_organisation(organisation)
    url = reverse(
        "api-v1:organisations:organisation-users-list", args=[organisation.pk]
    )

    # add some more users to test for N+1 issues
    additional_user1 = FFAdminUser.objects.create(email="additional_user_1@org.com")
    additional_user1.add_organisation(organisation)
    additional_user2 = FFAdminUser.objects.create(email="additional_user_2@org.com")
    additional_user2.add_organisation(organisation)

    # When
    with django_assert_num_queries(5):
        response = admin_client.get(url)

    # Then
    assert response.status_code == status.HTTP_200_OK
    assert response.data[0]["email"] == admin_user.email
    assert response.data[1]["email"] == staff_user.email
    assert response.data[2]["email"] == organisation_user.email
    assert response.data[3]["email"] == additional_user1.email
    assert response.data[4]["email"] == additional_user2.email


def test_org_user_can_get_users_in_organisation(
    staff_user: FFAdminUser,
    staff_client: APIClient,
    organisation: Organisation,
    admin_user: FFAdminUser,
) -> None:
    # Given
    organisation_user = FFAdminUser.objects.create(email="org_user@org.com")
    organisation_user.add_organisation(organisation)
    url = reverse(
        "api-v1:organisations:organisation-users-list", args=[organisation.pk]
    )

    # When
    response = staff_client.get(url)

    # Then
    assert response.status_code == status.HTTP_200_OK
    assert response.data[0]["email"] == staff_user.email
    assert response.data[1]["email"] == admin_user.email
    assert response.data[2]["email"] == organisation_user.email


def test_org_user_can_exclude_themself_when_getting_users_in_organisation(
    staff_client: APIClient,
    staff_user: FFAdminUser,
    organisation: Organisation,
    admin_user: FFAdminUser,
):
    # Given
    organisation_user = FFAdminUser.objects.create(email="org_user@org.com")
    organisation_user.add_organisation(organisation)
    base_url = reverse(
        "api-v1:organisations:organisation-users-list", args=[organisation.pk]
    )
    url = f"{base_url}?exclude_current=true"

    # When
    response = staff_client.get(url)

    # Then
    assert response.status_code == status.HTTP_200_OK
    assert len(response.data) == 2
    assert response.data[0]["id"] == admin_user.id
    assert response.data[1]["id"] == organisation_user.id


def test_organisation_admin_can_interact_with_groups(
    organisation: Organisation,
    admin_client: APIClient,
) -> None:
    # Given
    # Create a group
    create_data = {"name": "Test Group"}
    url = reverse(
        "api-v1:organisations:organisation-groups-list", args=[organisation.id]
    )

    # When / Then
    response = admin_client.post(url, data=create_data)
    assert response.status_code == status.HTTP_201_CREATED
    assert UserPermissionGroup.objects.filter(name=create_data["name"]).exists()
    group_id = response.json()["id"]

<<<<<<< HEAD
        # and
        assert (
            AuditLog.objects.filter(
                related_object_type=RelatedObjectType.GROUP.name
            ).count()
            == 1
        )
        audit_log = AuditLog.objects.first()
        assert audit_log
        assert audit_log.author_id == self.admin.pk
        assert audit_log.related_object_type == RelatedObjectType.GROUP.name
        assert audit_log.related_object_id == group.pk
        assert audit_log.organisation_id == self.organisation.pk
        expected_logs = [
            f"Group users updated: {group.name}",
            # updates may appear in any order
            f"added: {self.admin.email}",
            f"added: {self.regular_user.email}",
        ]
        assert all(expected_log in audit_log.log for expected_log in expected_logs)

    def test_cannot_add_user_from_another_organisation(self):
        # Given
        another_organisation = Organisation.objects.create(name="Another organisation")
        another_user = FFAdminUser.objects.create(email="anotheruser@anotherorg.com")
        another_user.add_organisation(another_organisation, role=OrganisationRole.USER)
        group = UserPermissionGroup.objects.create(
            name="Test Group", organisation=self.organisation
        )
        url = self._add_users_url(group.id)
        data = {"user_ids": [another_user.id]}
=======
    # Group appears in the groups list
    response = admin_client.get(url)
    assert response.status_code == status.HTTP_200_OK
    assert response.json()["results"][0]["name"] == "Test Group"
>>>>>>> 097bcf75

    # Update the group
    update_data = {"name": "New Group Name"}
    url = reverse(
        "api-v1:organisations:organisation-groups-detail",
        args=[organisation.id, group_id],
    )

    response = admin_client.patch(url, data=update_data)
    assert response.status_code == status.HTTP_200_OK

    # Update is reflected when getting the group
    response = admin_client.get(url)
    assert response.status_code == status.HTTP_200_OK
    assert response.data["name"] == update_data["name"]

    # Delete the group
    response = admin_client.delete(url)
    assert response.status_code == status.HTTP_204_NO_CONTENT
    assert not UserPermissionGroup.objects.filter(name=update_data["name"]).exists()


def test_staff_user_cannot_post_to_groups(
    staff_client: APIClient,
    organisation: Organisation,
) -> None:
    group_name = "Test Group"
    UserPermissionGroup.objects.create(name=group_name, organisation=organisation)
    data = {"name": "New Test Group"}

    url = reverse(
        "api-v1:organisations:organisation-groups-list", args=[organisation.id]
    )
    response = staff_client.post(url, data=data)
    assert response.status_code == status.HTTP_403_FORBIDDEN


def test_staff_user_cannot_put_to_groups(
    staff_client: APIClient,
    organisation: Organisation,
) -> None:
    group_name = "Test Group"
    group = UserPermissionGroup.objects.create(
        name=group_name, organisation=organisation
    )
    url = reverse(
        "api-v1:organisations:organisation-groups-detail",
        args=[organisation.id, group.id],
    )

<<<<<<< HEAD
        # and
        assert (
            AuditLog.objects.filter(
                related_object_type=RelatedObjectType.GROUP.name
            ).count()
            == 1
        )
        audit_log = AuditLog.objects.first()
        assert audit_log
        assert audit_log.author_id == self.admin.pk
        assert audit_log.related_object_type == RelatedObjectType.GROUP.name
        assert audit_log.related_object_id == group.pk
        assert audit_log.organisation_id == self.organisation.pk
        assert (
            audit_log.log
            == f"Group users updated: {group.name}; removed: {self.regular_user.email}"
        )

    def test_remove_users_silently_fails_if_user_not_in_group(self):
        # Given
        group = UserPermissionGroup.objects.create(
            name="Test Group", organisation=self.organisation
        )
        group.users.add(self.admin)
        url = self._remove_users_url(group.id)
        data = {"user_ids": [self.regular_user.id]}
=======
    response = staff_client.put(url)
    assert response.status_code == status.HTTP_404_NOT_FOUND


def test_staff_user_cannot_get_to_groups(
    staff_client: APIClient,
    organisation: Organisation,
) -> None:
    group_name = "Test Group"
    group = UserPermissionGroup.objects.create(
        name=group_name, organisation=organisation
    )
    url = reverse(
        "api-v1:organisations:organisation-groups-detail",
        args=[organisation.id, group.id],
    )

    response = staff_client.get(url)
    assert response.status_code == status.HTTP_404_NOT_FOUND


def test_staff_user_cannot_delete_to_groups(
    staff_client: APIClient,
    organisation: Organisation,
) -> None:
    group_name = "Test Group"
    group = UserPermissionGroup.objects.create(
        name=group_name, organisation=organisation
    )
    url = reverse(
        "api-v1:organisations:organisation-groups-detail",
        args=[organisation.id, group.id],
    )

    response = staff_client.delete(url)
    assert response.status_code == status.HTTP_404_NOT_FOUND
    assert UserPermissionGroup.objects.filter(name=group_name).exists()


def test_can_add_multiple_users_including_current_user(
    staff_user: FFAdminUser,
    organisation: Organisation,
    admin_user: FFAdminUser,
    admin_client: APIClient,
) -> None:
    # Given
    group = UserPermissionGroup.objects.create(
        name="Test Group", organisation=organisation
    )
    url = reverse(
        "api-v1:organisations:organisation-groups-add-users",
        args=[organisation.id, group.id],
    )
    data = {"user_ids": [admin_user.id, staff_user.id]}

    # When
    response = admin_client.post(
        url, data=json.dumps(data), content_type="application/json"
    )

    # Then
    assert response.status_code == status.HTTP_200_OK
    assert all(user in group.users.all() for user in [admin_user, staff_user])


def test_cannot_add_user_from_another_organisation(
    admin_client: APIClient,
    organisation: Organisation,
):
    # Given
    another_organisation = Organisation.objects.create(name="Another organisation")
    another_user = FFAdminUser.objects.create(email="anotheruser@anotherorg.com")
    another_user.add_organisation(another_organisation, role=OrganisationRole.USER)
    group = UserPermissionGroup.objects.create(
        name="Test Group", organisation=organisation
    )
    url = reverse(
        "api-v1:organisations:organisation-groups-add-users",
        args=[organisation.id, group.id],
    )
    data = {"user_ids": [another_user.id]}

    # When
    response = admin_client.post(
        url, data=json.dumps(data), content_type="application/json"
    )

    # Then
    assert response.status_code == status.HTTP_400_BAD_REQUEST


def test_cannot_add_same_user_twice(
    staff_user: FFAdminUser,
    organisation: Organisation,
    admin_client: APIClient,
) -> None:
    # Given
    group = UserPermissionGroup.objects.create(
        name="Test Group", organisation=organisation
    )
    group.users.add(staff_user)
    url = reverse(
        "api-v1:organisations:organisation-groups-add-users",
        args=[organisation.id, group.id],
    )
    data = {"user_ids": [staff_user.id]}

    # When
    admin_client.post(url, data=json.dumps(data), content_type="application/json")

    # Then
    assert staff_user in group.users.all() and group.users.count() == 1


def test_remove_users_from_group(
    staff_user: FFAdminUser,
    organisation: Organisation,
    admin_user: FFAdminUser,
    admin_client: APIClient,
) -> None:
    # Given
    group = UserPermissionGroup.objects.create(
        name="Test Group", organisation=organisation
    )
    group.users.add(staff_user, admin_user)
    url = reverse(
        "api-v1:organisations:organisation-groups-remove-users",
        args=[organisation.id, group.id],
    )

    data = {"user_ids": [staff_user.id]}

    # When
    admin_client.post(url, data=json.dumps(data), content_type="application/json")

    # Then
    # staff user has been removed
    assert staff_user not in group.users.all()

    # but admin user still remains
    assert admin_user in group.users.all()
>>>>>>> 097bcf75


def test_remove_users_silently_fails_if_user_not_in_group(
    staff_user: FFAdminUser,
    organisation: Organisation,
    admin_client: APIClient,
    admin_user: FFAdminUser,
) -> None:
    # Given
    group = UserPermissionGroup.objects.create(
        name="Test Group", organisation=organisation
    )
    group.users.add(admin_user)
    url = reverse(
        "api-v1:organisations:organisation-groups-remove-users",
        args=[organisation.id, group.id],
    )
    data = {"user_ids": [staff_user.id]}

    # When
    response = admin_client.post(
        url, data=json.dumps(data), content_type="application/json"
    )

    # Then
    # request was successful
    assert response.status_code == status.HTTP_200_OK
    # and admin user is still in the group
    assert admin_user in group.users.all()


def test_user_permission_group_can_update_is_default(
    admin_client, organisation, user_permission_group
):
    # Given
    args = [organisation.id, user_permission_group.id]
    url = reverse("api-v1:organisations:organisation-groups-detail", args=args)

    data = {"is_default": True, "name": user_permission_group.name}

    # When
    response = admin_client.put(url, data=data)

    # Then
    assert response.status_code == status.HTTP_200_OK
    assert response.json()["is_default"] is True

    # and
    user_permission_group.refresh_from_db()
    assert user_permission_group.is_default is True


def test_user_permission_group_can_update_external_id(
    admin_client, organisation, user_permission_group
):
    # Given
    args = [organisation.id, user_permission_group.id]
    url = reverse("api-v1:organisations:organisation-groups-detail", args=args)
    external_id = "some_external_id"

    data = {"external_id": external_id, "name": user_permission_group.name}

    # When
    response = admin_client.put(url, data=data)

    # Then
    assert response.status_code == status.HTTP_200_OK
    assert response.json()["external_id"] == external_id


def test_users_in_organisation_have_last_login(
    admin_client, organisation, rf, mocker, admin_user
):
    # Given
    req = rf.get("/")
    req.session = mocker.MagicMock()

    # let's log the user in to generate `last_login`
    login(req, admin_user, backend="django.contrib.auth.backends.ModelBackend")
    url = reverse(
        "api-v1:organisations:organisation-users-list", args=[organisation.id]
    )

    # When
    res = admin_client.get(url)

    # Then
    assert res.json()[0]["last_login"] is not None
    assert res.status_code == status.HTTP_200_OK


def test_retrieve_user_permission_group_includes_group_admin(
    admin_client, admin_user, organisation, user_permission_group
):
    # Given
    group_admin_user = FFAdminUser.objects.create(email="groupadminuser@example.com")
    # cannot use User.permission_groups reverse accessor
    user_permission_group.users.add(group_admin_user)
    group_admin_user.make_group_admin(user_permission_group.id)

    url = reverse(
        "api-v1:organisations:organisation-groups-detail",
        args=[organisation.id, user_permission_group.id],
    )

    # When
    response = admin_client.get(url)

    # Then
    assert response.status_code == status.HTTP_200_OK
    response_json = response.json()

    users = response_json["users"]

    assert (
        next(filter(lambda u: u["id"] == admin_user.id, users))["group_admin"] is False
    )
    assert (
        next(filter(lambda u: u["id"] == group_admin_user.id, users))["group_admin"]
        is True
    )


def test_group_admin_can_retrieve_group(
    organisation: Organisation,
    django_user_model: typing.Type[AbstractUser],
    api_client: APIClient,
):
    # Given
    user = django_user_model.objects.create(email="test@example.com")
    user.add_organisation(organisation)
    group = UserPermissionGroup.objects.create(
        organisation=organisation, name="Test group"
    )
    user.add_to_group(group, group_admin=True)

    api_client.force_authenticate(user)
    url = reverse(
        "api-v1:organisations:organisation-groups-detail",
        args=[organisation.id, group.id],
    )

    # When
    response = api_client.get(url)

    # Then
    assert response.status_code == status.HTTP_200_OK


@pytest.mark.django_db
def test_delete_user():
    def delete_user(
        user: FFAdminUser, password: str, delete_orphan_organisations: bool = True
    ):
        client = APIClient()
        client.force_authenticate(user)
        data = {
            "current_password": password,
            "delete_orphan_organisations": delete_orphan_organisations,
        }
        url = "/api/v1/auth/users/me/"
        return client.delete(
            url, data=json.dumps(data), content_type="application/json"
        )

    # create a couple of users
    email1 = "test1@example.com"
    email2 = "test2@example.com"
    email3 = "test3@example.com"
    password = "password"
    user1 = FFAdminUser.objects.create_user(email=email1, password=password)
    user2 = FFAdminUser.objects.create_user(email=email2, password=password)
    user3 = FFAdminUser.objects.create_user(email=email3, password=password)

    # create some organisations
    org1 = Organisation.objects.create(name="org1")
    org2 = Organisation.objects.create(name="org2")
    org3 = Organisation.objects.create(name="org3")

    # add the test user 1 to all the organizations (cannot use Organisation.users reverse accessor)
    user1.organisations.add(org1, org2, org3)

    # add test user 2 to org2 and user 3 to to org1
    user2.organisations.add(org2)
    user3.organisations.add(org1)

    # Configuration: org1: [user1, user3], org2: [user1, user2], org3: [user1]

    # Delete user2
    response = delete_user(user2, password)
    assert response.status_code == status.HTTP_204_NO_CONTENT
    assert not FFAdminUser.objects.filter(email=email2).exists()

    # All organisations remain since user 2 has org2 as only organization and it has 2 users
    assert Organisation.objects.filter(name="org3").count() == 1
    assert Organisation.objects.filter(name="org1").count() == 1
    assert Organisation.objects.filter(name="org2").count() == 1

    # Delete user1
    response = delete_user(user1, password)
    assert response.status_code == status.HTTP_204_NO_CONTENT
    assert not FFAdminUser.objects.filter(email=email1).exists()

    # organization org3 and org2 are deleted since its only user is user1
    assert Organisation.objects.filter(name="org3").count() == 0
    assert Organisation.objects.filter(name="org2").count() == 0

    # org1 remain
    assert Organisation.objects.filter(name="org1").count() == 1

    # user3 remain
    assert FFAdminUser.objects.filter(email=email3).exists()

    # Delete user3
    response = delete_user(user3, password, False)
    assert response.status_code == status.HTTP_204_NO_CONTENT
    assert not FFAdminUser.objects.filter(email=email3).exists()
    assert Organisation.objects.filter(name="org1").count() == 1


@pytest.mark.django_db
def test_change_email_address_api(mocker):
    # Given
    mocked_task = mocker.patch("users.signals.send_email_changed_notification_email")
    # create an user
    old_email = "test_user@test.com"
    first_name = "firstname"
    user = FFAdminUser.objects.create_user(
        username="test_user",
        email=old_email,
        first_name=first_name,
        last_name="user",
        password="password",
    )

    client = APIClient()
    client.force_authenticate(user)
    new_email = "test_user1@test.com"
    data = {"new_email": new_email, "current_password": "password"}

    url = reverse("api-v1:custom_auth:ffadminuser-set-username")

    # When
    response = client.post(url, data=json.dumps(data), content_type="application/json")

    # Then
    assert response.status_code == status.HTTP_204_NO_CONTENT
    assert user.email == new_email

    args, kwargs = mocked_task.delay.call_args

    assert len(args) == 0
    assert len(kwargs) == 1
    assert kwargs["args"] == (first_name, settings.DEFAULT_FROM_EMAIL, old_email)


@pytest.mark.django_db
def test_send_reset_password_emails_rate_limit(settings, client, test_user):
    # Given
    settings.MAX_PASSWORD_RESET_EMAILS = 2
    settings.PASSWORD_RESET_EMAIL_COOLDOWN = 60

    url = reverse("api-v1:custom_auth:ffadminuser-reset-password")
    data = {"email": test_user.email}

    # When
    for _ in range(5):
        response = client.post(
            url, data=json.dumps(data), content_type="application/json"
        )
        assert response.status_code == status.HTTP_204_NO_CONTENT

    # Then - we should only have two emails
    assert len(mail.outbox) == 2
    isinstance(mail.outbox[0], PasswordResetEmail)
    isinstance(mail.outbox[1], PasswordResetEmail)

    # clear the outbox
    mail.outbox.clear()

    # Next, let's reduce the cooldown to 1 second and try again
    settings.PASSWORD_RESET_EMAIL_COOLDOWN = 0.001
    response = client.post(url, data=json.dumps(data), content_type="application/json")

    # Then - we should receive another email
    assert response.status_code == status.HTTP_204_NO_CONTENT

    assert len(mail.outbox) == 1
    isinstance(mail.outbox[0], PasswordResetEmail)


@pytest.mark.django_db
def test_send_reset_password_emails_rate_limit_resets_after_password_reset(
    settings, client, test_user
):
    # Given
    settings.MAX_PASSWORD_RESET_EMAILS = 2
    settings.PASSWORD_RESET_EMAIL_COOLDOWN = 60 * 60 * 24

    url = reverse("api-v1:custom_auth:ffadminuser-reset-password")
    data = {"email": test_user.email}

    # First, let's hit the limit of emails we can send
    for _ in range(5):
        response = client.post(
            url, data=json.dumps(data), content_type="application/json"
        )
        assert response.status_code == status.HTTP_204_NO_CONTENT

    # Then - we should only have two emails
    assert len(mail.outbox) == 2
    mail.outbox.clear()

    # Next, let's reset the password
    reset_password_data = {
        "new_password": "new_password",
        "re_new_password": "new_password",
        "uid": utils.encode_uid(test_user.pk),
        "token": default_token_generator.make_token(test_user),
    }
    reset_password_confirm_url = reverse(
        "api-v1:custom_auth:ffadminuser-reset-password-confirm"
    )
    response = client.post(
        reset_password_confirm_url,
        data=json.dumps(reset_password_data),
        content_type="application/json",
    )
    assert response.status_code == status.HTTP_204_NO_CONTENT

    # Finally, let's try to send another email
    client.post(url, data=json.dumps(data), content_type="application/json")

    # Then - we should receive another email
    assert len(mail.outbox) == 1<|MERGE_RESOLUTION|>--- conflicted
+++ resolved
@@ -22,103 +22,6 @@
 from users.models import FFAdminUser, UserPermissionGroup
 
 
-<<<<<<< HEAD
-@pytest.mark.django_db
-class UserTestCase(TestCase):
-    auth_base_url = "/api/v1/auth/"
-    register_template = (
-        "{ "
-        '"email": "%s", '
-        '"first_name": "%s", '
-        '"last_name": "%s", '
-        '"password1": "%s", '
-        '"password2": "%s" '
-        "}"
-    )
-    login_template = "{" '"email": "%s",' '"password": "%s"' "}"
-
-    def setUp(self):
-        self.client = APIClient()
-        self.user = Helper.create_ffadminuser()
-        self.client.force_authenticate(user=self.user)
-
-        self.organisation = Organisation.objects.create(name="test org")
-
-    def tearDown(self) -> None:
-        Helper.clean_up()
-
-    def test_join_organisation(self):
-        # Given
-        invite = Invite.objects.create(
-            email=self.user.email, organisation=self.organisation
-        )
-        url = reverse("api-v1:users:user-join-organisation", args=[invite.hash])
-
-        # When
-        response = self.client.post(url)
-        self.user.refresh_from_db()
-
-        # Then
-        assert response.status_code == status.HTTP_200_OK
-        assert self.organisation in self.user.organisations.all()
-
-        # and
-        assert (
-            AuditLog.objects.filter(
-                related_object_type=RelatedObjectType.USER.name
-            ).count()
-            == 1
-        )
-        audit_log = AuditLog.objects.first()
-        assert audit_log
-        assert audit_log.author_id == self.user.pk
-        assert audit_log.related_object_type == RelatedObjectType.USER.name
-        assert audit_log.related_object_id == self.user.pk
-        assert audit_log.organisation_id == self.organisation.pk
-        assert (
-            audit_log.log
-            == f"User organisations updated: {self.user.email}; added: test org"
-        )
-
-    def test_join_organisation_via_link(self):
-        # Given
-        invite = InviteLink.objects.create(organisation=self.organisation)
-        url = reverse("api-v1:users:user-join-organisation-link", args=[invite.hash])
-
-        # When
-        response = self.client.post(url)
-        self.user.refresh_from_db()
-
-        # Then
-        assert response.status_code == status.HTTP_200_OK
-        assert self.organisation in self.user.organisations.all()
-
-        # and
-        assert (
-            AuditLog.objects.filter(
-                related_object_type=RelatedObjectType.USER.name
-            ).count()
-            == 1
-        )
-        audit_log = AuditLog.objects.first()
-        assert audit_log
-        assert audit_log.author_id == self.user.pk
-        assert audit_log.related_object_type == RelatedObjectType.USER.name
-        assert audit_log.related_object_id == self.user.pk
-        assert audit_log.organisation_id == self.organisation.pk
-        assert (
-            audit_log.log
-            == f"User organisations updated: {self.user.email}; added: test org"
-        )
-
-    def test_cannot_join_organisation_via_expired_link(self):
-        # Given
-        invite = InviteLink.objects.create(
-            organisation=self.organisation,
-            expires_at=timezone.now() - relativedelta(days=2),
-        )
-        url = reverse("api-v1:users:user-join-organisation-link", args=[invite.hash])
-=======
 def test_join_organisation(
     staff_user: FFAdminUser,
     staff_client: APIClient,
@@ -127,7 +30,6 @@
     organisation = Organisation.objects.create(name="test org")
     invite = Invite.objects.create(email=staff_user.email, organisation=organisation)
     url = reverse("api-v1:users:user-join-organisation", args=[invite.hash])
->>>>>>> 097bcf75
 
     # When
     response = staff_client.post(url)
@@ -136,6 +38,22 @@
     # Then
     assert response.status_code == status.HTTP_200_OK
     assert organisation in staff_user.organisations.all()
+
+    # and
+    assert (
+        AuditLog.objects.filter(related_object_type=RelatedObjectType.USER.name).count()
+        == 1
+    )
+    audit_log = AuditLog.objects.first()
+    assert audit_log
+    assert audit_log.author_id == staff_user.pk
+    assert audit_log.related_object_type == RelatedObjectType.USER.name
+    assert audit_log.related_object_id == staff_user.pk
+    assert audit_log.organisation_id == organisation.pk
+    assert (
+        audit_log.log
+        == f"User organisations updated: {staff_user.email}; added: test org"
+    )
 
 
 def test_join_organisation_via_link(
@@ -151,36 +69,25 @@
     response = staff_client.post(url)
     staff_user.refresh_from_db()
 
-<<<<<<< HEAD
-        # and
-        assert (
-            AuditLog.objects.filter(
-                related_object_type=RelatedObjectType.USER.name
-            ).count()
-            == 1
-        )
-        audit_log = AuditLog.objects.first()
-        assert audit_log
-        assert audit_log.author_id == self.user.pk
-        assert audit_log.related_object_type == RelatedObjectType.USER.name
-        assert audit_log.related_object_id == self.user.pk
-        assert audit_log.organisation_id == new_organisation.pk
-        assert (
-            audit_log.log
-            == f"User organisations updated: {self.user.email}; added: New org"
-        )
-
-    def test_cannot_join_organisation_with_different_email_address_than_invite(self):
-        # Given
-        invite = Invite.objects.create(
-            email="some-other-email@test.com", organisation=self.organisation
-        )
-        url = reverse("api-v1:users:user-join-organisation", args=[invite.hash])
-=======
     # Then
     assert response.status_code == status.HTTP_200_OK
     assert organisation in staff_user.organisations.all()
->>>>>>> 097bcf75
+
+    # and
+    assert (
+        AuditLog.objects.filter(related_object_type=RelatedObjectType.USER.name).count()
+        == 1
+    )
+    audit_log = AuditLog.objects.first()
+    assert audit_log
+    assert audit_log.author_id == staff_user.pk
+    assert audit_log.related_object_type == RelatedObjectType.USER.name
+    assert audit_log.related_object_id == staff_user.pk
+    assert audit_log.organisation_id == organisation.pk
+    assert (
+        audit_log.log
+        == f"User organisations updated: {staff_user.email}; added: test org"
+    )
 
 
 def test_cannot_join_organisation_via_expired_link(
@@ -216,39 +123,31 @@
     )
     url = reverse("api-v1:users:user-join-organisation", args=[invite.hash])
 
-<<<<<<< HEAD
-        # and
-        assert (
-            AuditLog.objects.filter(
-                related_object_type=RelatedObjectType.USER.name
-            ).count()
-            == 1
-        )
-        audit_log = AuditLog.objects.first()
-        assert audit_log
-        assert audit_log.author_id == self.user.pk
-        assert audit_log.related_object_type == RelatedObjectType.USER.name
-        assert audit_log.related_object_id == self.user.pk
-        assert audit_log.organisation_id == self.organisation.pk
-        assert (
-            audit_log.log
-            == f"User organisations updated: {self.user.email}; added: test org"
-        )
-
-    def test_admin_can_update_role_for_a_user_in_organisation(self):
-        # Given
-        self.user.add_organisation(self.organisation, OrganisationRole.ADMIN)
-=======
     # When
     response = staff_client.post(url)
     staff_user.refresh_from_db()
->>>>>>> 097bcf75
 
     # Then
     assert response.status_code == status.HTTP_200_OK
     assert (
         new_organisation in staff_user.organisations.all()
         and organisation in staff_user.organisations.all()
+    )
+
+    # and
+    assert (
+        AuditLog.objects.filter(related_object_type=RelatedObjectType.USER.name).count()
+        == 1
+    )
+    audit_log = AuditLog.objects.first()
+    assert audit_log
+    assert audit_log.author_id == staff_user.pk
+    assert audit_log.related_object_type == RelatedObjectType.USER.name
+    assert audit_log.related_object_id == staff_user.pk
+    assert audit_log.organisation_id == new_organisation.pk
+    assert (
+        audit_log.log
+        == f"User organisations updated: {staff_user.email}; added: New org"
     )
 
 
@@ -266,74 +165,9 @@
     # When
     response = staff_client.post(url)
 
-<<<<<<< HEAD
-        # and
-        assert (
-            AuditLog.objects.filter(
-                related_object_type=RelatedObjectType.USER.name
-            ).count()
-            == 1
-        )
-        audit_log = AuditLog.objects.first()
-        assert audit_log
-        assert audit_log.author_id == self.user.pk
-        assert audit_log.related_object_type == RelatedObjectType.USER.name
-        assert audit_log.related_object_id == organisation_user.pk
-        assert audit_log.organisation_id == self.organisation.pk
-        assert (
-            audit_log.log
-            == f"User organisations updated: {organisation_user.email}; role changed: test org"
-        )
-
-    def test_admin_can_remove_user_from_organisation(self):
-        # Given
-        self.user.add_organisation(self.organisation, OrganisationRole.ADMIN)
-
-        organisation_user = FFAdminUser.objects.create(email="org_user@org.com")
-        organisation_user.add_organisation(self.organisation)
-        url = reverse(
-            "api-v1:organisations:organisation-remove-users",
-            args=[self.organisation.pk],
-        )
-        data = [{"id": organisation_user.id}]
-
-        # When
-        res = self.client.post(
-            url, data=json.dumps(data), content_type="application/json"
-        )
-
-        # Then
-        assert res.status_code == status.HTTP_200_OK
-
-        # and
-        assert organisation_user.get_organisation_role(self.organisation) is None
-
-        # and
-        assert (
-            AuditLog.objects.filter(
-                related_object_type=RelatedObjectType.USER.name
-            ).count()
-            == 1
-        )
-        audit_log = AuditLog.objects.first()
-        assert audit_log
-        assert audit_log.author_id == self.user.pk
-        assert audit_log.related_object_type == RelatedObjectType.USER.name
-        assert audit_log.related_object_id == organisation_user.pk
-        assert audit_log.organisation_id == self.organisation.pk
-        assert (
-            audit_log.log
-            == f"User organisations updated: {organisation_user.email}; removed: test org"
-        )
-
-    def test_admin_can_get_users_in_organisation(self):
-        # Given
-        self.user.add_organisation(self.organisation, OrganisationRole.ADMIN)
-=======
     # Then
     assert response.status_code == status.HTTP_400_BAD_REQUEST
     assert organisation not in staff_user.organisations.all()
->>>>>>> 097bcf75
 
 
 def test_can_join_organisation_as_admin_if_invite_role_is_admin(
@@ -355,6 +189,22 @@
     # Then
     assert staff_user.is_organisation_admin(organisation)
 
+    # and
+    assert (
+        AuditLog.objects.filter(related_object_type=RelatedObjectType.USER.name).count()
+        == 1
+    )
+    audit_log = AuditLog.objects.first()
+    assert audit_log
+    assert audit_log.author_id == staff_user.pk
+    assert audit_log.related_object_type == RelatedObjectType.USER.name
+    assert audit_log.related_object_id == staff_user.pk
+    assert audit_log.organisation_id == organisation.pk
+    assert (
+        audit_log.log
+        == f"User organisations updated: {staff_user.email}; added: test org"
+    )
+
 
 def test_admin_can_update_role_for_a_user_in_organisation(
     admin_user: FFAdminUser,
@@ -380,6 +230,61 @@
     assert (
         organisation_user.get_organisation_role(organisation)
         == OrganisationRole.ADMIN.name
+    )
+
+    # and
+    assert (
+        AuditLog.objects.filter(related_object_type=RelatedObjectType.USER.name).count()
+        == 1
+    )
+    audit_log = AuditLog.objects.first()
+    assert audit_log
+    assert audit_log.author_id == admin_user.pk
+    assert audit_log.related_object_type == RelatedObjectType.USER.name
+    assert audit_log.related_object_id == organisation_user.pk
+    assert audit_log.organisation_id == organisation.pk
+    assert (
+        audit_log.log
+        == f"User organisations updated: {organisation_user.email}; role changed: test org"
+    )
+
+
+def test_admin_can_remove_user_from_organisation(
+    organisation: Organisation,
+    admin_user: FFAdminUser,
+    admin_client: APIClient,
+    staff_user: FFAdminUser,
+) -> None:
+    # Given
+    url = reverse(
+        "api-v1:organisations:organisation-remove-users",
+        args=[organisation.pk],
+    )
+    data = [{"id": staff_user.id}]
+
+    # When
+    res = admin_client.post(url, data=json.dumps(data), content_type="application/json")
+
+    # Then
+    assert res.status_code == status.HTTP_200_OK
+
+    # and
+    assert staff_user.get_organisation_role(organisation) is None
+
+    # and
+    assert (
+        AuditLog.objects.filter(related_object_type=RelatedObjectType.USER.name).count()
+        == 1
+    )
+    audit_log = AuditLog.objects.first()
+    assert audit_log
+    assert audit_log.author_id == admin_user.pk
+    assert audit_log.related_object_type == RelatedObjectType.USER.name
+    assert audit_log.related_object_id == staff_user.pk
+    assert audit_log.organisation_id == organisation.pk
+    assert (
+        audit_log.log
+        == f"User organisations updated: {staff_user.email}; removed: test org"
     )
 
 
@@ -480,44 +385,10 @@
     assert UserPermissionGroup.objects.filter(name=create_data["name"]).exists()
     group_id = response.json()["id"]
 
-<<<<<<< HEAD
-        # and
-        assert (
-            AuditLog.objects.filter(
-                related_object_type=RelatedObjectType.GROUP.name
-            ).count()
-            == 1
-        )
-        audit_log = AuditLog.objects.first()
-        assert audit_log
-        assert audit_log.author_id == self.admin.pk
-        assert audit_log.related_object_type == RelatedObjectType.GROUP.name
-        assert audit_log.related_object_id == group.pk
-        assert audit_log.organisation_id == self.organisation.pk
-        expected_logs = [
-            f"Group users updated: {group.name}",
-            # updates may appear in any order
-            f"added: {self.admin.email}",
-            f"added: {self.regular_user.email}",
-        ]
-        assert all(expected_log in audit_log.log for expected_log in expected_logs)
-
-    def test_cannot_add_user_from_another_organisation(self):
-        # Given
-        another_organisation = Organisation.objects.create(name="Another organisation")
-        another_user = FFAdminUser.objects.create(email="anotheruser@anotherorg.com")
-        another_user.add_organisation(another_organisation, role=OrganisationRole.USER)
-        group = UserPermissionGroup.objects.create(
-            name="Test Group", organisation=self.organisation
-        )
-        url = self._add_users_url(group.id)
-        data = {"user_ids": [another_user.id]}
-=======
     # Group appears in the groups list
     response = admin_client.get(url)
     assert response.status_code == status.HTTP_200_OK
     assert response.json()["results"][0]["name"] == "Test Group"
->>>>>>> 097bcf75
 
     # Update the group
     update_data = {"name": "New Group Name"}
@@ -568,34 +439,6 @@
         args=[organisation.id, group.id],
     )
 
-<<<<<<< HEAD
-        # and
-        assert (
-            AuditLog.objects.filter(
-                related_object_type=RelatedObjectType.GROUP.name
-            ).count()
-            == 1
-        )
-        audit_log = AuditLog.objects.first()
-        assert audit_log
-        assert audit_log.author_id == self.admin.pk
-        assert audit_log.related_object_type == RelatedObjectType.GROUP.name
-        assert audit_log.related_object_id == group.pk
-        assert audit_log.organisation_id == self.organisation.pk
-        assert (
-            audit_log.log
-            == f"Group users updated: {group.name}; removed: {self.regular_user.email}"
-        )
-
-    def test_remove_users_silently_fails_if_user_not_in_group(self):
-        # Given
-        group = UserPermissionGroup.objects.create(
-            name="Test Group", organisation=self.organisation
-        )
-        group.users.add(self.admin)
-        url = self._remove_users_url(group.id)
-        data = {"user_ids": [self.regular_user.id]}
-=======
     response = staff_client.put(url)
     assert response.status_code == status.HTTP_404_NOT_FOUND
 
@@ -659,6 +502,27 @@
     # Then
     assert response.status_code == status.HTTP_200_OK
     assert all(user in group.users.all() for user in [admin_user, staff_user])
+
+    # and
+    assert (
+        AuditLog.objects.filter(
+            related_object_type=RelatedObjectType.GROUP.name
+        ).count()
+        == 1
+    )
+    audit_log = AuditLog.objects.first()
+    assert audit_log
+    assert audit_log.author_id == admin_user.pk
+    assert audit_log.related_object_type == RelatedObjectType.GROUP.name
+    assert audit_log.related_object_id == group.pk
+    assert audit_log.organisation_id == organisation.pk
+    expected_logs = [
+        f"Group users updated: {group.name}",
+        # updates may appear in any order
+        f"added: {admin_user.email}",
+        f"added: {staff_user.email}",
+    ]
+    assert all(expected_log in audit_log.log for expected_log in expected_logs)
 
 
 def test_cannot_add_user_from_another_organisation(
@@ -737,7 +601,24 @@
 
     # but admin user still remains
     assert admin_user in group.users.all()
->>>>>>> 097bcf75
+
+    # and
+    assert (
+        AuditLog.objects.filter(
+            related_object_type=RelatedObjectType.GROUP.name
+        ).count()
+        == 1
+    )
+    audit_log = AuditLog.objects.first()
+    assert audit_log
+    assert audit_log.author_id == admin_user.pk
+    assert audit_log.related_object_type == RelatedObjectType.GROUP.name
+    assert audit_log.related_object_id == group.pk
+    assert audit_log.organisation_id == organisation.pk
+    assert (
+        audit_log.log
+        == f"Group users updated: {group.name}; removed: {staff_user.email}"
+    )
 
 
 def test_remove_users_silently_fails_if_user_not_in_group(
