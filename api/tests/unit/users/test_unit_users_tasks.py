from django.core import mail

from users.tasks import (
    send_email_changed_notification_email,
)


<<<<<<< HEAD
def test_create_pipedrive_lead(mocker, admin_user):  # type: ignore[no-untyped-def]
    # Given
    mock_lead_tracker = mocker.MagicMock()
    mocker.patch("users.tasks.PipedriveLeadTracker", return_value=mock_lead_tracker)

    # When
    create_pipedrive_lead(admin_user.id)

    # Then
    mock_lead_tracker.create_organisation_lead.assert_called_once_with(admin_user)


=======
>>>>>>> 5bd692d7
def test_send_email_changed_notification():  # type: ignore[no-untyped-def]
    # When
    send_email_changed_notification_email(
        first_name="first_name",
        from_email="fromtest@test.com",
        original_email="test2@test.com",
    )

    # Then
    assert len(mail.outbox) == 1
    assert mail.outbox[0].subject == "Your Flagsmith email address has been changed"
    assert mail.outbox[0].from_email == "fromtest@test.com"
    assert mail.outbox[0].recipients() == ["test2@test.com"]<|MERGE_RESOLUTION|>--- conflicted
+++ resolved
@@ -5,21 +5,6 @@
 )
 
 
-<<<<<<< HEAD
-def test_create_pipedrive_lead(mocker, admin_user):  # type: ignore[no-untyped-def]
-    # Given
-    mock_lead_tracker = mocker.MagicMock()
-    mocker.patch("users.tasks.PipedriveLeadTracker", return_value=mock_lead_tracker)
-
-    # When
-    create_pipedrive_lead(admin_user.id)
-
-    # Then
-    mock_lead_tracker.create_organisation_lead.assert_called_once_with(admin_user)
-
-
-=======
->>>>>>> 5bd692d7
 def test_send_email_changed_notification():  # type: ignore[no-untyped-def]
     # When
     send_email_changed_notification_email(
