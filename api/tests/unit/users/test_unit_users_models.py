from unittest.mock import MagicMock

import pytest
from common.projects.permissions import VIEW_PROJECT
from django.db.utils import IntegrityError
from pytest_django.fixtures import SettingsWrapper

from organisations.models import Organisation, OrganisationRole
from organisations.permissions.models import UserOrganisationPermission
from organisations.permissions.permissions import ORGANISATION_PERMISSIONS
from projects.models import Project
from tests.types import WithProjectPermissionsCallable
from users.models import FFAdminUser


def test_user_belongs_to_success(
    admin_user: FFAdminUser,
    organisation: Organisation,
) -> None:
    # Given
    assert organisation in admin_user.organisations.all()
    # Then
    assert admin_user.belongs_to(organisation.id)


def test_user_belongs_to_fail(admin_user: FFAdminUser) -> None:
    unaffiliated_organisation = Organisation.objects.create(name="Unaffiliated")
    assert not admin_user.belongs_to(unaffiliated_organisation.id)


def test_get_permitted_projects_for_org_admin_returns_all_projects(
    admin_user: FFAdminUser,
    organisation: Organisation,
    project: Project,
) -> None:
    # Given
    Project.objects.create(name="Test project 2", organisation=organisation)
    # When
    projects = admin_user.get_permitted_projects(VIEW_PROJECT)

    # Then
    assert projects.count() == 2


def test_get_permitted_projects_for_user_returns_only_projects_matching_permission(
    staff_user: FFAdminUser,
    with_project_permissions: WithProjectPermissionsCallable,
    project: Project,
) -> None:
    # Given
    with_project_permissions([VIEW_PROJECT])  # type: ignore[call-arg]

    # When
    projects = staff_user.get_permitted_projects(permission_key=VIEW_PROJECT)

    # Then
    assert projects.count() == 1
    assert projects.first() == project


def test_get_admin_organisations(
    admin_user: FFAdminUser,
    organisation: Organisation,
) -> None:
    # Given
    non_admin_organisation = Organisation.objects.create(name="non-admin")
    admin_user.add_organisation(non_admin_organisation, OrganisationRole.USER)  # type: ignore[no-untyped-call]

    # When
    admin_orgs = admin_user.get_admin_organisations()  # type: ignore[no-untyped-call]

    # Then
    assert organisation in admin_orgs
    assert non_admin_organisation not in admin_orgs


def test_get_permitted_environments_for_org_admin_returns_all_environments_for_project(
    admin_user: FFAdminUser,
    organisation: Organisation,
    project: Project,
) -> None:
    # When
    environments = admin_user.get_permitted_environments(
        "VIEW_ENVIRONMENT", project=project
    )

    # Then
    assert environments.count() == project.environments.count()


def test_get_permitted_environments_for_user_returns_only_environments_matching_permission(
    staff_user: FFAdminUser,
    project: Project,
) -> None:
    # When
    environments = staff_user.get_permitted_environments(
        "VIEW_ENVIRONMENT", project=project
    )

    # Then
    assert len(list(environments)) == 0


def test_unique_user_organisation(
    admin_user: FFAdminUser,
    organisation: Organisation,
) -> None:
    with pytest.raises(IntegrityError):
        admin_user.add_organisation(organisation, OrganisationRole.USER)  # type: ignore[no-untyped-call]


def test_has_organisation_permission_is_true_for_organisation_admin(
    admin_user: FFAdminUser,
    organisation: Organisation,
) -> None:
    assert ORGANISATION_PERMISSIONS
    assert all(
        admin_user.has_organisation_permission(
            organisation=organisation, permission_key=permission_key
        )
        for permission_key, _ in ORGANISATION_PERMISSIONS
    )


def test_has_organisation_permission_is_true_when_user_has_permission(
    staff_user: FFAdminUser,
    organisation: Organisation,
) -> None:
    # Given
    user_organisation_permission = UserOrganisationPermission.objects.create(
        user=staff_user, organisation=organisation
    )
    for permission_key, _ in ORGANISATION_PERMISSIONS:
        user_organisation_permission.permissions.through.objects.create(
            permissionmodel_id=permission_key,
            userorganisationpermission=user_organisation_permission,
        )

    # Then
    assert all(
        staff_user.has_organisation_permission(
            organisation=organisation, permission_key=permission_key
        )
        for permission_key, _ in ORGANISATION_PERMISSIONS
    )


def test_has_organisation_permission_is_false_when_user_does_not_have_permission(
    staff_user: FFAdminUser,
    organisation: Organisation,
) -> None:
    assert not any(
        staff_user.has_organisation_permission(
            organisation=organisation, permission_key=permission_key
        )
        for permission_key, _ in ORGANISATION_PERMISSIONS
    )


def test_user_add_organisation_adds_user_to_the_default_user_permission_group(  # type: ignore[no-untyped-def]
    test_user, organisation, default_user_permission_group, user_permission_group
):
    # When
    test_user.add_organisation(organisation, OrganisationRole.USER)

    # Then
    assert default_user_permission_group in test_user.permission_groups.all()
    assert user_permission_group not in test_user.permission_groups.all()


def test_user_remove_organisation_removes_user_from_the_user_permission_group(  # type: ignore[no-untyped-def]
    user_permission_group, admin_user, organisation, default_user_permission_group
):
    # Given - two groups that belongs to the same organisation, but user
    # is only part of one(`user_permission_group`) them

    # When
    admin_user.remove_organisation(organisation)

    # Then
    # extra group did not cause any errors and the user is removed from the group
    assert user_permission_group not in admin_user.permission_groups.all()


@pytest.mark.django_db
def test_delete_user():  # type: ignore[no-untyped-def]
    # create a couple of users
    email1 = "test1@example.com"
    email2 = "test2@example.com"
    email3 = "test3@example.com"
    user1 = FFAdminUser.objects.create(email=email1)
    user2 = FFAdminUser.objects.create(email=email2)
    user3 = FFAdminUser.objects.create(email=email3)

    # crete some organizations
    org1 = Organisation.objects.create(name="org1")
    org2 = Organisation.objects.create(name="org2")
    org3 = Organisation.objects.create(name="org3")

    # add the test user 1 to all the organizations
    org1.users.add(user1)
    org2.users.add(user1)
    org3.users.add(user1)

    # add test user 2 to org2 and user 3 to to org1
    org2.users.add(user2)
    org1.users.add(user3)

    # Configuration: org1: [user1, user3], org2: [user1, user2], org3: [user1]

    # Delete user2
    user2.delete(delete_orphan_organisations=True)
    assert not FFAdminUser.objects.filter(email=email2).exists()

    # All organisations remain since user 2 has org2 as only organization and it has 2 users
    assert Organisation.objects.filter(name="org3").count() == 1
    assert Organisation.objects.filter(name="org1").count() == 1
    assert Organisation.objects.filter(name="org2").count() == 1

    # Delete user1
    user1.delete(delete_orphan_organisations=True)
    assert not FFAdminUser.objects.filter(email=email1).exists()

    # organization org3 and org2 are deleted since its only user is user1
    assert Organisation.objects.filter(name="org3").count() == 0
    assert Organisation.objects.filter(name="org2").count() == 0

    # org1 remain
    assert Organisation.objects.filter(name="org1").count() == 1

    # user3 remain
    assert FFAdminUser.objects.filter(email=email3).exists()

    # Delete user3
    user3.delete(delete_orphan_organisations=False)
    assert not FFAdminUser.objects.filter(email=email3).exists()
    assert Organisation.objects.filter(name="org1").count() == 1


def test_user_email_domain_property():  # type: ignore[no-untyped-def]
    assert FFAdminUser(email="test@example.com").email_domain == "example.com"


def test_user_create_calls_hubspot_tracking(
    mocker: MagicMock, db: None, settings: SettingsWrapper
) -> None:
    # Given
    settings.ENABLE_HUBSPOT_LEAD_TRACKING = True
    create_hubspot_contact_for_user = mocker.patch(
        "users.models.create_hubspot_contact_for_user"
    )

    # When
    user = FFAdminUser.objects.create(
        email="test@example.com", first_name="John", last_name="Doe"
    )

    # Then
<<<<<<< HEAD
    mocked_create_pipedrive_lead.delay.assert_not_called()


def test_user_email_domain_property():  # type: ignore[no-untyped-def]
    assert FFAdminUser(email="test@example.com").email_domain == "example.com"


def test_user_create_calls_hubspot_tracking(
    mocker: MagicMock, db: None, settings: SettingsWrapper
) -> None:
    # Given
    settings.ENABLE_HUBSPOT_LEAD_TRACKING = True
    create_hubspot_contact_for_user = mocker.patch(
        "users.models.create_hubspot_contact_for_user"
    )

    # When
    user = FFAdminUser.objects.create(
        email="test@example.com", first_name="John", last_name="Doe"
    )

    # Then
=======
>>>>>>> 5bd692d7
    create_hubspot_contact_for_user.delay.assert_called_once_with(args=(user.id,))<|MERGE_RESOLUTION|>--- conflicted
+++ resolved
@@ -256,29 +256,4 @@
     )
 
     # Then
-<<<<<<< HEAD
-    mocked_create_pipedrive_lead.delay.assert_not_called()
-
-
-def test_user_email_domain_property():  # type: ignore[no-untyped-def]
-    assert FFAdminUser(email="test@example.com").email_domain == "example.com"
-
-
-def test_user_create_calls_hubspot_tracking(
-    mocker: MagicMock, db: None, settings: SettingsWrapper
-) -> None:
-    # Given
-    settings.ENABLE_HUBSPOT_LEAD_TRACKING = True
-    create_hubspot_contact_for_user = mocker.patch(
-        "users.models.create_hubspot_contact_for_user"
-    )
-
-    # When
-    user = FFAdminUser.objects.create(
-        email="test@example.com", first_name="John", last_name="Doe"
-    )
-
-    # Then
-=======
->>>>>>> 5bd692d7
     create_hubspot_contact_for_user.delay.assert_called_once_with(args=(user.id,))