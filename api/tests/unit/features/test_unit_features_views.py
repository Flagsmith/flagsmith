import json
import uuid

import pytest
from django.urls import reverse
from django.utils import timezone
from pytest_lazyfixture import lazy_fixture
from rest_framework import status

from audit.constants import FEATURE_DELETED_MESSAGE
from audit.models import AuditLog, RelatedObjectType
from environments.identities.models import Identity
from environments.models import Environment
from features.feature_types import MULTIVARIATE
from features.models import Feature, FeatureSegment, FeatureState
from features.multivariate.models import MultivariateFeatureOption
from organisations.models import Organisation
from projects.models import Project, UserProjectPermission
from segments.models import Segment
from users.models import FFAdminUser


def test_list_feature_states_from_simple_view_set(
    environment, feature, admin_user, admin_client, django_assert_num_queries
):
    # Given
    base_url = reverse("api-v1:features:featurestates-list")
    url = f"{base_url}?environment={environment.id}"

    # add another feature
    Feature.objects.create(name="another_feature", project=environment.project)

    # add another organisation with a project, environment and feature (which should be
    # excluded)
    another_organisation = Organisation.objects.create(name="another_organisation")
    admin_user.add_organisation(another_organisation)
    another_project = Project.objects.create(
        name="another_project", organisation=another_organisation
    )
    Environment.objects.create(name="another_environment", project=another_project)
    Feature.objects.create(project=another_project, name="another_projects_feature")
    UserProjectPermission.objects.create(
        user=admin_user, project=another_project, admin=True
    )

    # add another feature with multivariate options
    mv_feature = Feature.objects.create(
        name="mv_feature", project=environment.project, type=MULTIVARIATE
    )
    MultivariateFeatureOption.objects.create(
        feature=mv_feature,
        default_percentage_allocation=10,
        type="unicode",
        string_value="foo",
    )

    # When
    with django_assert_num_queries(8):
        response = admin_client.get(url)

    # Then
    assert response.status_code == status.HTTP_200_OK

    response_json = response.json()
    assert response_json["count"] == 3


def test_list_feature_states_nested_environment_view_set(
    environment, project, feature, admin_client, django_assert_num_queries
):
    # Given
    base_url = reverse(
        "api-v1:environments:environment-featurestates-list",
        args=[environment.api_key],
    )

    # Add an MV feature
    mv_feature = Feature.objects.create(
        name="mv_feature", project=project, type=MULTIVARIATE
    )
    MultivariateFeatureOption.objects.create(
        feature=mv_feature,
        default_percentage_allocation=10,
        type="unicode",
        string_value="foo",
    )

    # Add another feature
    Feature.objects.create(name="another_feature", project=project)

    # When
    with django_assert_num_queries(8):
        response = admin_client.get(base_url)

    # Then
    assert response.status_code == status.HTTP_200_OK

    response_json = response.json()
    assert response_json["count"] == 3


@pytest.mark.parametrize(
    "client",
    [lazy_fixture("admin_master_api_key_client"), lazy_fixture("admin_client")],
)
def test_environment_feature_states_filter_using_feataure_name(
    environment, project, feature, client
):
    # Given
    Feature.objects.create(name="another_feature", project=project)
    base_url = reverse(
        "api-v1:environments:environment-featurestates-list",
        args=[environment.api_key],
    )
    url = f"{base_url}?feature_name={feature.name}"

    # When
    response = client.get(url)

    # Then
    assert response.status_code == status.HTTP_200_OK
    assert response.json()["count"] == 1
    assert response.json()["results"][0]["feature"] == feature.id


@pytest.mark.parametrize(
    "client",
    [lazy_fixture("admin_master_api_key_client"), lazy_fixture("admin_client")],
)
def test_environment_feature_states_filter_to_show_identity_override_only(
    environment, feature, client
):
    # Given
    FeatureState.objects.get(environment=environment, feature=feature)

    identifier = "test-identity"
    identity = Identity.objects.create(identifier=identifier, environment=environment)
    FeatureState.objects.create(
        environment=environment, feature=feature, identity=identity
    )

    base_url = reverse(
        "api-v1:environments:environment-featurestates-list",
        args=[environment.api_key],
    )
    url = base_url + "?anyIdentity&feature=" + str(feature.id)

    # When
    res = client.get(url)

    # Then
    assert res.status_code == status.HTTP_200_OK

    # and
    assert len(res.json().get("results")) == 1

    # and
    assert res.json()["results"][0]["identity"]["identifier"] == identifier


@pytest.mark.parametrize(
    "client",
    [lazy_fixture("admin_master_api_key_client"), lazy_fixture("admin_client")],
)
def test_environment_feature_states_only_returns_latest_versions(
    environment, feature, client
):
    # Given
    feature_state = FeatureState.objects.get(environment=environment, feature=feature)
    feature_state_v2 = feature_state.clone(
        env=environment, live_from=timezone.now(), version=2
    )

    url = reverse(
        "api-v1:environments:environment-featurestates-list",
        args=[environment.api_key],
    )

    # When
    response = client.get(url)

    # Then
    assert response.status_code == status.HTTP_200_OK

    response_json = response.json()
    assert len(response_json["results"]) == 1
    assert response_json["results"][0]["id"] == feature_state_v2.id


@pytest.mark.parametrize(
    "client",
    [lazy_fixture("admin_master_api_key_client"), lazy_fixture("admin_client")],
)
def test_environment_feature_states_does_not_return_null_versions(
    environment, feature, client
):
    # Given
    feature_state = FeatureState.objects.get(environment=environment, feature=feature)

    FeatureState.objects.create(environment=environment, feature=feature, version=None)

    url = reverse(
        "api-v1:environments:environment-featurestates-list",
        args=[environment.api_key],
    )

    # When
    response = client.get(url)

    # Then
    assert response.status_code == status.HTTP_200_OK

    response_json = response.json()
    assert len(response_json["results"]) == 1
    assert response_json["results"][0]["id"] == feature_state.id

    # Feature tests


@pytest.mark.parametrize(
    "client",
    [lazy_fixture("admin_master_api_key_client"), lazy_fixture("admin_client")],
)
def test_create_feature_default_is_archived_is_false(client, project):
    # Given - set up data
    data = {
        "name": "test feature",
    }
    url = reverse("api-v1:projects:project-features-list", args=[project.id])

    # When
    response = client.post(
        url, data=json.dumps(data), content_type="application/json"
    ).json()

    # Then
    assert response["is_archived"] is False


@pytest.mark.parametrize(
    "client",
    [lazy_fixture("admin_master_api_key_client"), lazy_fixture("admin_client")],
)
def test_update_feature_is_archived(client, project, feature):
    # Given
    feature = Feature.objects.create(name="test feature", project=project)
    url = reverse(
        "api-v1:projects:project-features-detail",
        args=[project.id, feature.id],
    )
    data = {"name": "test feature", "is_archived": True}

    # When
    response = client.put(url, data=data).json()

    # Then
    assert response["is_archived"] is True


@pytest.mark.parametrize(
    "client",
    [lazy_fixture("admin_master_api_key_client"), lazy_fixture("admin_client")],
)
def test_should_create_feature_states_when_feature_created(
    client, project, environment
):
    # Given - set up data
    environment_2 = Environment.objects.create(
        name="Test environment 2", project=project
    )
    default_value = "This is a value"
    data = {
        "name": "test feature",
        "initial_value": default_value,
        "project": project.id,
    }
    url = reverse("api-v1:projects:project-features-list", args=[project.id])

    # When
    response = client.post(url, data=json.dumps(data), content_type="application/json")

    # Then
    assert response.status_code == status.HTTP_201_CREATED
    # check feature was created successfully
    assert Feature.objects.filter(name="test feature", project=project.id).count() == 1

    # check feature was added to environment
    assert FeatureState.objects.filter(environment=environment).count() == 1
    assert FeatureState.objects.filter(environment=environment_2).count() == 1

    # check that value was correctly added to feature state
    feature_state = FeatureState.objects.filter(environment=environment).first()
    assert feature_state.get_feature_state_value() == default_value


@pytest.mark.parametrize("default_value", [(12), (True), ("test")])
@pytest.mark.parametrize(
    "client",
    [lazy_fixture("admin_master_api_key_client"), lazy_fixture("admin_client")],
)
def test_should_create_feature_states_with_value_when_feature_created(
    client, project, environment, default_value
):
    # Given - set up data
    url = reverse("api-v1:projects:project-features-list", args=[project.id])
    data = {
        "name": "test feature",
        "initial_value": default_value,
        "project": project.id,
    }

    # When
    response = client.post(url, data=json.dumps(data), content_type="application/json")

    # Then
    assert response.status_code == status.HTTP_201_CREATED
    # check feature was created successfully
    assert Feature.objects.filter(name="test feature", project=project.id).count() == 1

    # check feature was added to environment
    assert FeatureState.objects.filter(environment=environment).count() == 1

    # check that value was correctly added to feature state
    feature_state = FeatureState.objects.filter(environment=environment).first()
    assert feature_state.get_feature_state_value() == default_value


@pytest.mark.parametrize(
    "client",
    [lazy_fixture("admin_master_api_key_client"), lazy_fixture("admin_client")],
)
def test_should_delete_feature_states_when_feature_deleted(
    client, project, feature, environment
):
    # Given
    url = reverse(
        "api-v1:projects:project-features-detail",
        args=[project.id, feature.id],
    )

    # When
    response = client.delete(url)

    # Then
    assert response.status_code == status.HTTP_204_NO_CONTENT
    # check feature was deleted successfully
    assert Feature.objects.filter(name="test feature", project=project.id).count() == 0

    # check feature was removed from all environments
    assert (
        FeatureState.objects.filter(environment=environment, feature=feature).count()
        == 0
    )
    assert (
        FeatureState.objects.filter(environment=environment, feature=feature).count()
        == 0
    )


@pytest.mark.parametrize(
    "client",
    [lazy_fixture("admin_master_api_key_client"), lazy_fixture("admin_client")],
)
def test_create_feature_returns_201_if_name_matches_regex(client, project):
    # Given
    project.feature_name_regex = "^[a-z_]{18}$"
    project.save()

    # feature name that has 18 characters
    feature_name = "valid_feature_name"

    url = reverse("api-v1:projects:project-features-list", args=[project.id])
    data = {"name": feature_name, "type": "FLAG", "project": project.id}

    # When
    response = client.post(url, data=data)
    assert response.status_code == status.HTTP_201_CREATED


@pytest.mark.parametrize(
    "client",
    [lazy_fixture("admin_master_api_key_client"), lazy_fixture("admin_client")],
)
def test_create_feature_returns_400_if_name_does_not_matches_regex(client, project):
    # Given
    project.feature_name_regex = "^[a-z]{18}$"
    project.save()

    # feature name longer than 18 characters
    feature_name = "not_a_valid_feature_name"

    url = reverse("api-v1:projects:project-features-list", args=[project.id])
    data = {"name": feature_name, "type": "FLAG", "project": project.id}

    # When
    response = client.post(url, data=data)
    assert response.status_code == status.HTTP_400_BAD_REQUEST
    assert (
        response.json()["name"][0]
        == f"Feature name must match regex: {project.feature_name_regex}"
    )


@pytest.mark.parametrize(
    "client",
    [lazy_fixture("admin_master_api_key_client"), lazy_fixture("admin_client")],
)
def test_audit_log_created_when_feature_created(client, project, environment):
    # Given
    url = reverse("api-v1:projects:project-features-list", args=[project.id])
    data = {"name": "Test feature flag", "type": "FLAG", "project": project.id}

    # When
    response = client.post(url, data=data)
    feature_id = response.json()["id"]

    # Then

    # Audit log exists for the feature
    assert (
        AuditLog.objects.filter(
            related_object_type=RelatedObjectType.FEATURE.name,
            related_object_id=feature_id,
        ).count()
        == 1
    )
    # and Audit log exists for every environment
    assert AuditLog.objects.filter(
        related_object_type=RelatedObjectType.FEATURE_STATE.name,
        project=project,
        environment__in=project.environments.all(),
    ).count() == len(project.environments.all())


@pytest.mark.parametrize(
    "client",
    [lazy_fixture("admin_master_api_key_client"), lazy_fixture("admin_client")],
)
def test_audit_log_created_when_feature_updated(client, project, feature):
    # Given
    url = reverse(
        "api-v1:projects:project-features-detail",
        args=[project.id, feature.id],
    )
    data = {
        "name": "Test Feature updated",
        "type": "FLAG",
        "project": project.id,
    }

    # When
    client.put(url, data=data)

    # Then
    assert (
        AuditLog.objects.filter(
            related_object_type=RelatedObjectType.FEATURE.name
        ).count()
        == 1
    )


@pytest.mark.parametrize(
    "client",
    [lazy_fixture("admin_master_api_key_client"), lazy_fixture("admin_client")],
)
def test_audit_logs_created_when_feature_deleted(client, project, feature):
    # Given
    url = reverse(
        "api-v1:projects:project-features-detail",
        args=[project.id, feature.id],
    )
    feature_states_ids = list(feature.feature_states.values_list("id", flat=True))

    # When
    client.delete(url)

    # Then
    # Audit log exists for the feature
    assert AuditLog.objects.get(
        related_object_type=RelatedObjectType.FEATURE.name,
        related_object_id=feature.id,
        log=FEATURE_DELETED_MESSAGE % feature.name,
    )
    # and audit logs exists for all feature states for that feature
    assert AuditLog.objects.filter(
        related_object_type=RelatedObjectType.FEATURE_STATE.name,
        related_object_id__in=feature_states_ids,
        log=FEATURE_DELETED_MESSAGE % feature.name,
    ).count() == len(feature_states_ids)


@pytest.mark.parametrize(
    "client",
    [lazy_fixture("admin_master_api_key_client"), lazy_fixture("admin_client")],
)
def test_should_create_tags_when_feature_created(client, project, tag_one, tag_two):
    # Given - set up data
    default_value = "Test"
    feature_name = "Test feature"
    data = {
        "name": feature_name,
        "project": project.id,
        "initial_value": default_value,
        "tags": [tag_one.id, tag_two.id],
    }

    url = reverse("api-v1:projects:project-features-list", args=[project.id])

    # When
    response = client.post(
        url,
        data=json.dumps(data),
        content_type="application/json",
    )

    # Then
    assert response.status_code == status.HTTP_201_CREATED

    # check feature was created successfully
    feature = Feature.objects.filter(name=feature_name, project=project.id).first()

    # check feature is tagged
    assert feature.tags.count() == 2
    assert list(feature.tags.all()) == [tag_one, tag_two]


@pytest.mark.parametrize(
    "client",
    [lazy_fixture("admin_master_api_key_client"), lazy_fixture("admin_client")],
)
def test_add_owners_adds_owner(client, project):
    # Given
    feature = Feature.objects.create(name="Test Feature", project=project)
    user_1 = FFAdminUser.objects.create_user(email="user1@mail.com")
    user_2 = FFAdminUser.objects.create_user(email="user2@mail.com")
    url = reverse(
        "api-v1:projects:project-features-add-owners",
        args=[project.id, feature.id],
    )
    data = {"user_ids": [user_1.id, user_2.id]}

    # When
    json_response = client.post(
        url, data=json.dumps(data), content_type="application/json"
    ).json()

    # Then
    assert len(json_response["owners"]) == 2
    assert json_response["owners"][0] == {
        "id": user_1.id,
        "email": user_1.email,
        "first_name": user_1.first_name,
        "last_name": user_1.last_name,
        "last_login": None,
    }
    assert json_response["owners"][1] == {
        "id": user_2.id,
        "email": user_2.email,
        "first_name": user_2.first_name,
        "last_name": user_2.last_name,
        "last_login": None,
    }


@pytest.mark.parametrize(
    "client",
    [lazy_fixture("admin_master_api_key_client"), lazy_fixture("admin_client")],
)
def test_list_features_return_tags(client, project, feature):
    # Given
    Feature.objects.create(name="test_feature", project=project)
    url = reverse("api-v1:projects:project-features-list", args=[project.id])

    # When
    response = client.get(url)

    # Then
    assert response.status_code == status.HTTP_200_OK

    response_json = response.json()

    feature = response_json["results"][0]
    assert "tags" in feature


@pytest.mark.parametrize(
    "client",
    [lazy_fixture("admin_master_api_key_client"), lazy_fixture("admin_client")],
)
def test_project_admin_can_create_mv_options_when_creating_feature(client, project):
    # Given
    data = {
        "name": "test_feature",
        "default_enabled": True,
        "multivariate_options": [{"type": "unicode", "string_value": "test-value"}],
    }
    url = reverse("api-v1:projects:project-features-list", args=[project.id])

    # When
    response = client.post(url, data=json.dumps(data), content_type="application/json")

    # Then
    assert response.status_code == status.HTTP_201_CREATED

    response_json = response.json()
    assert len(response_json["multivariate_options"]) == 1


@pytest.mark.parametrize(
    "client",
    [lazy_fixture("admin_master_api_key_client"), lazy_fixture("admin_client")],
)
def test_get_feature_by_uuid(client, project, feature):
    # Given
    url = reverse("api-v1:features:get-feature-by-uuid", args=[feature.uuid])

    # When
    response = client.get(url)

    # Then
    assert response.status_code == status.HTTP_200_OK

    assert response.json()["id"] == feature.id
    assert response.json()["uuid"] == str(feature.uuid)


@pytest.mark.parametrize(
    "client",
    [lazy_fixture("admin_master_api_key_client"), lazy_fixture("admin_client")],
)
def test_get_feature_by_uuid_returns_404_if_feature_does_not_exists(client, project):
    # Given
    url = reverse("api-v1:features:get-feature-by-uuid", args=[uuid.uuid4()])

    # When
    response = client.get(url)

    # Then
    assert response.status_code == status.HTTP_404_NOT_FOUND


@pytest.mark.parametrize(
    "client",
    [lazy_fixture("admin_master_api_key_client"), lazy_fixture("admin_client")],
)
def test_update_feature_state_value_triggers_dynamo_rebuild(
    client, project, environment, feature, feature_state, settings, mocker
):
    # Given
    project.enable_dynamo_db = True
    project.save()

    url = reverse(
        "api-v1:environments:environment-featurestates-detail",
        args=[environment.api_key, feature_state.id],
    )
    mock_dynamo_environment_wrapper = mocker.patch(
        "environments.models.environment_wrapper"
    )

    # When
    response = client.patch(
        url,
        data=json.dumps({"feature_state_value": "new value"}),
        content_type="application/json",
    )

    # Then
    assert response.status_code == 200
    mock_dynamo_environment_wrapper.write_environments.assert_called_once()


@pytest.mark.parametrize(
    "client",
    [lazy_fixture("admin_master_api_key_client"), lazy_fixture("admin_client")],
)
def test_create_segment_overrides_creates_correct_audit_log_messages(
    client, feature, segment, environment
):
    # Given
    another_segment = Segment.objects.create(
        name="Another segment", project=segment.project
    )

    feature_segments_url = reverse("api-v1:features:feature-segment-list")
    feature_states_url = reverse("api-v1:features:featurestates-list")

    # When
    # we create 2 segment overrides for the feature
    for _segment in (segment, another_segment):
        feature_segment_response = client.post(
            feature_segments_url,
            data={
                "feature": feature.id,
                "segment": _segment.id,
                "environment": environment.id,
            },
        )
        assert feature_segment_response.status_code == status.HTTP_201_CREATED
        feature_segment_id = feature_segment_response.json()["id"]
        feature_state_response = client.post(
            feature_states_url,
            data={
                "feature": feature.id,
                "feature_segment": feature_segment_id,
                "environment": environment.id,
                "enabled": True,
            },
        )
        assert feature_state_response.status_code == status.HTTP_201_CREATED

    # Then
    assert AuditLog.objects.count() == 2
    assert (
        AuditLog.objects.filter(
            log=f"Flag state / Remote config value updated for feature "
            f"'{feature.name}' and segment '{segment.name}'"
        ).count()
        == 1
    )
    assert (
        AuditLog.objects.filter(
            log=f"Flag state / Remote config value updated for feature "
            f"'{feature.name}' and segment '{another_segment.name}'"
        ).count()
        == 1
    )


@pytest.mark.parametrize(
    "client",
    [lazy_fixture("admin_master_api_key_client"), lazy_fixture("admin_client")],
)
def test_list_features_provides_information_on_number_of_overrides(
    feature,
    segment,
    segment_featurestate,
    identity,
    identity_featurestate,
    project,
    environment,
    client,
):
    # Given
    url = "%s?environment=%d" % (
        reverse("api-v1:projects:project-features-list", args=[project.id]),
        environment.id,
    )

    # When
    response = client.get(url)

    # Then
    assert response.status_code == status.HTTP_200_OK

    response_json = response.json()
    assert response_json["count"] == 1
    assert response_json["results"][0]["num_segment_overrides"] == 1
    assert response_json["results"][0]["num_identity_overrides"] == 1


@pytest.mark.parametrize(
    "client",
    [lazy_fixture("admin_master_api_key_client"), lazy_fixture("admin_client")],
)
def test_list_features_provides_segment_overrides_for_dynamo_enabled_project(
    dynamo_enabled_project, dynamo_enabled_project_environment_one, client
):
    # Given
    feature = Feature.objects.create(
        name="test_feature", project=dynamo_enabled_project
    )
    segment = Segment.objects.create(
        name="test_segment", project=dynamo_enabled_project
    )
    feature_segment = FeatureSegment.objects.create(
        feature=feature,
        segment=segment,
        environment=dynamo_enabled_project_environment_one,
    )
    FeatureState.objects.create(
        feature=feature,
        environment=dynamo_enabled_project_environment_one,
        feature_segment=feature_segment,
    )
    url = "%s?environment=%d" % (
        reverse(
            "api-v1:projects:project-features-list", args=[dynamo_enabled_project.id]
        ),
        dynamo_enabled_project_environment_one.id,
    )

    # When
    response = client.get(url)

    # Then
    assert response.status_code == status.HTTP_200_OK

    response_json = response.json()
    assert response_json["count"] == 1
    assert response_json["results"][0]["num_segment_overrides"] == 1
    assert response_json["results"][0]["num_identity_overrides"] is None


def test_create_segment_override_reaching_max_limit(
    admin_client, feature, segment, project, environment, settings
):
    # Given
    project.max_segment_overrides_allowed = 1
    project.save()

    url = reverse(
        "api-v1:environments:create-segment-override",
        args=[environment.api_key, feature.id],
    )

    data = {
        "feature_state_value": {"string_value": "value"},
        "enabled": True,
        "feature_segment": {"segment": segment.id},
    }

    # Now, crate the first override
    response = admin_client.post(
        url, data=json.dumps(data), content_type="application/json"
    )

    assert response.status_code == status.HTTP_201_CREATED

    # Then
    # Try to create another override
    response = admin_client.post(
        url, data=json.dumps(data), content_type="application/json"
    )
    assert response.status_code == status.HTTP_400_BAD_REQUEST
    assert (
        response.json()["environment"]
        == "The environment has reached the maximum allowed segments overrides limit."
    )
    assert environment.feature_segments.count() == 1


@pytest.mark.parametrize(
    "client",
    [lazy_fixture("admin_master_api_key_client"), lazy_fixture("admin_client")],
)
def test_create_feature_reaching_max_limit(client, project, settings):
    # Given
    project.max_features_allowed = 1
    project.save()

    url = reverse("api-v1:projects:project-features-list", args=[project.id])

    # Now, crate the first feature
    response = client.post(url, data={"name": "test_feature", "project": project.id})
    assert response.status_code == status.HTTP_201_CREATED

    # Then
    # Try to create another feature
    response = client.post(url, data={"name": "second_feature", "project": project.id})
    assert response.status_code == status.HTTP_400_BAD_REQUEST
    assert (
        response.json()["project"]
        == "The Project has reached the maximum allowed features limit."
    )


@pytest.mark.parametrize(
    "client",
    [(lazy_fixture("admin_master_api_key_client")), (lazy_fixture("admin_client"))],
)
<<<<<<< HEAD
def test_cannot_update_feature_state_for_different_feature(
=======
def test_create_segment_override_using_environment_viewset(
    client, environment, feature, feature_segment
):
    # Given
    url = reverse(
        "api-v1:environments:environment-featurestates-list",
        args=[environment.api_key],
    )
    new_value = "new-value"
    data = {
        "feature_state_value": new_value,
        "enabled": False,
        "feature": feature.id,
        "environment": environment.id,
        "identity": None,
        "feature_segment": feature_segment.id,
    }

    # When
    response = client.post(url, data=json.dumps(data), content_type="application/json")

    # Then
    assert response.status_code == status.HTTP_201_CREATED
    response.json()["feature_state_value"] == new_value


@pytest.mark.parametrize(
    "client",
    [(lazy_fixture("admin_master_api_key_client")), (lazy_fixture("admin_client"))],
)
def test_cannot_create_feature_state_for_feature_from_different_project(
    client, environment, project_two_feature, feature_segment, project_two
):
    # Given
    url = reverse(
        "api-v1:environments:environment-featurestates-list",
        args=[environment.api_key],
    )
    new_value = "new-value"
    data = {
        "feature_state_value": new_value,
        "enabled": False,
        "feature": project_two_feature.id,
        "environment": environment.id,
        "identity": None,
        "feature_segment": feature_segment.id,
    }

    # When
    response = client.post(url, data=json.dumps(data), content_type="application/json")

    # Then
    assert response.status_code == status.HTTP_400_BAD_REQUEST
    assert response.json()["feature"][0] == "Feature does not exist in project"


@pytest.mark.parametrize(
    "client",
    [(lazy_fixture("admin_master_api_key_client")), (lazy_fixture("admin_client"))],
)
def test_create_feature_state_environment_is_read_only(
    client, environment, feature, feature_segment, environment_two
):
    # Given
    url = reverse(
        "api-v1:environments:environment-featurestates-list",
        args=[environment.api_key],
    )
    new_value = "new-value"
    data = {
        "feature_state_value": new_value,
        "enabled": False,
        "feature": feature.id,
        "environment": environment_two.id,
        "feature_segment": feature_segment.id,
    }

    # When
    response = client.post(url, data=json.dumps(data), content_type="application/json")

    # Then
    assert response.status_code == status.HTTP_201_CREATED
    assert response.json()["environment"] == environment.id


@pytest.mark.parametrize(
    "client",
    [(lazy_fixture("admin_master_api_key_client")), (lazy_fixture("admin_client"))],
)
def test_cannot_update_environment_of_a_feature_state(
    client, environment, feature, feature_state, environment_two
):
    # Given
    url = reverse(
        "api-v1:environments:environment-featurestates-detail",
        args=[environment.api_key, feature_state.id],
    )
    new_value = "new-value"
    data = {
        "id": feature_state.id,
        "feature_state_value": new_value,
        "enabled": False,
        "feature": feature.id,
        "environment": environment_two.id,
        "identity": None,
        "feature_segment": None,
    }

    # When
    response = client.put(url, data=json.dumps(data), content_type="application/json")

    # Then - it did not change the environment field on the feature state
    assert response.status_code == status.HTTP_400_BAD_REQUEST
    assert (
        response.json()["environment"][0]
        == "Cannot change the environment of a feature state"
    )


@pytest.mark.parametrize(
    "client",
    [(lazy_fixture("admin_master_api_key_client")), (lazy_fixture("admin_client"))],
)
def test_cannot_update_feature_of_a_feature_state(
>>>>>>> a1753b15
    client, environment, feature_state, feature, identity, project
):
    # Given
    another_feature = Feature.objects.create(
        name="another_feature", project=project, initial_value="initial_value"
    )
    url = reverse("api-v1:features:featurestates-detail", args=[feature_state.id])

    feature_state_value = "New value"
    data = {
        "enabled": True,
        "feature_state_value": {"type": "unicode", "string_value": feature_state_value},
        "environment": environment.id,
        "feature": another_feature.id,
    }

    # When
    response = client.put(url, data=json.dumps(data), content_type="application/json")

    # Then
    assert another_feature.feature_states.count() == 1
    assert response.status_code == status.HTTP_400_BAD_REQUEST
<<<<<<< HEAD
    assert "Feature state already exists" in response.json()[0]
=======
    assert (
        response.json()["feature"][0] == "Cannot change the feature of a feature state"
    )
>>>>>>> a1753b15
<|MERGE_RESOLUTION|>--- conflicted
+++ resolved
@@ -870,9 +870,6 @@
     "client",
     [(lazy_fixture("admin_master_api_key_client")), (lazy_fixture("admin_client"))],
 )
-<<<<<<< HEAD
-def test_cannot_update_feature_state_for_different_feature(
-=======
 def test_create_segment_override_using_environment_viewset(
     client, environment, feature, feature_segment
 ):
@@ -997,7 +994,6 @@
     [(lazy_fixture("admin_master_api_key_client")), (lazy_fixture("admin_client"))],
 )
 def test_cannot_update_feature_of_a_feature_state(
->>>>>>> a1753b15
     client, environment, feature_state, feature, identity, project
 ):
     # Given
@@ -1020,10 +1016,6 @@
     # Then
     assert another_feature.feature_states.count() == 1
     assert response.status_code == status.HTTP_400_BAD_REQUEST
-<<<<<<< HEAD
-    assert "Feature state already exists" in response.json()[0]
-=======
     assert (
         response.json()["feature"][0] == "Cannot change the feature of a feature state"
     )
->>>>>>> a1753b15
