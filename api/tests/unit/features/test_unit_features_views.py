import json
import uuid
from datetime import date, datetime, timedelta
from unittest import mock

import pytest
import pytz
from app_analytics.dataclasses import FeatureEvaluationData
from core.constants import FLAGSMITH_UPDATED_AT_HEADER
from django.forms import model_to_dict
from django.urls import reverse
from django.utils import timezone
from freezegun import freeze_time
from pytest_django import DjangoAssertNumQueries
from pytest_django.fixtures import SettingsWrapper
from pytest_mock import MockerFixture
from rest_framework import status
from rest_framework.test import APIClient

from audit.constants import (
    FEATURE_DELETED_MESSAGE,
    IDENTITY_FEATURE_STATE_DELETED_MESSAGE,
    IDENTITY_FEATURE_STATE_UPDATED_MESSAGE,
)
from audit.models import AuditLog, RelatedObjectType
from environments.identities.models import Identity
from environments.models import Environment, EnvironmentAPIKey
from environments.permissions.constants import (
    MANAGE_SEGMENT_OVERRIDES,
    UPDATE_FEATURE_STATE,
    VIEW_ENVIRONMENT,
)
from environments.permissions.models import UserEnvironmentPermission
from features.feature_types import MULTIVARIATE
from features.models import Feature, FeatureSegment, FeatureState
from features.multivariate.models import MultivariateFeatureOption
from features.value_types import BOOLEAN, INTEGER, STRING
from features.versioning.models import EnvironmentFeatureVersion
from organisations.models import Organisation, OrganisationRole
from projects.models import Project, UserProjectPermission
from projects.permissions import CREATE_FEATURE, VIEW_PROJECT
from projects.tags.models import Tag
from segments.models import Segment
from tests.types import (
    WithEnvironmentPermissionsCallable,
    WithProjectPermissionsCallable,
)
from users.models import FFAdminUser, UserPermissionGroup
from webhooks.webhooks import WebhookEventType

# patch this function as it's triggering extra threads and causing errors
mock.patch("features.signals.trigger_feature_state_change_webhooks").start()

now = timezone.now()
two_hours_ago = now - timedelta(hours=2)
one_hour_ago = now - timedelta(hours=1)


def test_project_owners_is_read_only_for_feature_create(
    project: Project,
    admin_client_original: APIClient,
    admin_user: FFAdminUser,
) -> None:
    # Given
    default_value = "This is a value"
    data = {
        "name": "test feature",
        "initial_value": default_value,
        "project": project.id,
        "owners": [
            {
                "id": 2,
                "email": "fake_user@mail.com",
                "first_name": "fake",
                "last_name": "user",
            }
        ],
    }
    url = reverse("api-v1:projects:project-features-list", args=[project.id])

    # When
    response = admin_client_original.post(
        url, data=json.dumps(data), content_type="application/json"
    )

    # Then
    assert response.status_code == status.HTTP_201_CREATED
    assert len(response.json()["owners"]) == 1
    assert response.json()["owners"][0]["id"] == admin_user.id
    assert response.json()["owners"][0]["email"] == admin_user.email


@mock.patch("features.views.trigger_feature_state_change_webhooks")
def test_feature_state_webhook_triggered_when_feature_deleted(
    mocked_trigger_fs_change_webhook: mock.MagicMock,
    project: Project,
    feature: Feature,
    admin_client_new: APIClient,
) -> None:
    # Given
    feature_states = list(feature.feature_states.all())
    url = reverse(
        "api-v1:projects:project-features-detail", args=[project.id, feature.id]
    )

    # When
    admin_client_new.delete(url)

    # Then
    mock_calls = [mock.call(fs, WebhookEventType.FLAG_DELETED) for fs in feature_states]
    mocked_trigger_fs_change_webhook.assert_has_calls(mock_calls)


def test_remove_owners_only_remove_specified_owners(
    feature: Feature,
    project: Project,
    admin_client_new: APIClient,
) -> None:
    # Given
    user_2 = FFAdminUser.objects.create_user(email="user2@mail.com")
    user_3 = FFAdminUser.objects.create_user(email="user3@mail.com")
    feature.owners.add(user_2, user_3)

    url = reverse(
        "api-v1:projects:project-features-remove-owners",
        args=[project.id, feature.id],
    )
    data = {"user_ids": [user_2.id]}

    # When
    json_response = admin_client_new.post(
        url, data=json.dumps(data), content_type="application/json"
    ).json()
    assert len(json_response["owners"]) == 1
    assert json_response["owners"][0] == {
        "id": user_3.id,
        "email": user_3.email,
        "first_name": user_3.first_name,
        "last_name": user_3.last_name,
        "last_login": None,
    }


def test_audit_log_created_when_feature_state_created_for_identity(
    feature: Feature,
    project: Project,
    identity: Identity,
    environment: Environment,
    admin_client_new: APIClient,
) -> None:
    # Given
    url = reverse(
        "api-v1:environments:identity-featurestates-list",
        args=[environment.api_key, identity.id],
    )
    data = {"feature": feature.id, "enabled": True}

    # When
    admin_client_new.post(url, data=json.dumps(data), content_type="application/json")

    # Then
    assert (
        AuditLog.objects.filter(
            related_object_type=RelatedObjectType.FEATURE_STATE.name
        ).count()
        == 1
    )

    expected_log_message = IDENTITY_FEATURE_STATE_UPDATED_MESSAGE % (
        feature.name,
        identity.identifier,
    )
    audit_log = AuditLog.objects.get(
        related_object_type=RelatedObjectType.FEATURE_STATE.name
    )
    assert audit_log.log == expected_log_message


def test_audit_log_created_when_feature_state_updated_for_identity(
    feature: Feature,
    project: Project,
    environment: Environment,
    identity: Identity,
    admin_client_new: APIClient,
) -> None:
    # Given
    feature_state = FeatureState.objects.create(
        feature=feature,
        environment=environment,
        identity=identity,
        enabled=True,
    )
    url = reverse(
        "api-v1:environments:identity-featurestates-detail",
        args=[environment.api_key, identity.id, feature_state.id],
    )
    data = {"feature": feature.id, "enabled": False}

    # When
    admin_client_new.put(url, data=json.dumps(data), content_type="application/json")

    # Then
    assert (
        AuditLog.objects.filter(
            related_object_type=RelatedObjectType.FEATURE_STATE.name
        ).count()
        == 1
    )

    expected_log_message = IDENTITY_FEATURE_STATE_UPDATED_MESSAGE % (
        feature.name,
        identity.identifier,
    )
    audit_log = AuditLog.objects.get(
        related_object_type=RelatedObjectType.FEATURE_STATE.name
    )
    assert audit_log.log == expected_log_message


def test_audit_log_created_when_feature_state_deleted_for_identity(
    feature: Feature,
    project: Project,
    environment: Environment,
    identity: Identity,
    admin_client_new: APIClient,
) -> None:
    # Given
    feature_state = FeatureState.objects.create(
        feature=feature,
        environment=environment,
        identity=identity,
        enabled=True,
    )
    url = reverse(
        "api-v1:environments:identity-featurestates-detail",
        args=[environment.api_key, identity.id, feature_state.id],
    )

    # When
    admin_client_new.delete(url)

    # Then
    assert (
        AuditLog.objects.filter(
            log=IDENTITY_FEATURE_STATE_DELETED_MESSAGE
            % (
                feature.name,
                identity.identifier,
            )
        ).count()
        == 1
    )


def test_when_add_tags_from_different_project_on_feature_create_then_failed(
    project: Project,
    admin_client_new: APIClient,
    organisation: Organisation,
) -> None:
    # Given
    project2 = Project.objects.create(name="Test project2", organisation=organisation)
    tag_other_project = Tag.objects.create(
        label="Wrong Tag",
        color="#fffff",
        description="Test Tag description",
        project=project2,
    )
    feature_name = "test feature"
    data = {
        "name": feature_name,
        "project": project.id,
        "initial_value": "test",
        "tags": [tag_other_project.id],
    }
    url = reverse("api-v1:projects:project-features-list", args=[project.id])

    # When
    response = admin_client_new.post(
        url,
        data=json.dumps(data),
        content_type="application/json",
    )

    # Then
    assert response.status_code == status.HTTP_400_BAD_REQUEST

    # Check that no features were created successfully.
    assert Feature.objects.filter(name=feature_name, project=project.id).count() == 0


def test_when_add_tags_on_feature_update_then_success(
    project: Project,
    feature: Feature,
    tag_one: Tag,
    admin_client_new: APIClient,
) -> None:
    # Given
    data = {
        "name": feature.name,
        "project": project.id,
        "tags": [tag_one.id],
    }

    url = reverse(
        "api-v1:projects:project-features-detail", args=[project.id, feature.id]
    )

    # When
    response = admin_client_new.put(
        url,
        data=json.dumps(data),
        content_type="application/json",
    )

    # Then
    assert response.status_code == status.HTTP_200_OK

    # check feature was created successfully
    check_feature = Feature.objects.filter(
        name=feature.name, project=project.id
    ).first()

    # check tags added
    assert check_feature.tags.count() == 1


def test_when_add_tags_from_different_project_on_feature_update_then_failed(
    feature: Feature,
    project: Project,
    admin_client_new: APIClient,
    organisation: Organisation,
) -> None:
    # Given
    project2 = Project.objects.create(name="Test project2", organisation=organisation)
    tag_other_project = Tag.objects.create(
        label="Wrong Tag",
        color="#fffff",
        description="Test Tag description",
        project=project2,
    )

    data = {
        "name": feature.name,
        "project": project.id,
        "tags": [tag_other_project.id],
    }
    url = reverse(
        "api-v1:projects:project-features-detail", args=[project.id, feature.id]
    )

    # When
    response = admin_client_new.put(
        url,
        data=json.dumps(data),
        content_type="application/json",
    )

    # Then
    assert response.status_code == status.HTTP_400_BAD_REQUEST

    # check feature was created successfully
    check_feature = Feature.objects.filter(
        name=feature.name, project=project.id
    ).first()

    # check tags not added
    assert check_feature.tags.count() == 0


def test_list_features_is_archived_filter(
    feature: Feature,
    project: Project,
    admin_client_new: APIClient,
    organisation: Organisation,
) -> None:
    # Given
    archived_feature = Feature.objects.create(
        name="archived_feature", project=project, is_archived=True
    )
    base_url = reverse("api-v1:projects:project-features-list", args=[project.id])

    # First test the filter set to true.
    url = f"{base_url}?is_archived=true"

    # When
    response = admin_client_new.get(url)

    # Then
    assert len(response.json()["results"]) == 1
    assert response.json()["results"][0]["id"] == archived_feature.id

    # Finally test the filter set to false.
    url = f"{base_url}?is_archived=false"
    response = admin_client_new.get(url)
    assert len(response.json()["results"]) == 1
    assert response.json()["results"][0]["id"] == feature.id


def test_put_feature_does_not_update_feature_states(
    feature: Feature,
    project: Project,
    admin_client_new: APIClient,
    organisation: Organisation,
) -> None:
    # Given
    feature.default_enabled = False
    feature.save()

    url = reverse(
        "api-v1:projects:project-features-detail",
        args=[project.id, feature.id],
    )
    data = model_to_dict(feature)
    data["default_enabled"] = True

    # When
    response = admin_client_new.put(
        url, data=json.dumps(data), content_type="application/json"
    )

    # Then
    assert response.status_code == status.HTTP_200_OK
    assert all(fs.enabled is False for fs in feature.feature_states.all())


@mock.patch("features.views.get_multiple_event_list_for_feature")
def test_get_project_features_influx_data(
    mock_get_event_list: mock.MagicMock,
    feature: Feature,
    project: Project,
    environment: Environment,
    admin_client_new: APIClient,
) -> None:
    # Given
    base_url = reverse(
        "api-v1:projects:project-features-get-influx-data",
        args=[project.id, feature.id],
    )
    url = f"{base_url}?environment_id={environment.id}"

    mock_get_event_list.return_value = [
        {
            feature.name: 1,
            "datetime": datetime(2021, 2, 26, 12, 0, 0, tzinfo=pytz.UTC),
        }
    ]

    # When
    response = admin_client_new.get(url)

    # Then
    assert response.status_code == status.HTTP_200_OK
    mock_get_event_list.assert_called_once_with(
        feature_name=feature.name,
        environment_id=str(environment.id),  # provided as a GET param
        period="24h",  # this is the default but can be provided as a GET param
        aggregate_every="24h",  # this is the default but can be provided as a GET param
    )


def test_regular_user_cannot_create_mv_options_when_creating_feature(
    staff_client: APIClient,
    with_project_permissions: WithProjectPermissionsCallable,
    project: Project,
) -> None:
    # Given
    with_project_permissions([VIEW_PROJECT, CREATE_FEATURE])
    data = {
        "name": "test_feature",
        "default_enabled": True,
        "multivariate_options": [{"type": "unicode", "string_value": "test-value"}],
    }
    url = reverse("api-v1:projects:project-features-list", args=[project.id])

    # When
    response = staff_client.post(
        url, data=json.dumps(data), content_type="application/json"
    )

    # Then
    assert response.status_code == status.HTTP_403_FORBIDDEN
    detail = "User must be project admin to modify / create MV options."
    assert response.json()["detail"] == detail


def test_regular_user_cannot_create_mv_options_when_updating_feature(
    staff_client: APIClient,
    with_project_permissions: WithProjectPermissionsCallable,
    project: Project,
    feature: Feature,
) -> None:
    # Given
    with_project_permissions([VIEW_PROJECT, CREATE_FEATURE])

    feature.default_enabled = True
    feature.save()

    data = {
        "name": feature.name,
        "default_enabled": feature.default_enabled,
        "multivariate_options": [{"type": "unicode", "string_value": "test-value"}],
    }
    url = reverse("api-v1:projects:project-features-list", args=[project.id])

    # When
    response = staff_client.post(
        url, data=json.dumps(data), content_type="application/json"
    )

    # Then
    assert response.status_code == status.HTTP_403_FORBIDDEN
    detail = "User must be project admin to modify / create MV options."
    assert response.json()["detail"] == detail


def test_regular_user_can_update_feature_description(
    staff_client: APIClient,
    with_project_permissions: WithProjectPermissionsCallable,
    project: Project,
    feature: Feature,
) -> None:
    # Given
    with_project_permissions([VIEW_PROJECT, CREATE_FEATURE])
    feature.default_enabled = True
    feature.save()
    new_description = "a new description"
    data = {
        "name": feature.name,
        "default_enabled": feature.default_enabled,
        "description": new_description,
    }

    url = reverse(
        "api-v1:projects:project-features-detail",
        args=[project.id, feature.id],
    )

    # When
    response = staff_client.put(
        url, data=json.dumps(data), content_type="application/json"
    )

    # Then
    assert response.status_code == status.HTTP_200_OK

    feature.refresh_from_db()
    assert feature.description == new_description


@mock.patch("environments.models.environment_wrapper")
def test_create_feature_only_triggers_write_to_dynamodb_once_per_environment(
    mock_dynamo_environment_wrapper: mock.MagicMock,
    project: Project,
    admin_client_new: APIClient,
    environment: Environment,
) -> None:
    # Given
    project.enable_dynamo_db = True
    project.save()

    url = reverse("api-v1:projects:project-features-list", args=[project.id])
    data = {"name": "Test feature flag", "type": "FLAG", "project": project.id}

    mock_dynamo_environment_wrapper.is_enabled = True
    mock_dynamo_environment_wrapper.reset_mock()

    # When
    admin_client_new.post(url, data=data)

    # Then
    mock_dynamo_environment_wrapper.write_environments.assert_called_once()


def test_get_flags_for_environment_response(
    api_client: APIClient,
    environment: Environment,
    project: Project,
    identity: Identity,
) -> None:
    # Given
    url = reverse("api-v1:flags")
    api_client.credentials(HTTP_X_ENVIRONMENT_KEY=environment.api_key)
    environment_fs_value = "environment"
    feature = Feature.objects.create(
        name="Test feature",
        project=project,
        initial_value=environment_fs_value,
    )

    segment = Segment.objects.create(name="Test segment", project=project)
    feature_segment = FeatureSegment.objects.create(
        segment=segment,
        feature=feature,
        environment=environment,
    )

    FeatureState.objects.create(
        feature=feature,
        feature_segment=feature_segment,
        environment=environment,
    )
    FeatureState.objects.create(
        identity=identity, environment=environment, feature=feature
    )

    # When
    response = api_client.get(url)

    # Then
    assert response.status_code == status.HTTP_200_OK

    # We only get a single flag back and that is the environment default
    response_json = response.json()
    assert len(response_json) == 1
    assert response_json[0]["feature"]["id"] == feature.id
    assert response_json[0]["feature_state_value"] == environment_fs_value

    # Check that headers set the refreshed last_updated_at.
    environment.refresh_from_db()
    assert response.headers[FLAGSMITH_UPDATED_AT_HEADER] == str(
        environment.updated_at.timestamp()
    )


@pytest.mark.parametrize(
    "environment_value, project_value, disabled_flag_returned",
    (
        (True, True, False),
        (True, False, False),
        (False, True, True),
        (False, False, True),
        (None, True, False),
        (None, False, True),
    ),
)
def test_get_flags_hide_disabled_flags(
    environment_value: bool | None,
    project_value: bool,
    disabled_flag_returned: bool,
    project: Project,
    environment: Environment,
    api_client: APIClient,
) -> None:
    # Given
    project.hide_disabled_flags = project_value
    project.save()

    environment.hide_disabled_flags = environment_value
    environment.save()

    Feature.objects.create(name="disabled_flag", project=project, default_enabled=False)
    Feature.objects.create(name="enabled_flag", project=project, default_enabled=True)

    url = reverse("api-v1:flags")

    # When
    api_client.credentials(HTTP_X_ENVIRONMENT_KEY=environment.api_key)
    response = api_client.get(url)

    # Then
    assert response.status_code == status.HTTP_200_OK
    assert len(response.json()) == (2 if disabled_flag_returned else 1)


def test_get_flags_hide_sensitive_data(
    api_client: APIClient,
    environment: Environment,
    feature: Feature,
) -> None:
    # Given
    environment.hide_sensitive_data = True
    environment.save()

    url = reverse("api-v1:flags")

    # When
    api_client.credentials(HTTP_X_ENVIRONMENT_KEY=environment.api_key)
    response = api_client.get(url)
    feature_sensitive_fields = [
        "created_date",
        "description",
        "initial_value",
        "default_enabled",
    ]
    fs_sensitive_fields = ["id", "environment", "identity", "feature_segment"]

    # Then
    assert response.status_code == status.HTTP_200_OK
    # Check that the sensitive fields are None
    for flag in response.json():
        for field in fs_sensitive_fields:
            assert flag[field] is None

        for field in feature_sensitive_fields:
            assert flag["feature"][field] is None


def test_get_flags__server_key_only_feature__return_expected(
    api_client: APIClient,
    environment: Environment,
    feature: Feature,
) -> None:
    # Given
    feature.is_server_key_only = True
    feature.save()

    url = reverse("api-v1:flags")

    # When
    api_client.credentials(HTTP_X_ENVIRONMENT_KEY=environment.api_key)
    response = api_client.get(url)

    # Then
    assert response.status_code == status.HTTP_200_OK
    assert not response.json()


def test_get_flags__server_key_only_feature__server_key_auth__return_expected(
    api_client: APIClient,
    environment_api_key: EnvironmentAPIKey,
    feature: Feature,
) -> None:
    # Given
    feature.is_server_key_only = True
    feature.save()

    url = reverse("api-v1:flags")

    # When
    api_client.credentials(HTTP_X_ENVIRONMENT_KEY=environment_api_key.key)
    response = api_client.get(url)

    # Then
    assert response.status_code == status.HTTP_200_OK
    assert response.json()


def test_get_feature_states_by_uuid(
    admin_client_new: APIClient,
    environment: Environment,
    feature: Feature,
    feature_state: FeatureState,
) -> None:
    # Given
    url = reverse(
        "api-v1:features:get-feature-state-by-uuid", args=[feature_state.uuid]
    )

    # When
    response = admin_client_new.get(url)

    # Then
    assert response.status_code == status.HTTP_200_OK

    response_json = response.json()
    assert response_json["uuid"] == str(feature_state.uuid)


def test_deleted_features_are_not_listed(
    admin_client_new: APIClient,
    project: Project,
    environment: Environment,
    feature: Feature,
) -> None:
    # Given
    url = reverse("api-v1:projects:project-features-list", args=[project.id])
    feature.delete()

    # When
    response = admin_client_new.get(url)

    # Then
    assert response.status_code == status.HTTP_200_OK
    assert response.json()["count"] == 0


def test_get_feature_evaluation_data(
    project: Project,
    feature: Feature,
    environment: Environment,
    mocker: MockerFixture,
    admin_client_new: APIClient,
) -> None:
    # Given
    base_url = reverse(
        "api-v1:projects:project-features-get-evaluation-data",
        args=[project.id, feature.id],
    )
    url = f"{base_url}?environment_id={environment.id}"
    mocked_get_feature_evaluation_data = mocker.patch(
        "features.views.get_feature_evaluation_data", autospec=True
    )
    mocked_get_feature_evaluation_data.return_value = [
        FeatureEvaluationData(count=10, day=date.today()),
        FeatureEvaluationData(count=10, day=date.today() - timedelta(days=1)),
    ]
    # When
    response = admin_client_new.get(url)

    # Then
    assert response.status_code == status.HTTP_200_OK
    assert len(response.json()) == 2
    assert response.json()[0] == {"day": str(date.today()), "count": 10}
    assert response.json()[1] == {
        "day": str(date.today() - timedelta(days=1)),
        "count": 10,
    }
    mocked_get_feature_evaluation_data.assert_called_with(
        feature=feature, period=30, environment_id=environment.id
    )


def test_create_segment_override_forbidden(
    feature: Feature,
    segment: Segment,
    environment: Environment,
    staff_user: FFAdminUser,
    staff_client: APIClient,
) -> None:
    # Given
    url = reverse(
        "api-v1:environments:create-segment-override",
        args=[environment.api_key, feature.id],
    )

    # When
    enabled = True
    string_value = "foo"
    data = {
        "feature_state_value": {"string_value": string_value},
        "enabled": enabled,
        "feature_segment": {"segment": segment.id},
    }

    # Staff client lacks permission to create segment.
    response = staff_client.post(
        url, data=json.dumps(data), content_type="application/json"
    )

    # Then
    assert response.status_code == 403
    assert response.data == {
        "detail": "You do not have permission to perform this action."
    }


def test_create_segment_override_staff(
    feature: Feature,
    segment: Segment,
    environment: Environment,
    staff_user: FFAdminUser,
    staff_client: APIClient,
) -> None:
    # Given
    url = reverse(
        "api-v1:environments:create-segment-override",
        args=[environment.api_key, feature.id],
    )

    # When
    enabled = True
    string_value = "foo"
    data = {
        "feature_state_value": {"string_value": string_value},
        "enabled": enabled,
        "feature_segment": {"segment": segment.id},
    }
    user_environment_permission = UserEnvironmentPermission.objects.create(
        user=staff_user, admin=False, environment=environment
    )
    user_environment_permission.permissions.add(MANAGE_SEGMENT_OVERRIDES)

    response = staff_client.post(
        url, data=json.dumps(data), content_type="application/json"
    )
    # Then
    assert response.status_code == 201
    assert response.data["feature_segment"]["segment"] == segment.id


def test_create_segment_override(
    admin_client_new: APIClient,
    feature: Feature,
    segment: Segment,
    environment: Environment,
) -> None:
    # Given
    url = reverse(
        "api-v1:environments:create-segment-override",
        args=[environment.api_key, feature.id],
    )

    enabled = True
    string_value = "foo"
    data = {
        "feature_state_value": {"string_value": string_value},
        "enabled": enabled,
        "feature_segment": {"segment": segment.id},
    }

    # When
    response = admin_client_new.post(
        url, data=json.dumps(data), content_type="application/json"
    )

    # Then
    assert response.status_code == status.HTTP_201_CREATED

    created_override = FeatureState.objects.filter(
        feature=feature, environment=environment, feature_segment__segment=segment
    ).first()
    assert created_override is not None
    assert created_override.enabled is enabled
    assert created_override.get_feature_state_value() == string_value


def test_get_flags_is_not_throttled_by_user_throttle(
    api_client: APIClient,
    environment: Environment,
    feature: Feature,
    settings: SettingsWrapper,
):
    # Given
    settings.REST_FRAMEWORK = {"DEFAULT_THROTTLE_RATES": {"user": "1/minute"}}
    api_client.credentials(HTTP_X_ENVIRONMENT_KEY=environment.api_key)

    url = reverse("api-v1:flags")

    # When
    for _ in range(10):
        response = api_client.get(url)

        # Then
        assert response.status_code == status.HTTP_200_OK


def test_list_feature_states_from_simple_view_set(
    environment: Environment,
    feature: Feature,
    admin_user: FFAdminUser,
    admin_client_new: APIClient,
    django_assert_num_queries: DjangoAssertNumQueries,
) -> None:
    # Given
    base_url = reverse("api-v1:features:featurestates-list")
    url = f"{base_url}?environment={environment.id}"

    # add another feature
    feature2 = Feature.objects.create(
        name="another_feature", project=environment.project
    )

    # and a new version for the same feature to check for N+1 issues
    v1_feature_state = FeatureState.objects.get(
        environment=environment, feature=feature2
    )
    v1_feature_state.clone(env=environment, version=2, live_from=timezone.now())

    # add another organisation with a project, environment and feature (which should be
    # excluded)
    another_organisation = Organisation.objects.create(name="another_organisation")
    admin_user.add_organisation(another_organisation)
    another_project = Project.objects.create(
        name="another_project", organisation=another_organisation
    )
    Environment.objects.create(name="another_environment", project=another_project)
    Feature.objects.create(project=another_project, name="another_projects_feature")
    UserProjectPermission.objects.create(
        user=admin_user, project=another_project, admin=True
    )

    # add another feature with multivariate options
    mv_feature = Feature.objects.create(
        name="mv_feature", project=environment.project, type=MULTIVARIATE
    )
    MultivariateFeatureOption.objects.create(
        feature=mv_feature,
        default_percentage_allocation=10,
        type="unicode",
        string_value="foo",
    )

    # When
    with django_assert_num_queries(9):
        response = admin_client_new.get(url)

    # Then
    assert response.status_code == status.HTTP_200_OK

    response_json = response.json()
    assert response_json["count"] == 3


def test_list_feature_states_nested_environment_view_set(
    environment: Environment,
    project: Project,
    feature: Feature,
    admin_client_new: APIClient,
    django_assert_num_queries: DjangoAssertNumQueries,
) -> None:
    # Given
    base_url = reverse(
        "api-v1:environments:environment-featurestates-list",
        args=[environment.api_key],
    )

    # Add an MV feature
    mv_feature = Feature.objects.create(
        name="mv_feature", project=project, type=MULTIVARIATE
    )
    MultivariateFeatureOption.objects.create(
        feature=mv_feature,
        default_percentage_allocation=10,
        type="unicode",
        string_value="foo",
    )

    # Add another feature
    second_feature = Feature.objects.create(name="another_feature", project=project)

    # create some new versions to test N+1 issues
    v1_feature_state = FeatureState.objects.get(
        feature=second_feature, environment=environment
    )
    v2_feature_state = v1_feature_state.clone(
        env=environment, version=2, live_from=timezone.now()
    )
    v2_feature_state.clone(env=environment, version=3, live_from=timezone.now())

    # When
    with django_assert_num_queries(8):
        response = admin_client_new.get(base_url)

    # Then
    assert response.status_code == status.HTTP_200_OK

    response_json = response.json()
    assert response_json["count"] == 3


def test_environment_feature_states_filter_using_feature_name(
    environment: Environment,
    project: Project,
    feature: Feature,
    admin_client_new: APIClient,
) -> None:
    # Given
    Feature.objects.create(name="another_feature", project=project)
    base_url = reverse(
        "api-v1:environments:environment-featurestates-list",
        args=[environment.api_key],
    )
    url = f"{base_url}?feature_name={feature.name}"

    # When
    response = admin_client_new.get(url)

    # Then
    assert response.status_code == status.HTTP_200_OK
    assert response.json()["count"] == 1
    assert response.json()["results"][0]["feature"] == feature.id


def test_environment_feature_states_filter_to_show_identity_override_only(
    environment: Environment,
    feature: Feature,
    admin_client_new: APIClient,
) -> None:
    # Given
    FeatureState.objects.get(environment=environment, feature=feature)

    identifier = "test-identity"
    identity = Identity.objects.create(identifier=identifier, environment=environment)
    FeatureState.objects.create(
        environment=environment, feature=feature, identity=identity
    )

    base_url = reverse(
        "api-v1:environments:environment-featurestates-list",
        args=[environment.api_key],
    )
    url = base_url + "?anyIdentity&feature=" + str(feature.id)

    # When
    res = admin_client_new.get(url)

    # Then
    assert res.status_code == status.HTTP_200_OK
    assert len(res.json().get("results")) == 1
    assert res.json()["results"][0]["identity"]["identifier"] == identifier


def test_environment_feature_states_only_returns_latest_versions(
    environment: Environment,
    feature: Feature,
    admin_client_new: APIClient,
) -> None:
    # Given
    feature_state = FeatureState.objects.get(environment=environment, feature=feature)
    feature_state_v2 = feature_state.clone(
        env=environment, live_from=timezone.now(), version=2
    )

    url = reverse(
        "api-v1:environments:environment-featurestates-list",
        args=[environment.api_key],
    )

    # When
    response = admin_client_new.get(url)

    # Then
    assert response.status_code == status.HTTP_200_OK

    response_json = response.json()
    assert len(response_json["results"]) == 1
    assert response_json["results"][0]["id"] == feature_state_v2.id


def test_environment_feature_states_does_not_return_null_versions(
    environment: Environment,
    feature: Feature,
    admin_client_new: APIClient,
) -> None:
    # Given
    feature_state = FeatureState.objects.get(environment=environment, feature=feature)

    FeatureState.objects.create(environment=environment, feature=feature, version=None)

    url = reverse(
        "api-v1:environments:environment-featurestates-list",
        args=[environment.api_key],
    )

    # When
    response = admin_client_new.get(url)

    # Then
    assert response.status_code == status.HTTP_200_OK

    response_json = response.json()
    assert len(response_json["results"]) == 1
    assert response_json["results"][0]["id"] == feature_state.id

    # Feature tests


def test_create_feature_default_is_archived_is_false(
    admin_client_new: APIClient, project: Project
) -> None:
    # Given
    data = {
        "name": "test feature",
    }
    url = reverse("api-v1:projects:project-features-list", args=[project.id])

    # When
    response = admin_client_new.post(
        url, data=json.dumps(data), content_type="application/json"
    ).json()

    # Then
    assert response["is_archived"] is False


def test_update_feature_is_archived(
    admin_client_new: APIClient,
    project: Project,
    feature: Feature,
) -> None:
    # Given
    feature = Feature.objects.create(name="test feature", project=project)
    url = reverse(
        "api-v1:projects:project-features-detail",
        args=[project.id, feature.id],
    )
    data = {"name": "test feature", "is_archived": True}

    # When
    response = admin_client_new.put(url, data=data).json()

    # Then
    assert response["is_archived"] is True


def test_should_create_feature_states_when_feature_created(
    admin_client_new: APIClient,
    project: Project,
    environment: Environment,
) -> None:
    # Given - set up data
    environment_2 = Environment.objects.create(
        name="Test environment 2", project=project
    )
    default_value = "This is a value"
    data = {
        "name": "test feature",
        "initial_value": default_value,
        "project": project.id,
    }
    url = reverse("api-v1:projects:project-features-list", args=[project.id])

    # When
    response = admin_client_new.post(
        url, data=json.dumps(data), content_type="application/json"
    )

    # Then
    assert response.status_code == status.HTTP_201_CREATED
    # check feature was created successfully
    assert Feature.objects.filter(name="test feature", project=project.id).count() == 1

    # check feature was added to environment
    assert FeatureState.objects.filter(environment=environment).count() == 1
    assert FeatureState.objects.filter(environment=environment_2).count() == 1

    # check that value was correctly added to feature state
    feature_state = FeatureState.objects.filter(environment=environment).first()
    assert feature_state.get_feature_state_value() == default_value


@pytest.mark.parametrize("default_value", [(12), (True), ("test")])
def test_should_create_feature_states_with_value_when_feature_created(
    admin_client_new: APIClient,
    project: Project,
    environment: Environment,
    default_value: int | bool | str,
) -> None:
    # Given
    url = reverse("api-v1:projects:project-features-list", args=[project.id])
    data = {
        "name": "test feature",
        "initial_value": default_value,
        "project": project.id,
    }

    # When
    response = admin_client_new.post(
        url, data=json.dumps(data), content_type="application/json"
    )

    # Then
    assert response.status_code == status.HTTP_201_CREATED
    # check feature was created successfully
    assert Feature.objects.filter(name="test feature", project=project.id).count() == 1

    # check feature was added to environment
    assert FeatureState.objects.filter(environment=environment).count() == 1

    # check that value was correctly added to feature state
    feature_state = FeatureState.objects.filter(environment=environment).first()
    assert feature_state.get_feature_state_value() == default_value


def test_should_delete_feature_states_when_feature_deleted(
    admin_client_new: APIClient,
    project: Project,
    feature: Feature,
    environment: Environment,
) -> None:
    # Given
    url = reverse(
        "api-v1:projects:project-features-detail",
        args=[project.id, feature.id],
    )

    # When
    response = admin_client_new.delete(url)

    # Then
    assert response.status_code == status.HTTP_204_NO_CONTENT
    # check feature was deleted successfully
    assert Feature.objects.filter(name="test feature", project=project.id).count() == 0

    # check feature was removed from all environments
    assert (
        FeatureState.objects.filter(environment=environment, feature=feature).count()
        == 0
    )
    assert (
        FeatureState.objects.filter(environment=environment, feature=feature).count()
        == 0
    )


def test_create_feature_returns_201_if_name_matches_regex(
    admin_client_new: APIClient, project: Project
) -> None:
    # Given
    project.feature_name_regex = "^[a-z_]{18}$"
    project.save()

    # feature name that has 18 characters
    feature_name = "valid_feature_name"

    url = reverse("api-v1:projects:project-features-list", args=[project.id])
    data = {"name": feature_name, "type": "FLAG", "project": project.id}

    # When
    response = admin_client_new.post(url, data=data)
    assert response.status_code == status.HTTP_201_CREATED


def test_create_feature_returns_400_if_name_does_not_matches_regex(
    admin_client_new: APIClient, project: Project
) -> None:
    # Given
    project.feature_name_regex = "^[a-z]{18}$"
    project.save()

    # feature name longer than 18 characters
    feature_name = "not_a_valid_feature_name"

    url = reverse("api-v1:projects:project-features-list", args=[project.id])
    data = {"name": feature_name, "type": "FLAG", "project": project.id}

    # When
    response = admin_client_new.post(url, data=data)
    assert response.status_code == status.HTTP_400_BAD_REQUEST
    assert (
        response.json()["name"][0]
        == f"Feature name must match regex: {project.feature_name_regex}"
    )


def test_audit_log_created_when_feature_created(
    admin_client_new: APIClient,
    project: Project,
    environment: Environment,
) -> None:
    # Given
    url = reverse("api-v1:projects:project-features-list", args=[project.id])
    data = {"name": "Test feature flag", "type": "FLAG", "project": project.id}

    # When
    response = admin_client_new.post(url, data=data)
    feature_id = response.json()["id"]

    # Then
    # Audit log exists for the feature
    assert (
        AuditLog.objects.filter(
            related_object_type=RelatedObjectType.FEATURE.name,
            related_object_id=feature_id,
        ).count()
        == 1
    )
    # and Audit log exists for every environment
    assert AuditLog.objects.filter(
        related_object_type=RelatedObjectType.FEATURE_STATE.name,
        project=project,
        environment__in=project.environments.all(),
    ).count() == len(project.environments.all())


def test_audit_log_created_when_feature_updated(
    admin_client_new: APIClient, project: Project, feature: Feature
) -> None:
    # Given
    url = reverse(
        "api-v1:projects:project-features-detail",
        args=[project.id, feature.id],
    )
    data = {
        "name": "Test Feature updated",
        "type": "FLAG",
        "project": project.id,
    }

    # When
    admin_client_new.put(url, data=data)

    # Then
    assert (
        AuditLog.objects.filter(
            related_object_type=RelatedObjectType.FEATURE.name
        ).count()
        == 1
    )


def test_audit_logs_created_when_feature_deleted(
    admin_client_new: APIClient,
    project: Project,
    feature: Feature,
) -> None:
    # Given
    url = reverse(
        "api-v1:projects:project-features-detail",
        args=[project.id, feature.id],
    )
    feature_states_ids = list(feature.feature_states.values_list("id", flat=True))

    # When
    admin_client_new.delete(url)

    # Then
    # Audit log exists for the feature
    assert AuditLog.objects.get(
        related_object_type=RelatedObjectType.FEATURE.name,
        related_object_id=feature.id,
        log=FEATURE_DELETED_MESSAGE % feature.name,
    )
    # and audit logs exists for all feature states for that feature
    assert AuditLog.objects.filter(
        related_object_type=RelatedObjectType.FEATURE_STATE.name,
        related_object_id__in=feature_states_ids,
        log=FEATURE_DELETED_MESSAGE % feature.name,
    ).count() == len(feature_states_ids)


def test_should_create_tags_when_feature_created(
    admin_client_new: APIClient,
    project: Project,
    tag_one: Tag,
    tag_two: Tag,
) -> None:
    # Given - set up data
    default_value = "Test"
    feature_name = "Test feature"
    data = {
        "name": feature_name,
        "project": project.id,
        "initial_value": default_value,
        "tags": [tag_one.id, tag_two.id],
    }

    url = reverse("api-v1:projects:project-features-list", args=[project.id])

    # When
    response = admin_client_new.post(
        url,
        data=json.dumps(data),
        content_type="application/json",
    )

    # Then
    assert response.status_code == status.HTTP_201_CREATED

    # check feature was created successfully
    feature = Feature.objects.filter(name=feature_name, project=project.id).first()

    # check feature is tagged
    assert feature.tags.count() == 2
    assert list(feature.tags.all()) == [tag_one, tag_two]


def test_add_owners_fails_if_user_not_found(
    admin_client_new: APIClient, project: Project
) -> None:
    # Given
    feature = Feature.objects.create(name="Test Feature", project=project)

    # Users have no association to the project or organisation.
    user_1 = FFAdminUser.objects.create_user(email="user1@mail.com")
    user_2 = FFAdminUser.objects.create_user(email="user2@mail.com")
    url = reverse(
        "api-v1:projects:project-features-add-owners",
        args=[project.id, feature.id],
    )
    data = {"user_ids": [user_1.id, user_2.id]}

    # When
    response = admin_client_new.post(
        url, data=json.dumps(data), content_type="application/json"
    )
    # Then
    assert response.status_code == status.HTTP_400_BAD_REQUEST
    assert response.data == ["Some users not found"]
    assert feature.owners.filter(id__in=[user_1.id, user_2.id]).count() == 0


def test_add_owners_adds_owner(
    staff_user: FFAdminUser,
    admin_user: FFAdminUser,
    admin_client_new: APIClient,
    project: Project,
) -> None:
    # Given
    feature = Feature.objects.create(name="Test Feature", project=project)
    UserProjectPermission.objects.create(
        user=staff_user, project=project
    ).add_permission(VIEW_PROJECT)

    url = reverse(
        "api-v1:projects:project-features-add-owners",
        args=[project.id, feature.id],
    )
    data = {"user_ids": [staff_user.id, admin_user.id]}

    # When
    response = admin_client_new.post(
        url, data=json.dumps(data), content_type="application/json"
    )

    json_response = response.json()
    # Then
    assert len(json_response["owners"]) == 2
    assert json_response["owners"][0] == {
        "id": staff_user.id,
        "email": staff_user.email,
        "first_name": staff_user.first_name,
        "last_name": staff_user.last_name,
        "last_login": None,
    }
    assert json_response["owners"][1] == {
        "id": admin_user.id,
        "email": admin_user.email,
        "first_name": admin_user.first_name,
        "last_name": admin_user.last_name,
        "last_login": None,
    }


def test_add_group_owners_adds_group_owner(
    admin_client_new: APIClient,
    project: Project,
) -> None:
    # Given
    feature = Feature.objects.create(name="Test Feature", project=project)
    user_1 = FFAdminUser.objects.create_user(email="user1@mail.com")
    organisation = project.organisation
    group_1 = UserPermissionGroup.objects.create(
        name="Test Group", organisation=organisation
    )
    group_2 = UserPermissionGroup.objects.create(
        name="Second Group", organisation=organisation
    )
    user_1.add_organisation(organisation, OrganisationRole.ADMIN)
    group_1.users.add(user_1)
    group_2.users.add(user_1)

    url = reverse(
        "api-v1:projects:project-features-add-group-owners",
        args=[project.id, feature.id],
    )

    data = {"group_ids": [group_1.id, group_2.id]}

    # When
    json_response = admin_client_new.post(
        url, data=json.dumps(data), content_type="application/json"
    ).json()

    # Then
    assert len(json_response["group_owners"]) == 2
    assert json_response["group_owners"][0] == {
        "id": group_1.id,
        "name": group_1.name,
    }
    assert json_response["group_owners"][1] == {
        "id": group_2.id,
        "name": group_2.name,
    }


def test_remove_group_owners_removes_group_owner(
    admin_client_new: APIClient,
    project: Project,
) -> None:
    # Given
    feature = Feature.objects.create(name="Test Feature", project=project)
    user_1 = FFAdminUser.objects.create_user(email="user1@mail.com")
    organisation = project.organisation
    group_1 = UserPermissionGroup.objects.create(
        name="To be removed group", organisation=organisation
    )
    group_2 = UserPermissionGroup.objects.create(
        name="To be kept group", organisation=organisation
    )
    user_1.add_organisation(organisation, OrganisationRole.ADMIN)
    group_1.users.add(user_1)
    group_2.users.add(user_1)

    feature.group_owners.add(group_1.id, group_2.id)

    url = reverse(
        "api-v1:projects:project-features-remove-group-owners",
        args=[project.id, feature.id],
    )

    # Note that only group_1 is set to be removed.
    data = {"group_ids": [group_1.id]}

    # When
    json_response = admin_client_new.post(
        url, data=json.dumps(data), content_type="application/json"
    ).json()

    # Then
    assert len(json_response["group_owners"]) == 1
    assert json_response["group_owners"][0] == {
        "id": group_2.id,
        "name": group_2.name,
    }


def test_remove_group_owners_when_nonexistent(
    admin_client_new: APIClient,
    project: Project,
) -> None:
    # Given
    feature = Feature.objects.create(name="Test Feature", project=project)
    user_1 = FFAdminUser.objects.create_user(email="user1@mail.com")
    organisation = project.organisation
    group_1 = UserPermissionGroup.objects.create(
        name="To be removed group", organisation=organisation
    )
    user_1.add_organisation(organisation, OrganisationRole.ADMIN)
    group_1.users.add(user_1)

    assert feature.group_owners.count() == 0

    url = reverse(
        "api-v1:projects:project-features-remove-group-owners",
        args=[project.id, feature.id],
    )

    # Note that group_1 is not present, but it should work
    # anyway since there may have been a double request or two
    # users working at the same time.
    data = {"group_ids": [group_1.id]}

    # When
    json_response = admin_client_new.post(
        url, data=json.dumps(data), content_type="application/json"
    ).json()

    # Then
    assert len(json_response["group_owners"]) == 0


def test_add_group_owners_with_wrong_org_group(
    admin_client_new: APIClient,
    project: Project,
) -> None:
    # Given
    feature = Feature.objects.create(name="Test Feature", project=project)
    user_1 = FFAdminUser.objects.create_user(email="user1@mail.com")
    user_2 = FFAdminUser.objects.create_user(email="user2@mail.com")
    organisation = project.organisation
    other_organisation = Organisation.objects.create(name="Orgy")

    group_1 = UserPermissionGroup.objects.create(
        name="Valid Group", organisation=organisation
    )
    group_2 = UserPermissionGroup.objects.create(
        name="Invalid Group", organisation=other_organisation
    )
    user_1.add_organisation(organisation, OrganisationRole.ADMIN)
    user_2.add_organisation(other_organisation, OrganisationRole.ADMIN)
    group_1.users.add(user_1)
    group_2.users.add(user_2)

    url = reverse(
        "api-v1:projects:project-features-add-group-owners",
        args=[project.id, feature.id],
    )

    data = {"group_ids": [group_1.id, group_2.id]}

    # When
    response = admin_client_new.post(
        url, data=json.dumps(data), content_type="application/json"
    )

    # Then
    assert response.status_code == 400
    response.json() == {"non_field_errors": ["Some groups not found"]}


def test_list_features_return_tags(
    admin_client_new: APIClient,
    project: Project,
    feature: Feature,
) -> None:
    # Given
    Feature.objects.create(name="test_feature", project=project)
    url = reverse("api-v1:projects:project-features-list", args=[project.id])

    # When
    response = admin_client_new.get(url)

    # Then
    assert response.status_code == status.HTTP_200_OK

    response_json = response.json()

    feature = response_json["results"][0]
    assert "tags" in feature


def test_list_features_group_owners(
    staff_client: APIClient,
    project: Project,
    feature: Feature,
    with_project_permissions: WithProjectPermissionsCallable,
) -> None:
    # Given
    with_project_permissions([VIEW_PROJECT])
    feature = Feature.objects.create(name="test_feature", project=project)
    organisation = project.organisation
    group_1 = UserPermissionGroup.objects.create(
        name="Test Group", organisation=organisation
    )
    group_2 = UserPermissionGroup.objects.create(
        name="Second Group", organisation=organisation
    )
    feature.group_owners.add(group_1.id, group_2.id)

    url = reverse("api-v1:projects:project-features-list", args=[project.id])

    # When
    response = staff_client.get(url)

    # Then
    assert response.status_code == status.HTTP_200_OK

    response_json = response.json()

    feature = response_json["results"][1]
    assert feature["group_owners"][0] == {
        "id": group_1.id,
        "name": group_1.name,
    }
    assert feature["group_owners"][1] == {
        "id": group_2.id,
        "name": group_2.name,
    }


def test_project_admin_can_create_mv_options_when_creating_feature(
    admin_client_new: APIClient,
    project: Project,
) -> None:
    # Given
    data = {
        "name": "test_feature",
        "default_enabled": True,
        "multivariate_options": [{"type": "unicode", "string_value": "test-value"}],
    }
    url = reverse("api-v1:projects:project-features-list", args=[project.id])

    # When
    response = admin_client_new.post(
        url, data=json.dumps(data), content_type="application/json"
    )

    # Then
    assert response.status_code == status.HTTP_201_CREATED

    response_json = response.json()
    assert len(response_json["multivariate_options"]) == 1


def test_get_feature_by_uuid(
    admin_client_new: APIClient,
    project: Project,
    feature: Feature,
) -> None:
    # Given
    url = reverse("api-v1:features:get-feature-by-uuid", args=[feature.uuid])

    # When
    response = admin_client_new.get(url)

    # Then
    assert response.status_code == status.HTTP_200_OK
    assert response.json()["id"] == feature.id
    assert response.json()["uuid"] == str(feature.uuid)


def test_get_feature_by_uuid_returns_404_if_feature_does_not_exists(
    admin_client_new: APIClient,
    project: Project,
) -> None:
    # Given
    url = reverse("api-v1:features:get-feature-by-uuid", args=[uuid.uuid4()])

    # When
    response = admin_client_new.get(url)

    # Then
    assert response.status_code == status.HTTP_404_NOT_FOUND


def test_update_feature_state_value_triggers_dynamo_rebuild(
    admin_client_new: APIClient,
    project: Project,
    environment: Environment,
    feature: Feature,
    feature_state: FeatureState,
    settings: SettingsWrapper,
    mocker: MockerFixture,
) -> None:
    # Given
    project.enable_dynamo_db = True
    project.save()

    url = reverse(
        "api-v1:environments:environment-featurestates-detail",
        args=[environment.api_key, feature_state.id],
    )
    mock_dynamo_environment_wrapper = mocker.patch(
        "environments.models.environment_wrapper"
    )

    # When
    response = admin_client_new.patch(
        url,
        data=json.dumps({"feature_state_value": "new value"}),
        content_type="application/json",
    )

    # Then
    assert response.status_code == 200
    mock_dynamo_environment_wrapper.write_environments.assert_called_once()


def test_create_segment_overrides_creates_correct_audit_log_messages(
    admin_client_new: APIClient,
    feature: Feature,
    segment: Segment,
    environment: Environment,
) -> None:
    # Given
    another_segment = Segment.objects.create(
        name="Another segment", project=segment.project
    )

    feature_segments_url = reverse("api-v1:features:feature-segment-list")
    feature_states_url = reverse("api-v1:features:featurestates-list")

    # When
    # we create 2 segment overrides for the feature
    for _segment in (segment, another_segment):
        feature_segment_response = admin_client_new.post(
            feature_segments_url,
            data={
                "feature": feature.id,
                "segment": _segment.id,
                "environment": environment.id,
            },
        )
        assert feature_segment_response.status_code == status.HTTP_201_CREATED
        feature_segment_id = feature_segment_response.json()["id"]
        feature_state_response = admin_client_new.post(
            feature_states_url,
            data={
                "feature": feature.id,
                "feature_segment": feature_segment_id,
                "environment": environment.id,
                "enabled": True,
            },
        )
        assert feature_state_response.status_code == status.HTTP_201_CREATED

    # Then
    assert AuditLog.objects.count() == 2
    assert (
        AuditLog.objects.filter(
            log=f"Flag state / Remote config value updated for feature "
            f"'{feature.name}' and segment '{segment.name}'"
        ).count()
        == 1
    )
    assert (
        AuditLog.objects.filter(
            log=f"Flag state / Remote config value updated for feature "
            f"'{feature.name}' and segment '{another_segment.name}'"
        ).count()
        == 1
    )


def test_list_features_provides_information_on_number_of_overrides(
    feature: Feature,
    segment: Segment,
    segment_featurestate: FeatureState,
    identity: Identity,
    identity_featurestate: FeatureState,
    project: Project,
    environment: Environment,
    admin_client_new: APIClient,
) -> None:
    # Given
    url = "%s?environment=%d" % (
        reverse("api-v1:projects:project-features-list", args=[project.id]),
        environment.id,
    )

    # When
    response = admin_client_new.get(url)

    # Then
    assert response.status_code == status.HTTP_200_OK

    response_json = response.json()
    assert response_json["count"] == 1
    assert response_json["results"][0]["num_segment_overrides"] == 1
    assert response_json["results"][0]["num_identity_overrides"] == 1


<<<<<<< HEAD
@pytest.mark.parametrize(
    "client",
    [lazy_fixture("admin_master_api_key_client"), lazy_fixture("admin_client")],
)
def test_list_features_provides_correct_information_on_number_of_overrides_based_on_version(
    feature: Feature,
    segment: Segment,
    project: Project,
    environment_v2_versioning: Environment,
    client: APIClient,
    admin_user: FFAdminUser,
):
    # Given
    url = "%s?environment=%d" % (
        reverse("api-v1:projects:project-features-list", args=[project.id]),
        environment_v2_versioning.id,
    )

    # let's create a new version with a segment override
    version_2 = EnvironmentFeatureVersion.objects.create(
        environment=environment_v2_versioning, feature=feature
    )
    FeatureState.objects.create(
        feature=feature,
        environment=environment_v2_versioning,
        feature_segment=FeatureSegment.objects.create(
            feature=feature,
            environment=environment_v2_versioning,
            segment=segment,
        ),
        environment_feature_version=version_2,
    )
    version_2.publish(admin_user)

    # and now let's create a new version which removes the segment override
    version_3 = EnvironmentFeatureVersion.objects.create(
        environment=environment_v2_versioning, feature=feature
    )
    FeatureState.objects.filter(
        environment_feature_version=version_3,
        feature_segment__segment=segment,
    ).delete()
    version_3.publish(admin_user)

    # When
    response = client.get(url)

    # Then
    assert response.status_code == status.HTTP_200_OK

    response_json = response.json()
    assert response_json["count"] == 1

    # The number of segment overrides in the latest version should be 0
    assert response_json["results"][0]["num_segment_overrides"] == 0


@pytest.mark.parametrize(
    "client",
    [lazy_fixture("admin_master_api_key_client"), lazy_fixture("admin_client")],
)
=======
>>>>>>> 54c2603b
def test_list_features_provides_segment_overrides_for_dynamo_enabled_project(
    dynamo_enabled_project: Project,
    dynamo_enabled_project_environment_one: Environment,
    admin_client_new: APIClient,
) -> None:
    # Given
    feature = Feature.objects.create(
        name="test_feature", project=dynamo_enabled_project
    )
    segment = Segment.objects.create(
        name="test_segment", project=dynamo_enabled_project
    )
    feature_segment = FeatureSegment.objects.create(
        feature=feature,
        segment=segment,
        environment=dynamo_enabled_project_environment_one,
    )
    FeatureState.objects.create(
        feature=feature,
        environment=dynamo_enabled_project_environment_one,
        feature_segment=feature_segment,
    )
    url = "%s?environment=%d" % (
        reverse(
            "api-v1:projects:project-features-list", args=[dynamo_enabled_project.id]
        ),
        dynamo_enabled_project_environment_one.id,
    )

    # When
    response = admin_client_new.get(url)

    # Then
    assert response.status_code == status.HTTP_200_OK

    response_json = response.json()
    assert response_json["count"] == 1
    assert response_json["results"][0]["num_segment_overrides"] == 1
    assert response_json["results"][0]["num_identity_overrides"] is None


def test_create_segment_override_reaching_max_limit(
    admin_client_new: APIClient,
    feature: Feature,
    segment: Segment,
    project: Project,
    environment: Environment,
    settings: SettingsWrapper,
) -> None:
    # Given
    project.max_segment_overrides_allowed = 1
    project.save()

    url = reverse(
        "api-v1:environments:create-segment-override",
        args=[environment.api_key, feature.id],
    )

    data = {
        "feature_state_value": {"string_value": "value"},
        "enabled": True,
        "feature_segment": {"segment": segment.id},
    }

    # Now, crate the first override
    response = admin_client_new.post(
        url, data=json.dumps(data), content_type="application/json"
    )

    assert response.status_code == status.HTTP_201_CREATED

    # Then
    # Try to create another override
    response = admin_client_new.post(
        url, data=json.dumps(data), content_type="application/json"
    )
    assert response.status_code == status.HTTP_400_BAD_REQUEST
    assert (
        response.json()["environment"]
        == "The environment has reached the maximum allowed segments overrides limit."
    )
    assert environment.feature_segments.count() == 1


def test_create_feature_reaching_max_limit(
    admin_client_new: APIClient,
    project: Project,
    settings: SettingsWrapper,
) -> None:
    # Given
    project.max_features_allowed = 1
    project.save()

    url = reverse("api-v1:projects:project-features-list", args=[project.id])

    # Now, crate the first feature
    response = admin_client_new.post(
        url, data={"name": "test_feature", "project": project.id}
    )
    assert response.status_code == status.HTTP_201_CREATED

    # Then
    # Try to create another feature
    response = admin_client_new.post(
        url, data={"name": "second_feature", "project": project.id}
    )
    assert response.status_code == status.HTTP_400_BAD_REQUEST
    assert (
        response.json()["project"]
        == "The Project has reached the maximum allowed features limit."
    )


def test_create_segment_override_using_environment_viewset(
    admin_client_new: APIClient,
    environment: Environment,
    feature: Feature,
    feature_segment: FeatureSegment,
) -> None:
    # Given
    url = reverse(
        "api-v1:environments:environment-featurestates-list",
        args=[environment.api_key],
    )
    new_value = "new-value"
    data = {
        "feature_state_value": new_value,
        "enabled": False,
        "feature": feature.id,
        "environment": environment.id,
        "identity": None,
        "feature_segment": feature_segment.id,
    }

    # When
    response = admin_client_new.post(
        url, data=json.dumps(data), content_type="application/json"
    )

    # Then
    assert response.status_code == status.HTTP_201_CREATED
    response.json()["feature_state_value"] == new_value


def test_cannot_create_feature_state_for_feature_from_different_project(
    admin_client_new: APIClient,
    environment: Environment,
    project_two_feature: Feature,
    feature_segment: FeatureSegment,
    project_two: Project,
) -> None:
    # Given
    url = reverse(
        "api-v1:environments:environment-featurestates-list",
        args=[environment.api_key],
    )
    new_value = "new-value"
    data = {
        "feature_state_value": new_value,
        "enabled": False,
        "feature": project_two_feature.id,
        "environment": environment.id,
        "identity": None,
        "feature_segment": feature_segment.id,
    }

    # When
    response = admin_client_new.post(
        url, data=json.dumps(data), content_type="application/json"
    )

    # Then
    assert response.status_code == status.HTTP_400_BAD_REQUEST
    assert response.json()["feature"][0] == "Feature does not exist in project"


def test_create_feature_state_environment_is_read_only(
    admin_client_new: APIClient,
    environment: Environment,
    feature: Feature,
    feature_segment: FeatureSegment,
    environment_two: Environment,
) -> None:
    # Given
    url = reverse(
        "api-v1:environments:environment-featurestates-list",
        args=[environment.api_key],
    )
    new_value = "new-value"
    data = {
        "feature_state_value": new_value,
        "enabled": False,
        "feature": feature.id,
        "environment": environment_two.id,
        "feature_segment": feature_segment.id,
    }

    # When
    response = admin_client_new.post(
        url, data=json.dumps(data), content_type="application/json"
    )

    # Then
    assert response.status_code == status.HTTP_201_CREATED
    assert response.json()["environment"] == environment.id


def test_cannot_create_feature_state_of_feature_from_different_project(
    admin_client_new: APIClient,
    environment: Environment,
    project_two_feature: Feature,
    feature_segment: FeatureSegment,
) -> None:
    # Given
    url = reverse(
        "api-v1:environments:environment-featurestates-list",
        args=[environment.api_key],
    )
    new_value = "new-value"
    data = {
        "feature_state_value": new_value,
        "enabled": False,
        "feature": project_two_feature.id,
        "environment": environment.id,
        "identity": None,
        "feature_segment": feature_segment.id,
    }

    # When
    response = admin_client_new.post(
        url, data=json.dumps(data), content_type="application/json"
    )

    # Then
    assert response.status_code == status.HTTP_400_BAD_REQUEST
    assert response.json()["feature"][0] == "Feature does not exist in project"


def test_create_feature_state_environment_field_is_read_only(
    admin_client_new: APIClient,
    environment: Environment,
    feature: Feature,
    feature_segment: FeatureSegment,
    environment_two: Environment,
) -> None:
    # Given
    url = reverse(
        "api-v1:environments:environment-featurestates-list",
        args=[environment.api_key],
    )
    new_value = "new-value"
    data = {
        "feature_state_value": new_value,
        "enabled": False,
        "feature": feature.id,
        "environment": environment_two.id,
        "feature_segment": feature_segment.id,
    }

    # When
    response = admin_client_new.post(
        url, data=json.dumps(data), content_type="application/json"
    )

    # Then
    assert response.status_code == status.HTTP_201_CREATED
    assert response.json()["environment"] == environment.id


def test_cannot_update_environment_of_a_feature_state(
    admin_client_new: APIClient,
    environment: Environment,
    feature: Feature,
    feature_state: FeatureState,
    environment_two: Environment,
) -> None:
    # Given
    url = reverse(
        "api-v1:environments:environment-featurestates-detail",
        args=[environment.api_key, feature_state.id],
    )
    new_value = "new-value"
    data = {
        "id": feature_state.id,
        "feature_state_value": new_value,
        "enabled": False,
        "feature": feature.id,
        "environment": environment_two.id,
        "identity": None,
        "feature_segment": None,
    }

    # When
    response = admin_client_new.put(
        url, data=json.dumps(data), content_type="application/json"
    )

    # Then - it did not change the environment field on the feature state
    assert response.status_code == status.HTTP_400_BAD_REQUEST
    assert (
        response.json()["environment"][0]
        == "Cannot change the environment of a feature state"
    )


def test_cannot_update_feature_of_a_feature_state(
    admin_client_new: APIClient,
    environment: Environment,
    feature: Feature,
    feature_state: FeatureState,
    identity: Identity,
    project: Project,
) -> None:
    # Given
    another_feature = Feature.objects.create(
        name="another_feature", project=project, initial_value="initial_value"
    )
    url = reverse("api-v1:features:featurestates-detail", args=[feature_state.id])

    feature_state_value = "New value"
    data = {
        "enabled": True,
        "feature_state_value": {"type": "unicode", "string_value": feature_state_value},
        "environment": environment.id,
        "feature": another_feature.id,
    }

    # When
    response = admin_client_new.put(
        url, data=json.dumps(data), content_type="application/json"
    )

    # Then
    assert another_feature.feature_states.count() == 1
    assert response.status_code == status.HTTP_400_BAD_REQUEST
    assert (
        response.json()["feature"][0] == "Cannot change the feature of a feature state"
    )


def test_create_segment_override__using_simple_feature_state_viewset__allows_manage_segment_overrides(
    staff_client: APIClient,
    with_environment_permissions: WithEnvironmentPermissionsCallable,
    environment: Environment,
    feature: Feature,
    segment: Segment,
    feature_segment: FeatureSegment,
) -> None:
    # Given
    with_environment_permissions([MANAGE_SEGMENT_OVERRIDES])

    url = reverse("api-v1:features:featurestates-list")

    data = {
        "feature": feature.id,
        "environment": environment.id,
        "feature_segment": feature_segment.id,
        "enabled": True,
        "feature_state_value": {
            "type": "unicode",
            "string_value": "foo",
        },
    }

    # When
    response = staff_client.post(
        url, data=json.dumps(data), content_type="application/json"
    )

    # Then
    assert response.status_code == status.HTTP_201_CREATED

    assert FeatureState.objects.filter(
        feature=feature, environment=environment, feature_segment=feature_segment
    ).exists()


def test_create_segment_override__using_simple_feature_state_viewset__denies_update_feature_state(
    staff_client: APIClient,
    with_environment_permissions: WithEnvironmentPermissionsCallable,
    environment: Environment,
    feature: Feature,
    segment: Segment,
    feature_segment: FeatureSegment,
) -> None:
    # Given
    with_environment_permissions([UPDATE_FEATURE_STATE])

    url = reverse("api-v1:features:featurestates-list")

    data = {
        "feature": feature.id,
        "environment": environment.id,
        "feature_segment": feature_segment.id,
        "enabled": True,
        "feature_state_value": {
            "type": "unicode",
            "string_value": "foo",
        },
    }

    # When
    response = staff_client.post(
        url, data=json.dumps(data), content_type="application/json"
    )

    # Then
    assert response.status_code == status.HTTP_403_FORBIDDEN


def test_update_segment_override__using_simple_feature_state_viewset__allows_manage_segment_overrides(
    staff_client: APIClient,
    with_environment_permissions: WithEnvironmentPermissionsCallable,
    environment: Environment,
    feature: Feature,
    segment: Segment,
    feature_segment: FeatureSegment,
    segment_featurestate: FeatureState,
) -> None:
    # Given
    with_environment_permissions([MANAGE_SEGMENT_OVERRIDES])

    url = reverse(
        "api-v1:features:featurestates-detail", args=[segment_featurestate.id]
    )

    data = {
        "feature": feature.id,
        "environment": environment.id,
        "feature_segment": feature_segment.id,
        "enabled": True,
        "feature_state_value": {
            "type": "unicode",
            "string_value": "foo",
        },
    }

    # When
    response = staff_client.put(
        url, data=json.dumps(data), content_type="application/json"
    )

    # Then
    assert response.status_code == status.HTTP_200_OK

    assert FeatureState.objects.filter(
        feature=feature,
        environment=environment,
        feature_segment=feature_segment,
        enabled=True,
        feature_state_value__string_value="foo",
    ).exists()


def test_update_segment_override__using_simple_feature_state_viewset__denies_update_feature_state(
    staff_client: APIClient,
    with_environment_permissions: WithEnvironmentPermissionsCallable,
    environment: Environment,
    feature: Feature,
    segment: Segment,
    feature_segment: FeatureSegment,
    segment_featurestate: FeatureState,
) -> None:
    # Given
    with_environment_permissions([UPDATE_FEATURE_STATE])

    url = reverse(
        "api-v1:features:featurestates-detail", args=[segment_featurestate.id]
    )

    data = {
        "feature": feature.id,
        "environment": environment.id,
        "feature_segment": feature_segment.id,
        "enabled": True,
        "feature_state_value": {
            "type": "unicode",
            "string_value": "foo",
        },
    }

    # When
    response = staff_client.put(
        url, data=json.dumps(data), content_type="application/json"
    )

    # Then
    assert response.status_code == status.HTTP_403_FORBIDDEN


def test_list_features_n_plus_1(
    staff_client: APIClient,
    project: Project,
    feature: Feature,
    with_project_permissions: WithProjectPermissionsCallable,
    django_assert_num_queries: DjangoAssertNumQueries,
    environment: Environment,
) -> None:
    # Given
    with_project_permissions([VIEW_PROJECT])

    base_url = reverse("api-v1:projects:project-features-list", args=[project.id])
    url = f"{base_url}?environment={environment.id}"

    # add some more versions to test for N+1 issues
    v1_feature_state = FeatureState.objects.get(
        feature=feature, environment=environment
    )
    for i in range(2, 4):
        v1_feature_state.clone(env=environment, version=i, live_from=timezone.now())

    # When
    with django_assert_num_queries(16):
        response = staff_client.get(url)

    # Then
    assert response.status_code == status.HTTP_200_OK


def test_list_features_with_union_tag(
    staff_client: APIClient,
    project: Project,
    feature: Feature,
    with_project_permissions: WithProjectPermissionsCallable,
    django_assert_num_queries: DjangoAssertNumQueries,
    environment: Environment,
) -> None:
    # Given
    with_project_permissions([VIEW_PROJECT])

    tag1 = Tag.objects.create(
        label="Test Tag",
        color="#fffff",
        description="Test Tag description",
        project=project,
    )
    tag2 = Tag.objects.create(
        label="Test Tag2",
        color="#fffff",
        description="Test Tag2 description",
        project=project,
    )
    feature2 = Feature.objects.create(
        name="another_feature", project=project, initial_value="initial_value"
    )
    feature3 = Feature.objects.create(
        name="missing_feature", project=project, initial_value="gone"
    )
    feature2.tags.add(tag1)
    feature3.tags.add(tag2)

    base_url = reverse("api-v1:projects:project-features-list", args=[project.id])
    url = (
        f"{base_url}?environment={environment.id}&tags={tag1.id}"
        f",{tag2.id}&tag_strategy=UNION"
    )
    # When
    response = staff_client.get(url)

    # Then
    assert response.status_code == status.HTTP_200_OK

    # The first feature has been filtered out of the results.
    assert len(response.data["results"]) == 2

    assert response.data["results"][0]["id"] == feature2.id
    assert response.data["results"][0]["tags"] == [tag1.id]
    assert response.data["results"][1]["id"] == feature3.id
    assert response.data["results"][1]["tags"] == [tag2.id]


def test_list_features_with_intersection_tag(
    staff_client: APIClient,
    project: Project,
    feature: Feature,
    with_project_permissions: WithProjectPermissionsCallable,
    django_assert_num_queries: DjangoAssertNumQueries,
    environment: Environment,
) -> None:
    # Given
    with_project_permissions([VIEW_PROJECT])

    tag1 = Tag.objects.create(
        label="Test Tag",
        color="#fffff",
        description="Test Tag description",
        project=project,
    )
    tag2 = Tag.objects.create(
        label="Test Tag2",
        color="#fffff",
        description="Test Tag2 description",
        project=project,
    )
    feature2 = Feature.objects.create(
        name="another_feature", project=project, initial_value="initial_value"
    )
    feature3 = Feature.objects.create(
        name="missing_feature", project=project, initial_value="gone"
    )
    feature2.tags.add(tag1, tag2)
    feature3.tags.add(tag2)

    base_url = reverse("api-v1:projects:project-features-list", args=[project.id])
    url = (
        f"{base_url}?environment={environment.id}&tags={tag1.id}"
        f",{tag2.id}&tag_strategy=INTERSECTION"
    )
    # When
    response = staff_client.get(url)

    # Then
    assert response.status_code == status.HTTP_200_OK

    # Only feature2 has both tags, so it is the only result.
    assert len(response.data["results"]) == 1

    assert response.data["results"][0]["id"] == feature2.id
    assert response.data["results"][0]["tags"] == [tag1.id, tag2.id]


def test_list_features_with_feature_state(
    staff_client: APIClient,
    project: Project,
    feature: Feature,
    with_project_permissions: WithProjectPermissionsCallable,
    django_assert_num_queries: DjangoAssertNumQueries,
    environment: Environment,
    identity: Identity,
    feature_segment: FeatureSegment,
) -> None:
    # Given
    with_project_permissions([VIEW_PROJECT])

    feature2 = Feature.objects.create(
        name="another_feature", project=project, initial_value="initial_value"
    )
    feature3 = Feature.objects.create(
        name="fancy_feature", project=project, initial_value="gone"
    )

    Environment.objects.create(
        name="Out of test scope environment",
        project=project,
    )

    feature_state1 = feature.feature_states.filter(environment=environment).first()
    feature_state1.enabled = True
    feature_state1.version = 1
    feature_state1.save()

    feature_state_value1 = feature_state1.feature_state_value
    feature_state_value1.string_value = None
    feature_state_value1.integer_value = 1945
    feature_state_value1.type = INTEGER
    feature_state_value1.save()

    # This should be ignored due to versioning.
    feature_state_versioned = FeatureState.objects.create(
        feature=feature,
        environment=environment,
        enabled=True,
        version=100,
    )
    feature_state_value_versioned = feature_state_versioned.feature_state_value
    feature_state_value_versioned.string_value = None
    feature_state_value_versioned.integer_value = 2005
    feature_state_value_versioned.type = INTEGER
    feature_state_value_versioned.save()

    feature_state2 = feature2.feature_states.filter(environment=environment).first()
    feature_state2.enabled = True
    feature_state2.save()

    feature_state_value2 = feature_state2.feature_state_value
    feature_state_value2.string_value = None
    feature_state_value2.boolean_value = True
    feature_state_value2.type = BOOLEAN
    feature_state_value2.save()

    feature_state_value3 = (
        feature3.feature_states.filter(environment=environment)
        .first()
        .feature_state_value
    )
    feature_state_value3.string_value = "present"
    feature_state_value3.save()

    # This should be ignored due to identity being set.
    FeatureState.objects.create(
        feature=feature2,
        environment=environment,
        identity=identity,
    )

    # This should be ignored due to feature segment being set.
    FeatureState.objects.create(
        feature=feature2,
        environment=environment,
        feature_segment=feature_segment,
    )

    # Multivariate should be ignored.
    MultivariateFeatureOption.objects.create(
        feature=feature2,
        default_percentage_allocation=30,
        type=STRING,
        string_value="mv_feature_option1",
    )
    MultivariateFeatureOption.objects.create(
        feature=feature2,
        default_percentage_allocation=70,
        type=STRING,
        string_value="mv_feature_option2",
    )

    base_url = reverse("api-v1:projects:project-features-list", args=[project.id])
    url = f"{base_url}?environment={environment.id}"

    # When
    with django_assert_num_queries(16):
        response = staff_client.get(url)

    # Then
    assert response.status_code == status.HTTP_200_OK

    assert len(response.data["results"]) == 3
    results = response.data["results"]

    assert results[0]["environment_feature_state"]["enabled"] is True
    assert results[0]["environment_feature_state"]["feature_state_value"] == 2005
    assert results[0]["name"] == feature.name
    assert results[1]["environment_feature_state"]["enabled"] is True
    assert results[1]["environment_feature_state"]["feature_state_value"] is True
    assert results[1]["name"] == feature2.name
    assert results[2]["environment_feature_state"]["enabled"] is False
    assert results[2]["environment_feature_state"]["feature_state_value"] == "present"
    assert results[2]["name"] == feature3.name


def test_list_features_with_filter_by_value_search_string_and_int(
    staff_client: APIClient,
    staff_user: FFAdminUser,
    project: Project,
    feature: Feature,
    with_project_permissions: WithProjectPermissionsCallable,
    environment_v2_versioning: Environment,
) -> None:
    # Given
    with_project_permissions([VIEW_PROJECT])
    environment = environment_v2_versioning

    feature2 = Feature.objects.create(
        name="another_feature", project=project, initial_value="initial_value"
    )
    feature3 = Feature.objects.create(
        name="missing_feature", project=project, initial_value="gone"
    )
    feature4 = Feature.objects.create(
        name="fancy_feature", project=project, initial_value="fancy"
    )

    Environment.objects.create(
        name="Out of test scope environment",
        project=project,
    )

    environment_feature_version1 = EnvironmentFeatureVersion.objects.create(
        environment=environment,
        feature=feature,
    )

    feature_state1 = FeatureState.objects.filter(
        environment_feature_version=environment_feature_version1
    ).first()
    feature_state1.enabled = True
    feature_state1.save()

    # Create a secondary feature state that will be versioned in the past.
    environment_feature_version1b = EnvironmentFeatureVersion.objects.create(
        environment=environment,
        feature=feature,
    )

    feature_state1b = FeatureState.objects.filter(
        environment_feature_version=environment_feature_version1b
    ).first()
    feature_state1b.enabled = False
    feature_state1b.save()

    environment_feature_version1b.publish(staff_user)

    environment_feature_version1.publish(staff_user)

    feature_state_value1 = feature_state1.feature_state_value
    feature_state_value1.string_value = None
    feature_state_value1.integer_value = 1945
    feature_state_value1.type = INTEGER
    feature_state_value1.save()

    feature_state2 = feature2.feature_states.filter(environment=environment).first()
    feature_state2.enabled = True
    feature_state2.save()

    feature_state_value2 = feature_state2.feature_state_value
    feature_state_value2.string_value = None
    feature_state_value2.boolean_value = True
    feature_state_value2.type = BOOLEAN
    feature_state_value2.save()

    feature_state_value3 = (
        feature3.feature_states.filter(environment=environment)
        .first()
        .feature_state_value
    )
    feature_state_value3.string_value = "present"
    feature_state_value3.type = STRING
    feature_state_value3.save()

    feature_state4 = feature4.feature_states.filter(environment=environment).first()
    feature_state4.enabled = True
    feature_state4.save()

    feature_state_value4 = feature_state4.feature_state_value
    feature_state_value4.string_value = "year 1945"
    feature_state_value4.type = STRING
    feature_state_value4.save()

    base_url = reverse("api-v1:projects:project-features-list", args=[project.id])
    url = f"{base_url}?environment={environment.id}&value_search=1945&is_enabled=true"

    # When
    response = staff_client.get(url)

    # Then
    assert response.status_code == status.HTTP_200_OK

    # Only two features met the criteria.
    assert len(response.data["results"]) == 2
    features = {result["name"] for result in response.data["results"]}
    assert feature.name in features
    assert feature4.name in features


def test_list_features_with_filter_by_search_value_boolean(
    staff_client: APIClient,
    project: Project,
    feature: Feature,
    with_project_permissions: WithProjectPermissionsCallable,
    environment: Environment,
) -> None:
    # Given
    with_project_permissions([VIEW_PROJECT])
    feature2 = Feature.objects.create(
        name="another_feature", project=project, initial_value="initial_value"
    )
    feature3 = Feature.objects.create(
        name="missing_feature", project=project, initial_value="gone"
    )
    feature4 = Feature.objects.create(
        name="fancy_feature", project=project, initial_value="fancy"
    )

    Environment.objects.create(
        name="Out of test scope environment",
        project=project,
    )

    feature_state1 = feature.feature_states.filter(environment=environment).first()
    feature_state1.enabled = True
    feature_state1.save()

    feature_state_value1 = feature_state1.feature_state_value
    feature_state_value1.string_value = None
    feature_state_value1.integer_value = 1945
    feature_state_value1.type = INTEGER
    feature_state_value1.save()

    feature_state2 = feature2.feature_states.filter(environment=environment).first()
    feature_state2.enabled = False
    feature_state2.save()

    feature_state_value2 = feature_state2.feature_state_value
    feature_state_value2.string_value = None
    feature_state_value2.boolean_value = True
    feature_state_value2.type = BOOLEAN
    feature_state_value2.save()

    feature_state_value3 = (
        feature3.feature_states.filter(environment=environment)
        .first()
        .feature_state_value
    )
    feature_state_value3.string_value = "present"
    feature_state_value3.type = STRING
    feature_state_value3.save()

    feature_state4 = feature4.feature_states.filter(environment=environment).first()
    feature_state4.enabled = True
    feature_state4.save()

    feature_state_value4 = feature_state4.feature_state_value
    feature_state_value4.string_value = "year 1945"
    feature_state_value4.type = STRING
    feature_state_value4.save()

    base_url = reverse("api-v1:projects:project-features-list", args=[project.id])
    url = f"{base_url}?environment={environment.id}&value_search=true&is_enabled=false"

    # When
    response = staff_client.get(url)

    # Then
    assert response.status_code == status.HTTP_200_OK

    assert len(response.data["results"]) == 1
    assert response.data["results"][0]["name"] == feature2.name


def test_simple_feature_state_returns_only_latest_versions(
    staff_client: APIClient,
    staff_user: FFAdminUser,
    with_environment_permissions: WithEnvironmentPermissionsCallable,
    environment_v2_versioning: Environment,
    feature: Feature,
    segment: Segment,
) -> None:
    # Given
    url = "%s?environment=%d" % (
        reverse("api-v1:features:featurestates-list"),
        environment_v2_versioning.id,
    )

    with_environment_permissions(
        [VIEW_ENVIRONMENT], environment_id=environment_v2_versioning.id
    )

    # Let's create some new versions, with some segment overrides
    version_2 = EnvironmentFeatureVersion.objects.create(
        environment=environment_v2_versioning, feature=feature
    )
    feature_segment_v2 = FeatureSegment.objects.create(
        feature=feature,
        segment=segment,
        environment=environment_v2_versioning,
        environment_feature_version=version_2,
    )
    FeatureState.objects.create(
        feature_segment=feature_segment_v2,
        feature=feature,
        environment=environment_v2_versioning,
        environment_feature_version=version_2,
    )
    version_2.publish(staff_user)

    version_3 = EnvironmentFeatureVersion.objects.create(
        environment=environment_v2_versioning, feature=feature
    )
    version_3.publish(staff_user)

    # When
    response = staff_client.get(url)

    # Then
    assert response.status_code == status.HTTP_200_OK

    response_json = response.json()
    assert response_json["count"] == 2


@pytest.mark.freeze_time(two_hours_ago)
def test_feature_list_last_modified_values(
    staff_client: APIClient,
    staff_user: FFAdminUser,
    environment_v2_versioning: Environment,
    project: Project,
    feature: Feature,
    with_project_permissions: WithProjectPermissionsCallable,
    django_assert_num_queries: DjangoAssertNumQueries,
) -> None:
    # Given
    # another v2 versioning environment
    environment_v2_versioning_2 = Environment.objects.create(
        name="environment 2", project=project, use_v2_feature_versioning=True
    )

    url = "{base_url}?environment={environment_id}".format(
        base_url=reverse("api-v1:projects:project-features-list", args=[project.id]),
        environment_id=environment_v2_versioning.id,
    )

    with_project_permissions([VIEW_PROJECT])

    with freeze_time(one_hour_ago):
        # create a new published version in another environment, simulated to be one hour ago
        environment_v2_versioning_2_version_2 = (
            EnvironmentFeatureVersion.objects.create(
                environment=environment_v2_versioning_2, feature=feature
            )
        )
        environment_v2_versioning_2_version_2.publish(staff_user)

    with freeze_time(now):
        # and create a new unpublished version in the current environment, simulated to be now
        # this shouldn't affect the values returned
        EnvironmentFeatureVersion.objects.create(
            environment=environment_v2_versioning, feature=feature
        )

    # let's add a few more features to ensure we aren't adding N+1 issues
    for i in range(2):
        Feature.objects.create(name=f"feature_{i}", project=project)

    # When
    with django_assert_num_queries(18):  # TODO: reduce this number of queries!
        response = staff_client.get(url)

    # Then
    assert response.status_code == status.HTTP_200_OK

    response_json = response.json()
    assert response_json["count"] == 3

    feature_data = next(
        filter(lambda r: r["id"] == feature.id, response_json["results"])
    )
    assert feature_data["last_modified_in_any_environment"] == one_hour_ago.isoformat()
    assert (
        feature_data["last_modified_in_current_environment"]
        == two_hours_ago.isoformat()
    )


def test_filter_features_with_owners(
    staff_client: APIClient,
    staff_user: FFAdminUser,
    admin_user: FFAdminUser,
    project: Project,
    feature: Feature,
    with_project_permissions: WithProjectPermissionsCallable,
    environment: Environment,
) -> None:
    # Given
    with_project_permissions([VIEW_PROJECT])

    feature2 = Feature.objects.create(
        name="included_feature", project=project, initial_value="initial_value"
    )
    Feature.objects.create(
        name="not_included_feature", project=project, initial_value="gone"
    )

    # Include admin only in the first feature.
    feature.owners.add(admin_user)

    # Include staff only in the second feature.
    feature2.owners.add(staff_user)

    base_url = reverse("api-v1:projects:project-features-list", args=[project.id])

    # Search for both users in the owners query param.
    url = (
        f"{base_url}?environment={environment.id}&"
        f"owners={admin_user.id},{staff_user.id}"
    )
    # When
    response = staff_client.get(url)

    # Then
    assert response.status_code == status.HTTP_200_OK

    assert len(response.data["results"]) == 2
    assert response.data["results"][0]["id"] == feature.id
    assert response.data["results"][1]["id"] == feature2.id


def test_filter_features_with_group_owners(
    staff_client: APIClient,
    project: Project,
    organisation: Organisation,
    feature: Feature,
    with_project_permissions: WithProjectPermissionsCallable,
    environment: Environment,
) -> None:
    # Given
    with_project_permissions([VIEW_PROJECT])

    feature2 = Feature.objects.create(
        name="included_feature", project=project, initial_value="initial_value"
    )
    Feature.objects.create(
        name="not_included_feature", project=project, initial_value="gone"
    )

    group_1 = UserPermissionGroup.objects.create(
        name="Test Group", organisation=organisation
    )
    group_2 = UserPermissionGroup.objects.create(
        name="Second Group", organisation=organisation
    )

    feature.group_owners.add(group_1)
    feature2.group_owners.add(group_2)

    base_url = reverse("api-v1:projects:project-features-list", args=[project.id])

    # Search for both users in the owners query param.
    url = (
        f"{base_url}?environment={environment.id}&"
        f"group_owners={group_1.id},{group_2.id}"
    )
    # When
    response = staff_client.get(url)

    # Then
    assert response.status_code == status.HTTP_200_OK

    assert len(response.data["results"]) == 2
    assert response.data["results"][0]["id"] == feature.id
    assert response.data["results"][1]["id"] == feature2.id


def test_filter_features_with_owners_and_group_owners_together(
    staff_client: APIClient,
    staff_user: FFAdminUser,
    project: Project,
    organisation: Organisation,
    feature: Feature,
    with_project_permissions: WithProjectPermissionsCallable,
    environment: Environment,
) -> None:
    # Given
    with_project_permissions([VIEW_PROJECT])

    feature2 = Feature.objects.create(
        name="included_feature", project=project, initial_value="initial_value"
    )
    Feature.objects.create(
        name="not_included_feature", project=project, initial_value="gone"
    )

    group_1 = UserPermissionGroup.objects.create(
        name="Test Group", organisation=organisation
    )

    feature.group_owners.add(group_1)
    feature2.owners.add(staff_user)

    base_url = reverse("api-v1:projects:project-features-list", args=[project.id])

    # Search for both users in the owners query param.
    url = (
        f"{base_url}?environment={environment.id}&"
        f"group_owners={group_1.id}&owners={staff_user.id}"
    )
    # When
    response = staff_client.get(url)

    # Then
    assert response.status_code == status.HTTP_200_OK

    assert len(response.data["results"]) == 2
    assert response.data["results"][0]["id"] == feature.id
    assert response.data["results"][1]["id"] == feature2.id<|MERGE_RESOLUTION|>--- conflicted
+++ resolved
@@ -1901,17 +1901,12 @@
     assert response_json["results"][0]["num_identity_overrides"] == 1
 
 
-<<<<<<< HEAD
-@pytest.mark.parametrize(
-    "client",
-    [lazy_fixture("admin_master_api_key_client"), lazy_fixture("admin_client")],
-)
 def test_list_features_provides_correct_information_on_number_of_overrides_based_on_version(
     feature: Feature,
     segment: Segment,
     project: Project,
     environment_v2_versioning: Environment,
-    client: APIClient,
+    admin_client_new: APIClient,
     admin_user: FFAdminUser,
 ):
     # Given
@@ -1947,7 +1942,7 @@
     version_3.publish(admin_user)
 
     # When
-    response = client.get(url)
+    response = admin_client_new.get(url)
 
     # Then
     assert response.status_code == status.HTTP_200_OK
@@ -1959,12 +1954,6 @@
     assert response_json["results"][0]["num_segment_overrides"] == 0
 
 
-@pytest.mark.parametrize(
-    "client",
-    [lazy_fixture("admin_master_api_key_client"), lazy_fixture("admin_client")],
-)
-=======
->>>>>>> 54c2603b
 def test_list_features_provides_segment_overrides_for_dynamo_enabled_project(
     dynamo_enabled_project: Project,
     dynamo_enabled_project_environment_one: Environment,
