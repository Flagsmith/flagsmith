--- conflicted
+++ resolved
@@ -1273,7 +1273,6 @@
     )
 
 
-<<<<<<< HEAD
 @pytest.mark.parametrize(
     "client",
     [lazy_fixture("admin_master_api_key_client"), lazy_fixture("admin_client")],
@@ -1308,7 +1307,8 @@
         == required_a_feature_metadata_field.field.id
     )
     assert response.json()["metadata"][0]["field_value"] == str(field_value)
-=======
+
+
 def test_create_segment_override__using_simple_feature_state_viewset__allows_manage_segment_overrides(
     staff_client: APIClient,
     with_environment_permissions: Callable[
@@ -1464,5 +1464,4 @@
     )
 
     # Then
-    assert response.status_code == status.HTTP_403_FORBIDDEN
->>>>>>> 00c6444c
+    assert response.status_code == status.HTTP_403_FORBIDDEN