--- conflicted
+++ resolved
@@ -4075,7 +4075,6 @@
     assert response.status_code == status.HTTP_404_NOT_FOUND
 
 
-<<<<<<< HEAD
 @pytest.mark.parametrize(
     "get_segment_id,expected_feature_state_value",
     [
@@ -4134,7 +4133,8 @@
             == expected_feature_state_value
         )
         assert feature_data["segment_feature_state"]["enabled"] is True
-=======
+
+
 def test_create_multiple_features_with_metadata_keeps_metadata_isolated(
     admin_client_new: APIClient,
     project: Project,
@@ -4224,5 +4224,4 @@
     assert second_feature_check.status_code == status.HTTP_200_OK
     second_feature_metadata_after = second_feature_check.json()["metadata"]
     assert len(second_feature_metadata_after) == 1
-    assert second_feature_metadata_after[0]["field_value"] == "200"
->>>>>>> 6905e70e
+    assert second_feature_metadata_after[0]["field_value"] == "200"