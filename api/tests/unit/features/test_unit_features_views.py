--- conflicted
+++ resolved
@@ -2511,16 +2511,11 @@
     assert response.data["results"][0]["tags"] == [tag1.id, tag2.id]
 
 
-<<<<<<< HEAD
 def test_list_features_with_feature_state(
-=======
-def test_list_features_with_filter_by_value_search_string_and_int(
->>>>>>> 819cf339
     staff_client: APIClient,
     project: Project,
     feature: Feature,
     with_project_permissions: WithProjectPermissionsCallable,
-<<<<<<< HEAD
     django_assert_num_queries: DjangoAssertNumQueries,
     environment: Environment,
     identity: Identity,
@@ -2529,24 +2524,11 @@
     # Given
     with_project_permissions([VIEW_PROJECT])
 
-=======
-    environment: Environment,
-) -> None:
-    # Given
-    with_project_permissions([VIEW_PROJECT])
->>>>>>> 819cf339
     feature2 = Feature.objects.create(
         name="another_feature", project=project, initial_value="initial_value"
     )
     feature3 = Feature.objects.create(
-<<<<<<< HEAD
         name="fancy_feature", project=project, initial_value="gone"
-=======
-        name="missing_feature", project=project, initial_value="gone"
-    )
-    feature4 = Feature.objects.create(
-        name="fancy_feature", project=project, initial_value="fancy"
->>>>>>> 819cf339
     )
 
     Environment.objects.create(
@@ -2556,10 +2538,7 @@
 
     feature_state1 = feature.feature_states.filter(environment=environment).first()
     feature_state1.enabled = True
-<<<<<<< HEAD
     feature_state1.version = 1
-=======
->>>>>>> 819cf339
     feature_state1.save()
 
     feature_state_value1 = feature_state1.feature_state_value
@@ -2568,7 +2547,6 @@
     feature_state_value1.type = INTEGER
     feature_state_value1.save()
 
-<<<<<<< HEAD
     # This should be ignored due to versioning.
     feature_state_versioned = FeatureState.objects.create(
         feature=feature,
@@ -2582,8 +2560,6 @@
     feature_state_value_versioned.type = INTEGER
     feature_state_value_versioned.save()
 
-=======
->>>>>>> 819cf339
     feature_state2 = feature2.feature_states.filter(environment=environment).first()
     feature_state2.enabled = True
     feature_state2.save()
@@ -2600,7 +2576,6 @@
         .feature_state_value
     )
     feature_state_value3.string_value = "present"
-<<<<<<< HEAD
     feature_state_value3.save()
 
     # This should be ignored due to identity being set.
@@ -2637,108 +2612,10 @@
     # When
     with django_assert_num_queries(16):
         response = staff_client.get(url)
-=======
-    feature_state_value3.type = STRING
-    feature_state_value3.save()
-
-    feature_state4 = feature4.feature_states.filter(environment=environment).first()
-    feature_state4.enabled = True
-    feature_state4.save()
-
-    feature_state_value4 = feature_state4.feature_state_value
-    feature_state_value4.string_value = "year 1945"
-    feature_state_value4.type = STRING
-    feature_state_value4.save()
-
-    base_url = reverse("api-v1:projects:project-features-list", args=[project.id])
-    url = f"{base_url}?environment={environment.id}&value_search=1945&is_enabled=true"
-
-    # When
-    response = staff_client.get(url)
 
     # Then
     assert response.status_code == status.HTTP_200_OK
 
-    # Only two features met the criteria.
-    assert len(response.data["results"]) == 2
-    features = {result["name"] for result in response.data["results"]}
-    assert feature.name in features
-    assert feature4.name in features
-
-
-def test_list_features_with_filter_by_search_value_boolean(
-    staff_client: APIClient,
-    project: Project,
-    feature: Feature,
-    with_project_permissions: WithProjectPermissionsCallable,
-    environment: Environment,
-) -> None:
-    # Given
-    with_project_permissions([VIEW_PROJECT])
-    feature2 = Feature.objects.create(
-        name="another_feature", project=project, initial_value="initial_value"
-    )
-    feature3 = Feature.objects.create(
-        name="missing_feature", project=project, initial_value="gone"
-    )
-    feature4 = Feature.objects.create(
-        name="fancy_feature", project=project, initial_value="fancy"
-    )
-
-    Environment.objects.create(
-        name="Out of test scope environment",
-        project=project,
-    )
-
-    feature_state1 = feature.feature_states.filter(environment=environment).first()
-    feature_state1.enabled = True
-    feature_state1.save()
-
-    feature_state_value1 = feature_state1.feature_state_value
-    feature_state_value1.string_value = None
-    feature_state_value1.integer_value = 1945
-    feature_state_value1.type = INTEGER
-    feature_state_value1.save()
-
-    feature_state2 = feature2.feature_states.filter(environment=environment).first()
-    feature_state2.enabled = False
-    feature_state2.save()
-
-    feature_state_value2 = feature_state2.feature_state_value
-    feature_state_value2.string_value = None
-    feature_state_value2.boolean_value = True
-    feature_state_value2.type = BOOLEAN
-    feature_state_value2.save()
-
-    feature_state_value3 = (
-        feature3.feature_states.filter(environment=environment)
-        .first()
-        .feature_state_value
-    )
-    feature_state_value3.string_value = "present"
-    feature_state_value3.type = STRING
-    feature_state_value3.save()
-
-    feature_state4 = feature4.feature_states.filter(environment=environment).first()
-    feature_state4.enabled = True
-    feature_state4.save()
-
-    feature_state_value4 = feature_state4.feature_state_value
-    feature_state_value4.string_value = "year 1945"
-    feature_state_value4.type = STRING
-    feature_state_value4.save()
-
-    base_url = reverse("api-v1:projects:project-features-list", args=[project.id])
-    url = f"{base_url}?environment={environment.id}&value_search=true&is_enabled=false"
-
-    # When
-    response = staff_client.get(url)
->>>>>>> 819cf339
-
-    # Then
-    assert response.status_code == status.HTTP_200_OK
-
-<<<<<<< HEAD
     assert len(response.data["results"]) == 3
     results = response.data["results"]
 
@@ -2751,10 +2628,159 @@
     assert results[2]["environment_feature_state"]["enabled"] is False
     assert results[2]["environment_feature_state"]["feature_state_value"] == "present"
     assert results[2]["name"] == feature3.name
-=======
+
+
+def test_list_features_with_filter_by_value_search_string_and_int(
+    staff_client: APIClient,
+    project: Project,
+    feature: Feature,
+    with_project_permissions: WithProjectPermissionsCallable,
+    environment: Environment,
+) -> None:
+    # Given
+    with_project_permissions([VIEW_PROJECT])
+    feature2 = Feature.objects.create(
+        name="another_feature", project=project, initial_value="initial_value"
+    )
+    feature3 = Feature.objects.create(
+        name="missing_feature", project=project, initial_value="gone"
+    )
+    feature4 = Feature.objects.create(
+        name="fancy_feature", project=project, initial_value="fancy"
+    )
+
+    Environment.objects.create(
+        name="Out of test scope environment",
+        project=project,
+    )
+
+    feature_state1 = feature.feature_states.filter(environment=environment).first()
+    feature_state1.enabled = True
+    feature_state1.save()
+
+    feature_state_value1 = feature_state1.feature_state_value
+    feature_state_value1.string_value = None
+    feature_state_value1.integer_value = 1945
+    feature_state_value1.type = INTEGER
+    feature_state_value1.save()
+
+    feature_state2 = feature2.feature_states.filter(environment=environment).first()
+    feature_state2.enabled = True
+    feature_state2.save()
+
+    feature_state_value2 = feature_state2.feature_state_value
+    feature_state_value2.string_value = None
+    feature_state_value2.boolean_value = True
+    feature_state_value2.type = BOOLEAN
+    feature_state_value2.save()
+
+    feature_state_value3 = (
+        feature3.feature_states.filter(environment=environment)
+        .first()
+        .feature_state_value
+    )
+    feature_state_value3.string_value = "present"
+    feature_state_value3.type = STRING
+    feature_state_value3.save()
+
+    feature_state4 = feature4.feature_states.filter(environment=environment).first()
+    feature_state4.enabled = True
+    feature_state4.save()
+
+    feature_state_value4 = feature_state4.feature_state_value
+    feature_state_value4.string_value = "year 1945"
+    feature_state_value4.type = STRING
+    feature_state_value4.save()
+
+    base_url = reverse("api-v1:projects:project-features-list", args=[project.id])
+    url = f"{base_url}?environment={environment.id}&value_search=1945&is_enabled=true"
+
+    # When
+    response = staff_client.get(url)
+
+    # Then
+    assert response.status_code == status.HTTP_200_OK
+
+    # Only two features met the criteria.
+    assert len(response.data["results"]) == 2
+    features = {result["name"] for result in response.data["results"]}
+    assert feature.name in features
+    assert feature4.name in features
+
+
+def test_list_features_with_filter_by_search_value_boolean(
+    staff_client: APIClient,
+    project: Project,
+    feature: Feature,
+    with_project_permissions: WithProjectPermissionsCallable,
+    environment: Environment,
+) -> None:
+    # Given
+    with_project_permissions([VIEW_PROJECT])
+    feature2 = Feature.objects.create(
+        name="another_feature", project=project, initial_value="initial_value"
+    )
+    feature3 = Feature.objects.create(
+        name="missing_feature", project=project, initial_value="gone"
+    )
+    feature4 = Feature.objects.create(
+        name="fancy_feature", project=project, initial_value="fancy"
+    )
+
+    Environment.objects.create(
+        name="Out of test scope environment",
+        project=project,
+    )
+
+    feature_state1 = feature.feature_states.filter(environment=environment).first()
+    feature_state1.enabled = True
+    feature_state1.save()
+
+    feature_state_value1 = feature_state1.feature_state_value
+    feature_state_value1.string_value = None
+    feature_state_value1.integer_value = 1945
+    feature_state_value1.type = INTEGER
+    feature_state_value1.save()
+
+    feature_state2 = feature2.feature_states.filter(environment=environment).first()
+    feature_state2.enabled = False
+    feature_state2.save()
+
+    feature_state_value2 = feature_state2.feature_state_value
+    feature_state_value2.string_value = None
+    feature_state_value2.boolean_value = True
+    feature_state_value2.type = BOOLEAN
+    feature_state_value2.save()
+
+    feature_state_value3 = (
+        feature3.feature_states.filter(environment=environment)
+        .first()
+        .feature_state_value
+    )
+    feature_state_value3.string_value = "present"
+    feature_state_value3.type = STRING
+    feature_state_value3.save()
+
+    feature_state4 = feature4.feature_states.filter(environment=environment).first()
+    feature_state4.enabled = True
+    feature_state4.save()
+
+    feature_state_value4 = feature_state4.feature_state_value
+    feature_state_value4.string_value = "year 1945"
+    feature_state_value4.type = STRING
+    feature_state_value4.save()
+
+    base_url = reverse("api-v1:projects:project-features-list", args=[project.id])
+    url = f"{base_url}?environment={environment.id}&value_search=true&is_enabled=false"
+
+    # When
+    response = staff_client.get(url)
+
+    # Then
+    assert response.status_code == status.HTTP_200_OK
+
     assert len(response.data["results"]) == 1
     assert response.data["results"][0]["name"] == feature2.name
->>>>>>> 819cf339
 
 
 def test_simple_feature_state_returns_only_latest_versions(
