import json
import uuid
from datetime import date, datetime, timedelta
from unittest import TestCase, mock

import pytest
import pytz
from app_analytics.dataclasses import FeatureEvaluationData
from core.constants import FLAGSMITH_UPDATED_AT_HEADER
from django.forms import model_to_dict
from django.urls import reverse
from django.utils import timezone
from freezegun import freeze_time
from pytest_django import DjangoAssertNumQueries
from pytest_lazyfixture import lazy_fixture
from rest_framework import status
from rest_framework.test import APIClient, APITestCase

from audit.constants import (
    FEATURE_DELETED_MESSAGE,
    IDENTITY_FEATURE_STATE_DELETED_MESSAGE,
    IDENTITY_FEATURE_STATE_UPDATED_MESSAGE,
)
from audit.models import AuditLog, RelatedObjectType
from environments.identities.models import Identity
from environments.models import Environment, EnvironmentAPIKey
from environments.permissions.constants import (
    MANAGE_SEGMENT_OVERRIDES,
    UPDATE_FEATURE_STATE,
    VIEW_ENVIRONMENT,
)
from environments.permissions.models import UserEnvironmentPermission
from features.feature_types import MULTIVARIATE
from features.models import (
    Feature,
    FeatureSegment,
    FeatureState,
    FeatureStateValue,
)
from features.multivariate.models import MultivariateFeatureOption
from features.versioning.models import EnvironmentFeatureVersion
from organisations.models import Organisation, OrganisationRole
from permissions.models import PermissionModel
from projects.models import Project, UserProjectPermission
from projects.permissions import CREATE_FEATURE, VIEW_PROJECT
from projects.tags.models import Tag
from segments.models import Segment
from tests.types import (
    WithEnvironmentPermissionsCallable,
    WithProjectPermissionsCallable,
)
from users.models import FFAdminUser, UserPermissionGroup
from util.tests import Helper
from webhooks.webhooks import WebhookEventType

# patch this function as it's triggering extra threads and causing errors
mock.patch("features.signals.trigger_feature_state_change_webhooks").start()


@pytest.mark.django_db
class ProjectFeatureTestCase(TestCase):
    project_features_url = "/api/v1/projects/%s/features/"
    project_feature_detail_url = "/api/v1/projects/%s/features/%d/"
    post_template = '{ "name": "%s", "project": %d, "initial_value": "%s" }'

    def setUp(self):
        self.client = APIClient()
        self.user = Helper.create_ffadminuser()
        self.client.force_authenticate(user=self.user)

        self.organisation = Organisation.objects.create(name="Test Org")

        self.user.add_organisation(self.organisation, OrganisationRole.ADMIN)

        self.project = Project.objects.create(
            name="Test project", organisation=self.organisation
        )
        self.project2 = Project.objects.create(
            name="Test project2", organisation=self.organisation
        )
        self.environment_1 = Environment.objects.create(
            name="Test environment 1", project=self.project
        )
        self.environment_2 = Environment.objects.create(
            name="Test environment 2", project=self.project
        )

        self.tag_one = Tag.objects.create(
            label="Test Tag",
            color="#fffff",
            description="Test Tag description",
            project=self.project,
        )
        self.tag_two = Tag.objects.create(
            label="Test Tag2",
            color="#fffff",
            description="Test Tag2 description",
            project=self.project,
        )
        self.tag_other_project = Tag.objects.create(
            label="Wrong Tag",
            color="#fffff",
            description="Test Tag description",
            project=self.project2,
        )

    def test_owners_is_read_only_for_feature_create(self):
        # Given - set up data
        default_value = "This is a value"
        data = {
            "name": "test feature",
            "initial_value": default_value,
            "project": self.project.id,
            "owners": [
                {
                    "id": 2,
                    "email": "fake_user@mail.com",
                    "first_name": "fake",
                    "last_name": "user",
                }
            ],
        }
        url = reverse("api-v1:projects:project-features-list", args=[self.project.id])

        # When
        response = self.client.post(
            url, data=json.dumps(data), content_type="application/json"
        )

        # Then
        assert response.status_code == status.HTTP_201_CREATED
        assert len(response.json()["owners"]) == 1
        assert response.json()["owners"][0]["id"] == self.user.id
        assert response.json()["owners"][0]["email"] == self.user.email

    @mock.patch("features.views.trigger_feature_state_change_webhooks")
    def test_feature_state_webhook_triggered_when_feature_deleted(
        self, mocked_trigger_fs_change_webhook
    ):
        # Given
        feature = Feature.objects.create(name="test feature", project=self.project)
        feature_states = list(feature.feature_states.all())
        # When
        self.client.delete(
            self.project_feature_detail_url % (self.project.id, feature.id)
        )
        # Then
        mock_calls = [
            mock.call(fs, WebhookEventType.FLAG_DELETED) for fs in feature_states
        ]
        mocked_trigger_fs_change_webhook.has_calls(mock_calls)

    def test_remove_owners_only_remove_specified_owners(self):
        # Given
        user_2 = FFAdminUser.objects.create_user(email="user2@mail.com")
        user_3 = FFAdminUser.objects.create_user(email="user3@mail.com")
        feature = Feature.objects.create(name="Test Feature", project=self.project)
        feature.owners.add(user_2, user_3)

        url = reverse(
            "api-v1:projects:project-features-remove-owners",
            args=[self.project.id, feature.id],
        )
        data = {"user_ids": [user_2.id]}
        # When
        json_response = self.client.post(
            url, data=json.dumps(data), content_type="application/json"
        ).json()
        assert len(json_response["owners"]) == 1
        assert json_response["owners"][0] == {
            "id": user_3.id,
            "email": user_3.email,
            "first_name": user_3.first_name,
            "last_name": user_3.last_name,
            "last_login": None,
        }

    def test_audit_log_created_when_feature_state_created_for_identity(self):
        # Given
        feature = Feature.objects.create(name="Test feature", project=self.project)
        identity = Identity.objects.create(
            identifier="test-identifier", environment=self.environment_1
        )
        url = reverse(
            "api-v1:environments:identity-featurestates-list",
            args=[self.environment_1.api_key, identity.id],
        )
        data = {"feature": feature.id, "enabled": True}

        # When
        self.client.post(url, data=json.dumps(data), content_type="application/json")

        # Then
        assert (
            AuditLog.objects.filter(
                related_object_type=RelatedObjectType.FEATURE_STATE.name
            ).count()
            == 1
        )

        # and
        expected_log_message = IDENTITY_FEATURE_STATE_UPDATED_MESSAGE % (
            feature.name,
            identity.identifier,
        )
        audit_log = AuditLog.objects.get(
            related_object_type=RelatedObjectType.FEATURE_STATE.name
        )
        assert audit_log.log == expected_log_message

    def test_audit_log_created_when_feature_state_updated_for_identity(self):
        # Given
        feature = Feature.objects.create(name="Test feature", project=self.project)
        identity = Identity.objects.create(
            identifier="test-identifier", environment=self.environment_1
        )
        feature_state = FeatureState.objects.create(
            feature=feature,
            environment=self.environment_1,
            identity=identity,
            enabled=True,
        )
        url = reverse(
            "api-v1:environments:identity-featurestates-detail",
            args=[self.environment_1.api_key, identity.id, feature_state.id],
        )
        data = {"feature": feature.id, "enabled": False}

        # When
        self.client.put(url, data=json.dumps(data), content_type="application/json")

        # Then
        assert (
            AuditLog.objects.filter(
                related_object_type=RelatedObjectType.FEATURE_STATE.name
            ).count()
            == 1
        )

        # and
        expected_log_message = IDENTITY_FEATURE_STATE_UPDATED_MESSAGE % (
            feature.name,
            identity.identifier,
        )
        audit_log = AuditLog.objects.get(
            related_object_type=RelatedObjectType.FEATURE_STATE.name
        )
        assert audit_log.log == expected_log_message

    def test_audit_log_created_when_feature_state_deleted_for_identity(self):
        # Given
        feature = Feature.objects.create(name="Test feature", project=self.project)
        identity = Identity.objects.create(
            identifier="test-identifier", environment=self.environment_1
        )
        feature_state = FeatureState.objects.create(
            feature=feature,
            environment=self.environment_1,
            identity=identity,
            enabled=True,
        )
        url = reverse(
            "api-v1:environments:identity-featurestates-detail",
            args=[self.environment_1.api_key, identity.id, feature_state.id],
        )

        # When
        self.client.delete(url)

        # Then
        assert (
            AuditLog.objects.filter(
                log=IDENTITY_FEATURE_STATE_DELETED_MESSAGE
                % (
                    feature.name,
                    identity.identifier,
                )
            ).count()
            == 1
        )

    def test_when_add_tags_from_different_project_on_feature_create_then_failed(self):
        # Given - set up data
        feature_name = "test feature"
        data = {
            "name": feature_name,
            "project": self.project.id,
            "initial_value": "test",
            "tags": [self.tag_other_project.id],
        }

        # When
        response = self.client.post(
            self.project_features_url % self.project.id,
            data=json.dumps(data),
            content_type="application/json",
        )

        # Then
        assert response.status_code == status.HTTP_400_BAD_REQUEST

        # check no feature was created successfully
        assert (
            Feature.objects.filter(name=feature_name, project=self.project.id).count()
            == 0
        )

    def test_when_add_tags_on_feature_update_then_success(self):
        # Given - set up data
        feature = Feature.objects.create(project=self.project, name="test feature")
        data = {
            "name": feature.name,
            "project": self.project.id,
            "tags": [self.tag_one.id],
        }

        # When
        response = self.client.put(
            self.project_feature_detail_url % (self.project.id, feature.id),
            data=json.dumps(data),
            content_type="application/json",
        )

        # Then
        assert response.status_code == status.HTTP_200_OK

        # check feature was created successfully
        check_feature = Feature.objects.filter(
            name=feature.name, project=self.project.id
        ).first()

        # check tags added
        assert check_feature.tags.count() == 1

    def test_when_add_tags_from_different_project_on_feature_update_then_failed(self):
        # Given - set up data
        feature = Feature.objects.create(project=self.project, name="test feature")
        data = {
            "name": feature.name,
            "project": self.project.id,
            "tags": [self.tag_other_project.id],
        }

        # When
        response = self.client.put(
            self.project_feature_detail_url % (self.project.id, feature.id),
            data=json.dumps(data),
            content_type="application/json",
        )

        # Then
        assert response.status_code == status.HTTP_400_BAD_REQUEST

        # check feature was created successfully
        check_feature = Feature.objects.filter(
            name=feature.name, project=self.project.id
        ).first()

        # check tags not added
        assert check_feature.tags.count() == 0

    def test_list_features_is_archived_filter(self):
        # Firstly, let's setup the initial data
        feature = Feature.objects.create(name="test_feature", project=self.project)
        archived_feature = Feature.objects.create(
            name="archived_feature", project=self.project, is_archived=True
        )
        base_url = reverse(
            "api-v1:projects:project-features-list", args=[self.project.id]
        )
        # Next, let's test true filter
        url = f"{base_url}?is_archived=true"
        response = self.client.get(url)
        assert len(response.json()["results"]) == 1
        assert response.json()["results"][0]["id"] == archived_feature.id

        # Finally, let's test false filter
        url = f"{base_url}?is_archived=false"
        response = self.client.get(url)
        assert len(response.json()["results"]) == 1
        assert response.json()["results"][0]["id"] == feature.id

    def test_put_feature_does_not_update_feature_states(self):
        # Given
        feature = Feature.objects.create(
            name="test_feature", project=self.project, default_enabled=False
        )
        url = reverse(
            "api-v1:projects:project-features-detail",
            args=[self.project.id, feature.id],
        )
        data = model_to_dict(feature)
        data["default_enabled"] = True

        # When
        response = self.client.put(
            url, data=json.dumps(data), content_type="application/json"
        )

        # Then
        assert response.status_code == status.HTTP_200_OK

        assert all(fs.enabled is False for fs in feature.feature_states.all())

    @mock.patch("features.views.get_multiple_event_list_for_feature")
    def test_get_influx_data(self, mock_get_event_list):
        # Given
        feature = Feature.objects.create(name="test_feature", project=self.project)
        base_url = reverse(
            "api-v1:projects:project-features-get-influx-data",
            args=[self.project.id, feature.id],
        )
        url = f"{base_url}?environment_id={self.environment_1.id}"

        mock_get_event_list.return_value = [
            {
                feature.name: 1,
                "datetime": datetime(2021, 2, 26, 12, 0, 0, tzinfo=pytz.UTC),
            }
        ]

        # When
        response = self.client.get(url)

        # Then
        assert response.status_code == status.HTTP_200_OK

        mock_get_event_list.assert_called_once_with(
            feature_name=feature.name,
            environment_id=str(self.environment_1.id),  # provided as a GET param
            period="24h",  # this is the default but can be provided as a GET param
            aggregate_every="24h",  # this is the default but can be provided as a GET param
        )

    def test_regular_user_cannot_create_mv_options_when_creating_feature(self):
        # Given
        user = FFAdminUser.objects.create(email="regularuser@project.com")
        user.add_organisation(self.organisation)
        user_project_permission = UserProjectPermission.objects.create(
            user=user, project=self.project
        )
        permissions = PermissionModel.objects.filter(
            key__in=[VIEW_PROJECT, CREATE_FEATURE]
        )
        user_project_permission.permissions.add(*permissions)
        client = APIClient()
        client.force_authenticate(user)

        data = {
            "name": "test_feature",
            "default_enabled": True,
            "multivariate_options": [{"type": "unicode", "string_value": "test-value"}],
        }
        url = reverse("api-v1:projects:project-features-list", args=[self.project.id])

        # When
        response = client.post(
            url, data=json.dumps(data), content_type="application/json"
        )

        # Then
        assert response.status_code == status.HTTP_403_FORBIDDEN

    def test_regular_user_cannot_create_mv_options_when_updating_feature(self):
        # Given
        user = FFAdminUser.objects.create(email="regularuser@project.com")
        user.add_organisation(self.organisation)
        user_project_permission = UserProjectPermission.objects.create(
            user=user, project=self.project
        )
        permissions = PermissionModel.objects.filter(
            key__in=[VIEW_PROJECT, CREATE_FEATURE]
        )
        user_project_permission.permissions.add(*permissions)
        client = APIClient()
        client.force_authenticate(user)

        feature = Feature.objects.create(
            project=self.project,
            name="a_feature",
            default_enabled=True,
        )

        data = {
            "name": feature.name,
            "default_enabled": feature.default_enabled,
            "multivariate_options": [{"type": "unicode", "string_value": "test-value"}],
        }
        url = reverse("api-v1:projects:project-features-list", args=[self.project.id])

        # When
        response = client.post(
            url, data=json.dumps(data), content_type="application/json"
        )

        # Then
        assert response.status_code == status.HTTP_403_FORBIDDEN

    def test_regular_user_can_update_feature_description(self):
        # Given
        user = FFAdminUser.objects.create(email="regularuser@project.com")
        user.add_organisation(self.organisation)
        user_project_permission = UserProjectPermission.objects.create(
            user=user, project=self.project
        )
        permissions = PermissionModel.objects.filter(
            key__in=[VIEW_PROJECT, CREATE_FEATURE]
        )
        user_project_permission.permissions.add(*permissions)
        client = APIClient()
        client.force_authenticate(user)

        feature = Feature.objects.create(
            project=self.project,
            name="a_feature",
            default_enabled=True,
        )

        data = {
            "name": feature.name,
            "default_enabled": feature.default_enabled,
            "description": "a description",
        }

        url = reverse(
            "api-v1:projects:project-features-detail",
            args=[self.project.id, feature.id],
        )

        # When
        response = client.put(
            url, data=json.dumps(data), content_type="application/json"
        )

        # Then
        assert response.status_code == status.HTTP_200_OK

        feature.refresh_from_db()
        assert feature.description == data["description"]

    @mock.patch("environments.models.environment_wrapper")
    def test_create_feature_only_triggers_write_to_dynamodb_once_per_environment(
        self, mock_dynamo_environment_wrapper
    ):
        # Given
        url = reverse("api-v1:projects:project-features-list", args=[self.project.id])
        data = {"name": "Test feature flag", "type": "FLAG", "project": self.project.id}

        self.project.enable_dynamo_db = True
        self.project.save()

        mock_dynamo_environment_wrapper.is_enabled = True
        mock_dynamo_environment_wrapper.reset_mock()

        # When
        self.client.post(url, data=data)

        # Then
        mock_dynamo_environment_wrapper.write_environments.assert_called_once()


@pytest.mark.django_db
class SDKFeatureStatesTestCase(APITestCase):
    def setUp(self) -> None:
        self.environment_fs_value = "environment"
        self.identity_fs_value = "identity"
        self.segment_fs_value = "segment"

        self.organisation = Organisation.objects.create(name="Test organisation")
        self.project = Project.objects.create(
            name="Test project", organisation=self.organisation
        )
        self.environment = Environment.objects.create(
            name="Test environment", project=self.project
        )
        self.feature = Feature.objects.create(
            name="Test feature",
            project=self.project,
            initial_value=self.environment_fs_value,
        )
        segment = Segment.objects.create(name="Test segment", project=self.project)
        feature_segment = FeatureSegment.objects.create(
            segment=segment,
            feature=self.feature,
            environment=self.environment,
        )
        segment_feature_state = FeatureState.objects.create(
            feature=self.feature,
            feature_segment=feature_segment,
            environment=self.environment,
        )
        FeatureStateValue.objects.filter(feature_state=segment_feature_state).update(
            string_value=self.segment_fs_value
        )
        identity = Identity.objects.create(
            identifier="test", environment=self.environment
        )
        identity_feature_state = FeatureState.objects.create(
            identity=identity, environment=self.environment, feature=self.feature
        )
        FeatureStateValue.objects.filter(feature_state=identity_feature_state).update(
            string_value=self.identity_fs_value
        )

        self.url = reverse("api-v1:flags")

        self.client.credentials(HTTP_X_ENVIRONMENT_KEY=self.environment.api_key)

    def test_get_flags(self):
        # Given - setup data which includes a single feature overridden by a segment and an identity

        # When - we get flags
        response = self.client.get(self.url)

        # Then - we only get a single flag back and that is the environment default
        assert response.status_code == status.HTTP_200_OK
        response_json = response.json()
        assert len(response_json) == 1
        assert response_json[0]["feature"]["id"] == self.feature.id
        assert response_json[0]["feature_state_value"] == self.environment_fs_value
        # refresh the last_updated_at
        self.environment.refresh_from_db()
        assert response.headers[FLAGSMITH_UPDATED_AT_HEADER] == str(
            self.environment.updated_at.timestamp()
        )


@pytest.mark.parametrize(
    "environment_value, project_value, disabled_flag_returned",
    (
        (True, True, False),
        (True, False, False),
        (False, True, True),
        (False, False, True),
        (None, True, False),
        (None, False, True),
    ),
)
def test_get_flags_hide_disabled_flags(
    environment_value,
    project_value,
    disabled_flag_returned,
    project,
    environment,
    api_client,
):
    # Given
    project.hide_disabled_flags = project_value
    project.save()

    environment.hide_disabled_flags = environment_value
    environment.save()

    Feature.objects.create(name="disabled_flag", project=project, default_enabled=False)
    Feature.objects.create(name="enabled_flag", project=project, default_enabled=True)

    url = reverse("api-v1:flags")

    # When
    api_client.credentials(HTTP_X_ENVIRONMENT_KEY=environment.api_key)
    response = api_client.get(url)

    # Then
    assert response.status_code == status.HTTP_200_OK
    assert len(response.json()) == (2 if disabled_flag_returned else 1)


def test_get_flags_hide_sensitive_data(api_client, environment, feature):
    # Given
    environment.hide_sensitive_data = True
    environment.save()

    url = reverse("api-v1:flags")

    # When
    api_client.credentials(HTTP_X_ENVIRONMENT_KEY=environment.api_key)
    response = api_client.get(url)
    feature_sensitive_fields = [
        "created_date",
        "description",
        "initial_value",
        "default_enabled",
    ]
    fs_sensitive_fields = ["id", "environment", "identity", "feature_segment"]

    # Then
    assert response.status_code == status.HTTP_200_OK
    # Check that the sensitive fields are None
    for flag in response.json():
        for field in fs_sensitive_fields:
            assert flag[field] is None

        for field in feature_sensitive_fields:
            assert flag["feature"][field] is None


def test_get_flags__server_key_only_feature__return_expected(
    api_client: APIClient,
    environment: Environment,
    feature: Feature,
) -> None:
    # Given
    feature.is_server_key_only = True
    feature.save()

    url = reverse("api-v1:flags")

    # When
    api_client.credentials(HTTP_X_ENVIRONMENT_KEY=environment.api_key)
    response = api_client.get(url)

    # Then
    assert response.status_code == status.HTTP_200_OK
    assert not response.json()


def test_get_flags__server_key_only_feature__server_key_auth__return_expected(
    api_client: APIClient,
    environment_api_key: EnvironmentAPIKey,
    feature: Feature,
) -> None:
    # Given
    feature.is_server_key_only = True
    feature.save()

    url = reverse("api-v1:flags")

    # When
    api_client.credentials(HTTP_X_ENVIRONMENT_KEY=environment_api_key.key)
    response = api_client.get(url)

    # Then
    assert response.status_code == status.HTTP_200_OK
    assert response.json()


@pytest.mark.parametrize(
    "client",
    [(lazy_fixture("admin_master_api_key_client")), (lazy_fixture("admin_client"))],
)
def test_get_feature_states_by_uuid(client, environment, feature, feature_state):
    # Given
    url = reverse(
        "api-v1:features:get-feature-state-by-uuid", args=[feature_state.uuid]
    )

    # When
    response = client.get(url)

    # Then
    assert response.status_code == status.HTTP_200_OK

    response_json = response.json()
    assert response_json["uuid"] == str(feature_state.uuid)


@pytest.mark.parametrize(
    "client",
    [(lazy_fixture("admin_master_api_key_client")), (lazy_fixture("admin_client"))],
)
def test_deleted_features_are_not_listed(client, project, environment, feature):
    # Given
    url = reverse("api-v1:projects:project-features-list", args=[project.id])
    feature.delete()

    # When
    response = client.get(url)

    # Then
    assert response.status_code == status.HTTP_200_OK
    assert response.json()["count"] == 0


@pytest.mark.parametrize(
    "client",
    [(lazy_fixture("admin_master_api_key_client")), (lazy_fixture("admin_client"))],
)
def test_get_feature_evaluation_data(project, feature, environment, mocker, client):
    # Given
    base_url = reverse(
        "api-v1:projects:project-features-get-evaluation-data",
        args=[project.id, feature.id],
    )
    url = f"{base_url}?environment_id={environment.id}"
    mocked_get_feature_evaluation_data = mocker.patch(
        "features.views.get_feature_evaluation_data", autospec=True
    )
    mocked_get_feature_evaluation_data.return_value = [
        FeatureEvaluationData(count=10, day=date.today()),
        FeatureEvaluationData(count=10, day=date.today() - timedelta(days=1)),
    ]
    # When
    response = client.get(url)

    # Then
    assert response.status_code == status.HTTP_200_OK
    assert len(response.json()) == 2
    assert response.json()[0] == {"day": str(date.today()), "count": 10}
    assert response.json()[1] == {
        "day": str(date.today() - timedelta(days=1)),
        "count": 10,
    }
    mocked_get_feature_evaluation_data.assert_called_with(
        feature=feature, period=30, environment_id=environment.id
    )


def test_create_segment_override_forbidden(
    feature: Feature,
    segment: Segment,
    environment: Environment,
    staff_user: FFAdminUser,
    staff_client: APIClient,
) -> None:
    # Given
    url = reverse(
        "api-v1:environments:create-segment-override",
        args=[environment.api_key, feature.id],
    )

    # When
    enabled = True
    string_value = "foo"
    data = {
        "feature_state_value": {"string_value": string_value},
        "enabled": enabled,
        "feature_segment": {"segment": segment.id},
    }

    # Staff client lacks permission to create segment.
    response = staff_client.post(
        url, data=json.dumps(data), content_type="application/json"
    )

    # Then
    assert response.status_code == 403
    assert response.data == {
        "detail": "You do not have permission to perform this action."
    }


def test_create_segment_override_staff(
    feature: Feature,
    segment: Segment,
    environment: Environment,
    staff_user: FFAdminUser,
    staff_client: APIClient,
) -> None:
    # Given
    url = reverse(
        "api-v1:environments:create-segment-override",
        args=[environment.api_key, feature.id],
    )

    # When
    enabled = True
    string_value = "foo"
    data = {
        "feature_state_value": {"string_value": string_value},
        "enabled": enabled,
        "feature_segment": {"segment": segment.id},
    }
    user_environment_permission = UserEnvironmentPermission.objects.create(
        user=staff_user, admin=False, environment=environment
    )
    user_environment_permission.permissions.add(MANAGE_SEGMENT_OVERRIDES)

    response = staff_client.post(
        url, data=json.dumps(data), content_type="application/json"
    )
    # Then
    assert response.status_code == 201
    assert response.data["feature_segment"]["segment"] == segment.id


def test_create_segment_override(admin_client, feature, segment, environment):
    # Given
    url = reverse(
        "api-v1:environments:create-segment-override",
        args=[environment.api_key, feature.id],
    )

    enabled = True
    string_value = "foo"
    data = {
        "feature_state_value": {"string_value": string_value},
        "enabled": enabled,
        "feature_segment": {"segment": segment.id},
    }

    # When
    response = admin_client.post(
        url, data=json.dumps(data), content_type="application/json"
    )

    # Then
    assert response.status_code == status.HTTP_201_CREATED

    created_override = FeatureState.objects.filter(
        feature=feature, environment=environment, feature_segment__segment=segment
    ).first()
    assert created_override is not None
    assert created_override.enabled is enabled
    assert created_override.get_feature_state_value() == string_value


def test_get_flags_is_not_throttled_by_user_throttle(
    api_client, environment, feature, settings
):
    # Given
    settings.REST_FRAMEWORK = {"DEFAULT_THROTTLE_RATES": {"user": "1/minute"}}
    api_client.credentials(HTTP_X_ENVIRONMENT_KEY=environment.api_key)

    url = reverse("api-v1:flags")

    # When
    for _ in range(10):
        response = api_client.get(url)

        # Then
        assert response.status_code == status.HTTP_200_OK


def test_list_feature_states_from_simple_view_set(
    environment: Environment,
    feature: Feature,
    admin_user: FFAdminUser,
    admin_client: APIClient,
    django_assert_num_queries: DjangoAssertNumQueries,
) -> None:
    # Given
    base_url = reverse("api-v1:features:featurestates-list")
    url = f"{base_url}?environment={environment.id}"

    # add another feature
    feature2 = Feature.objects.create(
        name="another_feature", project=environment.project
    )

    # and a new version for the same feature to check for N+1 issues
    v1_feature_state = FeatureState.objects.get(
        environment=environment, feature=feature2
    )
    v1_feature_state.clone(env=environment, version=2, live_from=timezone.now())

    # add another organisation with a project, environment and feature (which should be
    # excluded)
    another_organisation = Organisation.objects.create(name="another_organisation")
    admin_user.add_organisation(another_organisation)
    another_project = Project.objects.create(
        name="another_project", organisation=another_organisation
    )
    Environment.objects.create(name="another_environment", project=another_project)
    Feature.objects.create(project=another_project, name="another_projects_feature")
    UserProjectPermission.objects.create(
        user=admin_user, project=another_project, admin=True
    )

    # add another feature with multivariate options
    mv_feature = Feature.objects.create(
        name="mv_feature", project=environment.project, type=MULTIVARIATE
    )
    MultivariateFeatureOption.objects.create(
        feature=mv_feature,
        default_percentage_allocation=10,
        type="unicode",
        string_value="foo",
    )

    # When
    with django_assert_num_queries(9):
        response = admin_client.get(url)

    # Then
    assert response.status_code == status.HTTP_200_OK

    response_json = response.json()
    assert response_json["count"] == 3


def test_list_feature_states_nested_environment_view_set(
    environment, project, feature, admin_client, django_assert_num_queries
):
    # Given
    base_url = reverse(
        "api-v1:environments:environment-featurestates-list",
        args=[environment.api_key],
    )

    # Add an MV feature
    mv_feature = Feature.objects.create(
        name="mv_feature", project=project, type=MULTIVARIATE
    )
    MultivariateFeatureOption.objects.create(
        feature=mv_feature,
        default_percentage_allocation=10,
        type="unicode",
        string_value="foo",
    )

    # Add another feature
    second_feature = Feature.objects.create(name="another_feature", project=project)

    # create some new versions to test N+1 issues
    v1_feature_state = FeatureState.objects.get(
        feature=second_feature, environment=environment
    )
    v2_feature_state = v1_feature_state.clone(
        env=environment, version=2, live_from=timezone.now()
    )
    v2_feature_state.clone(env=environment, version=3, live_from=timezone.now())

    # When
    with django_assert_num_queries(8):
        response = admin_client.get(base_url)

    # Then
    assert response.status_code == status.HTTP_200_OK

    response_json = response.json()
    assert response_json["count"] == 3


@pytest.mark.parametrize(
    "client",
    [lazy_fixture("admin_master_api_key_client"), lazy_fixture("admin_client")],
)
def test_environment_feature_states_filter_using_feataure_name(
    environment, project, feature, client
):
    # Given
    Feature.objects.create(name="another_feature", project=project)
    base_url = reverse(
        "api-v1:environments:environment-featurestates-list",
        args=[environment.api_key],
    )
    url = f"{base_url}?feature_name={feature.name}"

    # When
    response = client.get(url)

    # Then
    assert response.status_code == status.HTTP_200_OK
    assert response.json()["count"] == 1
    assert response.json()["results"][0]["feature"] == feature.id


@pytest.mark.parametrize(
    "client",
    [lazy_fixture("admin_master_api_key_client"), lazy_fixture("admin_client")],
)
def test_environment_feature_states_filter_to_show_identity_override_only(
    environment, feature, client
):
    # Given
    FeatureState.objects.get(environment=environment, feature=feature)

    identifier = "test-identity"
    identity = Identity.objects.create(identifier=identifier, environment=environment)
    FeatureState.objects.create(
        environment=environment, feature=feature, identity=identity
    )

    base_url = reverse(
        "api-v1:environments:environment-featurestates-list",
        args=[environment.api_key],
    )
    url = base_url + "?anyIdentity&feature=" + str(feature.id)

    # When
    res = client.get(url)

    # Then
    assert res.status_code == status.HTTP_200_OK

    # and
    assert len(res.json().get("results")) == 1

    # and
    assert res.json()["results"][0]["identity"]["identifier"] == identifier


@pytest.mark.parametrize(
    "client",
    [lazy_fixture("admin_master_api_key_client"), lazy_fixture("admin_client")],
)
def test_environment_feature_states_only_returns_latest_versions(
    environment, feature, client
):
    # Given
    feature_state = FeatureState.objects.get(environment=environment, feature=feature)
    feature_state_v2 = feature_state.clone(
        env=environment, live_from=timezone.now(), version=2
    )

    url = reverse(
        "api-v1:environments:environment-featurestates-list",
        args=[environment.api_key],
    )

    # When
    response = client.get(url)

    # Then
    assert response.status_code == status.HTTP_200_OK

    response_json = response.json()
    assert len(response_json["results"]) == 1
    assert response_json["results"][0]["id"] == feature_state_v2.id


@pytest.mark.parametrize(
    "client",
    [lazy_fixture("admin_master_api_key_client"), lazy_fixture("admin_client")],
)
def test_environment_feature_states_does_not_return_null_versions(
    environment, feature, client
):
    # Given
    feature_state = FeatureState.objects.get(environment=environment, feature=feature)

    FeatureState.objects.create(environment=environment, feature=feature, version=None)

    url = reverse(
        "api-v1:environments:environment-featurestates-list",
        args=[environment.api_key],
    )

    # When
    response = client.get(url)

    # Then
    assert response.status_code == status.HTTP_200_OK

    response_json = response.json()
    assert len(response_json["results"]) == 1
    assert response_json["results"][0]["id"] == feature_state.id

    # Feature tests


@pytest.mark.parametrize(
    "client",
    [lazy_fixture("admin_master_api_key_client"), lazy_fixture("admin_client")],
)
def test_create_feature_default_is_archived_is_false(client, project):
    # Given - set up data
    data = {
        "name": "test feature",
    }
    url = reverse("api-v1:projects:project-features-list", args=[project.id])

    # When
    response = client.post(
        url, data=json.dumps(data), content_type="application/json"
    ).json()

    # Then
    assert response["is_archived"] is False


@pytest.mark.parametrize(
    "client",
    [lazy_fixture("admin_master_api_key_client"), lazy_fixture("admin_client")],
)
def test_update_feature_is_archived(client, project, feature):
    # Given
    feature = Feature.objects.create(name="test feature", project=project)
    url = reverse(
        "api-v1:projects:project-features-detail",
        args=[project.id, feature.id],
    )
    data = {"name": "test feature", "is_archived": True}

    # When
    response = client.put(url, data=data).json()

    # Then
    assert response["is_archived"] is True


@pytest.mark.parametrize(
    "client",
    [lazy_fixture("admin_master_api_key_client"), lazy_fixture("admin_client")],
)
def test_should_create_feature_states_when_feature_created(
    client, project, environment
):
    # Given - set up data
    environment_2 = Environment.objects.create(
        name="Test environment 2", project=project
    )
    default_value = "This is a value"
    data = {
        "name": "test feature",
        "initial_value": default_value,
        "project": project.id,
    }
    url = reverse("api-v1:projects:project-features-list", args=[project.id])

    # When
    response = client.post(url, data=json.dumps(data), content_type="application/json")

    # Then
    assert response.status_code == status.HTTP_201_CREATED
    # check feature was created successfully
    assert Feature.objects.filter(name="test feature", project=project.id).count() == 1

    # check feature was added to environment
    assert FeatureState.objects.filter(environment=environment).count() == 1
    assert FeatureState.objects.filter(environment=environment_2).count() == 1

    # check that value was correctly added to feature state
    feature_state = FeatureState.objects.filter(environment=environment).first()
    assert feature_state.get_feature_state_value() == default_value


@pytest.mark.parametrize("default_value", [(12), (True), ("test")])
@pytest.mark.parametrize(
    "client",
    [lazy_fixture("admin_master_api_key_client"), lazy_fixture("admin_client")],
)
def test_should_create_feature_states_with_value_when_feature_created(
    client, project, environment, default_value
):
    # Given - set up data
    url = reverse("api-v1:projects:project-features-list", args=[project.id])
    data = {
        "name": "test feature",
        "initial_value": default_value,
        "project": project.id,
    }

    # When
    response = client.post(url, data=json.dumps(data), content_type="application/json")

    # Then
    assert response.status_code == status.HTTP_201_CREATED
    # check feature was created successfully
    assert Feature.objects.filter(name="test feature", project=project.id).count() == 1

    # check feature was added to environment
    assert FeatureState.objects.filter(environment=environment).count() == 1

    # check that value was correctly added to feature state
    feature_state = FeatureState.objects.filter(environment=environment).first()
    assert feature_state.get_feature_state_value() == default_value


@pytest.mark.parametrize(
    "client",
    [lazy_fixture("admin_master_api_key_client"), lazy_fixture("admin_client")],
)
def test_should_delete_feature_states_when_feature_deleted(
    client, project, feature, environment
):
    # Given
    url = reverse(
        "api-v1:projects:project-features-detail",
        args=[project.id, feature.id],
    )

    # When
    response = client.delete(url)

    # Then
    assert response.status_code == status.HTTP_204_NO_CONTENT
    # check feature was deleted successfully
    assert Feature.objects.filter(name="test feature", project=project.id).count() == 0

    # check feature was removed from all environments
    assert (
        FeatureState.objects.filter(environment=environment, feature=feature).count()
        == 0
    )
    assert (
        FeatureState.objects.filter(environment=environment, feature=feature).count()
        == 0
    )


@pytest.mark.parametrize(
    "client",
    [lazy_fixture("admin_master_api_key_client"), lazy_fixture("admin_client")],
)
def test_create_feature_returns_201_if_name_matches_regex(client, project):
    # Given
    project.feature_name_regex = "^[a-z_]{18}$"
    project.save()

    # feature name that has 18 characters
    feature_name = "valid_feature_name"

    url = reverse("api-v1:projects:project-features-list", args=[project.id])
    data = {"name": feature_name, "type": "FLAG", "project": project.id}

    # When
    response = client.post(url, data=data)
    assert response.status_code == status.HTTP_201_CREATED


@pytest.mark.parametrize(
    "client",
    [lazy_fixture("admin_master_api_key_client"), lazy_fixture("admin_client")],
)
def test_create_feature_returns_400_if_name_does_not_matches_regex(client, project):
    # Given
    project.feature_name_regex = "^[a-z]{18}$"
    project.save()

    # feature name longer than 18 characters
    feature_name = "not_a_valid_feature_name"

    url = reverse("api-v1:projects:project-features-list", args=[project.id])
    data = {"name": feature_name, "type": "FLAG", "project": project.id}

    # When
    response = client.post(url, data=data)
    assert response.status_code == status.HTTP_400_BAD_REQUEST
    assert (
        response.json()["name"][0]
        == f"Feature name must match regex: {project.feature_name_regex}"
    )


@pytest.mark.parametrize(
    "client",
    [lazy_fixture("admin_master_api_key_client"), lazy_fixture("admin_client")],
)
def test_audit_log_created_when_feature_created(client, project, environment):
    # Given
    url = reverse("api-v1:projects:project-features-list", args=[project.id])
    data = {"name": "Test feature flag", "type": "FLAG", "project": project.id}

    # When
    response = client.post(url, data=data)
    feature_id = response.json()["id"]

    # Then

    # Audit log exists for the feature
    assert (
        AuditLog.objects.filter(
            related_object_type=RelatedObjectType.FEATURE.name,
            related_object_id=feature_id,
        ).count()
        == 1
    )
    # and Audit log exists for every environment
    assert AuditLog.objects.filter(
        related_object_type=RelatedObjectType.FEATURE_STATE.name,
        project=project,
        environment__in=project.environments.all(),
    ).count() == len(project.environments.all())


@pytest.mark.parametrize(
    "client",
    [lazy_fixture("admin_master_api_key_client"), lazy_fixture("admin_client")],
)
def test_audit_log_created_when_feature_updated(client, project, feature):
    # Given
    url = reverse(
        "api-v1:projects:project-features-detail",
        args=[project.id, feature.id],
    )
    data = {
        "name": "Test Feature updated",
        "type": "FLAG",
        "project": project.id,
    }

    # When
    client.put(url, data=data)

    # Then
    assert (
        AuditLog.objects.filter(
            related_object_type=RelatedObjectType.FEATURE.name
        ).count()
        == 1
    )


@pytest.mark.parametrize(
    "client",
    [lazy_fixture("admin_master_api_key_client"), lazy_fixture("admin_client")],
)
def test_audit_logs_created_when_feature_deleted(client, project, feature):
    # Given
    url = reverse(
        "api-v1:projects:project-features-detail",
        args=[project.id, feature.id],
    )
    feature_states_ids = list(feature.feature_states.values_list("id", flat=True))

    # When
    client.delete(url)

    # Then
    # Audit log exists for the feature
    assert AuditLog.objects.get(
        related_object_type=RelatedObjectType.FEATURE.name,
        related_object_id=feature.id,
        log=FEATURE_DELETED_MESSAGE % feature.name,
    )
    # and audit logs exists for all feature states for that feature
    assert AuditLog.objects.filter(
        related_object_type=RelatedObjectType.FEATURE_STATE.name,
        related_object_id__in=feature_states_ids,
        log=FEATURE_DELETED_MESSAGE % feature.name,
    ).count() == len(feature_states_ids)


@pytest.mark.parametrize(
    "client",
    [lazy_fixture("admin_master_api_key_client"), lazy_fixture("admin_client")],
)
def test_should_create_tags_when_feature_created(client, project, tag_one, tag_two):
    # Given - set up data
    default_value = "Test"
    feature_name = "Test feature"
    data = {
        "name": feature_name,
        "project": project.id,
        "initial_value": default_value,
        "tags": [tag_one.id, tag_two.id],
    }

    url = reverse("api-v1:projects:project-features-list", args=[project.id])

    # When
    response = client.post(
        url,
        data=json.dumps(data),
        content_type="application/json",
    )

    # Then
    assert response.status_code == status.HTTP_201_CREATED

    # check feature was created successfully
    feature = Feature.objects.filter(name=feature_name, project=project.id).first()

    # check feature is tagged
    assert feature.tags.count() == 2
    assert list(feature.tags.all()) == [tag_one, tag_two]


@pytest.mark.parametrize(
    "client",
    [lazy_fixture("admin_master_api_key_client"), lazy_fixture("admin_client")],
)
def test_add_owners_fails_if_user_not_found(client, project):
    # Given
    feature = Feature.objects.create(name="Test Feature", project=project)

    # Users have no association to the project or organisation.
    user_1 = FFAdminUser.objects.create_user(email="user1@mail.com")
    user_2 = FFAdminUser.objects.create_user(email="user2@mail.com")
    url = reverse(
        "api-v1:projects:project-features-add-owners",
        args=[project.id, feature.id],
    )
    data = {"user_ids": [user_1.id, user_2.id]}

    # When
    response = client.post(url, data=json.dumps(data), content_type="application/json")
    # Then
    assert response.status_code == status.HTTP_400_BAD_REQUEST
    assert response.data == ["Some users not found"]
    assert feature.owners.filter(id__in=[user_1.id, user_2.id]).count() == 0


@pytest.mark.parametrize(
    "client",
    [lazy_fixture("admin_master_api_key_client"), lazy_fixture("admin_client")],
)
def test_add_owners_adds_owner(staff_user, admin_user, client, project):
    # Given
    feature = Feature.objects.create(name="Test Feature", project=project)
    UserProjectPermission.objects.create(
        user=staff_user, project=project
    ).add_permission(VIEW_PROJECT)

    url = reverse(
        "api-v1:projects:project-features-add-owners",
        args=[project.id, feature.id],
    )
    data = {"user_ids": [staff_user.id, admin_user.id]}

    # When
    response = client.post(url, data=json.dumps(data), content_type="application/json")

    json_response = response.json()
    # Then
    assert len(json_response["owners"]) == 2
    assert json_response["owners"][0] == {
        "id": staff_user.id,
        "email": staff_user.email,
        "first_name": staff_user.first_name,
        "last_name": staff_user.last_name,
        "last_login": None,
    }
    assert json_response["owners"][1] == {
        "id": admin_user.id,
        "email": admin_user.email,
        "first_name": admin_user.first_name,
        "last_name": admin_user.last_name,
        "last_login": None,
    }


@pytest.mark.parametrize(
    "client",
    [lazy_fixture("admin_master_api_key_client"), lazy_fixture("admin_client")],
)
def test_add_group_owners_adds_group_owner(client, project):
    # Given
    feature = Feature.objects.create(name="Test Feature", project=project)
    user_1 = FFAdminUser.objects.create_user(email="user1@mail.com")
    organisation = project.organisation
    group_1 = UserPermissionGroup.objects.create(
        name="Test Group", organisation=organisation
    )
    group_2 = UserPermissionGroup.objects.create(
        name="Second Group", organisation=organisation
    )
    user_1.add_organisation(organisation, OrganisationRole.ADMIN)
    group_1.users.add(user_1)
    group_2.users.add(user_1)

    url = reverse(
        "api-v1:projects:project-features-add-group-owners",
        args=[project.id, feature.id],
    )

    data = {"group_ids": [group_1.id, group_2.id]}

    # When
    json_response = client.post(
        url, data=json.dumps(data), content_type="application/json"
    ).json()

    # Then
    assert len(json_response["group_owners"]) == 2
    assert json_response["group_owners"][0] == {
        "id": group_1.id,
        "name": group_1.name,
    }
    assert json_response["group_owners"][1] == {
        "id": group_2.id,
        "name": group_2.name,
    }


@pytest.mark.parametrize(
    "client",
    [lazy_fixture("admin_master_api_key_client"), lazy_fixture("admin_client")],
)
def test_remove_group_owners_removes_group_owner(client, project):
    # Given
    feature = Feature.objects.create(name="Test Feature", project=project)
    user_1 = FFAdminUser.objects.create_user(email="user1@mail.com")
    organisation = project.organisation
    group_1 = UserPermissionGroup.objects.create(
        name="To be removed group", organisation=organisation
    )
    group_2 = UserPermissionGroup.objects.create(
        name="To be kept group", organisation=organisation
    )
    user_1.add_organisation(organisation, OrganisationRole.ADMIN)
    group_1.users.add(user_1)
    group_2.users.add(user_1)

    feature.group_owners.add(group_1.id, group_2.id)

    url = reverse(
        "api-v1:projects:project-features-remove-group-owners",
        args=[project.id, feature.id],
    )

    # Note that only group_1 is set to be removed.
    data = {"group_ids": [group_1.id]}

    # When
    json_response = client.post(
        url, data=json.dumps(data), content_type="application/json"
    ).json()

    # Then
    assert len(json_response["group_owners"]) == 1
    assert json_response["group_owners"][0] == {
        "id": group_2.id,
        "name": group_2.name,
    }


@pytest.mark.parametrize(
    "client",
    [lazy_fixture("admin_master_api_key_client"), lazy_fixture("admin_client")],
)
def test_remove_group_owners_when_nonexistent(client, project):
    # Given
    feature = Feature.objects.create(name="Test Feature", project=project)
    user_1 = FFAdminUser.objects.create_user(email="user1@mail.com")
    organisation = project.organisation
    group_1 = UserPermissionGroup.objects.create(
        name="To be removed group", organisation=organisation
    )
    user_1.add_organisation(organisation, OrganisationRole.ADMIN)
    group_1.users.add(user_1)

    assert feature.group_owners.count() == 0

    url = reverse(
        "api-v1:projects:project-features-remove-group-owners",
        args=[project.id, feature.id],
    )

    # Note that group_1 is not present, but it should work
    # anyway since there may have been a double request or two
    # users working at the same time.
    data = {"group_ids": [group_1.id]}

    # When
    json_response = client.post(
        url, data=json.dumps(data), content_type="application/json"
    ).json()

    # Then
    assert len(json_response["group_owners"]) == 0


@pytest.mark.parametrize(
    "client",
    [lazy_fixture("admin_master_api_key_client"), lazy_fixture("admin_client")],
)
def test_add_group_owners_with_wrong_org_group(client, project):
    # Given
    feature = Feature.objects.create(name="Test Feature", project=project)
    user_1 = FFAdminUser.objects.create_user(email="user1@mail.com")
    user_2 = FFAdminUser.objects.create_user(email="user2@mail.com")
    organisation = project.organisation
    other_organisation = Organisation.objects.create(name="Orgy")

    group_1 = UserPermissionGroup.objects.create(
        name="Valid Group", organisation=organisation
    )
    group_2 = UserPermissionGroup.objects.create(
        name="Invalid Group", organisation=other_organisation
    )
    user_1.add_organisation(organisation, OrganisationRole.ADMIN)
    user_2.add_organisation(other_organisation, OrganisationRole.ADMIN)
    group_1.users.add(user_1)
    group_2.users.add(user_2)

    url = reverse(
        "api-v1:projects:project-features-add-group-owners",
        args=[project.id, feature.id],
    )

    data = {"group_ids": [group_1.id, group_2.id]}

    # When
    response = client.post(url, data=json.dumps(data), content_type="application/json")

    # Then
    assert response.status_code == 400
    response.json() == {"non_field_errors": ["Some groups not found"]}


@pytest.mark.parametrize(
    "client",
    [lazy_fixture("admin_master_api_key_client"), lazy_fixture("admin_client")],
)
def test_list_features_return_tags(client, project, feature):
    # Given
    Feature.objects.create(name="test_feature", project=project)
    url = reverse("api-v1:projects:project-features-list", args=[project.id])

    # When
    response = client.get(url)

    # Then
    assert response.status_code == status.HTTP_200_OK

    response_json = response.json()

    feature = response_json["results"][0]
    assert "tags" in feature


def test_list_features_group_owners(
    staff_client: APIClient,
    project: Project,
    feature: Feature,
    with_project_permissions: WithProjectPermissionsCallable,
) -> None:
    # Given
    with_project_permissions([VIEW_PROJECT])
    feature = Feature.objects.create(name="test_feature", project=project)
    organisation = project.organisation
    group_1 = UserPermissionGroup.objects.create(
        name="Test Group", organisation=organisation
    )
    group_2 = UserPermissionGroup.objects.create(
        name="Second Group", organisation=organisation
    )
    feature.group_owners.add(group_1.id, group_2.id)

    url = reverse("api-v1:projects:project-features-list", args=[project.id])

    # When
    response = staff_client.get(url)

    # Then
    assert response.status_code == status.HTTP_200_OK

    response_json = response.json()

    feature = response_json["results"][1]
    assert feature["group_owners"][0] == {
        "id": group_1.id,
        "name": group_1.name,
    }
    assert feature["group_owners"][1] == {
        "id": group_2.id,
        "name": group_2.name,
    }


@pytest.mark.parametrize(
    "client",
    [lazy_fixture("admin_master_api_key_client"), lazy_fixture("admin_client")],
)
def test_project_admin_can_create_mv_options_when_creating_feature(client, project):
    # Given
    data = {
        "name": "test_feature",
        "default_enabled": True,
        "multivariate_options": [{"type": "unicode", "string_value": "test-value"}],
    }
    url = reverse("api-v1:projects:project-features-list", args=[project.id])

    # When
    response = client.post(url, data=json.dumps(data), content_type="application/json")

    # Then
    assert response.status_code == status.HTTP_201_CREATED

    response_json = response.json()
    assert len(response_json["multivariate_options"]) == 1


@pytest.mark.parametrize(
    "client",
    [lazy_fixture("admin_master_api_key_client"), lazy_fixture("admin_client")],
)
def test_get_feature_by_uuid(client, project, feature):
    # Given
    url = reverse("api-v1:features:get-feature-by-uuid", args=[feature.uuid])

    # When
    response = client.get(url)

    # Then
    assert response.status_code == status.HTTP_200_OK
    assert response.json()["id"] == feature.id
    assert response.json()["uuid"] == str(feature.uuid)


@pytest.mark.parametrize(
    "client",
    [lazy_fixture("admin_master_api_key_client"), lazy_fixture("admin_client")],
)
def test_get_feature_by_uuid_returns_404_if_feature_does_not_exists(client, project):
    # Given
    url = reverse("api-v1:features:get-feature-by-uuid", args=[uuid.uuid4()])

    # When
    response = client.get(url)

    # Then
    assert response.status_code == status.HTTP_404_NOT_FOUND


@pytest.mark.parametrize(
    "client",
    [lazy_fixture("admin_master_api_key_client"), lazy_fixture("admin_client")],
)
def test_update_feature_state_value_triggers_dynamo_rebuild(
    client, project, environment, feature, feature_state, settings, mocker
):
    # Given
    project.enable_dynamo_db = True
    project.save()

    url = reverse(
        "api-v1:environments:environment-featurestates-detail",
        args=[environment.api_key, feature_state.id],
    )
    mock_dynamo_environment_wrapper = mocker.patch(
        "environments.models.environment_wrapper"
    )

    # When
    response = client.patch(
        url,
        data=json.dumps({"feature_state_value": "new value"}),
        content_type="application/json",
    )

    # Then
    assert response.status_code == 200
    mock_dynamo_environment_wrapper.write_environments.assert_called_once()


@pytest.mark.parametrize(
    "client",
    [lazy_fixture("admin_master_api_key_client"), lazy_fixture("admin_client")],
)
def test_create_segment_overrides_creates_correct_audit_log_messages(
    client, feature, segment, environment
):
    # Given
    another_segment = Segment.objects.create(
        name="Another segment", project=segment.project
    )

    feature_segments_url = reverse("api-v1:features:feature-segment-list")
    feature_states_url = reverse("api-v1:features:featurestates-list")

    # When
    # we create 2 segment overrides for the feature
    for _segment in (segment, another_segment):
        feature_segment_response = client.post(
            feature_segments_url,
            data={
                "feature": feature.id,
                "segment": _segment.id,
                "environment": environment.id,
            },
        )
        assert feature_segment_response.status_code == status.HTTP_201_CREATED
        feature_segment_id = feature_segment_response.json()["id"]
        feature_state_response = client.post(
            feature_states_url,
            data={
                "feature": feature.id,
                "feature_segment": feature_segment_id,
                "environment": environment.id,
                "enabled": True,
            },
        )
        assert feature_state_response.status_code == status.HTTP_201_CREATED

    # Then
    assert AuditLog.objects.count() == 2
    assert (
        AuditLog.objects.filter(
            log=f"Flag state / Remote config value updated for feature "
            f"'{feature.name}' and segment '{segment.name}'"
        ).count()
        == 1
    )
    assert (
        AuditLog.objects.filter(
            log=f"Flag state / Remote config value updated for feature "
            f"'{feature.name}' and segment '{another_segment.name}'"
        ).count()
        == 1
    )


@pytest.mark.parametrize(
    "client",
    [lazy_fixture("admin_master_api_key_client"), lazy_fixture("admin_client")],
)
def test_list_features_provides_information_on_number_of_overrides(
    feature,
    segment,
    segment_featurestate,
    identity,
    identity_featurestate,
    project,
    environment,
    client,
):
    # Given
    url = "%s?environment=%d" % (
        reverse("api-v1:projects:project-features-list", args=[project.id]),
        environment.id,
    )

    # When
    response = client.get(url)

    # Then
    assert response.status_code == status.HTTP_200_OK

    response_json = response.json()
    assert response_json["count"] == 1
    assert response_json["results"][0]["num_segment_overrides"] == 1
    assert response_json["results"][0]["num_identity_overrides"] == 1


@pytest.mark.parametrize(
    "client",
    [lazy_fixture("admin_master_api_key_client"), lazy_fixture("admin_client")],
)
def test_list_features_provides_segment_overrides_for_dynamo_enabled_project(
    dynamo_enabled_project, dynamo_enabled_project_environment_one, client
):
    # Given
    feature = Feature.objects.create(
        name="test_feature", project=dynamo_enabled_project
    )
    segment = Segment.objects.create(
        name="test_segment", project=dynamo_enabled_project
    )
    feature_segment = FeatureSegment.objects.create(
        feature=feature,
        segment=segment,
        environment=dynamo_enabled_project_environment_one,
    )
    FeatureState.objects.create(
        feature=feature,
        environment=dynamo_enabled_project_environment_one,
        feature_segment=feature_segment,
    )
    url = "%s?environment=%d" % (
        reverse(
            "api-v1:projects:project-features-list", args=[dynamo_enabled_project.id]
        ),
        dynamo_enabled_project_environment_one.id,
    )

    # When
    response = client.get(url)

    # Then
    assert response.status_code == status.HTTP_200_OK

    response_json = response.json()
    assert response_json["count"] == 1
    assert response_json["results"][0]["num_segment_overrides"] == 1
    assert response_json["results"][0]["num_identity_overrides"] is None


def test_create_segment_override_reaching_max_limit(
    admin_client, feature, segment, project, environment, settings
):
    # Given
    project.max_segment_overrides_allowed = 1
    project.save()

    url = reverse(
        "api-v1:environments:create-segment-override",
        args=[environment.api_key, feature.id],
    )

    data = {
        "feature_state_value": {"string_value": "value"},
        "enabled": True,
        "feature_segment": {"segment": segment.id},
    }

    # Now, crate the first override
    response = admin_client.post(
        url, data=json.dumps(data), content_type="application/json"
    )

    assert response.status_code == status.HTTP_201_CREATED

    # Then
    # Try to create another override
    response = admin_client.post(
        url, data=json.dumps(data), content_type="application/json"
    )
    assert response.status_code == status.HTTP_400_BAD_REQUEST
    assert (
        response.json()["environment"]
        == "The environment has reached the maximum allowed segments overrides limit."
    )
    assert environment.feature_segments.count() == 1


@pytest.mark.parametrize(
    "client",
    [lazy_fixture("admin_master_api_key_client"), lazy_fixture("admin_client")],
)
def test_create_feature_reaching_max_limit(client, project, settings):
    # Given
    project.max_features_allowed = 1
    project.save()

    url = reverse("api-v1:projects:project-features-list", args=[project.id])

    # Now, crate the first feature
    response = client.post(url, data={"name": "test_feature", "project": project.id})
    assert response.status_code == status.HTTP_201_CREATED

    # Then
    # Try to create another feature
    response = client.post(url, data={"name": "second_feature", "project": project.id})
    assert response.status_code == status.HTTP_400_BAD_REQUEST
    assert (
        response.json()["project"]
        == "The Project has reached the maximum allowed features limit."
    )


@pytest.mark.parametrize(
    "client",
    [(lazy_fixture("admin_master_api_key_client")), (lazy_fixture("admin_client"))],
)
def test_create_segment_override_using_environment_viewset(
    client, environment, feature, feature_segment
):
    # Given
    url = reverse(
        "api-v1:environments:environment-featurestates-list",
        args=[environment.api_key],
    )
    new_value = "new-value"
    data = {
        "feature_state_value": new_value,
        "enabled": False,
        "feature": feature.id,
        "environment": environment.id,
        "identity": None,
        "feature_segment": feature_segment.id,
    }

    # When
    response = client.post(url, data=json.dumps(data), content_type="application/json")

    # Then
    assert response.status_code == status.HTTP_201_CREATED
    response.json()["feature_state_value"] == new_value


@pytest.mark.parametrize(
    "client",
    [(lazy_fixture("admin_master_api_key_client")), (lazy_fixture("admin_client"))],
)
def test_cannot_create_feature_state_for_feature_from_different_project(
    client, environment, project_two_feature, feature_segment, project_two
):
    # Given
    url = reverse(
        "api-v1:environments:environment-featurestates-list",
        args=[environment.api_key],
    )
    new_value = "new-value"
    data = {
        "feature_state_value": new_value,
        "enabled": False,
        "feature": project_two_feature.id,
        "environment": environment.id,
        "identity": None,
        "feature_segment": feature_segment.id,
    }

    # When
    response = client.post(url, data=json.dumps(data), content_type="application/json")

    # Then
    assert response.status_code == status.HTTP_400_BAD_REQUEST
    assert response.json()["feature"][0] == "Feature does not exist in project"


@pytest.mark.parametrize(
    "client",
    [(lazy_fixture("admin_master_api_key_client")), (lazy_fixture("admin_client"))],
)
def test_create_feature_state_environment_is_read_only(
    client, environment, feature, feature_segment, environment_two
):
    # Given
    url = reverse(
        "api-v1:environments:environment-featurestates-list",
        args=[environment.api_key],
    )
    new_value = "new-value"
    data = {
        "feature_state_value": new_value,
        "enabled": False,
        "feature": feature.id,
        "environment": environment_two.id,
        "feature_segment": feature_segment.id,
    }

    # When
    response = client.post(url, data=json.dumps(data), content_type="application/json")

    # Then
    assert response.status_code == status.HTTP_201_CREATED
    assert response.json()["environment"] == environment.id


@pytest.mark.parametrize(
    "client",
    [(lazy_fixture("admin_master_api_key_client")), (lazy_fixture("admin_client"))],
)
def test_cannot_create_feature_state_of_feature_from_different_project(
    client, environment, project_two_feature, feature_segment
):
    # Given
    url = reverse(
        "api-v1:environments:environment-featurestates-list",
        args=[environment.api_key],
    )
    new_value = "new-value"
    data = {
        "feature_state_value": new_value,
        "enabled": False,
        "feature": project_two_feature.id,
        "environment": environment.id,
        "identity": None,
        "feature_segment": feature_segment.id,
    }

    # When
    response = client.post(url, data=json.dumps(data), content_type="application/json")

    # Then
    assert response.status_code == status.HTTP_400_BAD_REQUEST
    assert response.json()["feature"][0] == "Feature does not exist in project"


@pytest.mark.parametrize(
    "client",
    [(lazy_fixture("admin_master_api_key_client")), (lazy_fixture("admin_client"))],
)
def test_create_feature_state_environment_field_is_read_only(
    client, environment, feature, feature_segment, environment_two
):
    # Given
    url = reverse(
        "api-v1:environments:environment-featurestates-list",
        args=[environment.api_key],
    )
    new_value = "new-value"
    data = {
        "feature_state_value": new_value,
        "enabled": False,
        "feature": feature.id,
        "environment": environment_two.id,
        "feature_segment": feature_segment.id,
    }

    # When
    response = client.post(url, data=json.dumps(data), content_type="application/json")

    # Then
    assert response.status_code == status.HTTP_201_CREATED
    assert response.json()["environment"] == environment.id


@pytest.mark.parametrize(
    "client",
    [(lazy_fixture("admin_master_api_key_client")), (lazy_fixture("admin_client"))],
)
def test_cannot_update_environment_of_a_feature_state(
    client, environment, feature, feature_state, environment_two
):
    # Given
    url = reverse(
        "api-v1:environments:environment-featurestates-detail",
        args=[environment.api_key, feature_state.id],
    )
    new_value = "new-value"
    data = {
        "id": feature_state.id,
        "feature_state_value": new_value,
        "enabled": False,
        "feature": feature.id,
        "environment": environment_two.id,
        "identity": None,
        "feature_segment": None,
    }

    # When
    response = client.put(url, data=json.dumps(data), content_type="application/json")

    # Then - it did not change the environment field on the feature state
    assert response.status_code == status.HTTP_400_BAD_REQUEST
    assert (
        response.json()["environment"][0]
        == "Cannot change the environment of a feature state"
    )


@pytest.mark.parametrize(
    "client",
    [(lazy_fixture("admin_master_api_key_client")), (lazy_fixture("admin_client"))],
)
def test_cannot_update_feature_of_a_feature_state(
    client, environment, feature_state, feature, identity, project
):
    # Given
    another_feature = Feature.objects.create(
        name="another_feature", project=project, initial_value="initial_value"
    )
    url = reverse("api-v1:features:featurestates-detail", args=[feature_state.id])

    feature_state_value = "New value"
    data = {
        "enabled": True,
        "feature_state_value": {"type": "unicode", "string_value": feature_state_value},
        "environment": environment.id,
        "feature": another_feature.id,
    }

    # When
    response = client.put(url, data=json.dumps(data), content_type="application/json")

    # Then
    assert another_feature.feature_states.count() == 1
    assert response.status_code == status.HTTP_400_BAD_REQUEST
    assert (
        response.json()["feature"][0] == "Cannot change the feature of a feature state"
    )


def test_create_segment_override__using_simple_feature_state_viewset__allows_manage_segment_overrides(
    staff_client: APIClient,
    with_environment_permissions: WithEnvironmentPermissionsCallable,
    environment: Environment,
    feature: Feature,
    segment: Segment,
    feature_segment: FeatureSegment,
) -> None:
    # Given
    with_environment_permissions([MANAGE_SEGMENT_OVERRIDES])

    url = reverse("api-v1:features:featurestates-list")

    data = {
        "feature": feature.id,
        "environment": environment.id,
        "feature_segment": feature_segment.id,
        "enabled": True,
        "feature_state_value": {
            "type": "unicode",
            "string_value": "foo",
        },
    }

    # When
    response = staff_client.post(
        url, data=json.dumps(data), content_type="application/json"
    )

    # Then
    assert response.status_code == status.HTTP_201_CREATED

    assert FeatureState.objects.filter(
        feature=feature, environment=environment, feature_segment=feature_segment
    ).exists()


def test_create_segment_override__using_simple_feature_state_viewset__denies_update_feature_state(
    staff_client: APIClient,
    with_environment_permissions: WithEnvironmentPermissionsCallable,
    environment: Environment,
    feature: Feature,
    segment: Segment,
    feature_segment: FeatureSegment,
) -> None:
    # Given
    with_environment_permissions([UPDATE_FEATURE_STATE])

    url = reverse("api-v1:features:featurestates-list")

    data = {
        "feature": feature.id,
        "environment": environment.id,
        "feature_segment": feature_segment.id,
        "enabled": True,
        "feature_state_value": {
            "type": "unicode",
            "string_value": "foo",
        },
    }

    # When
    response = staff_client.post(
        url, data=json.dumps(data), content_type="application/json"
    )

    # Then
    assert response.status_code == status.HTTP_403_FORBIDDEN


def test_update_segment_override__using_simple_feature_state_viewset__allows_manage_segment_overrides(
    staff_client: APIClient,
    with_environment_permissions: WithEnvironmentPermissionsCallable,
    environment: Environment,
    feature: Feature,
    segment: Segment,
    feature_segment: FeatureSegment,
    segment_featurestate: FeatureState,
) -> None:
    # Given
    with_environment_permissions([MANAGE_SEGMENT_OVERRIDES])

    url = reverse(
        "api-v1:features:featurestates-detail", args=[segment_featurestate.id]
    )

    data = {
        "feature": feature.id,
        "environment": environment.id,
        "feature_segment": feature_segment.id,
        "enabled": True,
        "feature_state_value": {
            "type": "unicode",
            "string_value": "foo",
        },
    }

    # When
    response = staff_client.put(
        url, data=json.dumps(data), content_type="application/json"
    )

    # Then
    assert response.status_code == status.HTTP_200_OK

    assert FeatureState.objects.filter(
        feature=feature,
        environment=environment,
        feature_segment=feature_segment,
        enabled=True,
        feature_state_value__string_value="foo",
    ).exists()


def test_update_segment_override__using_simple_feature_state_viewset__denies_update_feature_state(
    staff_client: APIClient,
    with_environment_permissions: WithEnvironmentPermissionsCallable,
    environment: Environment,
    feature: Feature,
    segment: Segment,
    feature_segment: FeatureSegment,
    segment_featurestate: FeatureState,
) -> None:
    # Given
    with_environment_permissions([UPDATE_FEATURE_STATE])

    url = reverse(
        "api-v1:features:featurestates-detail", args=[segment_featurestate.id]
    )

    data = {
        "feature": feature.id,
        "environment": environment.id,
        "feature_segment": feature_segment.id,
        "enabled": True,
        "feature_state_value": {
            "type": "unicode",
            "string_value": "foo",
        },
    }

    # When
    response = staff_client.put(
        url, data=json.dumps(data), content_type="application/json"
    )

    # Then
    assert response.status_code == status.HTTP_403_FORBIDDEN


def test_list_features_n_plus_1(
    staff_client: APIClient,
    project: Project,
    feature: Feature,
    with_project_permissions: WithProjectPermissionsCallable,
    django_assert_num_queries: DjangoAssertNumQueries,
    environment: Environment,
) -> None:
    # Given
    with_project_permissions([VIEW_PROJECT])

    base_url = reverse("api-v1:projects:project-features-list", args=[project.id])
    url = f"{base_url}?environment={environment.id}"

    # add some more versions to test for N+1 issues
    v1_feature_state = FeatureState.objects.get(
        feature=feature, environment=environment
    )
    for i in range(2, 4):
        v1_feature_state.clone(env=environment, version=i, live_from=timezone.now())

    # When
    with django_assert_num_queries(14):
        response = staff_client.get(url)

    # Then
    assert response.status_code == status.HTTP_200_OK


def test_list_features_with_union_tag(
    staff_client: APIClient,
    project: Project,
    feature: Feature,
    with_project_permissions: WithProjectPermissionsCallable,
    django_assert_num_queries: DjangoAssertNumQueries,
    environment: Environment,
) -> None:
    # Given
    with_project_permissions([VIEW_PROJECT])

    tag1 = Tag.objects.create(
        label="Test Tag",
        color="#fffff",
        description="Test Tag description",
        project=project,
    )
    tag2 = Tag.objects.create(
        label="Test Tag2",
        color="#fffff",
        description="Test Tag2 description",
        project=project,
    )
    feature2 = Feature.objects.create(
        name="another_feature", project=project, initial_value="initial_value"
    )
    feature3 = Feature.objects.create(
        name="missing_feature", project=project, initial_value="gone"
    )
    feature2.tags.add(tag1)
    feature3.tags.add(tag2)

    base_url = reverse("api-v1:projects:project-features-list", args=[project.id])
    url = (
        f"{base_url}?environment={environment.id}&tags={tag1.id}"
        f",{tag2.id}&tag_strategy=UNION"
    )
    # When
    response = staff_client.get(url)

    # Then
    assert response.status_code == status.HTTP_200_OK

    # The first feature has been filtered out of the results.
    assert len(response.data["results"]) == 2

    assert response.data["results"][0]["id"] == feature2.id
    assert response.data["results"][0]["tags"] == [tag1.id]
    assert response.data["results"][1]["id"] == feature3.id
    assert response.data["results"][1]["tags"] == [tag2.id]


def test_list_features_with_intersection_tag(
    staff_client: APIClient,
    project: Project,
    feature: Feature,
    with_project_permissions: WithProjectPermissionsCallable,
    django_assert_num_queries: DjangoAssertNumQueries,
    environment: Environment,
) -> None:
    # Given
    with_project_permissions([VIEW_PROJECT])

    tag1 = Tag.objects.create(
        label="Test Tag",
        color="#fffff",
        description="Test Tag description",
        project=project,
    )
    tag2 = Tag.objects.create(
        label="Test Tag2",
        color="#fffff",
        description="Test Tag2 description",
        project=project,
    )
    feature2 = Feature.objects.create(
        name="another_feature", project=project, initial_value="initial_value"
    )
    feature3 = Feature.objects.create(
        name="missing_feature", project=project, initial_value="gone"
    )
    feature2.tags.add(tag1, tag2)
    feature3.tags.add(tag2)

    base_url = reverse("api-v1:projects:project-features-list", args=[project.id])
    url = (
        f"{base_url}?environment={environment.id}&tags={tag1.id}"
        f",{tag2.id}&tag_strategy=INTERSECTION"
    )
    # When
    response = staff_client.get(url)

    # Then
    assert response.status_code == status.HTTP_200_OK

    # Only feature2 has both tags, so it is the only result.
    assert len(response.data["results"]) == 1

    assert response.data["results"][0]["id"] == feature2.id
    assert response.data["results"][0]["tags"] == [tag1.id, tag2.id]


<<<<<<< HEAD
def test_list_stale_features(
    staff_client: APIClient,
    with_project_permissions: Callable,
    environment_v2_versioning: Environment,
    feature: Feature,
    project: Project,
    django_assert_max_num_queries: DjangoAssertNumQueries,
) -> None:
    # Given
    base_url = reverse("api-v1:projects:project-features-list", args=[project.id])
    url = f"{base_url}?is_stale=True"
    with_project_permissions([VIEW_PROJECT])

    now = timezone.now()
    with freeze_time(now - timedelta(days=project.stale_flags_limit_days + 1)):
        # a stale flag
        stale_flag = Feature.objects.create(name="stale_flag", project=project)

        # and a flag that is marked as permanent so excluded from stale flags
        permanent_flag = Feature.objects.create(name="permanent_flag", project=project)
        permanent_tag = Tag.objects.create(
            label="permanent", project=project, is_permanent=True
        )
        permanent_flag.tags.add(permanent_tag)

    # When
    with django_assert_max_num_queries(12):
        response = staff_client.get(url)
=======
def test_simple_feature_state_returns_only_latest_versions(
    staff_client: APIClient,
    staff_user: FFAdminUser,
    with_environment_permissions: WithEnvironmentPermissionsCallable,
    environment_v2_versioning: Environment,
    feature: Feature,
    segment: Segment,
) -> None:
    # Given
    url = "%s?environment=%d" % (
        reverse("api-v1:features:featurestates-list"),
        environment_v2_versioning.id,
    )

    with_environment_permissions(
        [VIEW_ENVIRONMENT], environment_id=environment_v2_versioning.id
    )

    # Let's create some new versions, with some segment overrides
    version_2 = EnvironmentFeatureVersion.objects.create(
        environment=environment_v2_versioning, feature=feature
    )
    feature_segment_v2 = FeatureSegment.objects.create(
        feature=feature,
        segment=segment,
        environment=environment_v2_versioning,
        environment_feature_version=version_2,
    )
    FeatureState.objects.create(
        feature_segment=feature_segment_v2,
        feature=feature,
        environment=environment_v2_versioning,
        environment_feature_version=version_2,
    )
    version_2.publish(staff_user)

    version_3 = EnvironmentFeatureVersion.objects.create(
        environment=environment_v2_versioning, feature=feature
    )
    version_3.publish(staff_user)

    # When
    response = staff_client.get(url)
>>>>>>> 30f04bb6

    # Then
    assert response.status_code == status.HTTP_200_OK

    response_json = response.json()
<<<<<<< HEAD
    assert response_json["count"] == 1
    assert response_json["results"][0]["id"] == stale_flag.id
=======
    assert response_json["count"] == 2
>>>>>>> 30f04bb6
<|MERGE_RESOLUTION|>--- conflicted
+++ resolved
@@ -1,6 +1,7 @@
 import json
 import uuid
 from datetime import date, datetime, timedelta
+from typing import Callable
 from unittest import TestCase, mock
 
 import pytest
@@ -2506,7 +2507,57 @@
     assert response.data["results"][0]["tags"] == [tag1.id, tag2.id]
 
 
-<<<<<<< HEAD
+def test_simple_feature_state_returns_only_latest_versions(
+    staff_client: APIClient,
+    staff_user: FFAdminUser,
+    with_environment_permissions: WithEnvironmentPermissionsCallable,
+    environment_v2_versioning: Environment,
+    feature: Feature,
+    segment: Segment,
+) -> None:
+    # Given
+    url = "%s?environment=%d" % (
+        reverse("api-v1:features:featurestates-list"),
+        environment_v2_versioning.id,
+    )
+
+    with_environment_permissions(
+        [VIEW_ENVIRONMENT], environment_id=environment_v2_versioning.id
+    )
+
+    # Let's create some new versions, with some segment overrides
+    version_2 = EnvironmentFeatureVersion.objects.create(
+        environment=environment_v2_versioning, feature=feature
+    )
+    feature_segment_v2 = FeatureSegment.objects.create(
+        feature=feature,
+        segment=segment,
+        environment=environment_v2_versioning,
+        environment_feature_version=version_2,
+    )
+    FeatureState.objects.create(
+        feature_segment=feature_segment_v2,
+        feature=feature,
+        environment=environment_v2_versioning,
+        environment_feature_version=version_2,
+    )
+    version_2.publish(staff_user)
+
+    version_3 = EnvironmentFeatureVersion.objects.create(
+        environment=environment_v2_versioning, feature=feature
+    )
+    version_3.publish(staff_user)
+
+    # When
+    response = staff_client.get(url)
+
+    # Then
+    assert response.status_code == status.HTTP_200_OK
+
+    response_json = response.json()
+    assert response_json["count"] == 2
+
+
 def test_list_stale_features(
     staff_client: APIClient,
     with_project_permissions: Callable,
@@ -2535,59 +2586,10 @@
     # When
     with django_assert_max_num_queries(12):
         response = staff_client.get(url)
-=======
-def test_simple_feature_state_returns_only_latest_versions(
-    staff_client: APIClient,
-    staff_user: FFAdminUser,
-    with_environment_permissions: WithEnvironmentPermissionsCallable,
-    environment_v2_versioning: Environment,
-    feature: Feature,
-    segment: Segment,
-) -> None:
-    # Given
-    url = "%s?environment=%d" % (
-        reverse("api-v1:features:featurestates-list"),
-        environment_v2_versioning.id,
-    )
-
-    with_environment_permissions(
-        [VIEW_ENVIRONMENT], environment_id=environment_v2_versioning.id
-    )
-
-    # Let's create some new versions, with some segment overrides
-    version_2 = EnvironmentFeatureVersion.objects.create(
-        environment=environment_v2_versioning, feature=feature
-    )
-    feature_segment_v2 = FeatureSegment.objects.create(
-        feature=feature,
-        segment=segment,
-        environment=environment_v2_versioning,
-        environment_feature_version=version_2,
-    )
-    FeatureState.objects.create(
-        feature_segment=feature_segment_v2,
-        feature=feature,
-        environment=environment_v2_versioning,
-        environment_feature_version=version_2,
-    )
-    version_2.publish(staff_user)
-
-    version_3 = EnvironmentFeatureVersion.objects.create(
-        environment=environment_v2_versioning, feature=feature
-    )
-    version_3.publish(staff_user)
-
-    # When
-    response = staff_client.get(url)
->>>>>>> 30f04bb6
 
     # Then
     assert response.status_code == status.HTTP_200_OK
 
     response_json = response.json()
-<<<<<<< HEAD
     assert response_json["count"] == 1
-    assert response_json["results"][0]["id"] == stale_flag.id
-=======
-    assert response_json["count"] == 2
->>>>>>> 30f04bb6
+    assert response_json["results"][0]["id"] == stale_flag.id