--- conflicted
+++ resolved
@@ -272,60 +272,7 @@
             "user_id": mocked_request.user.id,
             "master_api_key_id": mocked_request.master_api_key.id,
         }
-<<<<<<< HEAD
-    )
-=======
-    )
-
-
-def test_feature_get_overrides_data(
-    feature,
-    environment,
-    identity,
-    segment,
-    feature_segment,
-    identity_featurestate,
-    segment_featurestate,
-):
-    # Given
-    # we create some other features with overrides to ensure we're only getting data
-    # for each individual feature
-    feature_2 = Feature.objects.create(project=feature.project, name="feature_2")
-    FeatureState.objects.create(
-        feature=feature_2, environment=environment, identity=identity
-    )
-
-    feature_3 = Feature.objects.create(project=feature.project, name="feature_3")
-    feature_segment_for_feature_3 = FeatureSegment.objects.create(
-        feature=feature_3, segment=segment, environment=environment
-    )
-    FeatureState.objects.create(
-        feature=feature_3,
-        environment=environment,
-        feature_segment=feature_segment_for_feature_3,
-    )
-
-    # and an override for another identity that has been deleted
-    another_identity = Identity.objects.create(
-        identifier="another-identity", environment=environment
-    )
-    fs_to_delete = FeatureState.objects.create(
-        feature=feature, environment=environment, identity=another_identity
-    )
-    fs_to_delete.delete()
-
-    # When
-    overrides_data = Feature.get_overrides_data(environment.id)
-
-    # Then
-    assert overrides_data[feature.id].num_identity_overrides == 1
-    assert overrides_data[feature.id].num_segment_overrides == 1
-
-    assert overrides_data[feature_2.id].num_identity_overrides == 1
-    assert overrides_data[feature_2.id].num_segment_overrides == 0
-
-    assert overrides_data[feature_3.id].num_identity_overrides is None
-    assert overrides_data[feature_3.id].num_segment_overrides == 1
+    )
 
 
 def test_feature_state_gt_operator_for_multiple_versions_of_segment_overrides(
@@ -361,5 +308,4 @@
     )
 
     # Then
-    assert segment_override > environment_default
->>>>>>> f6d4d57c
+    assert segment_override > environment_default