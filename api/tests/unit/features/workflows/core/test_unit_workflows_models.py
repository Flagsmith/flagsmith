--- conflicted
+++ resolved
@@ -739,7 +739,6 @@
     ).exists()
 
 
-<<<<<<< HEAD
 def test_retrieving_segments(
     change_request: ChangeRequest,
 ) -> None:
@@ -758,7 +757,8 @@
     # Then
     assert change_request.segments.count() == 1
     assert change_request.segments.first() == segment
-=======
+
+
 def test_change_request_live_from_for_change_request_with_change_set(
     feature: Feature,
     environment_v2_versioning: Environment,
@@ -793,5 +793,4 @@
         change_request.commit(admin_user)
 
     # Then
-    assert change_request.live_from == now
->>>>>>> 2ab73edc
+    assert change_request.live_from == now