--- conflicted
+++ resolved
@@ -1,14 +1,9 @@
-<<<<<<< HEAD
 from datetime import timedelta
-from unittest import mock
 
 import freezegun
 import pytest
 from django.utils import timezone
-=======
-import pytest
 from pytest_mock import MockerFixture
->>>>>>> 30f04bb6
 
 from environments.models import Environment
 from features.constants import STALE_FLAGS_TAG_LABEL
@@ -110,8 +105,7 @@
     event_type = environment_webhook_call_args[2]
     assert data["new_state"] is None
     assert data["previous_state"]["feature_state_value"] == new_value
-<<<<<<< HEAD
-    assert event_type == WebhookEventType.FLAG_DELETED
+    assert event_type == WebhookEventType.FLAG_DELETED.value
 
 
 def test_tag_stale_flags(organisation: Organisation):
@@ -181,7 +175,4 @@
     assert not Tag.objects.filter(
         project=project_3, label=STALE_FLAGS_TAG_LABEL
     ).exists()
-    assert p3_not_stale_flag.tags.count() == 0
-=======
-    assert event_type == WebhookEventType.FLAG_DELETED.value
->>>>>>> 30f04bb6
+    assert p3_not_stale_flag.tags.count() == 0