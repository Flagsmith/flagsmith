import json
import typing
from datetime import datetime, timedelta

import pytest
from core.constants import STRING
from django.urls import reverse
from django.utils import timezone
from freezegun import freeze_time
from rest_framework import status
from rest_framework.test import APIClient

from api_keys.models import MasterAPIKey
from audit.constants import ENVIRONMENT_FEATURE_VERSION_PUBLISHED_MESSAGE
from audit.models import AuditLog
from audit.related_object_type import RelatedObjectType
from environments.models import Environment
from environments.permissions.constants import (
    UPDATE_FEATURE_STATE,
    VIEW_ENVIRONMENT,
)
from features.feature_segments.limits import (
    SEGMENT_OVERRIDE_LIMIT_EXCEEDED_MESSAGE,
)
from features.models import Feature, FeatureSegment, FeatureState
from features.multivariate.models import MultivariateFeatureOption
from features.versioning.models import EnvironmentFeatureVersion
from projects.models import Project
from projects.permissions import VIEW_PROJECT
from segments.models import Segment
from tests.types import (
    WithEnvironmentPermissionsCallable,
    WithProjectPermissionsCallable,
)
from users.models import FFAdminUser

now = timezone.now()
tomorrow = now + timedelta(days=1)


def test_get_versions_for_a_feature_and_environment(
    admin_client: APIClient,
    admin_user: FFAdminUser,
    environment_v2_versioning: Environment,
    feature: Feature,
) -> None:
    # Given
    url = reverse(
        "api-v1:versioning:environment-feature-versions-list",
        args=[environment_v2_versioning.id, feature.id],
    )

    # the initial version created automatically
    version_1 = EnvironmentFeatureVersion.objects.get(
        feature=feature, environment=environment_v2_versioning
    )

    # create a second published version
    version_2 = EnvironmentFeatureVersion.objects.create(
        feature=feature, environment=environment_v2_versioning
    )
    version_2.publish(published_by=admin_user)

    # and a draft version
    draft_version = EnvironmentFeatureVersion.objects.create(
        feature=feature, environment=environment_v2_versioning
    )

    # When
    response = admin_client.get(url)

    # Then
    assert response.status_code == status.HTTP_200_OK

    response_json = response.json()
    assert response_json["count"] == 3

    uuids = {result["uuid"] for result in response_json["results"]}
    assert len(uuids) == 3
    assert all(
        str(version.uuid) in uuids for version in (version_1, version_2, draft_version)
    )


def test_create_new_feature_version(
    staff_user: FFAdminUser,
    staff_client: APIClient,
    environment_v2_versioning: Environment,
    feature: Feature,
    with_environment_permissions: WithEnvironmentPermissionsCallable,
    with_project_permissions: WithProjectPermissionsCallable,
) -> None:
    # Given
    with_environment_permissions([VIEW_ENVIRONMENT, UPDATE_FEATURE_STATE])
    with_project_permissions([VIEW_PROJECT])

    url = reverse(
        "api-v1:versioning:environment-feature-versions-list",
        args=[environment_v2_versioning.id, feature.id],
    )

    # When
    response = staff_client.post(url)

    # Then
    assert response.status_code == status.HTTP_201_CREATED

    response_json = response.json()
    assert response_json["created_by"] == staff_user.id
    assert response_json["uuid"]


def test_delete_feature_version(
    admin_client: APIClient,
    environment_v2_versioning: Environment,
    feature: Feature,
) -> None:
    # Given
    # an unpublished version
    environment_feature_version = EnvironmentFeatureVersion.objects.create(
        environment=environment_v2_versioning, feature=feature
    )

    url = reverse(
        "api-v1:versioning:environment-feature-versions-detail",
        args=[
            environment_v2_versioning.id,
            feature.id,
            environment_feature_version.uuid,
        ],
    )

    # When
    response = admin_client.delete(url)

    # Then
    assert response.status_code == status.HTTP_204_NO_CONTENT

    environment_feature_version.refresh_from_db()
    assert environment_feature_version.deleted is True


def test_retrieve_environment_feature_version_permission_denied(
    feature: Feature,
    environment_v2_versioning: Environment,
    staff_client: APIClient,
) -> None:
    # Given
    efv = EnvironmentFeatureVersion.objects.first()

    url = reverse("api-v1:versioning:get-efv-by-uuid", args=[str(efv.uuid)])

    # When
    response = staff_client.get(url)

    # Then
    assert response.status_code == status.HTTP_403_FORBIDDEN


def test_retrieve_feature_version_with_no_previous_version(
    feature: Feature,
    environment_v2_versioning: Environment,
    staff_client: APIClient,
    with_environment_permissions: WithEnvironmentPermissionsCallable,
    with_project_permissions: WithProjectPermissionsCallable,
) -> None:
    # Given
    environment_feature_version = EnvironmentFeatureVersion.objects.get(
        feature=feature, environment=environment_v2_versioning
    )

    url = reverse(
        "api-v1:versioning:get-efv-by-uuid", args=[environment_feature_version.uuid]
    )

    with_environment_permissions([VIEW_ENVIRONMENT])
    with_project_permissions([VIEW_PROJECT])

    # When
    response = staff_client.get(url)

    # Then
    assert response.status_code == status.HTTP_200_OK

    response_json = response.json()
    assert response_json["uuid"] == str(environment_feature_version.uuid)
    assert response_json["previous_version_uuid"] is None
    assert response_json["feature"] == feature.id
    assert response_json["environment"] == environment_v2_versioning.id


def test_retrieve_feature_version_with_previous_version(
    feature: Feature,
    environment_v2_versioning: Environment,
    staff_user: FFAdminUser,
    staff_client: APIClient,
    with_environment_permissions: WithEnvironmentPermissionsCallable,
    with_project_permissions: WithProjectPermissionsCallable,
) -> None:
    # Given
    with_environment_permissions([VIEW_ENVIRONMENT])
    with_project_permissions([VIEW_PROJECT])

    version_1 = EnvironmentFeatureVersion.objects.filter(
        feature=feature, environment=environment_v2_versioning
    ).get()
    version_2 = EnvironmentFeatureVersion.objects.create(
        feature=feature, environment=environment_v2_versioning
    )
    version_2.publish(published_by=staff_user)

    url = reverse("api-v1:versioning:get-efv-by-uuid", args=[version_2.uuid])

    # When
    response = staff_client.get(url)

    # Then
    assert response.status_code == status.HTTP_200_OK

    response_json = response.json()
    assert response_json["uuid"] == str(version_2.uuid)
    assert response_json["previous_version_uuid"] == str(version_1.uuid)


def test_retrieve_feature_version_for_unpublished_version(
    feature: Feature,
    environment_v2_versioning: Environment,
    staff_user: FFAdminUser,
    staff_client: APIClient,
    with_environment_permissions: WithEnvironmentPermissionsCallable,
    with_project_permissions: WithProjectPermissionsCallable,
) -> None:
    # Given
    with_environment_permissions([VIEW_ENVIRONMENT])
    with_project_permissions([VIEW_PROJECT])

    version_1 = EnvironmentFeatureVersion.objects.filter(
        feature=feature, environment=environment_v2_versioning
    ).get()
    version_2 = EnvironmentFeatureVersion.objects.create(
        feature=feature, environment=environment_v2_versioning
    )

    url = reverse("api-v1:versioning:get-efv-by-uuid", args=[version_2.uuid])

    # When
    response = staff_client.get(url)

    # Then
    assert response.status_code == status.HTTP_200_OK

    response_json = response.json()
    assert response_json["uuid"] == str(version_2.uuid)
    assert response_json["previous_version_uuid"] == str(version_1.uuid)


def test_cannot_delete_live_feature_version(
    admin_client: APIClient,
    environment_v2_versioning: Environment,
    feature: Feature,
) -> None:
    # Given
    # the initial published version
    environment_feature_version = EnvironmentFeatureVersion.objects.get(
        environment=environment_v2_versioning, feature=feature
    )

    url = reverse(
        "api-v1:versioning:environment-feature-versions-detail",
        args=[
            environment_v2_versioning.id,
            feature.id,
            environment_feature_version.uuid,
        ],
    )

    # When
    response = admin_client.delete(url)

    # Then
    assert response.status_code == status.HTTP_400_BAD_REQUEST

    assert response.json()["detail"] == "Cannot delete a live version."


@pytest.mark.parametrize("live_from", (None, tomorrow))
def test_publish_feature_version(
    admin_client: APIClient,
    admin_user: FFAdminUser,
    environment_v2_versioning: Environment,
    feature: Feature,
    live_from: typing.Optional[datetime],
) -> None:
    # Given
    # an unpublished version
    environment_feature_version = EnvironmentFeatureVersion.objects.create(
        environment=environment_v2_versioning, feature=feature
    )

    url = reverse(
        "api-v1:versioning:environment-feature-versions-publish",
        args=[
            environment_v2_versioning.id,
            feature.id,
            environment_feature_version.uuid,
        ],
    )

    # When
    with freeze_time(now):
        response = admin_client.post(url)

    # Then
    assert response.status_code == status.HTTP_200_OK

    environment_feature_version.refresh_from_db()
    assert environment_feature_version.is_live is True
    assert environment_feature_version.published is True
    assert environment_feature_version.published_by == admin_user
    assert (
        environment_feature_version.live_from == now if live_from is None else live_from
    )

    # and an audit log record is created correctly
    record = AuditLog.objects.filter(
        related_object_type=RelatedObjectType.EF_VERSION.name,
        related_object_uuid=environment_feature_version.uuid,
    ).first()
    assert record
    assert record.log == ENVIRONMENT_FEATURE_VERSION_PUBLISHED_MESSAGE % feature.name


@pytest.mark.parametrize("live_from", (None, tomorrow))
def test_publish_feature_version_using_master_api_key(
    admin_master_api_key: MasterAPIKey,
    admin_master_api_key_client: APIClient,
    environment_v2_versioning: Environment,
    feature: Feature,
    live_from: datetime | None,
) -> None:
    # Given
    # an unpublished version
    environment_feature_version = EnvironmentFeatureVersion.objects.create(
        environment=environment_v2_versioning, feature=feature
    )

    url = reverse(
        "api-v1:versioning:environment-feature-versions-publish",
        args=[
            environment_v2_versioning.id,
            feature.id,
            environment_feature_version.uuid,
        ],
    )

    # When
    with freeze_time(now):
        response = admin_master_api_key_client.post(url)

    # Then
    assert response.status_code == status.HTTP_200_OK

    environment_feature_version.refresh_from_db()
    assert environment_feature_version.is_live is True
    assert environment_feature_version.published is True
    assert environment_feature_version.published_by is None
    assert environment_feature_version.published_by_api_key == admin_master_api_key[0]
    assert (
        environment_feature_version.live_from == now if live_from is None else live_from
    )


def test_list_environment_feature_version_feature_states(
    admin_client: APIClient,
    environment_v2_versioning: Environment,
    feature: Feature,
) -> None:
    # Given
    environment_feature_version = EnvironmentFeatureVersion.objects.get(
        environment=environment_v2_versioning, feature=feature
    )

    url = reverse(
        "api-v1:versioning:environment-feature-version-featurestates-list",
        args=[
            environment_v2_versioning.id,
            feature.id,
            environment_feature_version.uuid,
        ],
    )

    # When
    response = admin_client.get(url)

    # Then
    assert response.status_code == status.HTTP_200_OK

    response_json = response.json()
    assert len(response_json) == 1


def test_add_environment_feature_version_feature_state(
    admin_client: APIClient,
    environment_v2_versioning: Environment,
    segment: Segment,
    feature: Feature,
) -> None:
    # Given
    # an unpublished environment feature version
    environment_feature_version = EnvironmentFeatureVersion.objects.create(
        environment=environment_v2_versioning, feature=feature
    )

    url = reverse(
        "api-v1:versioning:environment-feature-version-featurestates-list",
        args=[
            environment_v2_versioning.id,
            feature.id,
            environment_feature_version.uuid,
        ],
    )

    data = {
        "feature_segment": {"segment": segment.id},
        "enabled": True,
        "feature_state_value": {
            "string_value": "segment value!",
        },
    }

    # When
    response = admin_client.post(
        url, data=json.dumps(data), content_type="application/json"
    )

    # Then
    assert response.status_code == status.HTTP_201_CREATED

    assert environment_feature_version.feature_states.count() == 2
    assert environment_feature_version.feature_segments.count() == 1


def test_cannot_add_feature_state_to_published_environment_feature_version(
    admin_client: APIClient,
    environment_v2_versioning: Environment,
    segment: Segment,
    feature: Feature,
) -> None:
    # Given
    # the initial (published) environment feature version
    environment_feature_version = EnvironmentFeatureVersion.objects.get(
        environment=environment_v2_versioning, feature=feature
    )

    url = reverse(
        "api-v1:versioning:environment-feature-version-featurestates-list",
        args=[
            environment_v2_versioning.id,
            feature.id,
            environment_feature_version.uuid,
        ],
    )

    data = {
        "feature_segment": {"segment": segment.id},
        "enabled": True,
        "feature_state_value": {
            "string_value": "segment value!",
        },
    }

    # When
    response = admin_client.post(
        url, data=json.dumps(data), content_type="application/json"
    )

    # Then
    assert response.status_code == status.HTTP_400_BAD_REQUEST
    assert environment_feature_version.feature_states.count() == 1

    assert response.json()["detail"] == "Cannot modify published version."


def test_update_environment_feature_version_feature_state(
    admin_client: APIClient,
    environment_v2_versioning: Environment,
    feature: Feature,
) -> None:
    # Given
    # an unpublished environment feature version
    environment_feature_version = EnvironmentFeatureVersion.objects.create(
        environment=environment_v2_versioning, feature=feature
    )

    # and the environment feature state for the feature, environment, version combination
    feature_state = environment_feature_version.feature_states.filter(
        feature=feature,
        environment=environment_v2_versioning,
        feature_segment__isnull=True,
        identity__isnull=True,
    ).get()
    assert feature_state.enabled is False

    url = reverse(
        "api-v1:versioning:environment-feature-version-featurestates-detail",
        args=[
            environment_v2_versioning.id,
            feature.id,
            environment_feature_version.uuid,
            feature_state.id,
        ],
    )

    # When
    response = admin_client.patch(
        url, data=json.dumps({"enabled": True}), content_type="application/json"
    )

    # Then
    assert response.status_code == status.HTTP_200_OK

    feature_state.refresh_from_db()
    assert feature_state.enabled is True


def test_cannot_update_feature_state_in_published_environment_feature_version(
    admin_client: APIClient,
    environment_v2_versioning: Environment,
    feature: Feature,
) -> None:
    # Given
    # the initial (published) environment feature version
    environment_feature_version = EnvironmentFeatureVersion.objects.get(
        environment=environment_v2_versioning, feature=feature
    )

    # and the environment feature state for the feature, environment, version combination
    feature_state = environment_feature_version.feature_states.filter(
        feature=feature,
        environment=environment_v2_versioning,
        feature_segment__isnull=True,
        identity__isnull=True,
    ).get()
    assert feature_state.enabled is False

    url = reverse(
        "api-v1:versioning:environment-feature-version-featurestates-detail",
        args=[
            environment_v2_versioning.id,
            feature.id,
            environment_feature_version.uuid,
            feature_state.id,
        ],
    )

    # When
    response = admin_client.patch(
        url, data=json.dumps({"enabled": True}), content_type="application/json"
    )

    # Then
    assert response.status_code == status.HTTP_400_BAD_REQUEST

    assert response.json()["detail"] == "Cannot modify published version."

    feature_state.refresh_from_db()
    assert feature_state.enabled is False


def test_delete_environment_feature_version_feature_state(
    admin_client: APIClient,
    environment_v2_versioning: Environment,
    segment: Segment,
    feature: Feature,
) -> None:
    # Given
    # an unpublished environment feature version
    environment_feature_version = EnvironmentFeatureVersion.objects.create(
        environment=environment_v2_versioning, feature=feature
    )

    # and a Segment override feature state in the feature version
    segment_override = FeatureState.objects.create(
        environment_feature_version=environment_feature_version,
        feature=feature,
        environment=environment_v2_versioning,
        feature_segment=FeatureSegment.objects.create(
            feature=feature, environment=environment_v2_versioning, segment=segment
        ),
    )

    url = reverse(
        "api-v1:versioning:environment-feature-version-featurestates-detail",
        args=[
            environment_v2_versioning.id,
            feature.id,
            environment_feature_version.uuid,
            segment_override.id,
        ],
    )

    # When
    response = admin_client.delete(url)

    # Then
    assert response.status_code == status.HTTP_204_NO_CONTENT

    segment_override.refresh_from_db()
    assert segment_override.deleted is True


def test_cannot_delete_feature_state_in_published_environment_feature_version(
    admin_client: APIClient,
    admin_user: FFAdminUser,
    environment_v2_versioning: Environment,
    segment: Segment,
    feature: Feature,
) -> None:
    # Given
    # an unpublished environment feature version
    environment_feature_version = EnvironmentFeatureVersion.objects.create(
        environment=environment_v2_versioning, feature=feature
    )

    # and a Segment override feature state in the feature version
    segment_override = FeatureState.objects.create(
        environment_feature_version=environment_feature_version,
        feature=feature,
        environment=environment_v2_versioning,
        feature_segment=FeatureSegment.objects.create(
            feature=feature, environment=environment_v2_versioning, segment=segment
        ),
    )

    # and we publish the version
    environment_feature_version.publish(admin_user)

    url = reverse(
        "api-v1:versioning:environment-feature-version-featurestates-detail",
        args=[
            environment_v2_versioning.id,
            feature.id,
            environment_feature_version.uuid,
            segment_override.id,
        ],
    )

    # When
    response = admin_client.delete(url)

    # Then
    assert response.status_code == status.HTTP_400_BAD_REQUEST

    assert response.json()["detail"] == "Cannot modify published version."

    segment_override.refresh_from_db()
    assert segment_override.deleted is False


def test_cannot_delete_environment_default_feature_state_for_unpublished_environment_feature_version(
    admin_client: APIClient,
    environment_v2_versioning: Environment,
    feature: Feature,
) -> None:
    # Given
    # an unpublished environment feature version
    environment_feature_version = EnvironmentFeatureVersion.objects.create(
        environment=environment_v2_versioning, feature=feature
    )

    # and the environment default feature state in the feature version
    segment_override = FeatureState.objects.get(
        environment_feature_version=environment_feature_version,
        feature=feature,
        environment=environment_v2_versioning,
        feature_segment__isnull=True,
        identity__isnull=True,
    )

    url = reverse(
        "api-v1:versioning:environment-feature-version-featurestates-detail",
        args=[
            environment_v2_versioning.id,
            feature.id,
            environment_feature_version.uuid,
            segment_override.id,
        ],
    )

    # When
    response = admin_client.delete(url)

    # Then
    assert response.status_code == status.HTTP_400_BAD_REQUEST

    assert (
        response.json()["detail"] == "Cannot delete environment default feature state."
    )

    segment_override.refresh_from_db()
    assert segment_override.deleted is False


def test_filter_versions_by_is_live(
    environment_v2_versioning: Environment,
    feature: Feature,
    staff_user: FFAdminUser,
    staff_client: APIClient,
    with_environment_permissions: WithEnvironmentPermissionsCallable,
    with_project_permissions: WithProjectPermissionsCallable,
) -> None:
    # Given
    # we give the user the correct permissions
    with_environment_permissions([VIEW_ENVIRONMENT], environment_v2_versioning.id)
    with_project_permissions([VIEW_PROJECT])

    # an unpublished environment feature version
    unpublished_environment_feature_version = EnvironmentFeatureVersion.objects.create(
        environment=environment_v2_versioning, feature=feature
    )

    # and a published version
    published_environment_feature_version = EnvironmentFeatureVersion.objects.create(
        environment=environment_v2_versioning, feature=feature
    )
    published_environment_feature_version.publish(staff_user)

    _base_url = reverse(
        "api-v1:versioning:environment-feature-versions-list",
        args=[environment_v2_versioning.id, feature.id],
    )
    live_versions_url = "%s?is_live=true" % _base_url
    not_live_versions_url = "%s?is_live=false" % _base_url

    # When
    live_versions_response = staff_client.get(live_versions_url)
    not_live_versions_response = staff_client.get(not_live_versions_url)

    # Then
    # only the live versions are returned (the initial version) and the one we
    # published above when we request the live versions
    assert live_versions_response.status_code == status.HTTP_200_OK

    live_versions_response_json = live_versions_response.json()
    assert live_versions_response_json["count"] == 2
    assert unpublished_environment_feature_version.uuid not in [
        result["uuid"] for result in live_versions_response_json["results"]
    ]

    # and only the unpublished version is returned when we request the 'not live' versions
    assert not_live_versions_response.status_code == status.HTTP_200_OK

    not_live_versions_response_json = not_live_versions_response.json()
    assert not_live_versions_response_json["count"] == 1
    assert not_live_versions_response_json["results"][0]["uuid"] == str(
        unpublished_environment_feature_version.uuid
    )


def test_disable_v2_versioning_returns_bad_request_if_not_using_v2_versioning(
    environment: Environment,
    staff_client: APIClient,
    with_environment_permissions: WithEnvironmentPermissionsCallable,
) -> None:
    # Given
    url = reverse(
        "api-v1:environments:environment-disable-v2-versioning",
        args=[environment.api_key],
    )

    with_environment_permissions(
        permission_keys=[], environment_id=environment.id, admin=True
    )

    # When
    response = staff_client.post(url)

    # Then
    assert response.status_code == status.HTTP_400_BAD_REQUEST


def test_create_new_version_with_changes_in_single_request(
    feature: Feature,
    segment: Segment,
    segment_featurestate: FeatureState,
    admin_client_new: APIClient,
    environment_v2_versioning: Environment,
) -> None:
    # Given
    additional_segment_1 = Segment.objects.create(
        name="additional-segment-1", project=feature.project
    )
    additional_segment_2 = Segment.objects.create(
        name="additional-segment-2", project=feature.project
    )

    url = reverse(
        "api-v1:versioning:environment-feature-versions-list",
        args=[environment_v2_versioning.id, feature.id],
    )

    data = {
        "publish_immediately": True,
        "feature_states_to_update": [
            {
                "feature_segment": None,
                "enabled": True,
                "feature_state_value": {"type": "unicode", "string_value": "updated!"},
            }
        ],
        "feature_states_to_create": [
            {
                "feature_segment": {
                    "segment": additional_segment_1.id,
                    "priority": 2,
                },
                "enabled": True,
                "feature_state_value": {
                    "type": "unicode",
                    "string_value": "segment-override-1",
                },
            },
            {
                "feature_segment": {
                    "segment": additional_segment_2.id,
                    "priority": 1,
                },
                "enabled": True,
                "feature_state_value": {
                    "type": "unicode",
                    "string_value": "segment-override-2",
                },
            },
        ],
        "segment_ids_to_delete_overrides": [segment.id],
    }

    # When
    response = admin_client_new.post(
        url, data=json.dumps(data), content_type="application/json"
    )

    # Then
    assert response.status_code == status.HTTP_201_CREATED

    new_version_uuid = response.json()["uuid"]
    new_version = EnvironmentFeatureVersion.objects.get(uuid=new_version_uuid)

    assert new_version.feature_states.count() == 3

    new_version_environment_fs = new_version.feature_states.filter(
        feature_segment__isnull=True
    ).get()
    assert new_version_environment_fs.get_feature_state_value() == "updated!"
    assert new_version_environment_fs.enabled is True

    new_version_segment_fs_1 = new_version.feature_states.filter(
        feature_segment__segment=additional_segment_1
    ).get()
    assert new_version_segment_fs_1.get_feature_state_value() == "segment-override-1"
    assert new_version_segment_fs_1.enabled is True
    assert new_version_segment_fs_1.feature_segment.priority == 2

    new_version_segment_fs_2 = new_version.feature_states.filter(
        feature_segment__segment=additional_segment_2
    ).get()
    assert new_version_segment_fs_2.get_feature_state_value() == "segment-override-2"
    assert new_version_segment_fs_2.enabled is True
    assert new_version_segment_fs_2.feature_segment.priority == 1

    assert not new_version.feature_states.filter(
        feature_segment__segment=segment
    ).exists()

    assert new_version.published is True
    assert new_version.is_live is True


def test_update_and_create_segment_override_in_single_request(
    feature: Feature,
    segment: Segment,
    segment_featurestate: FeatureState,
    admin_client_new: APIClient,
    environment_v2_versioning: Environment,
) -> None:
    # Given
    additional_segment = Segment.objects.create(
        name="additional-segment", project=feature.project
    )

    url = reverse(
        "api-v1:versioning:environment-feature-versions-list",
        args=[environment_v2_versioning.id, feature.id],
    )

    data = {
        "publish_immediately": True,
        "feature_states_to_update": [
            {
                "feature_segment": {"segment": segment.id, "priority": 2},
                "enabled": True,
                "feature_state_value": {
                    "type": "unicode",
                    "string_value": "updated-segment-override",
                },
            }
        ],
        "feature_states_to_create": [
            {
                "feature_segment": {
                    "segment": additional_segment.id,
                    "priority": 1,
                },
                "enabled": True,
                "feature_state_value": {
                    "type": "unicode",
                    "string_value": "additional-segment-override",
                },
            },
        ],
    }

    # When
    response = admin_client_new.post(
        url, data=json.dumps(data), content_type="application/json"
    )

    # Then
    assert response.status_code == status.HTTP_201_CREATED

    new_version_uuid = response.json()["uuid"]
    new_version = EnvironmentFeatureVersion.objects.get(uuid=new_version_uuid)

    assert new_version.feature_states.count() == 3

    updated_segment_override = new_version.feature_states.filter(
        feature_segment__segment=segment
    ).get()
    assert (
        updated_segment_override.get_feature_state_value() == "updated-segment-override"
    )
    assert updated_segment_override.enabled is True
    assert updated_segment_override.feature_segment.priority == 2

    new_segment_override = new_version.feature_states.filter(
        feature_segment__segment=additional_segment
    ).get()
    assert (
        new_segment_override.get_feature_state_value() == "additional-segment-override"
    )
    assert new_segment_override.enabled is True
    assert new_segment_override.feature_segment.priority == 1

    assert new_version.published is True
    assert new_version.is_live is True


def test_create_environment_default_when_creating_new_version_fails(
    environment_v2_versioning: Environment,
    feature: Feature,
    admin_client_new: APIClient,
) -> None:
    # Given
    data = {
        "feature_states_to_create": [
            {
                "feature_segment": None,
                "enabled": True,
                "feature_state_value": {
                    "type": "unicode",
                    "string_value": "some new value",
                },
            }
        ]
    }

    url = reverse(
        "api-v1:versioning:environment-feature-versions-list",
        args=[environment_v2_versioning.id, feature.id],
    )

    # When
    response = admin_client_new.post(
        url, data=json.dumps(data), content_type="application/json"
    )

    # Then
    assert response.status_code == status.HTTP_400_BAD_REQUEST

    assert response.json() == {
        "message": "Cannot create FeatureState objects that are not segment overrides."
    }


def test_create_segment_override_for_existing_override_when_creating_new_version_fails(
    feature: Feature,
    admin_client_new: APIClient,
    segment: Segment,
    segment_featurestate: FeatureState,
    environment_v2_versioning: Environment,
) -> None:
    # Given
    data = {
        "feature_states_to_create": [
            {
                "feature_segment": {"segment": segment.id},
                "enabled": True,
                "feature_state_value": {
                    "type": "unicode",
                    "string_value": "some new value",
                },
            }
        ]
    }

    url = reverse(
        "api-v1:versioning:environment-feature-versions-list",
        args=[environment_v2_versioning.id, feature.id],
    )

    # When
    response = admin_client_new.post(
        url, data=json.dumps(data), content_type="application/json"
    )

    # Then
    assert response.status_code == status.HTTP_400_BAD_REQUEST
    assert response.json() == {
        "message": "An unresolvable conflict occurred: segment override already exists for segment '%s'"
        % segment.name
    }


def test_create_new_version_for_multivariate_feature(
    multivariate_feature: Feature,
    multivariate_options: list[MultivariateFeatureOption],
    environment_v2_versioning: Environment,
    staff_client: APIClient,
    with_environment_permissions: WithEnvironmentPermissionsCallable,
    with_project_permissions: WithProjectPermissionsCallable,
) -> None:
    # Given
    with_environment_permissions(
        [VIEW_ENVIRONMENT, UPDATE_FEATURE_STATE], environment_v2_versioning.id
    )
    with_project_permissions([VIEW_PROJECT])

    create_version_url = reverse(
        "api-v1:versioning:environment-feature-versions-list",
        args=[environment_v2_versioning.id, multivariate_feature.id],
    )

    data = {
        "feature_states_to_update": [
            {
                "feature_segment": None,
                "enabled": True,
                "feature_state_value": {
                    "type": STRING,
                    "string_value": multivariate_feature.initial_value,
                },
                "multivariate_feature_state_values": [
                    {
                        "multivariate_feature_option": mvfo.id,
                        "percentage_allocation": 10,
                    }
                    for mvfo in multivariate_options
                ],
            }
        ]
    }

    # When
    response = staff_client.post(
        create_version_url, data=json.dumps(data), content_type="application/json"
    )

    # Then
    assert response.status_code == status.HTTP_201_CREATED

    version_uuid = response.json()["uuid"]
    new_version = EnvironmentFeatureVersion.objects.get(uuid=version_uuid)

    assert all(
        [
            mvfsv.percentage_allocation == 10
            for mvfsv in new_version.feature_states.get(
                feature=multivariate_feature
            ).multivariate_feature_state_values.all()
        ]
    )


def test_create_new_version_delete_segment_override_updates_overrides_immediately(
    feature: Feature,
    segment: Segment,
    feature_segment: FeatureSegment,
    segment_featurestate: FeatureState,
    environment_v2_versioning: Environment,
    admin_client: APIClient,
) -> None:
    # Given
    create_version_url = reverse(
        "api-v1:versioning:environment-feature-versions-list",
        args=[environment_v2_versioning.id, feature.id],
    )

    data = {
        "segment_ids_to_delete_overrides": [segment.id],
        "publish_immediately": True,
    }

    # When
    response = admin_client.post(
        create_version_url,
        data=json.dumps(data),
        content_type="application/json",
    )

    # Then
    assert response.status_code == status.HTTP_201_CREATED

    get_feature_segments_url = "%s?environment=%d&feature=%d" % (
        reverse("api-v1:features:feature-segment-list"),
        environment_v2_versioning.id,
        feature.id,
    )
    get_feature_segments_response = admin_client.get(get_feature_segments_url)
    assert get_feature_segments_response.status_code == status.HTTP_200_OK
    assert get_feature_segments_response.json()["count"] == 0


<<<<<<< HEAD
def test_create_new_version_fails_when_breaching_segment_override_limit(
    feature: Feature,
    segment: Segment,
    another_segment: Segment,
    environment_v2_versioning: Environment,
    project: Project,
    staff_user: FFAdminUser,
    staff_client: APIClient,
    with_environment_permissions: WithEnvironmentPermissionsCallable,
    with_project_permissions: WithProjectPermissionsCallable,
) -> None:
    # Given
    with_environment_permissions([VIEW_ENVIRONMENT, UPDATE_FEATURE_STATE])
    with_project_permissions([VIEW_PROJECT])

    # We update the limit of segment overrides on the project
    project.max_segment_overrides_allowed = 1
    project.save()

    # And we create an existing version with a segment override in it
    version_2 = EnvironmentFeatureVersion.objects.create(
        environment=environment_v2_versioning, feature=feature
    )
    FeatureState.objects.create(
        feature=feature,
        environment=environment_v2_versioning,
        environment_feature_version=version_2,
        feature_segment=FeatureSegment.objects.create(
            feature=feature,
            segment=segment,
            environment=environment_v2_versioning,
            environment_feature_version=version_2,
        ),
    )
    version_2.publish()

    data = {
        "publish_immediately": True,
        "feature_states_to_create": [
            {
                "feature_segment": {"segment": segment.id},
                "enabled": True,
                "feature_state_value": {
                    "type": "unicode",
                    "string_value": "some new value",
                },
            }
        ],
    }
    create_version_url = reverse(
        "api-v1:versioning:environment-feature-versions-list",
        args=[environment_v2_versioning.id, feature.id],
    )

    # When
    # We create a new version, without making any changes, we shouldn't receive
    # any errors.
    create_version_response = staff_client.post(
        create_version_url, data=json.dumps(data), content_type="application/json"
    )

    # Then
    assert create_version_response.status_code == status.HTTP_400_BAD_REQUEST
    assert create_version_response.json() == {
        "environment": SEGMENT_OVERRIDE_LIMIT_EXCEEDED_MESSAGE
    }
    assert (
        EnvironmentFeatureVersion.objects.filter(
            environment=environment_v2_versioning, feature=feature
        ).count()
        == 2
    )


def test_segment_override_limit_excludes_older_versions__when_not_creating_any_new_overrides(
    feature: Feature,
    segment: Segment,
    environment_v2_versioning: Environment,
    project: Project,
    staff_user: FFAdminUser,
    staff_client: APIClient,
    with_environment_permissions: WithEnvironmentPermissionsCallable,
    with_project_permissions: WithProjectPermissionsCallable,
) -> None:
    # Given
    with_environment_permissions([VIEW_ENVIRONMENT, UPDATE_FEATURE_STATE])
    with_project_permissions([VIEW_PROJECT])

    # We update the limit of segment overrides on the project
    project.max_segment_overrides_allowed = 1
    project.save()

    # And we create an existing version with a segment override in it
    version_2 = EnvironmentFeatureVersion.objects.create(
        environment=environment_v2_versioning, feature=feature
    )
    FeatureState.objects.create(
        feature=feature,
        environment=environment_v2_versioning,
        environment_feature_version=version_2,
        feature_segment=FeatureSegment.objects.create(
            feature=feature,
            segment=segment,
            environment=environment_v2_versioning,
            environment_feature_version=version_2,
        ),
    )
    version_2.publish()

    data = {"publish_immediately": True}
    create_version_url = reverse(
=======
def test_creating_multiple_segment_overrides_in_multiple_versions_sets_correct_priorities(
    feature: Feature,
    environment_v2_versioning: Environment,
    segment: Segment,
    another_segment: Segment,
    admin_client_new: APIClient,
) -> None:
    """
    This test is for a specific case where
    """

    def generate_segment_override_fs_payload(
        segment: Segment, priority: int
    ) -> dict[str, typing.Any]:
        return {
            "enabled": True,
            "feature_state_value": {
                "string_value": f"override for segment {segment.name}",
                "type": "unicode",
            },
            "feature_segment": {
                "segment": segment.id,
                "priority": priority,
            },
        }

    url = reverse(
>>>>>>> f8a048ef
        "api-v1:versioning:environment-feature-versions-list",
        args=[environment_v2_versioning.id, feature.id],
    )

<<<<<<< HEAD
    # When
    create_version_response = staff_client.post(
        create_version_url, data=json.dumps(data), content_type="application/json"
    )

    # Then
    assert create_version_response.status_code == status.HTTP_201_CREATED

    version_3_uuid = create_version_response.json()["uuid"]
    assert FeatureState.objects.filter(
        feature=feature,
        environment=environment_v2_versioning,
        environment_feature_version__uuid=version_3_uuid,
    ).exists()


def test_segment_override_limit_excludes_older_versions__when_creating_new_override(
    feature: Feature,
    segment: Segment,
    another_segment: Segment,
    environment_v2_versioning: Environment,
    project: Project,
    staff_user: FFAdminUser,
    staff_client: APIClient,
    with_environment_permissions: WithEnvironmentPermissionsCallable,
    with_project_permissions: WithProjectPermissionsCallable,
) -> None:
    # Given
    with_environment_permissions([VIEW_ENVIRONMENT, UPDATE_FEATURE_STATE])
    with_project_permissions([VIEW_PROJECT])

    # We update the limit of segment overrides on the project
    project.max_segment_overrides_allowed = 2
    project.save()

    # And we create an existing version with a segment override in it
    version_2 = EnvironmentFeatureVersion.objects.create(
        environment=environment_v2_versioning, feature=feature
    )
    FeatureState.objects.create(
        feature=feature,
        environment=environment_v2_versioning,
        environment_feature_version=version_2,
        feature_segment=FeatureSegment.objects.create(
            feature=feature,
            segment=segment,
            environment=environment_v2_versioning,
            environment_feature_version=version_2,
        ),
    )
    version_2.publish()

    data = {
        "publish_immediately": True,
        "feature_states_to_create": [
            {
                "enabled": True,
                "feature_state_value": {
                    "type": "unicode",
                    "string_value": "some new value",
                },
                "feature_segment": {
                    "segment": another_segment.id,
                },
            }
        ],
    }

    create_version_url = reverse(
        "api-v1:versioning:environment-feature-versions-list",
        args=[environment_v2_versioning.id, feature.id],
    )

    # When
    create_version_response = staff_client.post(
        create_version_url,
        data=json.dumps(data),
        content_type="application/json",
    )

    # Then
    assert create_version_response.status_code == status.HTTP_201_CREATED

    version_3_uuid = create_version_response.json()["uuid"]
    assert FeatureState.objects.filter(
        feature=feature,
        environment=environment_v2_versioning,
        environment_feature_version__uuid=version_3_uuid,
    ).exists()


def test_segment_override_limit_excludes_overrides_being_deleted_when_creating_new_override(
    feature: Feature,
    segment: Segment,
    another_segment: Segment,
    environment_v2_versioning: Environment,
    project: Project,
    staff_user: FFAdminUser,
    staff_client: APIClient,
    with_environment_permissions: WithEnvironmentPermissionsCallable,
    with_project_permissions: WithProjectPermissionsCallable,
) -> None:
    # Given
    with_environment_permissions([VIEW_ENVIRONMENT, UPDATE_FEATURE_STATE])
    with_project_permissions([VIEW_PROJECT])

    # We update the limit of segment overrides on the project
    project.max_segment_overrides_allowed = 1
    project.save()

    # And we create an existing version with a segment override in it
    version_2 = EnvironmentFeatureVersion.objects.create(
        environment=environment_v2_versioning, feature=feature
    )
    FeatureState.objects.create(
        feature=feature,
        environment=environment_v2_versioning,
        environment_feature_version=version_2,
        feature_segment=FeatureSegment.objects.create(
            feature=feature,
            segment=segment,
            environment=environment_v2_versioning,
            environment_feature_version=version_2,
        ),
    )
    version_2.publish()

    data = {
        "publish_immediately": True,
        "feature_states_to_create": [
            {
                "enabled": True,
                "feature_state_value": {
                    "type": "unicode",
                    "string_value": "some new value",
                },
                "feature_segment": {
                    "segment": another_segment.id,
                },
            }
        ],
        "segment_ids_to_delete_overrides": [segment.id],
    }

    create_version_url = reverse(
        "api-v1:versioning:environment-feature-versions-list",
        args=[environment_v2_versioning.id, feature.id],
    )

    # When
    create_version_response = staff_client.post(
        create_version_url,
        data=json.dumps(data),
        content_type="application/json",
    )

    # Then
    assert create_version_response.status_code == status.HTTP_201_CREATED

    version_3_uuid = create_version_response.json()["uuid"]
    assert FeatureState.objects.filter(
        feature=feature,
        environment=environment_v2_versioning,
        environment_feature_version__uuid=version_3_uuid,
    ).exists()


def test_cannot_create_new_version_for_environment_not_enabled_for_versioning_v2(
    environment: Environment,
    feature: Feature,
    staff_client: APIClient,
    with_environment_permissions: WithEnvironmentPermissionsCallable,
    with_project_permissions: WithProjectPermissionsCallable,
) -> None:
    # Given
    with_environment_permissions([VIEW_ENVIRONMENT, UPDATE_FEATURE_STATE])
    with_project_permissions([VIEW_PROJECT])

    url = reverse(
        "api-v1:versioning:environment-feature-versions-list",
        args=[environment.id, feature.id],
    )

    # When
    response = staff_client.post(url)

    # Then
    assert response.status_code == status.HTTP_400_BAD_REQUEST

    assert response.json() == {
        "environment": "Environment must use v2 feature versioning."
    }
=======
    # Now, let's create the first override with priority 0
    data = {
        "publish_immediately": True,
        "feature_states_to_create": [generate_segment_override_fs_payload(segment, 0)],
    }
    create_segment_override_1_response = admin_client_new.post(
        url, data=json.dumps(data), content_type="application/json"
    )
    assert create_segment_override_1_response.status_code == status.HTTP_201_CREATED
    version_1_uuid = create_segment_override_1_response.json()["uuid"]
    assert (
        FeatureSegment.objects.get(
            environment_feature_version__uuid=version_1_uuid,
            feature=feature,
            segment=segment,
        ).priority
        == 0
    )

    # Now, let's create the second override with priority 1 and (to mimic the FE behaviour)
    # update the existing segment override (without actually changing anything).
    data = {
        "publish_immediately": True,
        "feature_states_to_create": [
            generate_segment_override_fs_payload(another_segment, 1)
        ],
        "feature_states_to_update": [generate_segment_override_fs_payload(segment, 0)],
    }
    create_segment_override_2_response = admin_client_new.post(
        url, data=json.dumps(data), content_type="application/json"
    )
    assert create_segment_override_2_response.status_code == status.HTTP_201_CREATED
    version_2_uuid = create_segment_override_2_response.json()["uuid"]
    assert (
        FeatureSegment.objects.get(
            environment_feature_version__uuid=version_2_uuid,
            feature=feature,
            segment=another_segment,
        ).priority
        == 1
    )
>>>>>>> f8a048ef
<|MERGE_RESOLUTION|>--- conflicted
+++ resolved
@@ -1130,119 +1130,6 @@
     assert get_feature_segments_response.json()["count"] == 0
 
 
-<<<<<<< HEAD
-def test_create_new_version_fails_when_breaching_segment_override_limit(
-    feature: Feature,
-    segment: Segment,
-    another_segment: Segment,
-    environment_v2_versioning: Environment,
-    project: Project,
-    staff_user: FFAdminUser,
-    staff_client: APIClient,
-    with_environment_permissions: WithEnvironmentPermissionsCallable,
-    with_project_permissions: WithProjectPermissionsCallable,
-) -> None:
-    # Given
-    with_environment_permissions([VIEW_ENVIRONMENT, UPDATE_FEATURE_STATE])
-    with_project_permissions([VIEW_PROJECT])
-
-    # We update the limit of segment overrides on the project
-    project.max_segment_overrides_allowed = 1
-    project.save()
-
-    # And we create an existing version with a segment override in it
-    version_2 = EnvironmentFeatureVersion.objects.create(
-        environment=environment_v2_versioning, feature=feature
-    )
-    FeatureState.objects.create(
-        feature=feature,
-        environment=environment_v2_versioning,
-        environment_feature_version=version_2,
-        feature_segment=FeatureSegment.objects.create(
-            feature=feature,
-            segment=segment,
-            environment=environment_v2_versioning,
-            environment_feature_version=version_2,
-        ),
-    )
-    version_2.publish()
-
-    data = {
-        "publish_immediately": True,
-        "feature_states_to_create": [
-            {
-                "feature_segment": {"segment": segment.id},
-                "enabled": True,
-                "feature_state_value": {
-                    "type": "unicode",
-                    "string_value": "some new value",
-                },
-            }
-        ],
-    }
-    create_version_url = reverse(
-        "api-v1:versioning:environment-feature-versions-list",
-        args=[environment_v2_versioning.id, feature.id],
-    )
-
-    # When
-    # We create a new version, without making any changes, we shouldn't receive
-    # any errors.
-    create_version_response = staff_client.post(
-        create_version_url, data=json.dumps(data), content_type="application/json"
-    )
-
-    # Then
-    assert create_version_response.status_code == status.HTTP_400_BAD_REQUEST
-    assert create_version_response.json() == {
-        "environment": SEGMENT_OVERRIDE_LIMIT_EXCEEDED_MESSAGE
-    }
-    assert (
-        EnvironmentFeatureVersion.objects.filter(
-            environment=environment_v2_versioning, feature=feature
-        ).count()
-        == 2
-    )
-
-
-def test_segment_override_limit_excludes_older_versions__when_not_creating_any_new_overrides(
-    feature: Feature,
-    segment: Segment,
-    environment_v2_versioning: Environment,
-    project: Project,
-    staff_user: FFAdminUser,
-    staff_client: APIClient,
-    with_environment_permissions: WithEnvironmentPermissionsCallable,
-    with_project_permissions: WithProjectPermissionsCallable,
-) -> None:
-    # Given
-    with_environment_permissions([VIEW_ENVIRONMENT, UPDATE_FEATURE_STATE])
-    with_project_permissions([VIEW_PROJECT])
-
-    # We update the limit of segment overrides on the project
-    project.max_segment_overrides_allowed = 1
-    project.save()
-
-    # And we create an existing version with a segment override in it
-    version_2 = EnvironmentFeatureVersion.objects.create(
-        environment=environment_v2_versioning, feature=feature
-    )
-    FeatureState.objects.create(
-        feature=feature,
-        environment=environment_v2_versioning,
-        environment_feature_version=version_2,
-        feature_segment=FeatureSegment.objects.create(
-            feature=feature,
-            segment=segment,
-            environment=environment_v2_versioning,
-            environment_feature_version=version_2,
-        ),
-    )
-    version_2.publish()
-
-    data = {"publish_immediately": True}
-    create_version_url = reverse(
-=======
 def test_creating_multiple_segment_overrides_in_multiple_versions_sets_correct_priorities(
     feature: Feature,
     environment_v2_versioning: Environment,
@@ -1270,12 +1157,168 @@
         }
 
     url = reverse(
->>>>>>> f8a048ef
         "api-v1:versioning:environment-feature-versions-list",
         args=[environment_v2_versioning.id, feature.id],
     )
 
-<<<<<<< HEAD
+    # Now, let's create the first override with priority 0
+    data = {
+        "publish_immediately": True,
+        "feature_states_to_create": [generate_segment_override_fs_payload(segment, 0)],
+    }
+    create_segment_override_1_response = admin_client_new.post(
+        url, data=json.dumps(data), content_type="application/json"
+    )
+    assert create_segment_override_1_response.status_code == status.HTTP_201_CREATED
+    version_1_uuid = create_segment_override_1_response.json()["uuid"]
+    assert (
+        FeatureSegment.objects.get(
+            environment_feature_version__uuid=version_1_uuid,
+            feature=feature,
+            segment=segment,
+        ).priority
+        == 0
+    )
+
+    # Now, let's create the second override with priority 1 and (to mimic the FE behaviour)
+    # update the existing segment override (without actually changing anything).
+    data = {
+        "publish_immediately": True,
+        "feature_states_to_create": [
+            generate_segment_override_fs_payload(another_segment, 1)
+        ],
+        "feature_states_to_update": [generate_segment_override_fs_payload(segment, 0)],
+    }
+    create_segment_override_2_response = admin_client_new.post(
+        url, data=json.dumps(data), content_type="application/json"
+    )
+    assert create_segment_override_2_response.status_code == status.HTTP_201_CREATED
+    version_2_uuid = create_segment_override_2_response.json()["uuid"]
+    assert (
+        FeatureSegment.objects.get(
+            environment_feature_version__uuid=version_2_uuid,
+            feature=feature,
+            segment=another_segment,
+        ).priority
+        == 1
+    )
+
+
+def test_create_new_version_fails_when_breaching_segment_override_limit(
+    feature: Feature,
+    segment: Segment,
+    another_segment: Segment,
+    environment_v2_versioning: Environment,
+    project: Project,
+    staff_user: FFAdminUser,
+    staff_client: APIClient,
+    with_environment_permissions: WithEnvironmentPermissionsCallable,
+    with_project_permissions: WithProjectPermissionsCallable,
+) -> None:
+    # Given
+    with_environment_permissions([VIEW_ENVIRONMENT, UPDATE_FEATURE_STATE])
+    with_project_permissions([VIEW_PROJECT])
+
+    # We update the limit of segment overrides on the project
+    project.max_segment_overrides_allowed = 1
+    project.save()
+
+    # And we create an existing version with a segment override in it
+    version_2 = EnvironmentFeatureVersion.objects.create(
+        environment=environment_v2_versioning, feature=feature
+    )
+    FeatureState.objects.create(
+        feature=feature,
+        environment=environment_v2_versioning,
+        environment_feature_version=version_2,
+        feature_segment=FeatureSegment.objects.create(
+            feature=feature,
+            segment=segment,
+            environment=environment_v2_versioning,
+            environment_feature_version=version_2,
+        ),
+    )
+    version_2.publish()
+
+    data = {
+        "publish_immediately": True,
+        "feature_states_to_create": [
+            {
+                "feature_segment": {"segment": segment.id},
+                "enabled": True,
+                "feature_state_value": {
+                    "type": "unicode",
+                    "string_value": "some new value",
+                },
+            }
+        ],
+    }
+    create_version_url = reverse(
+        "api-v1:versioning:environment-feature-versions-list",
+        args=[environment_v2_versioning.id, feature.id],
+    )
+
+    # When
+    # We create a new version, without making any changes, we shouldn't receive
+    # any errors.
+    create_version_response = staff_client.post(
+        create_version_url, data=json.dumps(data), content_type="application/json"
+    )
+
+    # Then
+    assert create_version_response.status_code == status.HTTP_400_BAD_REQUEST
+    assert create_version_response.json() == {
+        "environment": SEGMENT_OVERRIDE_LIMIT_EXCEEDED_MESSAGE
+    }
+    assert (
+        EnvironmentFeatureVersion.objects.filter(
+            environment=environment_v2_versioning, feature=feature
+        ).count()
+        == 2
+    )
+
+
+def test_segment_override_limit_excludes_older_versions__when_not_creating_any_new_overrides(
+    feature: Feature,
+    segment: Segment,
+    environment_v2_versioning: Environment,
+    project: Project,
+    staff_user: FFAdminUser,
+    staff_client: APIClient,
+    with_environment_permissions: WithEnvironmentPermissionsCallable,
+    with_project_permissions: WithProjectPermissionsCallable,
+) -> None:
+    # Given
+    with_environment_permissions([VIEW_ENVIRONMENT, UPDATE_FEATURE_STATE])
+    with_project_permissions([VIEW_PROJECT])
+
+    # We update the limit of segment overrides on the project
+    project.max_segment_overrides_allowed = 1
+    project.save()
+
+    # And we create an existing version with a segment override in it
+    version_2 = EnvironmentFeatureVersion.objects.create(
+        environment=environment_v2_versioning, feature=feature
+    )
+    FeatureState.objects.create(
+        feature=feature,
+        environment=environment_v2_versioning,
+        environment_feature_version=version_2,
+        feature_segment=FeatureSegment.objects.create(
+            feature=feature,
+            segment=segment,
+            environment=environment_v2_versioning,
+            environment_feature_version=version_2,
+        ),
+    )
+    version_2.publish()
+
+    data = {"publish_immediately": True}
+    create_version_url = reverse(
+        "api-v1:versioning:environment-feature-versions-list",
+        args=[environment_v2_versioning.id, feature.id],
+    )
+
     # When
     create_version_response = staff_client.post(
         create_version_url, data=json.dumps(data), content_type="application/json"
@@ -1467,47 +1510,4 @@
 
     assert response.json() == {
         "environment": "Environment must use v2 feature versioning."
-    }
-=======
-    # Now, let's create the first override with priority 0
-    data = {
-        "publish_immediately": True,
-        "feature_states_to_create": [generate_segment_override_fs_payload(segment, 0)],
-    }
-    create_segment_override_1_response = admin_client_new.post(
-        url, data=json.dumps(data), content_type="application/json"
-    )
-    assert create_segment_override_1_response.status_code == status.HTTP_201_CREATED
-    version_1_uuid = create_segment_override_1_response.json()["uuid"]
-    assert (
-        FeatureSegment.objects.get(
-            environment_feature_version__uuid=version_1_uuid,
-            feature=feature,
-            segment=segment,
-        ).priority
-        == 0
-    )
-
-    # Now, let's create the second override with priority 1 and (to mimic the FE behaviour)
-    # update the existing segment override (without actually changing anything).
-    data = {
-        "publish_immediately": True,
-        "feature_states_to_create": [
-            generate_segment_override_fs_payload(another_segment, 1)
-        ],
-        "feature_states_to_update": [generate_segment_override_fs_payload(segment, 0)],
-    }
-    create_segment_override_2_response = admin_client_new.post(
-        url, data=json.dumps(data), content_type="application/json"
-    )
-    assert create_segment_override_2_response.status_code == status.HTTP_201_CREATED
-    version_2_uuid = create_segment_override_2_response.json()["uuid"]
-    assert (
-        FeatureSegment.objects.get(
-            environment_feature_version__uuid=version_2_uuid,
-            feature=feature,
-            segment=another_segment,
-        ).priority
-        == 1
-    )
->>>>>>> f8a048ef
+    }