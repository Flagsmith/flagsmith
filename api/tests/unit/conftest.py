<<<<<<< HEAD
import typing

import pytest
from flag_engine.environments.models import EnvironmentModel
from flag_engine.features.models import FeatureModel, FeatureStateModel
from flag_engine.organisations.models import OrganisationModel
from flag_engine.projects.models import ProjectModel
from flagsmith.offline_handlers import BaseOfflineHandler
=======
from unittest.mock import MagicMock

import pytest
from django.core.cache import BaseCache
from pytest_django.fixtures import SettingsWrapper
>>>>>>> 5bd692d7
from pytest_mock import MockerFixture

from environments.enums import EnvironmentDocumentCacheMode
from environments.models import Environment
from features.feature_types import STANDARD
from features.models import Feature
from organisations.models import Organisation, OrganisationRole
from projects.models import Project
from projects.tags.models import Tag
from tests.types import TestFlagData
from users.models import FFAdminUser
from util.mappers import map_environment_to_environment_document


@pytest.fixture()
def organisation_one(db):  # type: ignore[no-untyped-def]
    return Organisation.objects.create(name="Test organisation 1")


@pytest.fixture()
def organisation_two(db):  # type: ignore[no-untyped-def]
    return Organisation.objects.create(name="Test organisation 2")


@pytest.fixture()
def organisation_one_project_one(organisation_one):  # type: ignore[no-untyped-def]
    return Project.objects.create(name="Test Project 1", organisation=organisation_one)


@pytest.fixture()
def organisation_one_project_two(organisation_one):  # type: ignore[no-untyped-def]
    return Project.objects.create(name="Test Project 2", organisation=organisation_one)


@pytest.fixture()
def organisation_two_project_one(organisation_two):  # type: ignore[no-untyped-def]
    return Project.objects.create(name="Test Project 1", organisation=organisation_two)


@pytest.fixture()
def organisation_two_project_two(organisation_two):  # type: ignore[no-untyped-def]
    return Project.objects.create(name="Test Project 2", organisation=organisation_two)


@pytest.fixture()
def organisation_one_project_one_environment_one(organisation_one_project_one):  # type: ignore[no-untyped-def]
    return Environment.objects.create(
        name="Test Environment 1", project=organisation_one_project_one
    )


@pytest.fixture()
def organisation_one_project_one_environment_two(organisation_one_project_one):  # type: ignore[no-untyped-def]
    return Environment.objects.create(
        name="Test Environment 2", project=organisation_one_project_one
    )


@pytest.fixture()
def organisation_two_project_one_environment_one(organisation_two_project_one):  # type: ignore[no-untyped-def]
    return Environment.objects.create(
        name="Test Environment 1", project=organisation_two_project_one
    )


@pytest.fixture()
def organisation_two_project_one_environment_two(organisation_two_project_one):  # type: ignore[no-untyped-def]
    return Environment.objects.create(
        name="Test Environment 2", project=organisation_two_project_one
    )


@pytest.fixture()
def user_one():  # type: ignore[no-untyped-def]
    return FFAdminUser.objects.create(email="test@example.com")


@pytest.fixture()
def organisation_one_user(user_one, organisation_one):  # type: ignore[no-untyped-def]
    user_one.add_organisation(organisation_one)
    return user_one


@pytest.fixture()
def organisation_one_admin_user(organisation_one):  # type: ignore[no-untyped-def]
    organisation_one_admin_user = FFAdminUser.objects.create(
        email="org1_admin@example.com"
    )
    organisation_one_admin_user.add_organisation(
        organisation_one, role=OrganisationRole.ADMIN
    )
    return organisation_one_admin_user


@pytest.fixture()
def organisation_one_project_one_feature_one(organisation_one_project_one):  # type: ignore[no-untyped-def]
    return Feature.objects.create(
        project=organisation_one_project_one,
        name="feature_1",
        initial_value="feature_1_value",
    )


@pytest.fixture()
def dynamo_enabled_project(organisation):  # type: ignore[no-untyped-def]
    return Project.objects.create(
        name="Dynamo enabled project",
        organisation=organisation,
        enable_dynamo_db=True,
    )


@pytest.fixture()
def realtime_enabled_project(organisation_one):  # type: ignore[no-untyped-def]
    return Project.objects.create(
        name="Realtime enabled project",
        organisation=organisation_one,
        enable_realtime_updates=True,
    )


@pytest.fixture()
def realtime_enabled_project_environment_one(realtime_enabled_project):  # type: ignore[no-untyped-def]
    return Environment.objects.create(
        name="Env 1 realtime",
        project=realtime_enabled_project,
        api_key="env-1-realtime-key",
    )


@pytest.fixture()
def realtime_enabled_project_environment_two(realtime_enabled_project):  # type: ignore[no-untyped-def]
    return Environment.objects.create(
        name="Env 2 realtime",
        project=realtime_enabled_project,
        api_key="env-2-realtime-key",
    )


@pytest.fixture()
def dynamo_enabled_project_environment_one(dynamo_enabled_project):  # type: ignore[no-untyped-def]
    return Environment.objects.create(
        name="Env 1", project=dynamo_enabled_project, api_key="env-1-key"
    )


@pytest.fixture()
def dynamo_enabled_project_environment_two(dynamo_enabled_project):  # type: ignore[no-untyped-def]
    return Environment.objects.create(
        name="Env 2", project=dynamo_enabled_project, api_key="env-2-key"
    )


@pytest.fixture()
def tag_one(project):  # type: ignore[no-untyped-def]
    return Tag.objects.create(
        label="Test Tag",
        color="#fffff",
        description="Test Tag description",
        project=project,
    )


@pytest.fixture()
def tag_two(project):  # type: ignore[no-untyped-def]
    return Tag.objects.create(
        label="Test Tag2",
        color="#fffff",
        description="Test Tag2 description",
        project=project,
    )


@pytest.fixture
def tagged_feature(
    feature: Feature,
    tag_one: Tag,
    tag_two: Tag,
) -> Feature:
    feature.tags.add(tag_one, tag_two)
    feature.save()
    return feature


@pytest.fixture()
def project_two(organisation: Organisation) -> Project:
    return Project.objects.create(name="Test Project Two", organisation=organisation)  # type: ignore[no-any-return]


@pytest.fixture()
def environment_two(project: Project) -> Environment:
    return Environment.objects.create(name="Test Environment two", project=project)  # type: ignore[no-any-return]


@pytest.fixture
def project_two_environment(project_two: Project) -> Environment:
    return Environment.objects.create(  # type: ignore[no-any-return]
        name="Test Project two Environment", project=project_two
    )


@pytest.fixture
def project_two_feature(project_two: Project) -> Feature:
    return Feature.objects.create(  # type: ignore[no-any-return]
        name="project_two_feature", project=project_two, initial_value="initial_value"
    )


@pytest.fixture()
<<<<<<< HEAD
def set_flagsmith_client_flags(
    mocker: MockerFixture,
) -> typing.Callable[[list[TestFlagData]], None]:
    class TestOfflineHandler(BaseOfflineHandler):
        def __init__(self):
            self.environment = EnvironmentModel(
                id=1,
                api_key="flagsmith-environment-key",
                project=ProjectModel(
                    id=1,
                    name="flagsmith-project",
                    organisation=OrganisationModel(
                        id=1,
                        name="flagsmith-organisation",
                        feature_analytics=False,
                        stop_serving_flags=False,
                        persist_trait_data=False,
                    ),
                    hide_disabled_flags=False,
                ),
                feature_states=[],
            )

        def set_flags(self, flags: list[TestFlagData]) -> None:
            self.environment.feature_states = [
                FeatureStateModel(
                    feature=FeatureModel(
                        id=i, name=flag_data.feature_name, type=STANDARD
                    ),
                    enabled=flag_data.enabled,
                    feature_state_value=flag_data.value,
                )
                for i, flag_data in enumerate(flags)
            ]

        def get_environment(self) -> EnvironmentModel:
            return self.environment

    offline_handler = TestOfflineHandler()
    mocker.patch(
        "integrations.flagsmith.client.LocalFileHandler", return_value=offline_handler
    )

    def _setter(flags: list[TestFlagData]) -> None:
        offline_handler.set_flags(flags)

    return _setter
=======
def persistent_environment_document_cache(
    settings: SettingsWrapper, mocker: MockerFixture
) -> MagicMock:
    settings.CACHE_ENVIRONMENT_DOCUMENT_MODE = EnvironmentDocumentCacheMode.PERSISTENT

    mock_environment_document_cache: MagicMock = mocker.MagicMock(spec=BaseCache)
    mocker.patch(
        "environments.models.environment_document_cache",
        mock_environment_document_cache,
    )
    mock_environment_document_cache.get.return_value = None

    return mock_environment_document_cache


@pytest.fixture()
def populate_environment_document_cache(
    persistent_environment_document_cache: MagicMock, environment: Environment
) -> None:
    persistent_environment_document_cache.get.return_value = (
        map_environment_to_environment_document(environment)
    )
>>>>>>> 5bd692d7
<|MERGE_RESOLUTION|>--- conflicted
+++ resolved
@@ -1,19 +1,14 @@
-<<<<<<< HEAD
 import typing
+from unittest.mock import MagicMock
 
 import pytest
+from django.core.cache import BaseCache
 from flag_engine.environments.models import EnvironmentModel
 from flag_engine.features.models import FeatureModel, FeatureStateModel
 from flag_engine.organisations.models import OrganisationModel
 from flag_engine.projects.models import ProjectModel
 from flagsmith.offline_handlers import BaseOfflineHandler
-=======
-from unittest.mock import MagicMock
-
-import pytest
-from django.core.cache import BaseCache
 from pytest_django.fixtures import SettingsWrapper
->>>>>>> 5bd692d7
 from pytest_mock import MockerFixture
 
 from environments.enums import EnvironmentDocumentCacheMode
@@ -223,12 +218,36 @@
 
 
 @pytest.fixture()
-<<<<<<< HEAD
+def persistent_environment_document_cache(
+    settings: SettingsWrapper, mocker: MockerFixture
+) -> MagicMock:
+    settings.CACHE_ENVIRONMENT_DOCUMENT_MODE = EnvironmentDocumentCacheMode.PERSISTENT
+
+    mock_environment_document_cache: MagicMock = mocker.MagicMock(spec=BaseCache)
+    mocker.patch(
+        "environments.models.environment_document_cache",
+        mock_environment_document_cache,
+    )
+    mock_environment_document_cache.get.return_value = None
+
+    return mock_environment_document_cache
+
+
+@pytest.fixture()
+def populate_environment_document_cache(
+    persistent_environment_document_cache: MagicMock, environment: Environment
+) -> None:
+    persistent_environment_document_cache.get.return_value = (
+        map_environment_to_environment_document(environment)
+    )
+
+
+@pytest.fixture()
 def set_flagsmith_client_flags(
     mocker: MockerFixture,
 ) -> typing.Callable[[list[TestFlagData]], None]:
     class TestOfflineHandler(BaseOfflineHandler):
-        def __init__(self):
+        def __init__(self) -> None:
             self.environment = EnvironmentModel(
                 id=1,
                 api_key="flagsmith-environment-key",
@@ -270,28 +289,4 @@
     def _setter(flags: list[TestFlagData]) -> None:
         offline_handler.set_flags(flags)
 
-    return _setter
-=======
-def persistent_environment_document_cache(
-    settings: SettingsWrapper, mocker: MockerFixture
-) -> MagicMock:
-    settings.CACHE_ENVIRONMENT_DOCUMENT_MODE = EnvironmentDocumentCacheMode.PERSISTENT
-
-    mock_environment_document_cache: MagicMock = mocker.MagicMock(spec=BaseCache)
-    mocker.patch(
-        "environments.models.environment_document_cache",
-        mock_environment_document_cache,
-    )
-    mock_environment_document_cache.get.return_value = None
-
-    return mock_environment_document_cache
-
-
-@pytest.fixture()
-def populate_environment_document_cache(
-    persistent_environment_document_cache: MagicMock, environment: Environment
-) -> None:
-    persistent_environment_document_cache.get.return_value = (
-        map_environment_to_environment_document(environment)
-    )
->>>>>>> 5bd692d7
+    return _setter