--- conflicted
+++ resolved
@@ -178,11 +178,6 @@
 
 
 @pytest.fixture()
-<<<<<<< HEAD
-def environment_v2_versioning(environment):
-    enable_v2_versioning(environment.id)
-    return environment
-=======
 def with_environment_permissions(
     environment: Environment, staff_user: FFAdminUser
 ) -> typing.Callable[[list[str], int], None]:
@@ -203,7 +198,12 @@
         return uep
 
     return _with_environment_permissions
->>>>>>> 74f71051
+
+
+@pytest.fixture()
+def environment_v2_versioning(environment):
+    enable_v2_versioning(environment.id)
+    return environment
 
 
 @pytest.fixture()
