import os
import typing

import boto3
import pytest
from django.contrib.contenttypes.models import ContentType
from django.core.cache import caches
from flag_engine.segments.constants import EQUAL
from moto import mock_dynamodb
from mypy_boto3_dynamodb.service_resource import DynamoDBServiceResource, Table
from rest_framework.authtoken.models import Token
from rest_framework.test import APIClient

from api_keys.models import MasterAPIKey
from environments.identities.models import Identity
from environments.identities.traits.models import Trait
from environments.models import Environment, EnvironmentAPIKey
from environments.permissions.constants import (
    MANAGE_IDENTITIES,
    VIEW_ENVIRONMENT,
    VIEW_IDENTITIES,
)
from environments.permissions.models import (
    UserEnvironmentPermission,
    UserPermissionGroupEnvironmentPermission,
)
from features.feature_types import MULTIVARIATE
from features.models import Feature, FeatureSegment, FeatureState
from features.multivariate.models import MultivariateFeatureOption
from features.value_types import STRING
from features.versioning.tasks import enable_v2_versioning
from features.workflows.core.models import ChangeRequest
from metadata.models import (
    Metadata,
    MetadataField,
    MetadataModelField,
    MetadataModelFieldRequirement,
)
from organisations.models import Organisation, OrganisationRole, Subscription
from organisations.permissions.models import OrganisationPermissionModel
from organisations.permissions.permissions import (
    CREATE_PROJECT,
    MANAGE_USER_GROUPS,
)
from organisations.subscriptions.constants import CHARGEBEE, XERO
from permissions.models import PermissionModel
from projects.models import (
    Project,
    UserPermissionGroupProjectPermission,
    UserProjectPermission,
)
from projects.permissions import VIEW_PROJECT
from projects.tags.models import Tag
from segments.models import Condition, Segment, SegmentRule
from task_processor.task_run_method import TaskRunMethod
from tests.types import (
    WithEnvironmentPermissionsCallable,
    WithProjectPermissionsCallable,
)
from users.models import FFAdminUser, UserPermissionGroup

trait_key = "key1"
trait_value = "value1"


@pytest.fixture()
def test_user(django_user_model):
    return django_user_model.objects.create(email="user@example.com")


@pytest.fixture()
def auth_token(test_user):
    return Token.objects.create(user=test_user)


@pytest.fixture()
def admin_client(admin_user):
    client = APIClient()
    client.force_authenticate(user=admin_user)
    return client


@pytest.fixture()
def test_user_client(api_client, test_user):
    api_client.force_authenticate(test_user)
    return api_client


@pytest.fixture()
def staff_user(django_user_model):
    """
    A non-admin user fixture.

    To add to an environment with permissions use the fixture
    with_environment_permissions, or similar with the fixture


    This fixture is attached to the organisation fixture.
    """
    return django_user_model.objects.create(email="staff@example.com")


@pytest.fixture()
def staff_client(staff_user):
    client = APIClient()
    client.force_authenticate(user=staff_user)
    return client


@pytest.fixture()
def organisation(db, admin_user, staff_user):
    org = Organisation.objects.create(name="Test Org")
    admin_user.add_organisation(org, role=OrganisationRole.ADMIN)
    staff_user.add_organisation(org, role=OrganisationRole.USER)
    return org


@pytest.fixture()
def default_user_permission_group(organisation):
    return UserPermissionGroup.objects.create(
        organisation=organisation, name="Default user permission group", is_default=True
    )


@pytest.fixture()
def user_permission_group(organisation, admin_user):
    user_permission_group = UserPermissionGroup.objects.create(
        organisation=organisation, name="User permission group", is_default=False
    )
    user_permission_group.users.add(admin_user)
    return user_permission_group


@pytest.fixture()
def subscription(organisation):
    subscription = Subscription.objects.get(organisation=organisation)
    # refresh organisation to load subscription
    organisation.refresh_from_db()
    return subscription


@pytest.fixture()
def xero_subscription(organisation):
    subscription = Subscription.objects.get(organisation=organisation)
    subscription.payment_method = XERO
    subscription.subscription_id = "subscription-id"
    subscription.save()

    # refresh organisation to load subscription
    organisation.refresh_from_db()
    return subscription


@pytest.fixture()
def chargebee_subscription(organisation: Organisation) -> Subscription:
    subscription = Subscription.objects.get(organisation=organisation)
    subscription.payment_method = CHARGEBEE
    subscription.subscription_id = "subscription-id"
    subscription.plan = "scale-up-v2"
    subscription.save()

    # refresh organisation to load subscription
    organisation.refresh_from_db()
    return subscription


@pytest.fixture()
<<<<<<< HEAD
def enterprise_subscription(organisation: Organisation) -> Subscription:
    Subscription.objects.filter(organisation=organisation).update(
        plan="enterprise", subscription_id="subscription-id"
    )
    organisation.refresh_from_db()
    return organisation.subscription


@pytest.fixture()
def project(organisation):
    return Project.objects.create(name="Test Project", organisation=organisation)
=======
def tag(project):
    return Tag.objects.create(label="tag", project=project, color="#000000")
>>>>>>> 974dfc57


@pytest.fixture()
def system_tag(project: Project) -> Tag:
    return Tag.objects.create(
        label="system-tag", project=project, color="#FFFFFF", is_system_tag=True
    )


@pytest.fixture()
def project(organisation):
    return Project.objects.create(name="Test Project", organisation=organisation)


@pytest.fixture()
def segment(project):
    return Segment.objects.create(name="segment", project=project)


@pytest.fixture()
def segment_rule(segment):
    return SegmentRule.objects.create(segment=segment, type=SegmentRule.ALL_RULE)


@pytest.fixture()
def feature_specific_segment(feature: Feature) -> Segment:
    return Segment.objects.create(
        feature=feature, name="feature specific segment", project=feature.project
    )


@pytest.fixture()
def environment(project):
    return Environment.objects.create(name="Test Environment", project=project)


@pytest.fixture()
def with_environment_permissions(
    environment: Environment, staff_user: FFAdminUser
) -> WithEnvironmentPermissionsCallable:
    """
    Add environment permissions to the staff_user fixture.
    Defaults to associating to the environment fixture.
    """

    def _with_environment_permissions(
        permission_keys: list[str], environment_id: int | None = None
    ) -> UserEnvironmentPermission:
        environment_id = environment_id or environment.id
        uep, __ = UserEnvironmentPermission.objects.get_or_create(
            environment_id=environment_id, user=staff_user
        )
        uep.permissions.add(*permission_keys)

        return uep

    return _with_environment_permissions


@pytest.fixture()
def with_project_permissions(
    project: Project, staff_user: FFAdminUser
) -> WithProjectPermissionsCallable:
    """
    Add project permissions to the staff_user fixture.
    Defaults to associating to the project fixture.
    """

    def _with_project_permissions(
        permission_keys: list[str] = None,
        project_id: typing.Optional[int] = None,
        admin: bool = False,
    ) -> UserProjectPermission:
        project_id = project_id or project.id
        upp, __ = UserProjectPermission.objects.get_or_create(
            project_id=project_id, user=staff_user, admin=admin
        )

        if permission_keys:
            upp.permissions.add(*permission_keys)

        return upp

    return _with_project_permissions


@pytest.fixture()
def environment_v2_versioning(environment):
    enable_v2_versioning(environment.id)
    return environment


@pytest.fixture()
def identity(environment):
    return Identity.objects.create(identifier="test_identity", environment=environment)


@pytest.fixture()
def identity_featurestate(identity, feature):
    return FeatureState.objects.create(
        identity=identity, feature=feature, environment=identity.environment
    )


@pytest.fixture()
def trait(identity):
    return Trait.objects.create(
        identity=identity, trait_key=trait_key, string_value=trait_value
    )


@pytest.fixture()
def multivariate_feature(project):
    feature = Feature.objects.create(
        name="feature", project=project, type=MULTIVARIATE, initial_value="control"
    )

    for percentage_allocation in (30, 30, 40):
        string_value = f"multivariate option for {percentage_allocation}% of users."
        MultivariateFeatureOption.objects.create(
            feature=feature,
            default_percentage_allocation=percentage_allocation,
            type=STRING,
            string_value=string_value,
        )

    return feature


@pytest.fixture()
def identity_matching_segment(project, trait):
    segment = Segment.objects.create(name="Matching segment", project=project)
    matching_rule = SegmentRule.objects.create(
        segment=segment, type=SegmentRule.ALL_RULE
    )
    Condition.objects.create(
        rule=matching_rule,
        property=trait.trait_key,
        operator=EQUAL,
        value=trait.trait_value,
    )
    return segment


@pytest.fixture()
def api_client():
    return APIClient()


@pytest.fixture()
def feature(project, environment):
    return Feature.objects.create(name="Test Feature1", project=project)


@pytest.fixture()
def change_request(environment, admin_user):
    return ChangeRequest.objects.create(
        environment=environment, title="Test CR", user_id=admin_user.id
    )


@pytest.fixture()
def feature_state(feature: Feature, environment: Environment) -> FeatureState:
    return FeatureState.objects.get(environment=environment, feature=feature)


@pytest.fixture()
def feature_state_with_value(environment: Environment) -> FeatureState:
    feature = Feature.objects.create(
        name="feature_with_value",
        initial_value="foo",
        default_enabled=True,
        project=environment.project,
    )
    return FeatureState.objects.get(
        environment=environment, feature=feature, feature_segment=None, identity=None
    )


@pytest.fixture()
def change_request_feature_state(feature, environment, change_request, feature_state):
    feature_state.change_request = change_request
    feature_state.save()
    return feature_state


@pytest.fixture()
def feature_based_segment(project, feature):
    return Segment.objects.create(name="segment", project=project, feature=feature)


@pytest.fixture()
def user_password():
    return FFAdminUser.objects.make_random_password()


@pytest.fixture()
def reset_cache():
    # https://groups.google.com/g/django-developers/c/zlaPsP13dUY
    # TL;DR: Use this if your test interacts with cache since django
    # does not clear cache after every test
    # Clear all caches before the test
    for cache in caches.all():
        cache.clear()

    yield

    # Clear all caches after the test
    for cache in caches.all():
        cache.clear()


@pytest.fixture()
def feature_segment(feature, segment, environment):
    return FeatureSegment.objects.create(
        feature=feature, segment=segment, environment=environment
    )


@pytest.fixture()
def segment_featurestate(feature_segment, feature, environment):
    return FeatureState.objects.create(
        feature_segment=feature_segment, feature=feature, environment=environment
    )


@pytest.fixture()
def environment_api_key(environment):
    return EnvironmentAPIKey.objects.create(
        environment=environment, name="Test API Key"
    )


@pytest.fixture()
def admin_master_api_key(organisation: Organisation) -> typing.Tuple[MasterAPIKey, str]:
    master_api_key, key = MasterAPIKey.objects.create_key(
        name="test_key", organisation=organisation, is_admin=True
    )
    return master_api_key, key


@pytest.fixture()
def master_api_key(organisation: Organisation) -> typing.Tuple[MasterAPIKey, str]:
    master_api_key, key = MasterAPIKey.objects.create_key(
        name="test_key", organisation=organisation, is_admin=False
    )
    return master_api_key, key


@pytest.fixture
def master_api_key_object(
    master_api_key: typing.Tuple[MasterAPIKey, str]
) -> MasterAPIKey:
    return master_api_key[0]


@pytest.fixture
def admin_master_api_key_object(
    admin_master_api_key: typing.Tuple[MasterAPIKey, str]
) -> MasterAPIKey:
    return admin_master_api_key[0]


@pytest.fixture()
def admin_master_api_key_client(
    admin_master_api_key: typing.Tuple[MasterAPIKey, str]
) -> APIClient:
    key = admin_master_api_key[1]
    # Can not use `api_client` fixture here because:
    # https://docs.pytest.org/en/6.2.x/fixture.html#fixtures-can-be-requested-more-than-once-per-test-return-values-are-cached
    api_client = APIClient()
    api_client.credentials(HTTP_AUTHORIZATION="Api-Key " + key)
    return api_client


@pytest.fixture()
def view_environment_permission(db):
    return PermissionModel.objects.get(key=VIEW_ENVIRONMENT)


@pytest.fixture()
def manage_identities_permission(db):
    return PermissionModel.objects.get(key=MANAGE_IDENTITIES)


@pytest.fixture()
def view_identities_permission(db):
    return PermissionModel.objects.get(key=VIEW_IDENTITIES)


@pytest.fixture()
def view_project_permission(db):
    return PermissionModel.objects.get(key=VIEW_PROJECT)


@pytest.fixture()
def create_project_permission(db):
    return PermissionModel.objects.get(key=CREATE_PROJECT)


@pytest.fixture()
def user_environment_permission(test_user, environment):
    return UserEnvironmentPermission.objects.create(
        user=test_user, environment=environment
    )


@pytest.fixture()
def user_environment_permission_group(test_user, user_permission_group, environment):
    return UserPermissionGroupEnvironmentPermission.objects.create(
        group=user_permission_group, environment=environment
    )


@pytest.fixture()
def user_project_permission(test_user, project):
    return UserProjectPermission.objects.create(user=test_user, project=project)


@pytest.fixture()
def user_project_permission_group(project, user_permission_group):
    return UserPermissionGroupProjectPermission.objects.create(
        group=user_permission_group, project=project
    )


@pytest.fixture(autouse=True)
def task_processor_synchronously(settings):
    settings.TASK_RUN_METHOD = TaskRunMethod.SYNCHRONOUSLY


@pytest.fixture()
def a_metadata_field(organisation):
    return MetadataField.objects.create(name="a", type="int", organisation=organisation)


@pytest.fixture()
def b_metadata_field(organisation):
    return MetadataField.objects.create(name="b", type="str", organisation=organisation)


@pytest.fixture()
def required_a_environment_metadata_field(
    organisation,
    a_metadata_field,
    environment,
    project,
    project_content_type,
):
    environment_type = ContentType.objects.get_for_model(environment)
    model_field = MetadataModelField.objects.create(
        field=a_metadata_field,
        content_type=environment_type,
    )

    MetadataModelFieldRequirement.objects.create(
        content_type=project_content_type, object_id=project.id, model_field=model_field
    )
    return model_field


@pytest.fixture()
def optional_b_environment_metadata_field(organisation, b_metadata_field, environment):
    environment_type = ContentType.objects.get_for_model(environment)

    return MetadataModelField.objects.create(
        field=b_metadata_field,
        content_type=environment_type,
    )


@pytest.fixture()
def environment_metadata_a(environment, required_a_environment_metadata_field):
    environment_type = ContentType.objects.get_for_model(environment)
    return Metadata.objects.create(
        object_id=environment.id,
        content_type=environment_type,
        model_field=required_a_environment_metadata_field,
        field_value="10",
    )


@pytest.fixture()
def environment_metadata_b(environment, optional_b_environment_metadata_field):
    environment_type = ContentType.objects.get_for_model(environment)
    return Metadata.objects.create(
        object_id=environment.id,
        content_type=environment_type,
        model_field=optional_b_environment_metadata_field,
        field_value="10",
    )


@pytest.fixture()
def environment_content_type():
    return ContentType.objects.get_for_model(Environment)


@pytest.fixture()
def project_content_type():
    return ContentType.objects.get_for_model(Project)


@pytest.fixture
def manage_user_group_permission(db):
    return OrganisationPermissionModel.objects.get(key=MANAGE_USER_GROUPS)


@pytest.fixture()
def aws_credentials():
    """Mocked AWS Credentials for moto."""
    os.environ["AWS_ACCESS_KEY_ID"] = "testing"
    os.environ["AWS_SECRET_ACCESS_KEY"] = "testing"
    os.environ["AWS_SECURITY_TOKEN"] = "testing"
    os.environ["AWS_SESSION_TOKEN"] = "testing"
    os.environ["AWS_DEFAULT_REGION"] = "eu-west-2"


@pytest.fixture()
def dynamodb(aws_credentials):
    # TODO: move all wrapper tests to using moto
    with mock_dynamodb():
        yield boto3.resource("dynamodb")


@pytest.fixture()
def flagsmith_identities_table(dynamodb: DynamoDBServiceResource) -> Table:
    return dynamodb.create_table(
        TableName="flagsmith_identities",
        KeySchema=[
            {
                "AttributeName": "composite_key",
                "KeyType": "HASH",
            },
        ],
        AttributeDefinitions=[
            {"AttributeName": "composite_key", "AttributeType": "S"},
            {"AttributeName": "environment_api_key", "AttributeType": "S"},
            {"AttributeName": "identifier", "AttributeType": "S"},
        ],
        GlobalSecondaryIndexes=[
            {
                "IndexName": "environment_api_key-identifier-index",
                "KeySchema": [
                    {"AttributeName": "environment_api_key", "KeyType": "HASH"},
                    {"AttributeName": "identifier", "KeyType": "RANGE"},
                ],
                "Projection": {"ProjectionType": "ALL"},
            }
        ],
        BillingMode="PAY_PER_REQUEST",
    )


@pytest.fixture()
def flagsmith_environments_v2_table(dynamodb: DynamoDBServiceResource) -> Table:
    return dynamodb.create_table(
        TableName="flagsmith_environments_v2",
        KeySchema=[
            {
                "AttributeName": "environment_id",
                "KeyType": "HASH",
            },
            {
                "AttributeName": "document_key",
                "KeyType": "RANGE",
            },
        ],
        AttributeDefinitions=[
            {"AttributeName": "environment_id", "AttributeType": "S"},
            {"AttributeName": "document_key", "AttributeType": "S"},
        ],
        BillingMode="PAY_PER_REQUEST",
    )<|MERGE_RESOLUTION|>--- conflicted
+++ resolved
@@ -165,29 +165,24 @@
 
 
 @pytest.fixture()
-<<<<<<< HEAD
+def tag(project):
+    return Tag.objects.create(label="tag", project=project, color="#000000")
+
+
+@pytest.fixture()
+def system_tag(project: Project) -> Tag:
+    return Tag.objects.create(
+        label="system-tag", project=project, color="#FFFFFF", is_system_tag=True
+    )
+
+
+@pytest.fixture()
 def enterprise_subscription(organisation: Organisation) -> Subscription:
     Subscription.objects.filter(organisation=organisation).update(
         plan="enterprise", subscription_id="subscription-id"
     )
     organisation.refresh_from_db()
     return organisation.subscription
-
-
-@pytest.fixture()
-def project(organisation):
-    return Project.objects.create(name="Test Project", organisation=organisation)
-=======
-def tag(project):
-    return Tag.objects.create(label="tag", project=project, color="#000000")
->>>>>>> 974dfc57
-
-
-@pytest.fixture()
-def system_tag(project: Project) -> Tag:
-    return Tag.objects.create(
-        label="system-tag", project=project, color="#FFFFFF", is_system_tag=True
-    )
 
 
 @pytest.fixture()
