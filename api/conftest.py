--- conflicted
+++ resolved
@@ -292,7 +292,6 @@
 
 
 @pytest.fixture()
-<<<<<<< HEAD
 def admin_master_api_key(organisation) -> typing.Tuple[MasterAPIKey, str]:
     master_api_key, _ = MasterAPIKey.objects.create_key(
         name="test_key", organisation=organisation, is_admin=True
@@ -311,10 +310,6 @@
 @pytest.fixture()
 def master_api_key_and_obj(organisation) -> typing.Tuple[MasterAPIKey, str]:
     master_api_key_obj, key = MasterAPIKey.objects.create_key(
-=======
-def master_api_key(organisation) -> Tuple[MasterAPIKey, str]:
-    master_api_key, key = MasterAPIKey.objects.create_key(
->>>>>>> 15ff3431
         name="test_key", organisation=organisation
     )
     return key, master_api_key_obj
