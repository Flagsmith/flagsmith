--- conflicted
+++ resolved
@@ -767,7 +767,35 @@
     )
 
 
-<<<<<<< HEAD
+@pytest.fixture()
+def feature_external_resource(feature: Feature) -> FeatureExternalResource:
+    return FeatureExternalResource.objects.create(
+        url="https://github.com/userexample/example-project-repo/issues/11",
+        type="GITHUB_ISSUE",
+        feature=feature,
+    )
+
+
+@pytest.fixture()
+def github_configuration(organisation: Organisation) -> GithubConfiguration:
+    return GithubConfiguration.objects.create(
+        organisation=organisation, installation_id=1234567
+    )
+
+
+@pytest.fixture()
+def github_repository(
+    github_configuration: GithubConfiguration,
+    project: Project,
+) -> GithubRepository:
+    return GithubRepository.objects.create(
+        github_configuration=github_configuration,
+        repository_owner="repositoryownertest",
+        repository_name="repositorynametest",
+        project=project,
+    )
+
+
 @pytest.fixture(
     params=[
         "admin_client_original",
@@ -780,33 +808,4 @@
     elif request.param == "admin_master_api_key_client":
         yield admin_master_api_key_client
     else:
-        assert False, "Request param mismatch"
-=======
-@pytest.fixture()
-def feature_external_resource(feature: Feature) -> FeatureExternalResource:
-    return FeatureExternalResource.objects.create(
-        url="https://github.com/userexample/example-project-repo/issues/11",
-        type="GITHUB_ISSUE",
-        feature=feature,
-    )
-
-
-@pytest.fixture()
-def github_configuration(organisation: Organisation) -> GithubConfiguration:
-    return GithubConfiguration.objects.create(
-        organisation=organisation, installation_id=1234567
-    )
-
-
-@pytest.fixture()
-def github_repository(
-    github_configuration: GithubConfiguration,
-    project: Project,
-) -> GithubRepository:
-    return GithubRepository.objects.create(
-        github_configuration=github_configuration,
-        repository_owner="repositoryownertest",
-        repository_name="repositorynametest",
-        project=project,
-    )
->>>>>>> e1566095
+        assert False, "Request param mismatch"