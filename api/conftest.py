import typing

import pytest
from django.contrib.contenttypes.models import ContentType
from django.core.cache import cache
from rest_framework.authtoken.models import Token
from rest_framework.test import APIClient

from api_keys.models import MasterAPIKey
from environments.identities.models import Identity
from environments.identities.traits.models import Trait
from environments.models import Environment, EnvironmentAPIKey
from environments.permissions.constants import (
    MANAGE_IDENTITIES,
    VIEW_ENVIRONMENT,
    VIEW_IDENTITIES,
)
from environments.permissions.models import (
    UserEnvironmentPermission,
    UserPermissionGroupEnvironmentPermission,
)
from features.feature_types import MULTIVARIATE
from features.models import Feature, FeatureSegment, FeatureState
from features.multivariate.models import MultivariateFeatureOption
from features.value_types import STRING
from features.workflows.core.models import ChangeRequest
from metadata.models import (
    Metadata,
    MetadataField,
    MetadataModelField,
    MetadataModelFieldRequirement,
)
from organisations.models import Organisation, OrganisationRole, Subscription
from organisations.permissions.models import OrganisationPermissionModel
from organisations.permissions.permissions import (
    CREATE_PROJECT,
    MANAGE_USER_GROUPS,
)
from organisations.subscriptions.constants import CHARGEBEE, XERO
from permissions.models import PermissionModel
from projects.models import (
    Project,
    UserPermissionGroupProjectPermission,
    UserProjectPermission,
)
from projects.permissions import VIEW_PROJECT
from projects.tags.models import Tag
from segments.models import EQUAL, Condition, Segment, SegmentRule
from task_processor.task_run_method import TaskRunMethod
from users.models import FFAdminUser, UserPermissionGroup

trait_key = "key1"
trait_value = "value1"


@pytest.fixture()
def test_user(django_user_model):
    return django_user_model.objects.create(email="user@example.com")


@pytest.fixture()
def auth_token(test_user):
    return Token.objects.create(user=test_user)


@pytest.fixture()
def admin_client(admin_user):
    client = APIClient()
    client.force_authenticate(user=admin_user)
    return client


@pytest.fixture()
def test_user_client(api_client, test_user):
    api_client.force_authenticate(test_user)
    return api_client


@pytest.fixture()
def staff_user(django_user_model):
    """
    A non-admin user fixture.
<<<<<<< HEAD

    To add to an environment with permissions use:
    uep = UserEnvironmentPermission.objects.create ...
    uep.permissions.add ...
=======
    To add to an environment with permissions use the fixture
    with_environment_permissions.
>>>>>>> eee1c0a6

    This fixture is attached to the organisation fixture.
    """
    return django_user_model.objects.create(email="staff@example.com")


@pytest.fixture()
def staff_client(staff_user):
    client = APIClient()
    client.force_authenticate(user=staff_user)
    return client


@pytest.fixture()
def organisation(db, admin_user, staff_user):
    org = Organisation.objects.create(name="Test Org")
    admin_user.add_organisation(org, role=OrganisationRole.ADMIN)
    staff_user.add_organisation(org, role=OrganisationRole.USER)
    return org


@pytest.fixture()
def default_user_permission_group(organisation):
    return UserPermissionGroup.objects.create(
        organisation=organisation, name="Default user permission group", is_default=True
    )


@pytest.fixture()
def user_permission_group(organisation, admin_user):
    user_permission_group = UserPermissionGroup.objects.create(
        organisation=organisation, name="User permission group", is_default=False
    )
    user_permission_group.users.add(admin_user)
    return user_permission_group


@pytest.fixture()
def subscription(organisation):
    subscription = Subscription.objects.get(organisation=organisation)
    # refresh organisation to load subscription
    organisation.refresh_from_db()
    return subscription


@pytest.fixture()
def xero_subscription(organisation):
    subscription = Subscription.objects.get(organisation=organisation)
    subscription.payment_method = XERO
    subscription.subscription_id = "subscription-id"
    subscription.save()

    # refresh organisation to load subscription
    organisation.refresh_from_db()
    return subscription


@pytest.fixture()
def chargebee_subscription(organisation):
    subscription = Subscription.objects.get(organisation=organisation)
    subscription.payment_method = CHARGEBEE
    subscription.subscription_id = "subscription-id"
    subscription.save()

    # refresh organisation to load subscription
    organisation.refresh_from_db()
    return subscription


@pytest.fixture()
def project(organisation):
    return Project.objects.create(name="Test Project", organisation=organisation)


@pytest.fixture()
def tag(project):
    return Tag.objects.create(label="tag", project=project, color="#000000")


@pytest.fixture()
def segment(project):
    return Segment.objects.create(name="segment", project=project)


@pytest.fixture()
def segment_rule(segment):
    return SegmentRule.objects.create(segment=segment, type=SegmentRule.ALL_RULE)


@pytest.fixture()
def environment(project):
    return Environment.objects.create(name="Test Environment", project=project)


@pytest.fixture()
def with_environment_permissions(
    environment: Environment, staff_user: FFAdminUser
) -> typing.Callable:
    """
    Add environment permissions to the staff_user fixture.
    Defaults to associating to the environment fixture.
    """

    def _with_environment_permissions(
        permission_keys: list[str], environment_id: typing.Optional[int] = None
    ) -> UserEnvironmentPermission:
        environment_id = environment_id or environment.id
        uep, __ = UserEnvironmentPermission.objects.get_or_create(
            environment_id=environment_id, user=staff_user
        )
        uep.permissions.add(*permission_keys)

        return uep

    return _with_environment_permissions


@pytest.fixture()
def identity(environment):
    return Identity.objects.create(identifier="test_identity", environment=environment)


@pytest.fixture()
def identity_featurestate(identity, feature):
    return FeatureState.objects.create(
        identity=identity, feature=feature, environment=identity.environment
    )


@pytest.fixture()
def trait(identity):
    return Trait.objects.create(
        identity=identity, trait_key=trait_key, string_value=trait_value
    )


@pytest.fixture()
def multivariate_feature(project):
    feature = Feature.objects.create(
        name="feature", project=project, type=MULTIVARIATE, initial_value="control"
    )

    for percentage_allocation in (30, 30, 40):
        string_value = f"multivariate option for {percentage_allocation}% of users."
        MultivariateFeatureOption.objects.create(
            feature=feature,
            default_percentage_allocation=percentage_allocation,
            type=STRING,
            string_value=string_value,
        )

    return feature


@pytest.fixture()
def identity_matching_segment(project, trait):
    segment = Segment.objects.create(name="Matching segment", project=project)
    matching_rule = SegmentRule.objects.create(
        segment=segment, type=SegmentRule.ALL_RULE
    )
    Condition.objects.create(
        rule=matching_rule,
        property=trait.trait_key,
        operator=EQUAL,
        value=trait.trait_value,
    )
    return segment


@pytest.fixture()
def api_client():
    return APIClient()


@pytest.fixture()
def feature(project, environment):
    return Feature.objects.create(name="Test Feature1", project=project)


@pytest.fixture()
def change_request(environment, admin_user):
    return ChangeRequest.objects.create(
        environment=environment, title="Test CR", user_id=admin_user.id
    )


@pytest.fixture()
def feature_state(feature: Feature, environment: Environment) -> FeatureState:
    return FeatureState.objects.get(environment=environment, feature=feature)


@pytest.fixture()
def feature_state_with_value(environment: Environment) -> FeatureState:
    feature = Feature.objects.create(
        name="feature_with_value",
        initial_value="foo",
        default_enabled=True,
        project=environment.project,
    )
    return FeatureState.objects.get(
        environment=environment, feature=feature, feature_segment=None, identity=None
    )


@pytest.fixture()
def change_request_feature_state(feature, environment, change_request, feature_state):
    feature_state.change_request = change_request
    feature_state.save()
    return feature_state


@pytest.fixture()
def feature_based_segment(project, feature):
    return Segment.objects.create(name="segment", project=project, feature=feature)


@pytest.fixture()
def user_password():
    return FFAdminUser.objects.make_random_password()


@pytest.fixture()
def reset_cache():
    # https://groups.google.com/g/django-developers/c/zlaPsP13dUY
    # TL;DR: Use this if your test interacts with cache since django
    # does not clear cache after every test
    cache.clear()
    yield
    cache.clear()


@pytest.fixture()
def feature_segment(feature, segment, environment):
    return FeatureSegment.objects.create(
        feature=feature, segment=segment, environment=environment
    )


@pytest.fixture()
def segment_featurestate(feature_segment, feature, environment):
    return FeatureState.objects.create(
        feature_segment=feature_segment, feature=feature, environment=environment
    )


@pytest.fixture()
def environment_api_key(environment):
    return EnvironmentAPIKey.objects.create(
        environment=environment, name="Test API Key"
    )


@pytest.fixture()
def admin_master_api_key(organisation: Organisation) -> typing.Tuple[MasterAPIKey, str]:
    master_api_key, key = MasterAPIKey.objects.create_key(
        name="test_key", organisation=organisation, is_admin=True
    )
    return master_api_key, key


@pytest.fixture()
def master_api_key(organisation: Organisation) -> typing.Tuple[MasterAPIKey, str]:
    master_api_key, key = MasterAPIKey.objects.create_key(
        name="test_key", organisation=organisation, is_admin=False
    )
    return master_api_key, key


@pytest.fixture
def master_api_key_object(
    master_api_key: typing.Tuple[MasterAPIKey, str]
) -> MasterAPIKey:
    return master_api_key[0]


@pytest.fixture
def admin_master_api_key_object(
    admin_master_api_key: typing.Tuple[MasterAPIKey, str]
) -> MasterAPIKey:
    return admin_master_api_key[0]


@pytest.fixture()
def admin_master_api_key_client(
    admin_master_api_key: typing.Tuple[MasterAPIKey, str]
) -> APIClient:
    key = admin_master_api_key[1]
    # Can not use `api_client` fixture here because:
    # https://docs.pytest.org/en/6.2.x/fixture.html#fixtures-can-be-requested-more-than-once-per-test-return-values-are-cached
    api_client = APIClient()
    api_client.credentials(HTTP_AUTHORIZATION="Api-Key " + key)
    return api_client


@pytest.fixture()
def view_environment_permission(db):
    return PermissionModel.objects.get(key=VIEW_ENVIRONMENT)


@pytest.fixture()
def manage_identities_permission(db):
    return PermissionModel.objects.get(key=MANAGE_IDENTITIES)


@pytest.fixture()
def view_identities_permission(db):
    return PermissionModel.objects.get(key=VIEW_IDENTITIES)


@pytest.fixture()
def view_project_permission(db):
    return PermissionModel.objects.get(key=VIEW_PROJECT)


@pytest.fixture()
def create_project_permission(db):
    return PermissionModel.objects.get(key=CREATE_PROJECT)


@pytest.fixture()
def user_environment_permission(test_user, environment):
    return UserEnvironmentPermission.objects.create(
        user=test_user, environment=environment
    )


@pytest.fixture()
def user_environment_permission_group(test_user, user_permission_group, environment):
    return UserPermissionGroupEnvironmentPermission.objects.create(
        group=user_permission_group, environment=environment
    )


@pytest.fixture()
def user_project_permission(test_user, project):
    return UserProjectPermission.objects.create(user=test_user, project=project)


@pytest.fixture()
def user_project_permission_group(project, user_permission_group):
    return UserPermissionGroupProjectPermission.objects.create(
        group=user_permission_group, project=project
    )


@pytest.fixture(autouse=True)
def task_processor_synchronously(settings):
    settings.TASK_RUN_METHOD = TaskRunMethod.SYNCHRONOUSLY


@pytest.fixture()
def a_metadata_field(organisation):
    return MetadataField.objects.create(name="a", type="int", organisation=organisation)


@pytest.fixture()
def b_metadata_field(organisation):
    return MetadataField.objects.create(name="b", type="str", organisation=organisation)


@pytest.fixture()
def required_a_environment_metadata_field(
    organisation,
    a_metadata_field,
    environment,
    project,
    project_content_type,
):
    environment_type = ContentType.objects.get_for_model(environment)
    model_field = MetadataModelField.objects.create(
        field=a_metadata_field,
        content_type=environment_type,
    )

    MetadataModelFieldRequirement.objects.create(
        content_type=project_content_type, object_id=project.id, model_field=model_field
    )
    return model_field


@pytest.fixture()
def optional_b_environment_metadata_field(organisation, b_metadata_field, environment):
    environment_type = ContentType.objects.get_for_model(environment)

    return MetadataModelField.objects.create(
        field=b_metadata_field,
        content_type=environment_type,
    )


@pytest.fixture()
def environment_metadata_a(environment, required_a_environment_metadata_field):
    environment_type = ContentType.objects.get_for_model(environment)
    return Metadata.objects.create(
        object_id=environment.id,
        content_type=environment_type,
        model_field=required_a_environment_metadata_field,
        field_value="10",
    )


@pytest.fixture()
def environment_metadata_b(environment, optional_b_environment_metadata_field):
    environment_type = ContentType.objects.get_for_model(environment)
    return Metadata.objects.create(
        object_id=environment.id,
        content_type=environment_type,
        model_field=optional_b_environment_metadata_field,
        field_value="10",
    )


@pytest.fixture()
def environment_content_type():
    return ContentType.objects.get_for_model(Environment)


@pytest.fixture()
def project_content_type():
    return ContentType.objects.get_for_model(Project)


@pytest.fixture
def manage_user_group_permission(db):
    return OrganisationPermissionModel.objects.get(key=MANAGE_USER_GROUPS)<|MERGE_RESOLUTION|>--- conflicted
+++ resolved
@@ -80,15 +80,9 @@
 def staff_user(django_user_model):
     """
     A non-admin user fixture.
-<<<<<<< HEAD
-
-    To add to an environment with permissions use:
-    uep = UserEnvironmentPermission.objects.create ...
-    uep.permissions.add ...
-=======
+
     To add to an environment with permissions use the fixture
     with_environment_permissions.
->>>>>>> eee1c0a6
 
     This fixture is attached to the organisation fixture.
     """
