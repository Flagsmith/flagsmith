name: Platform Pull Requests

on:
  pull_request:
    types: [opened, synchronize, reopened, ready_for_review]

jobs:
<<<<<<< HEAD
    run-e2e-tests:
        if: github.event.pull_request.draft == false
        runs-on: ubuntu-latest
        name: Full E2E tests

        services:
            postgres:
                image: postgres:11.12-alpine
                env:
                    POSTGRES_USER: postgres
                    POSTGRES_PASSWORD: postgres
                    POSTGRES_DB: flagsmith
                ports: ["5432:5432"]
                options: --health-cmd pg_isready --health-interval 10s --health-timeout 5s --health-retries 5

        steps:
            - name: Cloning repo
              uses: actions/checkout@v3

            - name: Run Local API
              uses: ./.github/actions/run-local-api
              with:
                  e2e_test_token: some-token
                  # As per https://stackoverflow.com/q/65497331/421808 172.17.0.1 seems like the only way to resolve host DB
                  database_url: postgres://postgres:postgres@172.17.0.1:5432/flagsmith
                  sentry_sdk_dsn: ${{ secrets.SENTRY_SDK_DSN }}
                  sendgrid_api_key: ${{ secrets.SENDGRID_API_KEY }}

            - name: Run E2E tests against local
              uses: ./.github/actions/e2e-tests
              with:
                  e2e_test_token: some-token
                  slack_token: ${{ secrets.SLACK_TOKEN }}
                  environment: local
                  enable_influxdb_features: false

    run-e2e-tests-docker-unified:
        if: github.event.pull_request.draft == false
        runs-on: ubuntu-latest
        name: Full E2E tests with unified image in Docker

        steps:
            - name: Cloning repo
              uses: actions/checkout@v3

            - name: Run docker-compose with unified-image
              working-directory: frontend
              env:
                  E2E_TEST_TOKEN_STAGING: ${{ secrets.E2E_TEST_TOKEN }}
                  ENV: staging
                  SLACK_TOKEN: ${{ secrets.SLACK_TOKEN }}
                  STATIC_ASSET_CDN_URL: /
              run: |
                  docker-compose -f docker-compose-e2e-tests.yml build
                  docker-compose -f docker-compose-e2e-tests.yml run frontend npm run test

    docker-build-unified:
        if: github.event.pull_request.draft == false
        name: Test unified docker image build
        runs-on: ubuntu-latest

        steps:
            - name: Checkout PR branch
              uses: actions/checkout@v3

            - name: Set up QEMU
              uses: docker/setup-qemu-action@v2

            - name: Set up Docker Buildx
              uses: docker/setup-buildx-action@v2

            - name: Build
              id: docker_build
              uses: docker/build-push-action@v3
              with:
                  push: false
                  tags: flagsmith/flagsmith:testing

    docker-build-api:
        if: github.event.pull_request.draft == false
        name: Test api docker image build
        runs-on: ubuntu-latest

        steps:
            - name: Checkout PR branch
              uses: actions/checkout@v3

            - name: Set up QEMU
              uses: docker/setup-qemu-action@v2

            - name: Set up Docker Buildx
              uses: docker/setup-buildx-action@v2

            - name: Build
              id: docker_build
              uses: docker/build-push-action@v3
              with:
                  file: api/Dockerfile
                  context: api/
                  push: false
                  tags: flagsmith/flagsmith-api:testing

    docker-build-frontend:
        if: github.event.pull_request.draft == false
        name: Test frontend docker image build
        runs-on: ubuntu-latest

        steps:
            - name: Checkout PR branch
              uses: actions/checkout@v3

            - name: Set up QEMU
              uses: docker/setup-qemu-action@v2

            - name: Set up Docker Buildx
              uses: docker/setup-buildx-action@v2

            - name: Build
              id: docker_build
              uses: docker/build-push-action@v3
              with:
                  file: frontend/Dockerfile
                  context: frontend/
                  push: false
                  tags: flagsmith/flagsmith-frontend:testing

    web-deploy-branch-production:
        concurrency:
            group: deploy-frontend-production-${{github.ref}}
            cancel-in-progress: true
        name: Vercel Production Deployment
        runs-on: ubuntu-latest
        environment: production
        steps:
            - name: Cloning repo
              uses: actions/checkout@v3

            - name: Deploy
              uses: ./.github/actions/vercel-preview-deploy
              with:
                  vercel_project_id: ${{ secrets.VERCEL_PROJECT_ID }}
                  vercel_org_id: ${{ secrets.VERCEL_ORG_ID }}
                  vercel_token: ${{ secrets.VERCEL_TOKEN }}
                  github_token: ${{ secrets.GITHUB_TOKEN }}
                  deployment_description: "Production preview deployment"
                  env: prod

    web-deploy-branch-staging:
        concurrency:
            group: deploy-frontend-staging-${{github.ref}}
            cancel-in-progress: true
        name: Vercel Staging Deployment
        runs-on: ubuntu-latest
        environment: staging
        steps:
            - name: Cloning repo
              uses: actions/checkout@v3

            - name: Deploy
              uses: ./.github/actions/vercel-preview-deploy
              with:
                  vercel_project_id: ${{ secrets.VERCEL_PROJECT_ID }}
                  vercel_org_id: ${{ secrets.VERCEL_ORG_ID }}
                  vercel_token: ${{ secrets.VERCEL_TOKEN }}
                  github_token: ${{ secrets.GITHUB_TOKEN }}
                  deployment_description: "Staging preview deployment"
                  env: staging
=======
  run-e2e-tests:
    if: github.event.pull_request.draft == false
    runs-on: ubuntu-latest
    name: Full E2E tests

    services:
      postgres:
        image: postgres:11.12-alpine
        env:
          POSTGRES_USER: postgres
          POSTGRES_PASSWORD: postgres
          POSTGRES_DB: flagsmith
        ports: ['5432:5432']
        options: --health-cmd pg_isready --health-interval 10s --health-timeout 5s --health-retries 5

    steps:
      - name: Cloning repo
        uses: actions/checkout@v3

      - name: Run Local API
        uses: ./.github/actions/run-local-api
        with:
          e2e_test_token: some-token
          # As per https://stackoverflow.com/q/65497331/421808 172.17.0.1 seems like the only way to resolve host DB
          database_url: postgres://postgres:postgres@172.17.0.1:5432/flagsmith
          sentry_sdk_dsn: ${{ secrets.SENTRY_SDK_DSN }}
          sendgrid_api_key: ${{ secrets.SENDGRID_API_KEY }}

      - name: Run E2E tests against local
        uses: ./.github/actions/e2e-tests
        with:
          e2e_test_token: some-token
          slack_token: ${{ secrets.SLACK_TOKEN }}
          environment: local
          enable_influxdb_features: false

  run-e2e-tests-docker-unified:
    if: github.event.pull_request.draft == false
    runs-on: ubuntu-latest
    name: Full E2E tests with unified image in Docker

    steps:
      - name: Cloning repo
        uses: actions/checkout@v3

      - name: Run docker-compose with unified-image
        working-directory: frontend
        env:
          E2E_TEST_TOKEN_STAGING: ${{ secrets.E2E_TEST_TOKEN }}
          ENV: staging
          SLACK_TOKEN: ${{ secrets.SLACK_TOKEN }}
          STATIC_ASSET_CDN_URL: /
        run: |
          docker-compose -f docker-compose-e2e-tests.yml build
          docker-compose -f docker-compose-e2e-tests.yml run frontend npm run test

  docker-build-unified:
    if: github.event.pull_request.draft == false
    name: Test unified docker image build
    runs-on: ubuntu-latest

    steps:
      - name: Checkout PR branch
        uses: actions/checkout@v3

      - name: Set up QEMU
        uses: docker/setup-qemu-action@v2

      - name: Set up Docker Buildx
        uses: docker/setup-buildx-action@v2

      - name: Build
        id: docker_build
        uses: docker/build-push-action@v3
        with:
          push: false
          tags: flagsmith/flagsmith:testing

  docker-build-api:
    if: github.event.pull_request.draft == false
    name: Test api docker image build
    runs-on: ubuntu-latest

    steps:
      - name: Checkout PR branch
        uses: actions/checkout@v3

      - name: Set up QEMU
        uses: docker/setup-qemu-action@v2

      - name: Set up Docker Buildx
        uses: docker/setup-buildx-action@v2

      - name: Build
        id: docker_build
        uses: docker/build-push-action@v3
        with:
          file: api/Dockerfile
          context: api/
          push: false
          tags: flagsmith/flagsmith-api:testing

  docker-build-frontend:
    if: github.event.pull_request.draft == false
    name: Test frontend docker image build
    runs-on: ubuntu-latest

    steps:
      - name: Checkout PR branch
        uses: actions/checkout@v3

      - name: Set up QEMU
        uses: docker/setup-qemu-action@v2

      - name: Set up Docker Buildx
        uses: docker/setup-buildx-action@v2

      - name: Build
        id: docker_build
        uses: docker/build-push-action@v3
        with:
          file: frontend/Dockerfile
          context: frontend/
          push: false
          tags: flagsmith/flagsmith-frontend:testing
>>>>>>> 89c81cfc
<|MERGE_RESOLUTION|>--- conflicted
+++ resolved
@@ -5,175 +5,6 @@
     types: [opened, synchronize, reopened, ready_for_review]
 
 jobs:
-<<<<<<< HEAD
-    run-e2e-tests:
-        if: github.event.pull_request.draft == false
-        runs-on: ubuntu-latest
-        name: Full E2E tests
-
-        services:
-            postgres:
-                image: postgres:11.12-alpine
-                env:
-                    POSTGRES_USER: postgres
-                    POSTGRES_PASSWORD: postgres
-                    POSTGRES_DB: flagsmith
-                ports: ["5432:5432"]
-                options: --health-cmd pg_isready --health-interval 10s --health-timeout 5s --health-retries 5
-
-        steps:
-            - name: Cloning repo
-              uses: actions/checkout@v3
-
-            - name: Run Local API
-              uses: ./.github/actions/run-local-api
-              with:
-                  e2e_test_token: some-token
-                  # As per https://stackoverflow.com/q/65497331/421808 172.17.0.1 seems like the only way to resolve host DB
-                  database_url: postgres://postgres:postgres@172.17.0.1:5432/flagsmith
-                  sentry_sdk_dsn: ${{ secrets.SENTRY_SDK_DSN }}
-                  sendgrid_api_key: ${{ secrets.SENDGRID_API_KEY }}
-
-            - name: Run E2E tests against local
-              uses: ./.github/actions/e2e-tests
-              with:
-                  e2e_test_token: some-token
-                  slack_token: ${{ secrets.SLACK_TOKEN }}
-                  environment: local
-                  enable_influxdb_features: false
-
-    run-e2e-tests-docker-unified:
-        if: github.event.pull_request.draft == false
-        runs-on: ubuntu-latest
-        name: Full E2E tests with unified image in Docker
-
-        steps:
-            - name: Cloning repo
-              uses: actions/checkout@v3
-
-            - name: Run docker-compose with unified-image
-              working-directory: frontend
-              env:
-                  E2E_TEST_TOKEN_STAGING: ${{ secrets.E2E_TEST_TOKEN }}
-                  ENV: staging
-                  SLACK_TOKEN: ${{ secrets.SLACK_TOKEN }}
-                  STATIC_ASSET_CDN_URL: /
-              run: |
-                  docker-compose -f docker-compose-e2e-tests.yml build
-                  docker-compose -f docker-compose-e2e-tests.yml run frontend npm run test
-
-    docker-build-unified:
-        if: github.event.pull_request.draft == false
-        name: Test unified docker image build
-        runs-on: ubuntu-latest
-
-        steps:
-            - name: Checkout PR branch
-              uses: actions/checkout@v3
-
-            - name: Set up QEMU
-              uses: docker/setup-qemu-action@v2
-
-            - name: Set up Docker Buildx
-              uses: docker/setup-buildx-action@v2
-
-            - name: Build
-              id: docker_build
-              uses: docker/build-push-action@v3
-              with:
-                  push: false
-                  tags: flagsmith/flagsmith:testing
-
-    docker-build-api:
-        if: github.event.pull_request.draft == false
-        name: Test api docker image build
-        runs-on: ubuntu-latest
-
-        steps:
-            - name: Checkout PR branch
-              uses: actions/checkout@v3
-
-            - name: Set up QEMU
-              uses: docker/setup-qemu-action@v2
-
-            - name: Set up Docker Buildx
-              uses: docker/setup-buildx-action@v2
-
-            - name: Build
-              id: docker_build
-              uses: docker/build-push-action@v3
-              with:
-                  file: api/Dockerfile
-                  context: api/
-                  push: false
-                  tags: flagsmith/flagsmith-api:testing
-
-    docker-build-frontend:
-        if: github.event.pull_request.draft == false
-        name: Test frontend docker image build
-        runs-on: ubuntu-latest
-
-        steps:
-            - name: Checkout PR branch
-              uses: actions/checkout@v3
-
-            - name: Set up QEMU
-              uses: docker/setup-qemu-action@v2
-
-            - name: Set up Docker Buildx
-              uses: docker/setup-buildx-action@v2
-
-            - name: Build
-              id: docker_build
-              uses: docker/build-push-action@v3
-              with:
-                  file: frontend/Dockerfile
-                  context: frontend/
-                  push: false
-                  tags: flagsmith/flagsmith-frontend:testing
-
-    web-deploy-branch-production:
-        concurrency:
-            group: deploy-frontend-production-${{github.ref}}
-            cancel-in-progress: true
-        name: Vercel Production Deployment
-        runs-on: ubuntu-latest
-        environment: production
-        steps:
-            - name: Cloning repo
-              uses: actions/checkout@v3
-
-            - name: Deploy
-              uses: ./.github/actions/vercel-preview-deploy
-              with:
-                  vercel_project_id: ${{ secrets.VERCEL_PROJECT_ID }}
-                  vercel_org_id: ${{ secrets.VERCEL_ORG_ID }}
-                  vercel_token: ${{ secrets.VERCEL_TOKEN }}
-                  github_token: ${{ secrets.GITHUB_TOKEN }}
-                  deployment_description: "Production preview deployment"
-                  env: prod
-
-    web-deploy-branch-staging:
-        concurrency:
-            group: deploy-frontend-staging-${{github.ref}}
-            cancel-in-progress: true
-        name: Vercel Staging Deployment
-        runs-on: ubuntu-latest
-        environment: staging
-        steps:
-            - name: Cloning repo
-              uses: actions/checkout@v3
-
-            - name: Deploy
-              uses: ./.github/actions/vercel-preview-deploy
-              with:
-                  vercel_project_id: ${{ secrets.VERCEL_PROJECT_ID }}
-                  vercel_org_id: ${{ secrets.VERCEL_ORG_ID }}
-                  vercel_token: ${{ secrets.VERCEL_TOKEN }}
-                  github_token: ${{ secrets.GITHUB_TOKEN }}
-                  deployment_description: "Staging preview deployment"
-                  env: staging
-=======
   run-e2e-tests:
     if: github.event.pull_request.draft == false
     runs-on: ubuntu-latest
@@ -298,5 +129,4 @@
           file: frontend/Dockerfile
           context: frontend/
           push: false
-          tags: flagsmith/flagsmith-frontend:testing
->>>>>>> 89c81cfc
+          tags: flagsmith/flagsmith-frontend:testing