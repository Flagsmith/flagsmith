name: API Deploy to Production

on:
    push:
        tags:
            - '*'
        paths:
            - 'api/**'
            - '.github/**'

jobs:
    deploy-production:
        runs-on: ubuntu-latest
        name: API Deploy to Production
        container: flagsmith/eb-cli:latest
        environment: production
        timeout-minutes: 20

        steps:
            - name: Cloning repo
              uses: actions/checkout@v2
              with:
                  fetch-depth: 0

            - name: Deploy API to Production
              uses: ./.github/actions/api-deploy-eb
              with:
                  beanstalk_environment_name: production-api
                  github_access_token: ${{ secrets.GH_PRIVATE_ACCESS_TOKEN }}
                  aws_access_key_id: ${{ secrets.AWS_ACCESS_KEY_ID }}
                  aws_secret_access_key: ${{ secrets.AWS_SECRET_ACCESS_KEY }}
                  flagsmith_saml_revision: v0.1.1
<<<<<<< HEAD
=======
                  flagsmith_workflows_revision: v1.0.0
>>>>>>> 69980694

    run-tests:
        runs-on: ubuntu-latest
        name: Run E2E Tests
        environment: production
        needs: deploy-production

        steps:
            - name: Cloning repo
              uses: actions/checkout@v2
              with:
                  fetch-depth: 0

            - name: Test with Chromedriver
              working-directory: frontend
              env:
                  E2E_TEST_TOKEN_PROD: ${{ secrets.E2E_TEST_TOKEN }}
                  SLACK_TOKEN: ${{ secrets.SLACK_TOKEN }}
                  STATIC_ASSET_CDN_URL: /
              run: |
                  wget -q https://dl.google.com/linux/chrome/deb/pool/main/g/google-chrome-stable/google-chrome-stable_96.0.4664.110-1_amd64.deb
                  sudo apt install --allow-downgrades -y ./google-chrome*.deb -f
                  google-chrome --version
                  node -v
                  npm i
                  export ENV=prod;
                  npm run env
                  npm run test<|MERGE_RESOLUTION|>--- conflicted
+++ resolved
@@ -30,10 +30,7 @@
                   aws_access_key_id: ${{ secrets.AWS_ACCESS_KEY_ID }}
                   aws_secret_access_key: ${{ secrets.AWS_SECRET_ACCESS_KEY }}
                   flagsmith_saml_revision: v0.1.1
-<<<<<<< HEAD
-=======
                   flagsmith_workflows_revision: v1.0.0
->>>>>>> 69980694
 
     run-tests:
         runs-on: ubuntu-latest
