--- conflicted
+++ resolved
@@ -26,17 +26,6 @@
               with:
                   fetch-depth: 0
 
-<<<<<<< HEAD
-=======
-            - name: Cache npm
-              uses: actions/cache@v3
-              with:
-                  path: frontend/node_modules
-                  key: ${{ runner.os }}-node-${{ hashFiles('frontend/package-lock.json') }}
-                  restore-keys: |
-                      ${{ runner.os }}-node-
-
->>>>>>> b1710024
             - name: Run Local API
               uses: ./.github/actions/run-local-api
               with:
