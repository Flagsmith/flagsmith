name: Publish Flagsmith Private Cloud Image

on:
  push:
    tags:
      - '*'

env:
  FLAGSMITH_SAML_REVISION: v1.1.0
<<<<<<< HEAD
  FLAGSMITH_RBAC_REVISION: v0.3.0
=======
  FLAGSMITH_RBAC_REVISION: v0.3.1
>>>>>>> 15ff3431
  FLAGSMITH_WORKFLOWS_REVISION: v1.2.5
  FLAGSMITH_AUTH_CONTROLLER_REVISION: v0.0.1

jobs:
  build-dockerhub:
    runs-on: ubuntu-latest
    name: Platform Publish Docker Image

    steps:
      - name: Cloning repo
        uses: actions/checkout@v3

      - name: Checkout SAML package
        uses: actions/checkout@v3
        with:
          repository: flagsmith/flagsmith-saml
          token: ${{ secrets.GH_PRIVATE_ACCESS_TOKEN }}
          ref: ${{ env.flagsmith_saml_revision }}
          path: ./flagsmith-saml

      - name: Integrate SAML module
        run: |
          mv ./flagsmith-saml/saml ./api

      - name: Checkout Workflows Logic package
        uses: actions/checkout@v3
        with:
          repository: flagsmith/flagsmith-workflows
          token: ${{ secrets.GH_PRIVATE_ACCESS_TOKEN }}
          ref: ${{ env.flagsmith_saml_revision }}
          path: ./flagsmith-workflows

      - name: Integrate Workflows Logic module
        run: mv ./flagsmith-workflows/workflows_logic ./api/features/workflows/logic

      - name: Checkout Auth Controller package
        uses: actions/checkout@v3
        with:
          repository: flagsmith/flagsmith-auth-controller
          token: ${{ secrets.GH_PRIVATE_ACCESS_TOKEN }}
          ref: ${{ env.FLAGSMITH_AUTH_CONTROLLER_REVISION }}
          path: ./flagsmith-auth-controller

      - name: Integrate Auth Controller module
        run: mv ./flagsmith-auth-controller/auth_controller ./api
        shell: bash

      - name: Checkout RBAC module
        uses: actions/checkout@v3
        with:
          repository: flagsmith/flagsmith-rbac
          token: ${{ secrets.GH_PRIVATE_ACCESS_TOKEN }}
          ref: ${{ env.flagsmith_rbac_revision }}
          path: ./flagsmith-rbac

      - name: Integrate RBAC module
        run: mv ./flagsmith-rbac/rbac ./api
        shell: bash

      - name: Write git info to Docker image
        run: |
          cd api
          echo ${{ github.sha }} > CI_COMMIT_SHA
          echo '${{ steps.meta.outputs.tags }}' > IMAGE_TAG
          echo '' > ENTERPRISE_VERSION

      - name: Docker metadata
        id: meta
        uses: docker/metadata-action@v4
        with:
          images: |
            flagsmith/flagsmith-private-cloud
          tags: |
            type=ref,event=branch
            type=semver,pattern={{version}}
            type=semver,pattern={{major}}.{{minor}}

      - name: Set up QEMU
        uses: docker/setup-qemu-action@v2

      - name: Set up Docker Buildx
        uses: docker/setup-buildx-action@v2

      - name: Login to DockerHub
        uses: docker/login-action@v2
        with:
          username: ${{ secrets.DOCKERHUB_USERNAME }}
          password: ${{ secrets.DOCKERHUB_TOKEN }}

      - name: Build and push images
        id: docker_build
        uses: docker/build-push-action@v3
        with:
          platforms: linux/amd64,linux/arm64
          file: Dockerfile
          push: true
          tags: ${{ steps.meta.outputs.tags }}
          context: .
          build-args: |
            SAML_INSTALLED=1
            POETRY_OPTS=--with saml,auth-controller<|MERGE_RESOLUTION|>--- conflicted
+++ resolved
@@ -7,11 +7,7 @@
 
 env:
   FLAGSMITH_SAML_REVISION: v1.1.0
-<<<<<<< HEAD
-  FLAGSMITH_RBAC_REVISION: v0.3.0
-=======
   FLAGSMITH_RBAC_REVISION: v0.3.1
->>>>>>> 15ff3431
   FLAGSMITH_WORKFLOWS_REVISION: v1.2.5
   FLAGSMITH_AUTH_CONTROLLER_REVISION: v0.0.1
 
