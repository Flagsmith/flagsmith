name: Publish Flagsmith Private Cloud Image

on:
  push:
    tags:
      - '*'

env:
  FLAGSMITH_SAML_REVISION: v1.0.2
<<<<<<< HEAD
  FLAGSMITH_WORKFLOWS_REVISION: v1.0.4
  FLAGSMITH_RBAC_REVISION: v0.1.0
=======
  FLAGSMITH_WORKFLOWS_REVISION: v1.2.1
>>>>>>> 96def35b

jobs:
  build-dockerhub:
    runs-on: ubuntu-latest
    name: Platform Publish Docker Image

    steps:
      - name: Cloning repo
        uses: actions/checkout@v3
        with:
          fetch-depth: 0

      - name: Checkout SAML package
        uses: actions/checkout@v3
        with:
          repository: flagsmith/flagsmith-saml
          token: ${{ secrets.GH_PRIVATE_ACCESS_TOKEN }}
          ref: ${{ env.flagsmith_saml_revision }}
          path: ./flagsmith-saml

      - name: Integrate SAML module
        run: |
          mv ./flagsmith-saml/saml ./api
          cat ./flagsmith-saml/requirements.txt >> ./api/requirements.txt

      - name: Checkout Workflows Logic package
        uses: actions/checkout@v3
        with:
          repository: flagsmith/flagsmith-workflows
          token: ${{ secrets.GH_PRIVATE_ACCESS_TOKEN }}
          ref: ${{ env.flagsmith_saml_revision }}
          path: ./flagsmith-workflows

      - name: Integrate Workflows Logic module
        run: mv ./flagsmith-workflows/workflows_logic ./api/features/workflows/logic

      - name: Checkout RBAC module
        uses: actions/checkout@v3
        with:
          repository: flagsmith/flagsmith-rbac
          token: ${{ inputs.github_access_token }}
          ref: ${{ inputs.flagsmith_rbac_revision }}
          path: ./flagsmith-rbac

      - name: Integrate RBAC module
        run: mv ./flagsmith-rbac/rbac ./api
        shell: bash

      - name: Write git info to Docker image
        run: |
          cd api
          echo ${{ github.sha }} > CI_COMMIT_SHA
          echo '${{ steps.meta.outputs.tags }}' > IMAGE_TAG

      - name: Docker metadata
        id: meta
        uses: docker/metadata-action@v4
        with:
          images: |
            flagsmith/flagsmith-private-cloud
          tags: |
            type=ref,event=branch
            type=semver,pattern={{version}}
            type=semver,pattern={{major}}.{{minor}}

      - name: Set up QEMU
        uses: docker/setup-qemu-action@v2

      - name: Set up Docker Buildx
        uses: docker/setup-buildx-action@v2

      - name: Login to DockerHub
        uses: docker/login-action@v2
        with:
          username: ${{ secrets.DOCKERHUB_USERNAME }}
          password: ${{ secrets.DOCKERHUB_TOKEN }}

      - name: Build and push images
        id: docker_build
        uses: docker/build-push-action@v3
        with:
          platforms: linux/amd64,linux/arm64
          file: Dockerfile
          push: true
          tags: ${{ steps.meta.outputs.tags }}
          context: .
          build-args: |
            SAML_INSTALLED=1<|MERGE_RESOLUTION|>--- conflicted
+++ resolved
@@ -7,12 +7,8 @@
 
 env:
   FLAGSMITH_SAML_REVISION: v1.0.2
-<<<<<<< HEAD
-  FLAGSMITH_WORKFLOWS_REVISION: v1.0.4
   FLAGSMITH_RBAC_REVISION: v0.1.0
-=======
   FLAGSMITH_WORKFLOWS_REVISION: v1.2.1
->>>>>>> 96def35b
 
 jobs:
   build-dockerhub:
