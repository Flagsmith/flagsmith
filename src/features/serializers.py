from drf_writable_nested import WritableNestedModelSerializer
from rest_framework import serializers

from audit.models import (
    FEATURE_CREATED_MESSAGE,
    FEATURE_STATE_UPDATED_MESSAGE,
    FEATURE_UPDATED_MESSAGE,
    IDENTITY_FEATURE_STATE_UPDATED_MESSAGE,
    AuditLog,
    RelatedObjectType,
)
from environments.identities.models import Identity

from .models import Feature, FeatureState, FeatureStateValue
from .multivariate.serializers import (
    MultivariateFeatureOptionSerializer,
    MultivariateFeatureStateValueSerializer,
)


class ListCreateFeatureSerializer(WritableNestedModelSerializer):
    multivariate_options = MultivariateFeatureOptionSerializer(
        many=True, required=False
    )

    class Meta:
        model = Feature
        fields = (
            "id",
            "name",
            "type",
            "default_enabled",
            "initial_value",
            "created_date",
            "description",
            "tags",
            "multivariate_options",
        )
        read_only_fields = ("feature_segments", "created_date")

    def to_internal_value(self, data):
        if data.get("initial_value") and not isinstance(data["initial_value"], str):
            data["initial_value"] = str(data["initial_value"])
        return super(ListCreateFeatureSerializer, self).to_internal_value(data)

    def create(self, validated_data):
        instance = super(ListCreateFeatureSerializer, self).create(validated_data)
        self._create_audit_log(instance, True)
        return instance

    def update(self, instance, validated_data):
        updated_instance = super(ListCreateFeatureSerializer, self).update(
            instance, validated_data
        )
        self._create_audit_log(updated_instance, False)
        return updated_instance

    def _create_audit_log(self, instance, created):
        message = (
            FEATURE_CREATED_MESSAGE % instance.name
            if created
            else FEATURE_UPDATED_MESSAGE % instance.name
        )
        request = self.context.get("request")
        AuditLog.objects.create(
            author=getattr(request, "user", None),
            related_object_id=instance.id,
            related_object_type=RelatedObjectType.FEATURE.name,
            project=instance.project,
            log=message,
        )

    def validate(self, attrs):
        view = self.context["view"]
        project_id = str(view.kwargs.get("project_pk"))
        if not project_id.isdigit():
            raise serializers.ValidationError("Invalid project ID.")

        unique_filters = {"project__id": project_id, "name__iexact": attrs["name"]}
        existing_feature_queryset = Feature.objects.filter(**unique_filters)
        if self.instance:
            existing_feature_queryset = existing_feature_queryset.exclude(
                id=self.instance.id
            )

        if existing_feature_queryset.exists():
            raise serializers.ValidationError(
                "Feature with that name already exists for this "
                "project. Note that feature names are case "
                "insensitive."
            )

        # If tags selected check they from the same Project as Feature Project
        if any(tag.project_id != int(project_id) for tag in attrs.get("tags", [])):
            raise serializers.ValidationError(
                "Selected Tags must be from the same Project as current Feature"
            )

        return attrs


<<<<<<< HEAD
class UpdateFeatureSerializer(ListCreateFeatureSerializer):
    """ prevent users from changing the value of default enabled after creation """
=======
class UpdateFeatureSerializer(CreateFeatureSerializer):
    """prevent users from changing the value of default enabled after creation"""
>>>>>>> e6a670fa

    class Meta(ListCreateFeatureSerializer.Meta):
        read_only_fields = ListCreateFeatureSerializer.Meta.read_only_fields + (
            "default_enabled",
            "initial_value",
        )


class FeatureSerializer(serializers.ModelSerializer):
    class Meta:
        model = Feature
        fields = (
            "id",
            "name",
            "created_date",
            "description",
            "initial_value",
            "default_enabled",
            "type",
        )
        writeonly_fields = ("initial_value", "default_enabled")


class FeatureStateSerializerFull(serializers.ModelSerializer):
    feature = FeatureSerializer()
    feature_state_value = serializers.SerializerMethodField()

    class Meta:
        model = FeatureState
        fields = "__all__"

    def get_feature_state_value(self, obj):
        return obj.get_feature_state_value(identity=self.context.get("identity"))


class FeatureStateSerializerBasic(WritableNestedModelSerializer):
    feature_state_value = serializers.SerializerMethodField()
    multivariate_feature_state_values = MultivariateFeatureStateValueSerializer(
        many=True, required=False
    )

    class Meta:
        model = FeatureState
        fields = "__all__"

    def get_feature_state_value(self, obj):
        return obj.get_feature_state_value(identity=self.context.get("identity"))

    def create(self, validated_data):
        instance = super(FeatureStateSerializerBasic, self).create(validated_data)
        self._create_audit_log(instance=instance)
        return instance

    def update(self, instance, validated_data):
        updated_instance = super(FeatureStateSerializerBasic, self).update(
            instance, validated_data
        )
        self._create_audit_log(updated_instance)
        return updated_instance

    def _create_audit_log(self, instance):
        create_feature_state_audit_log(instance, self.context.get("request"))

    def validate(self, attrs):
        environment = attrs.get("environment")
        identity = attrs.get("identity")
        feature_segment = attrs.get("feature_segment")

        if identity and not identity.environment == environment:
            raise serializers.ValidationError("Identity does not exist in environment.")

        if feature_segment and not feature_segment.environment == environment:
            raise serializers.ValidationError(
                "Feature Segment does not belong to environment."
            )

        # validate uniqueness
        # Note: we get the attribute from the instance if it's not in attrs to handle
        # the case of a partial update
        environment = environment or getattr(self.instance, "environment", None)
        identity = identity or getattr(self.instance, "identity", None)
        feature_segment = attrs.get("feature_segment") or getattr(
            self.instance, "feature_segment", None
        )
        feature = attrs.get("feature") or getattr(self.instance, "feature", None)
        queryset = FeatureState.objects.filter(
            environment=environment,
            feature=feature,
            identity=identity,
            feature_segment=feature_segment,
        ).exclude(pk=getattr(self.instance, "pk", None))

        if queryset.exists():
            raise serializers.ValidationError("Feature state already exists.")

        return attrs


class FeatureStateSerializerWithIdentity(FeatureStateSerializerBasic):
    class _IdentitySerializer(serializers.ModelSerializer):
        class Meta:
            model = Identity
            fields = ("id", "identifier")

    identity = _IdentitySerializer()


class FeatureStateSerializerFullWithIdentity(FeatureStateSerializerFull):
    identity_identifier = serializers.SerializerMethodField()

    def get_identity_identifier(self, instance):
        return instance.identity.identifier if instance.identity else None


class FeatureStateSerializerCreate(serializers.ModelSerializer):
    class Meta:
        model = FeatureState
        fields = ("feature", "enabled")

    def create(self, validated_data):
        instance = super(FeatureStateSerializerCreate, self).create(validated_data)
        self._create_audit_log(instance=instance)
        return instance

    def _create_audit_log(self, instance):
        create_feature_state_audit_log(instance, self.context.get("request"))

    def validate(self, attrs):
        return super(FeatureStateSerializerCreate, self).validate(attrs)


def create_feature_state_audit_log(feature_state, request):
    if feature_state.identity:
        message = IDENTITY_FEATURE_STATE_UPDATED_MESSAGE % (
            feature_state.feature.name,
            feature_state.identity.identifier,
        )
    else:
        message = FEATURE_STATE_UPDATED_MESSAGE % feature_state.feature.name

    AuditLog.objects.create(
        author=getattr(request, "user", None),
        related_object_id=feature_state.id,
        related_object_type=RelatedObjectType.FEATURE_STATE.name,
        environment=feature_state.environment,
        project=feature_state.environment.project,
        log=message,
    )


class FeatureStateValueSerializer(serializers.ModelSerializer):
    class Meta:
        model = FeatureStateValue
        fields = ("type", "string_value", "integer_value", "boolean_value")


class FeatureInfluxDataSerializer(serializers.Serializer):
    events_list = serializers.ListSerializer(child=serializers.DictField())


class GetInfluxDataQuerySerializer(serializers.Serializer):
    period = serializers.CharField(required=False, default="24h")
    environment_id = serializers.CharField(required=True)


class WritableNestedFeatureStateSerializer(FeatureStateSerializerBasic):
    feature_state_value = FeatureStateValueSerializer(required=False)

    class Meta(FeatureStateSerializerBasic.Meta):
        extra_kwargs = {"environment": {"required": True}}<|MERGE_RESOLUTION|>--- conflicted
+++ resolved
@@ -99,13 +99,8 @@
         return attrs
 
 
-<<<<<<< HEAD
 class UpdateFeatureSerializer(ListCreateFeatureSerializer):
-    """ prevent users from changing the value of default enabled after creation """
-=======
-class UpdateFeatureSerializer(CreateFeatureSerializer):
     """prevent users from changing the value of default enabled after creation"""
->>>>>>> e6a670fa
 
     class Meta(ListCreateFeatureSerializer.Meta):
         read_only_fields = ListCreateFeatureSerializer.Meta.read_only_fields + (
