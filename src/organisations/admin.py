# -*- coding: utf-8 -*-
from __future__ import unicode_literals

from django.contrib import admin

from projects.models import Project
from organisations.models import Organisation


class ProjectInline(admin.StackedInline):
    model = Project
    extra = 0
    show_change_link = True


@admin.register(Organisation)
class OrganisationAdmin(admin.ModelAdmin):
    inlines = [
        ProjectInline
    ]
<<<<<<< HEAD

    list_display = ['name', 'has_requested_features']


admin.site.register(Organisation, OrganisationAdmin)
=======
    list_display = ('__str__', )
    list_filter = ('projects', )
    search_fields = ('name', )
>>>>>>> 6f65c781
<|MERGE_RESOLUTION|>--- conflicted
+++ resolved
@@ -18,14 +18,6 @@
     inlines = [
         ProjectInline
     ]
-<<<<<<< HEAD
-
-    list_display = ['name', 'has_requested_features']
-
-
-admin.site.register(Organisation, OrganisationAdmin)
-=======
     list_display = ('__str__', )
     list_filter = ('projects', )
-    search_fields = ('name', )
->>>>>>> 6f65c781
+    search_fields = ('name', )