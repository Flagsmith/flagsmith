--- conflicted
+++ resolved
@@ -99,20 +99,12 @@
     "react-virtualized-auto-sizer": "1.0.2",
     "react-window": "1",
     "recharts": "^1.8.5",
-<<<<<<< HEAD
-    "sass-loader": "7.3.1",
-=======
     "sass-loader": "10.2.0",
->>>>>>> 314bcb7c
     "slackbots": "1.2.0",
     "ssg-node-express": "4.16.4",
     "style-loader": "0.23.1",
     "uglifyjs-webpack-plugin": "1.3.0",
-<<<<<<< HEAD
     "webpack": "4.46.0",
-=======
-    "webpack": "4.36.1",
->>>>>>> 314bcb7c
     "webpack-bundle-analyzer": "3.4.1",
     "webpack-cli": "3.1.2",
     "webpack-dev-middleware": "3.4.0",
@@ -121,7 +113,7 @@
   },
   "devDependencies": {
     "chai": "4.2.0",
-    "chromedriver": "94.0.0",
+    "chromedriver": "96.0.0",
     "nightwatch": "1.7.8",
     "node-slack-upload": "2.0.0",
     "nodemon": "1.18.11",
