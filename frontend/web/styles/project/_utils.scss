--- conflicted
+++ resolved
@@ -181,7 +181,6 @@
     }
 }
 
-<<<<<<< HEAD
 .mh-auto {
     min-height: auto !important;
 }
@@ -198,11 +197,11 @@
         color: $danger;
     }
 
-=======
+}
+
 .text-overflow {
     flex: 1;
     white-space: nowrap;
     overflow: hidden;
     text-overflow: ellipsis;
->>>>>>> f6319e57
 }