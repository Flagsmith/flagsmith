.clearfix:after {
    visibility: hidden;
    display: block;
    font-size: 0;
    content: " ";
    clear: both;
    height: 0;
}
.hover-color-primary {
    &:hover {
        color: $primary;
        >*{
          color: $primary;
        }
        path {
            fill: $primary;
        }
    }
}
.bg-required {
    background-color: $danger;
    color: $bg-light300;
    border-color: $danger;
}
.clearfix { display: inline-block; }
/* start commented backslash hack \*/
* html .clearfix { height: 1%; }
.clearfix { display: block; }
/* close commented backslash hack */

.standard-case {
    text-transform: none !important;
}
.float-right{
    float:right;
}
.text-light {
    color: white !important;
}
.form-cta {
    text-align: right;
}

.justify-content-center {
    justify-content: center;
}

.hidden {
    display: none;
}
.relative {
    position: relative !important;
}
.float-left{
    float:left;
}
.left-0 {
    left: 0 !important;
}
.max-w-auto {
  max-width: none !important;
}
.top-form-item {
    top: 30px;
}
.border-left-1 {
    border-left: 1px solid $hr-border-color !important;
}
.border-bottom-1 {
    border-bottom: 1px solid $hr-border-color !important;
    border-bottom-left-radius: 0 !important;
    border-bottom-right-radius: 0 !important;
}
.margin-top{
    margin-top:20px;
}

.margin-bottom{
    margin-bottom:20px;
}

.text-left{
    text-align: left;
}

.link-style{
    text-decoration: underline;
}

.disable-transitions {
    .modal-dialog {
        transition: none;
        transform: none !important;
    }
    .fade {
        transition: none!important;
        opacity: 1;
    }
}

.e2e {
    background-color: rgba(255,255,255,0.75);
    pointer-events: none !important;
    position:fixed;
    top: 0;
    left: 0;
    right: 0;
    z-index: 10000000000;
}

.show {
    display: block!important;
}

.ml-auto, .mx-auto {
    margin-left: auto!important;
}

.mr-auto, .mx-auto {
    margin-right: auto!important;
}

.signup-icon {
    width: 64px;
    path {
        fill: $primary;
    }
}

.align-start {
    align-items: flex-start;
}

.transition-none {
    transition: none !important;
    .modal-content {
        transition: none !important;
    }
}

.text-primary {
    color: $primary !important;
}

.text-primary {
    color: $primary !important;
}

.unread {
    display: inline-block;
    border-radius: 7px;
    background: #7b51fb;
    font-weight: bold;
    padding-left: 3px;
    padding-right: 3px;
    height: 14px;
    min-width: 14px;
    color: #fff;
    text-align: center;
    line-height: 14px;
    font-size: 10px;
    cursor: pointer;
    position: relative;
    bottom: -1px;
}

.justify-content-end {
    justify-content: flex-end;
}

.widget-container {
    padding: 10px;
}

.bg-primary {
    background: $primary !important;
    &.bg-opacity-10 {
        background: rgba($primary,0.1) !important;
    }
}
.dark {
    .text-body {
        color: white !important;
        >path{
            fill: white !important;
        }
    }
    .bg-primary {
        background: $primary900 !important;
    }
}

.link-unstyled {
    text-decoration: none;
    &:hover {
        text-decoration: none;
        color: $primary900
    }
}

.mh-auto {
    min-height: auto !important;
}

.text-overflow {
    flex: 1;
    white-space: nowrap;
    overflow: hidden;
    text-overflow: ellipsis;
}

.overflow-ellipsis {
    width: 100%;
    text-overflow: ellipsis;
    >* {
        white-space: nowrap;
        overflow: hidden;
        text-overflow: ellipsis;
        min-width: 0;
    }
}

.blur {
    filter: blur(5px);
}

.overflow-y-auto{ overflow-y: auto}

.user-select-none {
    user-select: none;
}
.pointer-events-none {
    pointer-events: none;
}

.bg-primary-opacity-5 {
    background-color: transparentize($primary, 0.95);
}

.border-primary {
  border-color: $primary !important;
}

.bg-card {
    background-color: white;
}
.dark {
    .bg-card {
        background-color: $bg-dark200;
    }
}

.full-screen {
  .announcement-container {
    display: none;
  }
  background-color: $bg-light200;
}

<<<<<<< HEAD
.overflow-x-hidden{
  overflow-x: hidden !important;
=======
@include media-breakpoint-up(md) {
    .left-md-0 {
        left:0;
    }
>>>>>>> 54af5542
}<|MERGE_RESOLUTION|>--- conflicted
+++ resolved
@@ -257,13 +257,12 @@
   background-color: $bg-light200;
 }
 
-<<<<<<< HEAD
-.overflow-x-hidden{
-  overflow-x: hidden !important;
-=======
 @include media-breakpoint-up(md) {
     .left-md-0 {
         left:0;
     }
->>>>>>> 54af5542
+}
+
+.overflow-x-hidden{
+  overflow-x: hidden !important;
 }