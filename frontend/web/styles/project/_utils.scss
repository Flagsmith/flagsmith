.clearfix:after {
    visibility: hidden;
    display: block;
    font-size: 0;
    content: " ";
    clear: both;
    height: 0;
}
.hover-color-primary {
    &:hover {
        color: $primary;
        >*{
          color: $primary;
        }
        path {
            fill: $primary;
        }
    }
}
<<<<<<< HEAD
.bg-secondary {
    background-color: $bt-brand-secondary;
}
.bg-required {
    background-color: $bt-brand-red;
    color: $bt-brand-faint;
    border-color: $bt-brand-red;
}
=======
>>>>>>> 92e3e9f5
.clearfix { display: inline-block; }
/* start commented backslash hack \*/
* html .clearfix { height: 1%; }
.clearfix { display: block; }
/* close commented backslash hack */

.standard-case {
    text-transform: none !important;
}
.float-right{
    float:right;
}
.text-light {
    color: white !important;
}
.form-cta {
    text-align: right;
}

.justify-content-center {
    justify-content: center;
}

.hidden {
    display: none;
}
.relative {
    position: relative !important;
}
.float-left{
    float:left;
}
.left-0 {
    left: 0 !important;
}
.max-w-auto {
  max-width: none !important;
}
.top-form-item {
    top: 30px;
}
.border-left-1 {
    border-left: 1px solid $hr-border-color !important;
}
.border-bottom-1 {
    border-bottom: 1px solid $hr-border-color !important;
    border-bottom-left-radius: 0 !important;
    border-bottom-right-radius: 0 !important;
}
.margin-top{
    margin-top:20px;
}

.margin-bottom{
    margin-bottom:20px;
}

.text-left{
    text-align: left;
}

.link-style{
    text-decoration: underline;
}

.disable-transitions {
    .modal-dialog {
        transition: none;
        transform: none !important;
    }
    .fade {
        transition: none!important;
        opacity: 1;
    }
}

.e2e {
    background-color: rgba(255,255,255,0.75);
    pointer-events: none !important;
    position:fixed;
    top: 0;
    left: 0;
    right: 0;
    z-index: 10000000000;
}

.show {
    display: block!important;
}

.ml-auto, .mx-auto {
    margin-left: auto!important;
}

.mr-auto, .mx-auto {
    margin-right: auto!important;
}

.signup-icon {
    width: 64px;
    path {
        fill: $primary;
    }
}

.align-start {
    align-items: flex-start;
}

.transition-none {
    transition: none !important;
    .modal-content {
        transition: none !important;
    }
}

.text-primary {
    color: $primary !important;
}

.text-primary {
    color: $primary !important;
}

.unread {
    display: inline-block;
    border-radius: 7px;
    background: #7b51fb;
    font-weight: bold;
    padding-left: 3px;
    padding-right: 3px;
    height: 14px;
    min-width: 14px;
    color: #fff;
    text-align: center;
    line-height: 14px;
    font-size: 10px;
    cursor: pointer;
    position: relative;
    bottom: -1px;
}

.justify-content-end {
    justify-content: flex-end;
}

.widget-container {
    padding: 10px;
}

.bg-primary {
    background: $primary !important;
}
.dark {
    .text-body {
        color: white !important;
        >path{
            fill: white !important;
        }
    }
    .bg-primary {
        background: $primary900 !important;
    }
}

.link-unstyled {
    text-decoration: none;
    &:hover {
        text-decoration: none;
        color: $primary900
    }
}

.mh-auto {
    min-height: auto !important;
}

.text-overflow {
    flex: 1;
    white-space: nowrap;
    overflow: hidden;
    text-overflow: ellipsis;
}

.overflow-ellipsis {
    width: 100%;
    >* {
        white-space: nowrap;
        overflow: hidden;
        text-overflow: ellipsis;
        min-width: 0;
    }
}<|MERGE_RESOLUTION|>--- conflicted
+++ resolved
@@ -17,17 +17,11 @@
         }
     }
 }
-<<<<<<< HEAD
-.bg-secondary {
-    background-color: $bt-brand-secondary;
-}
 .bg-required {
     background-color: $bt-brand-red;
     color: $bt-brand-faint;
     border-color: $bt-brand-red;
 }
-=======
->>>>>>> 92e3e9f5
 .clearfix { display: inline-block; }
 /* start commented backslash hack \*/
 * html .clearfix { height: 1%; }
