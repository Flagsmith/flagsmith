--- conflicted
+++ resolved
@@ -254,10 +254,8 @@
     display: none;
   }
   background-color: $bg-light200;
-<<<<<<< HEAD
-}
+}
+
 .overflow-x-hidden{
-    overflow-x: hidden !important;
-=======
->>>>>>> 5bd692d7
+  overflow-x: hidden !important;
 }