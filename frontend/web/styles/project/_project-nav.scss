.onboarding {
  background-color: $bg-light200;
  nav {
    display: none;
  }
  .butter-bar {
    display: none;
  }
}
nav a {
  font-weight: 500;
  &.active {
    font-weight: bold;
  }
}
.nav-sub-link-disabled {
  cursor: not-allowed;
  span {
    opacity: 0.5;
  }
}
.nav-sub-link {
  color: $body-color;
  &-inner {
    padding: 4px;
    border-radius: $border-radius;

    &:hover {
      background-color: $primary-alfa-8;
    }
  }
  &:hover {
    svg {
      path {
        fill: $link-hover-color;
      }
    }
  }
  svg {
    width: 14px;
    height: 14px;
    opacity: 0.6;
    path {
      fill: $body-color;
    }
  }
  ion-icon {
    opacity: 0.6;
    font-size: $font-size-base;
  }
  &.active {
    border-bottom: 2px solid $primary;
  }
}
.breadcrumb-link {
  padding: 4px 8px 4px 8px;
  border-radius: $border-radius;
  &:hover,
  &.hovered {
    color: $body-color;
    background-color: $primary-alfa-8;
  }
}
.dark {
  .breadcrumb-link:hover,
  .breadcrumb-link.hovered {
    color: $body-color-dark;
  }
  .nav-sub-link {
    &-inner {
      &:hover {
        color: $body-color-dark;
      }
    }
    svg {
      path {
        fill: $body-color-dark;
      }
    }
  }
}
.border-1 {
  border: 1px solid $hr-border-color;
}
.border-right {
  border-right: 1px solid $hr-border-color;
}
@include media-breakpoint-up(md) {
  .border-md-right {
    border-right:  1px solid $hr-border-color;
  }
}
.collapsible__content {
  svg,
  ion-icon {
    text-align: center;
    width: 16px;
    height: 16px;
    color: $body-color;
    opacity: 0.6;
    path {
      fill: $body-color;
    }
  }
  ion-icon {
    font-size: $font-size-base;
  }
}
.collapsible-title {
  line-height: 32px;
  cursor: pointer;
  border-radius: $border-radius;
  &:hover {
    color: $primary;
    background-color: $primary-alfa-8;
  }
}
.collapsible.active {
  .collapsible-title {
    pointer-events: none;
  }
}
.fill-body {
  svg {
    path {
      fill: $body-color;
    }
  }
}
<<<<<<< HEAD
.fill-primary {
  svg {
    path {
      fill: $primary;
    }
  }
}

.dark {
  .fill-body {
    svg {
=======

@include media-breakpoint-down(md) {
  .nav-sub-link {
    border-bottom: none !important;
    &.active {
      color: $primary;
>>>>>>> 54af5542
      path {
        fill: $primary;
      }
    }
  }
  .nav-modal {
    left: -50px;
    width: calc(100vw);
  }
}
<|MERGE_RESOLUTION|>--- conflicted
+++ resolved
@@ -127,7 +127,6 @@
     }
   }
 }
-<<<<<<< HEAD
 .fill-primary {
   svg {
     path {
@@ -136,17 +135,11 @@
   }
 }
 
-.dark {
-  .fill-body {
-    svg {
-=======
-
 @include media-breakpoint-down(md) {
   .nav-sub-link {
     border-bottom: none !important;
     &.active {
       color: $primary;
->>>>>>> 54af5542
       path {
         fill: $primary;
       }
@@ -157,3 +150,13 @@
     width: calc(100vw);
   }
 }
+
+.dark {
+  .fill-body {
+    svg {
+      path {
+        fill: $body-color-dark;
+      }
+    }
+  }
+}