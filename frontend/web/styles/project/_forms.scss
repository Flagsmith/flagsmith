.dark {
    .or-divider {
        color: $dark-color;
        &__line {
            border-bottom: 1px dashed $dark-color;
        }
    }
    .and-divider {
        color: $dark-color;
        &__line {
            border-bottom: 1px dashed $dark-color;
        }
    }
}
.or-divider {
    color: #ccc;
    font-weight: 400;
    font-size: 0.8em;
    line-height: 2em;
    &__line {
        margin-left: $grid-gutter-width/2;
        height: 2px;
        border-bottom: 1px dashed #ccc;
    }
}
.and-divider {
    color: #ccc;
    text-transform: uppercase;
    font-weight: 400;
    font-size: 0.8em;
    line-height: 2em;
    &__line {
        margin-right: $grid-gutter-width/2;
        &:last-child {
            margin-right: 0;
            margin-left: $grid-gutter-width/2;
        }
        height: 2px;
        border-bottom: 1px solid #ccc;
    }
}
.dark {
    .input-container {
        input.input {
            border: 1px solid $input-border-color-dark;
            background-color: $input-bg-dark;
            color: $text-icon-light;
            &:hover {
                border: 1px solid $input-hover-border-color-dark;
            }
            &:focus {
                border: 1px solid $input-focus-border-color-dark;
            }
            &::placeholder {
                color: $input-placeholder-color-dark;
            }
            &:disabled {
                border: 1px solid $black-alpha-32;
                color: $text-icon-light-grey;
                & + .input-icon-right {
                    path {
                        fill: $text-icon-light-grey;
                        opacity: $btn-disabled-opacity;
                    }
                }
            }
        }
    }
}

<<<<<<< HEAD
.input-container {
=======
.input-container,
.react-datepicker-wrapper .react-datepicker__input-container {
>>>>>>> a5d29ca9
    &.invalid {
        input.input {
            border-color: $danger !important;
        }
    }
    &.success {
        input.input {
            border-color: $success !important;
        }
    }

    input.input {
        border: 1px solid $input-border-color;
        background-color: $input-bg;
        @include transition(all 200ms);
        &:focus {
            border: 1px solid $primary;
        }
        border-radius: $border-radius;
        color: $text-icon-dark;
        height: $input-height;
        line-height: $line-height-lg;
        padding: 12px 16px 12px 12px;

        &--wide {
            min-width: 300px;
        }

        &::placeholder {
            color: $input-placeholder-color;
            font-weight: normal;
        }

        &-sm {
            padding: $input-padding-sm;
            line-height: $line-height-sm;
            height: $input-height-sm;
        }
        &-xsm {
            padding: $input-padding-xsm;
            line-height: $line-height-sm;
            height: $input-height-xsm;
            font-size: $font-sm;
        }
        &-lg {
            padding: $input-padding-lg;
            height: $input-height-lg;
        }
    }
}

.form-group {
    margin-bottom: 1rem;
}

label {
    margin-bottom: $spacer/2;
}
label,
.icon-primary {
    color: $text-icon-dark;
    font-weight: 500;
}
.dark {
    label,
    .icon-primary {
        color: $white;
    }
}

.hljs,
.hljs-header,
.value-editor pre {
    border-radius: $border-radius;
}

.control-label {
    display: block;
}

.__react_component_tooltip {
    z-index: 99999999 !important;
    position: fixed;
}

.notification {
    text-align: center;
    justify-content: center;
    align-self: center;
    &__icon {
        color: $bt-brand-secondary;
        font-size: 2em;
    }
    &__text {
        color: $bt-brand-secondary;
        font-weight: bold;
    }
}

.badge {
    display: inline-block;
    padding: 0.25em 0.4em;
    font-size: 75%;
    font-weight: 700;
    line-height: 1;
    text-align: center;
    white-space: nowrap;
    vertical-align: baseline;
    border-radius: $border-radius-sm;
<<<<<<< HEAD
    transition:
        color 0.15s ease-in-out,
        background-color 0.15s ease-in-out,
        border-color 0.15s ease-in-out,
=======
    transition: color 0.15s ease-in-out, background-color 0.15s ease-in-out, border-color 0.15s ease-in-out,
>>>>>>> a5d29ca9
        box-shadow 0.15s ease-in-out;
}

.badge-info {
    background-color: $bt-brand-primary;
    color: white;
}<|MERGE_RESOLUTION|>--- conflicted
+++ resolved
@@ -68,12 +68,8 @@
     }
 }
 
-<<<<<<< HEAD
-.input-container {
-=======
 .input-container,
 .react-datepicker-wrapper .react-datepicker__input-container {
->>>>>>> a5d29ca9
     &.invalid {
         input.input {
             border-color: $danger !important;
@@ -183,14 +179,10 @@
     white-space: nowrap;
     vertical-align: baseline;
     border-radius: $border-radius-sm;
-<<<<<<< HEAD
     transition:
         color 0.15s ease-in-out,
         background-color 0.15s ease-in-out,
         border-color 0.15s ease-in-out,
-=======
-    transition: color 0.15s ease-in-out, background-color 0.15s ease-in-out, border-color 0.15s ease-in-out,
->>>>>>> a5d29ca9
         box-shadow 0.15s ease-in-out;
 }
 
