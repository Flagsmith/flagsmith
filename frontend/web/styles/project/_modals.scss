#modal2 {
    .modal {
        z-index: 20000000;
        background-color: rgba(0, 0, 0, 0.25);
    }
}

.modal{
    z-index: 100000;
    .modal-content {
        border-radius: $modal-border-radius;
        border: none;
    }
    .modal-header,.modal-footer {
        padding-right:$modal-header-padding-x;
        padding-left:$modal-header-padding-x;
        padding-top:$modal-header-padding-y;
        padding-bottom:$modal-header-padding-y;
    }
    .modal-body {
        padding-right:$modal-body-padding-x;
        padding-left:$modal-body-padding-x;
        padding-top:$modal-body-padding-y;
        padding-bottom:$modal-body-padding-y;
    }
    &.p-0 {
        .modal-content>.modal-body {
            padding: 0;
        }
    }
}

$side-width: 66%;
.dark {
    .inline-modal {
        background: $dark-bg-100;
        box-shadow:rgba(0, 0, 0, 0.25) 0px 1px 6px 0px, rgba(0, 0, 0, 0.25) 0px 1px 4px 0px;
    }
    .modal-content {
        box-shadow:rgba(0, 0, 0, 0.25) 0px 1px 6px 0px, rgba(0, 0, 0, 0.25) 0px 1px 4px 0px;
        background: $dark-bg-100;
    }
}

.side-modal {
    overflow-y: hidden !important;
    opacity: 1 !important;
    z-index: 10000000;
    left: 0;
    right: 0;
    top: 0;
    bottom: 0;

    .modal-body {
        padding: 0;
        height: calc(100% - 60px);
        overflow-y: auto;
    }

    .modal-dialog {
        box-shadow: rgba(75, 75, 75, 0.11) 0px 1px 6px 0px, rgba(75, 75, 75, 0.11) 0px 1px 4px 0px;
        transition: transform .2s ease-out;
        transform: translate(100%, 0%) !important;
        position: absolute;
        max-width: 1000px;
        width: $side-width !important;
        height: 100% !important;
        max-height: 100% !important;
        margin: 0;
        right: 0;
        left: auto;
    }

    &.show {
        .modal-dialog {
            transform: translate(0%, 0%) !important;
        }
    }

    &__footer {
        position: fixed;
        bottom: 0;
        left: 0;
        right: 0;
        padding: 20px;
        height: 130px;
    }

    .modal-content {
        border-radius: 0;
        width: 100%;
        height:100%;
    }
    &.create-feature-modal {
        .modal-body {
            overflow-y: hidden;
        }
        &.overflow-y-auto {
            .modal-body {
                overflow-y: auto;
            }
        }
        .tabs {
            .tab-item {
                margin-top: 16px;
                overflow-y: auto;
                height: calc(100vh - 100px);
            }
        }
        .create-feature-tab {
            margin-top: 16px;
            overflow-y: auto;
            height: calc(100vh - 100px);
        }
    }

}

.disable-transitions {
  .modal-dialog {
    transition: none !important;
  }
}

.inline-modal {
    position: absolute;
    background: $body-bg;
<<<<<<< HEAD
    border-radius: $modal-border-radius;
=======
    border-radius: $border-radius;
>>>>>>> 830d7e7b
    z-index: 1;
    box-shadow:rgba(75, 75, 75, 0.11) 0px 1px 6px 0px, rgba(75, 75, 75, 0.11) 0px 1px 4px 0px;
    border: 1px solid $input-border-color;
    &__title {
        line-height: 40px;
    }
}

.inline-modal--tags {
    width: 350px;
    input.input {
        border: 1px solid $input-border-color !important;
    }
}

.modal-back-btn {
    color: $bt-brand-primary;
    position: absolute;
    left:10px;
    top:0;
    background-color: transparent !important;
    border: none !important;
}

.modal-backdrop {
    bottom: 0;
}

.modal-open {
    position: relative;
    padding-right: 0 !important;
}

.modal.modal-confirm {
    z-index: 200000000000;
    h3 {
        margin-bottom: 0;
    }
}

.modal-open #crisp-chatbox [data-chat-status="initial"] {
    display: none !important;
}

@media (max-width: 600px) { /* portrait tablets, portrait iPad, e-readers (Nook/Kindle), landscape 800x480 phones (Android) */
    .side-modal__footer {
        position: relative !important;
    }
    .side-modal #create-feature-modal {
        height: 100%;
    }
}

.create-segment-modal.modal-open,.create-segment-modal .modal-body {
    overflow-y: hidden !important;
    .tab-item {
        height: calc(100vh - 100px);
        overflow-y: auto;
    }
}<|MERGE_RESOLUTION|>--- conflicted
+++ resolved
@@ -125,11 +125,7 @@
 .inline-modal {
     position: absolute;
     background: $body-bg;
-<<<<<<< HEAD
-    border-radius: $modal-border-radius;
-=======
     border-radius: $border-radius;
->>>>>>> 830d7e7b
     z-index: 1;
     box-shadow:rgba(75, 75, 75, 0.11) 0px 1px 6px 0px, rgba(75, 75, 75, 0.11) 0px 1px 4px 0px;
     border: 1px solid $input-border-color;
