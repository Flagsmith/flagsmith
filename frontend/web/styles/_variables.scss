--- conflicted
+++ resolved
@@ -392,10 +392,7 @@
 
 //TRANSITIONS
 $button-transition: background-color 400ms cubic-bezier(0.23, 1, 0.32, 1);
-<<<<<<< HEAD
-=======
 
 .bg-opacity-5 {
   --bs-bg-opacity: 0.5 !important;
-}
->>>>>>> 144031df
+}