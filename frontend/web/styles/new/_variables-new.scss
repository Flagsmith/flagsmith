@import '~bootstrap/scss/mixins';
@import '~bootstrap/scss/functions';
@import '~bootstrap/scss/variables';

$primary: #6837fc;
$primary400: #906af6;
$primary600: #4e25db;
$primary700: #3919b7;
$primary900: #1d113e;
$danger: #ef4d56;
$danger400: #f57c78;
$success: #27ab95;
$info: #0aaddf;
$warning: #ff9f43;
$secondary400: #fae392;
$secondary600: #d4b050;
$secondary: #fae392;
$text-icon-dark: #1a2634;
$text-icon-light-grey: rgba(157, 164, 174, 1);
$text-icon-grey: #656d7b;
$text-muted: $text-icon-grey;
$text-icon-light: #ffffff;
$link-color: $primary;
$info-alfa-8: rgba(10, 173, 223, 0.08);
$info-alfa-24: rgba(10, 173, 223, 0.24);
$danger-alfa-8: rgba(255, 66, 75, 0.08);
$danger-alfa-16: rgba(255, 66, 75, 0.16);
$primary-alfa-8: rgba(149, 108, 255, 0.08);
$primary-alfa-16: rgba(149, 108, 255, 0.16);
$primary-alfa-24: rgba(149, 108, 255, 0.24);
$primary-alfa-32: rgba(149, 108, 255, 0.32);
$basic-alpha-8: rgba(101, 109, 123, 0.08);
$basic-alpha-16: rgba(101, 109, 123, 0.16);
$basic-alpha-24: rgba(101, 109, 123, 0.24);
$basic-alpha-32: rgba(101, 109, 123, 0.32);
$basic-alpha-48: rgba(101, 109, 123, 0.48);
$white-alpha-8: rgba(255, 255, 255, 0.08);
$white-alpha-16: rgba(255, 255, 255, 0.16);
$white-alpha-24: rgba(255, 255, 255, 0.24);
$white-alpha-32: rgba(255, 255, 255, 0.32);
$white-alpha-48: rgba(255, 255, 255, 0.48);
$black-alpha-16: rgba(0, 0, 0, 0.16);
$black-alpha-32: rgba(0, 0, 0, 0.32);
$secondary-alfa-16: rgba(247, 213, 110, 0.16);

$bg-light200: #fafafb;
$bg-light300: #eff1f4;
$bg-light500: #e0e3e9;
$bg-dark100: #2d3443;
$bg-dark200: #202839;
$bg-dark300: #161d30;
$bg-dark400: #15192b;
$bg-dark500: #0f1425;

//Body
$body-text: $text-icon-dark;
$body-text-dark: white;

$border-radius-sm: 4px;
$border-radius: 6px;
$border-radius-lg: 8px;
$border-radius-xlg: 10px;

//Buttons
$btn-line-height-xsm: 32px;
$btn-line-height-sm: 40px;
$btn-line-height: 48px;
$btn-line-height-lg: 54px;

$btn-padding-y: 0;
$btn-font-weight: 700;
$btn-border-radius: $border-radius;
$btn-font-size: 16px;
$btn-padding-x: 20px; // todo, $spacer PR should change this to $spacer*5
$btn-padding-y-sm: 0;
$btn-padding-x-sm: 16px;
$btn-font-size-sm: 14px;
$btn-padding-y-lg: 0;
$btn-padding-x-lg: 24px;
$btn-font-size-lg: 18px;
$btn-border-radius-sm: $border-radius;
$btn-border-radius-lg: $border-radius-lg;
$btn-disabled-opacity: 0.32;
$btn-hover-bg: $primary600;
$btn-hover-bg-dark: $primary400;
$btn-active-bg: $primary700;
$btn-secondary-bg: $basic-alpha-8;
$btn-secondary-bg-dark: $white-alpha-8;
$btn-secondary-hover-bg: $basic-alpha-16;
$btn-secondary-hover-bg-dark: $white-alpha-16;
$btn-secondary-active-bg: $basic-alpha-24;
$btn-secondary-active-bg-dark: $white-alpha-24;
$btn-outline-hover-bg: $primary-alfa-8;
$btn-outline-hover-bg-dark: $basic-alpha-8;
$btn-outline-focus-bg-dark: $primary-alfa-8;
$btn-outline-active-bg: $primary-alfa-16;
$btn-danger-hover: #cd384d;
$btn-danger-active: #ac2646;
$btn-border-width: 0;

$link-hover-color: $primary;
//HR
$hr-border-color: $basic-alpha-16;
$hr-opacity: 1;
//todo: replace with bootstrap 5.3 dark mode theme
.dark hr {
  border-color: $white-alpha-16;
}

//Modal
$modal-content-color: $text-icon-grey;
$modal-content-color-dark: $text-icon-light-grey;
$modal-sm: 500px;
$modal-md: 620px;
$modal-lg: 900px;
$modal-bg-dark: $bg-dark100;
$modal-border-radius: 18px;
$modal-footer-border-width: 0;
$modal-backdrop-bg: rgba(0, 0, 0, 0.870588);
$modal-header-padding-x: $spacer * 1.5;
$modal-header-padding-y: $spacer;
$modal-header-border-width: 0;
$modal-body-padding-y: $spacer * 1.5;
$modal-body-padding-x: $spacer * 1.5;
$modal-footer-margin-between: 0;

//Breakpoints
$grid-breakpoints: (
  xs: 0,
  sm: 544px,
  md: 768px,
  lg: 992px,
  xl: 1200px,
  xxl: 1400px,
);

$container-max-widths: (
  sm: 576px,
  md: 720px,
  lg: 940px,
  xl: 1140px,
  xxl: 1200px,
);

//Typography
$font-family-base: 'OpenSans', sans-serif;
$font-size-sm: 0.875rem;
$line-height-base: 1.375;
$line-height-sm: 20px;
$line-height-lg: 24px;
$line-height-xlg: 28px;
$line-height-xsm: 18px;
$line-height-xxsm: 16px;
$body-color: $text-icon-dark;
$body-text-dark: $text-icon-light;
$header-color-dark: $text-icon-light;
$font-sm: 14px;
$font-caption: 13px;
$font-caption-sm: 12px;
$font-caption-xs: 11px;
$font-sizes: (
  small: $font-sm,
  caption: $font-caption,
  captionSmall: $font-caption-sm,
  captionXSmall: $font-caption-xs,
);

$h1-font-size: 42px;
$h1-line-height: 46px;
$h2-font-size: 34px;
$h2-line-height: 40px;
$h3-font-size: 30px;
$h3-line-height: 40px;
$h4-font-size: 24px;
$h4-line-height: 32px;
$h5-font-size: 20px;
$h5-line-height: 30px;
$h6-font-size: 16px;
$h6-line-height: 24px;

//Input
$input-bg: #fff;
$input-bg-dark: $bg-dark300;
$input-bg-alt: #f7f7f7;
$input-color-dark: $text-icon-light-grey;
$input-border-radius: $border-radius;
$input-height: 48px;
$input-height-sm: 42px;
$input-height-xsm: 34px;
$input-height-lg: 58px;
$input-line-height: 24px;
$input-font-size: $font-size-base;
$input-font-weight: 500;
$input-border-color: $basic-alpha-16;
$input-border-color-dark: $bg-dark400;
$input-focus-border-color-dark: $primary;
$input-hover-border-color-dark: $white-alpha-8;
$input-placeholder-color: $text-icon-light-grey;
$input-padding: 12px 12px 12px 16px;
$input-padding-sm: 8px 12px 8px 14px;
$input-padding-xsm: 6px 12px;
$input-padding-lg: 16px 12px 16px 20px;
$textarea-height: 120px;
$textarea-height-sm: 100px;
$textarea-height-xsm: 86px;
$textarea-height-lg: 128px;
$input-border-highlight-color: $primary400;
$input-placeholder-color-dark: $text-icon-light-grey;

//Switch
$switch-height: 24px;
$switch-width: 41px;
$switch-border-radius: 100px;
$switch-bg: $basic-alpha-24;
$switch-bg-dark: $white-alpha-24;
$switch-hover-bg: $basic-alpha-48;
$switch-hover-bg-dark: $white-alpha-48;
$switch-disabled-bg: $basic-alpha-32;
$switch-disabled-bg-dark: $white-alpha-48;
$switch-disabled-opacity-dark: 0.48;
$switch-checked-hover-bg: $primary600;
$switcher-width: 18px;
$switch-dark-mode-height: 40px;
$switch-dark-mode-width: 72px;
$switch-dark-mode-bg: $bg-light300;
$switch-dark-mode-bg-dark: $bg-dark300;
$switcher-checked-dark-mode-bg: $bg-dark200;
$switcher-dark-mode-width: 32px;

//Checkbox
$checkbox-width: 20px;
$checkbox-border-color: rgba(101, 109, 123, 0.24);
$checkbox-border-color-dark: rgba(255, 255, 255, 0.24);
$checkbox-focus-bg: rgba(149, 108, 255, 0.08);
$checkbox-focus-border-color: $primary400;
$checkbox-hover-border-color: $primary;
$checkbox-checked-hover-border-color: $primary600;

//Alert
$alert-info-bg: $info-alfa-8;
$alert-info-border-color: $info;
$alert-danger-bg: $danger-alfa-8;
$alert-danger-border-color: $danger;
$alert-color: $body-text;
$alert-font-weight: 500;
$alert-font-size: $font-sm;
$alert-line-height: $line-height-sm;
$alert-color-dark: $body-text-dark;

//Tabs
$tab-btn-line-height: 42px;
$tab-btn-font-weight: 500;
$tab-btn-active-font-weight: 600;
$tab-btn-counter-value-bg: $danger;
$tab-btn-counter-value-font-size: $font-caption-sm;
$tab-btn-counter-value-width: 20px;
$pill-bg: $bg-light300;
$tab-line-color: $primary;

//CodeHelp
$code-btn-bg: $secondary-alfa-16;
$code-btn-description-color: $secondary600;
$code-color: $text-icon-light;
$code-bg: $bg-dark200;

//Panels
$panel-border-color: $basic-alpha-16;
$panel-border-radius: $border-radius-lg;
$panel-table-header-bc: $bg-light200;
$panel-table-header-color: $text-icon-grey;
$panel-table-header-font-size: $font-caption;
$panel-table-header-line-height: $line-height-xsm;
$panel-table-header-min-height: 44px;
$panel-list-item-min-height: 72px;
$panel-list-item-color: $text-icon-dark;
$panel-list-item-sub-font-size: $font-caption;
$panel-list-item-sub-line-height: $line-height-xsm;
$panel-list-item-sub-color: $text-icon-grey;
$panel-grey-background:$bg-light200;
$panel-grey-background-dark:$bg-dark300;

<<<<<<< HEAD
//Nav
$nav-background: $text-icon-light;
$nav-background-dark: $bg-dark400;
$nav-icon-color-dark: $text-icon-grey;
$nav-link-color-dark: $text-icon-light;
$nav-link-color-active-dark: $text-icon-light;

//Aside
$aside-bg: $primary900;
$aside-bg-dark: $bg-dark300;
$aside-nav-collapse: $primary900;
$aside-nav-collapse-dark: $bg-dark300;
$aside-nav-color: $text-icon-light-grey;
$aside-nav-active-color: $text-icon-light;
$aside-width: 300px;
$aside-nav-hover: $primary400;
$aside-nav-hover-dark: $primary400;
$aside-nav-active: $primary;
$aside-nav-active-dark: $primary;
$aside-nav-active-color-dark: $text-icon-light;

$bt-scrollbar-track: $white-alpha-16;
$bt-scrollbar-thumb: $bg-light300;
$bt-scrollbar-thumb-hover: $bg-light300;

$bt-scrollbar-track-dark: $basic-alpha-16;
$bt-scrollbar-thumb-dark: $bg-dark300;
$bt-scrollbar-thumb-dark-hover: $bg-dark300;
=======
$theme-colors: (
        light200: $bg-light200,
        primary: $primary,
        danger: $danger,
        success: $success,
        info: $info,
        warning: $warning,
        dark: $text-icon-dark,
  // add any additional color below
);
>>>>>>> 81d5396d
<|MERGE_RESOLUTION|>--- conflicted
+++ resolved
@@ -279,7 +279,6 @@
 $panel-grey-background:$bg-light200;
 $panel-grey-background-dark:$bg-dark300;
 
-<<<<<<< HEAD
 //Nav
 $nav-background: $text-icon-light;
 $nav-background-dark: $bg-dark400;
@@ -308,7 +307,7 @@
 $bt-scrollbar-track-dark: $basic-alpha-16;
 $bt-scrollbar-thumb-dark: $bg-dark300;
 $bt-scrollbar-thumb-dark-hover: $bg-dark300;
-=======
+
 $theme-colors: (
         light200: $bg-light200,
         primary: $primary,
@@ -319,4 +318,3 @@
         dark: $text-icon-dark,
   // add any additional color below
 );
->>>>>>> 81d5396d
