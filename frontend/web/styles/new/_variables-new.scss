@import '~bootstrap/scss/mixins';
@import '~bootstrap/scss/functions';
@import '~bootstrap/scss/variables';

$primary: #6837fc;
$primary400: #906af6;
$primary600: #4e25db;
$primary700: #3919b7;
$danger: #ef4d56;
$danger400: #f57c78;
$success: #27ab95;
$success400: #56ccad;
$success600: #13787b;
$info: #0aaddf;
$warning: #ff9f43;
$secondary400: #fae392;
$secondary500: #f7d56e;
$secondary600: #d4b050;
$secondary: #fae392;
$text-icon-dark: #1a2634;
$text-icon-light-grey: rgba(157, 164, 174, 1);
$text-icon-grey: #656d7b;
$text-muted: $text-icon-grey;
$text-icon-light: #ffffff;
$link-color: $primary;
$info-alfa-8: rgba(10, 173, 223, 0.08);
$info-alfa-24: rgba(10, 173, 223, 0.24);
$danger-alfa-8: rgba(255, 66, 75, 0.08);
$danger-alfa-16: rgba(255, 66, 75, 0.16);
$primary-alfa-8: rgba(149, 108, 255, 0.08);
$primary-alfa-16: rgba(149, 108, 255, 0.16);
$primary-alfa-24: rgba(149, 108, 255, 0.24);
$primary-alfa-32: rgba(149, 108, 255, 0.32);
$basic-alpha-8: rgba(101, 109, 123, 0.08);
$basic-alpha-16: rgba(101, 109, 123, 0.16);
$basic-alpha-24: rgba(101, 109, 123, 0.24);
$basic-alpha-32: rgba(101, 109, 123, 0.32);
$basic-alpha-48: rgba(101, 109, 123, 0.48);
$white-alpha-8: rgba(255, 255, 255, 0.08);
$white-alpha-16: rgba(255, 255, 255, 0.16);
$white-alpha-24: rgba(255, 255, 255, 0.24);
$white-alpha-32: rgba(255, 255, 255, 0.32);
$white-alpha-48: rgba(255, 255, 255, 0.48);
$black-alpha-16: rgba(0, 0, 0, 0.16);
$black-alpha-32: rgba(0, 0, 0, 0.32);
$secondary-alfa-16: rgba(247, 213, 110, 0.16);

$bg-light200: #fafafb;
$bg-light300: #eff1f4;
$bg-dark100: #2d3443;
$bg-dark200: #202839;
$bg-dark300: #161d30;
$bg-dark400: #15192b;
$bg-dark500: #0f1425;

//Body
$body-text: $text-icon-dark;
$body-text-dark: white;

$border-radius-sm: 4px;
$border-radius: 6px;
$border-radius-lg: 8px;
$border-radius-xlg: 10px;

//Buttons
$btn-line-height-xsm: 32px;
$btn-line-height-sm: 40px;
$btn-line-height: 48px;
$btn-line-height-lg: 54px;

$btn-padding-y: 0;
$btn-font-weight: 700;
$btn-border-radius: $border-radius;
$btn-font-size: 16px;
$btn-padding-x: 20px; // todo, $spacer PR should change this to $spacer*5
$btn-padding-y-sm: 0;
$btn-padding-x-sm: 16px;
$btn-font-size-sm: 14px;
$btn-padding-y-lg: 0;
$btn-padding-x-lg: 24px;
$btn-font-size-lg: 18px;
$btn-border-radius-sm: $border-radius;
$btn-border-radius-lg: $border-radius-lg;
$btn-disabled-opacity: 0.32;
$btn-hover-bg: $primary600;
$btn-hover-bg-dark: $primary400;
$btn-active-bg: $primary700;
$btn-secondary-bg: $basic-alpha-8;
$btn-secondary-bg-dark: $white-alpha-8;
$btn-secondary-hover-bg: $basic-alpha-16;
$btn-secondary-hover-bg-dark: $white-alpha-16;
$btn-secondary-active-bg: $basic-alpha-24;
$btn-secondary-active-bg-dark: $white-alpha-24;
$btn-outline-hover-bg: $primary-alfa-8;
$btn-outline-hover-bg-dark: $basic-alpha-8;
$btn-outline-focus-bg-dark: $primary-alfa-8;
$btn-outline-active-bg: $primary-alfa-16;
$btn-danger-hover: #cd384d;
$btn-danger-active: #ac2646;
$btn-border-width: 0;

$link-hover-color: $primary;
//HR
$hr-border-color: $basic-alpha-16;
$hr-opacity: 1;
//todo: replace with bootstrap 5.3 dark mode theme
.dark hr {
  border-color: $basic-alpha-16;
}

//Modal
$modal-content-color: $text-icon-grey;
$modal-content-color-dark: $text-icon-light-grey;
$modal-sm: 500px;
$modal-md: 620px;
$modal-lg: 900px;
$modal-bg-dark: $bg-dark400;
$modal-border-radius: 18px;
$modal-footer-border-width: 0;
$modal-backdrop-bg: rgba(0, 0, 0, 0.870588);
$modal-header-padding-x: $spacer * 1.5;
$modal-header-padding-y: $spacer;
$modal-header-border-width: 0;
$modal-body-padding-y: $spacer * 1.5;
$modal-body-padding-x: $spacer * 1.5;
$modal-footer-margin-between: 0;

//Breakpoints
$grid-breakpoints: (
  xs: 0,
  sm: 544px,
  md: 768px,
  lg: 992px,
  xl: 1200px,
  xxl: 1400px,
);

$container-max-widths: (
  sm: 576px,
  md: 720px,
  lg: 940px,
  xl: 1140px,
  xxl: 1141px,
);

//Typography
$font-family-base: 'OpenSans', sans-serif;
$font-size-sm: 0.875rem;
$line-height-base: 1.375;
$line-height-sm: 20px;
$line-height-lg: 24px;
$line-height-xlg: 28px;
$line-height-xsm: 18px;
$line-height-xxsm: 16px;
$body-color: $text-icon-dark;
$font-sm: 14px;
$font-caption: 13px;
$font-caption-sm: 12px;
$font-caption-xs: 11px;
$font-sizes: (
  small: $font-sm,
  caption: $font-caption,
  captionSmall: $font-caption-sm,
  captionXSmall: $font-caption-xs,
);

$h1-font-size: 42px;
$h1-line-height: 46px;
$h2-font-size: 34px;
$h2-line-height: 40px;
$h3-font-size: 30px;
$h3-line-height: 40px;
$h4-font-size: 24px;
$h4-line-height: 32px;
$h5-font-size: 20px;
$h5-line-height: 30px;
$h6-font-size: 16px;
$h6-line-height: 24px;

//Input
$input-bg: #fff;
$input-bg-dark: $bg-dark200;
$input-bg-alt: #f7f7f7;
$input-color-dark: $text-icon-light-grey;
$input-border-radius: $border-radius;
$input-height: 48px;
$input-height-sm: 42px;
$input-height-xsm: 34px;
$input-height-lg: 58px;
$input-line-height: 24px;
$input-font-size: $font-size-base;
$input-font-weight: 500;
$input-border-color: $basic-alpha-16;
$input-border-color-dark: $bg-dark400;
$input-focus-border-color-dark: $primary;
$input-hover-border-color-dark: $white-alpha-8;
$input-placeholder-color: $text-icon-light-grey;
$input-padding: 12px 12px 12px 16px;
$input-padding-sm: 8px 12px 8px 14px;
$input-padding-xsm: 6px 12px;
$input-padding-lg: 16px 12px 16px 20px;
$textarea-height: 120px;
$textarea-height-sm: 100px;
$textarea-height-xsm: 86px;
$textarea-height-lg: 128px;
$input-border-highlight-color: $primary400;
$input-placeholder-color-dark: $text-icon-light-grey;

//Switch
$switch-height: 24px;
$switch-width: 41px;
$switch-border-radius: 100px;
$switch-bg: $basic-alpha-24;
$switch-bg-dark: $white-alpha-24;
$switch-hover-bg: $basic-alpha-48;
$switch-hover-bg-dark: $white-alpha-48;
$switch-disabled-bg: $basic-alpha-32;
$switch-disabled-bg-dark: $white-alpha-48;
$switch-disabled-opacity-dark: 0.48;
$switch-checked-hover-bg: $primary600;
$switcher-width: 18px;
$switch-dark-mode-height: 40px;
$switch-dark-mode-width: 72px;
$switch-dark-mode-bg: $bg-light300;
$switch-dark-mode-bg-dark: $bg-dark300;
$switcher-checked-dark-mode-bg: $bg-dark200;
$switcher-dark-mode-width: 32px;

//Checkbox
$checkbox-width: 20px;
$checkbox-border-color: rgba(101, 109, 123, 0.24);
$checkbox-border-color-dark: rgba(255, 255, 255, 0.24);
$checkbox-focus-bg: rgba(149, 108, 255, 0.08);
$checkbox-focus-border-color: $primary400;
$checkbox-hover-border-color: $primary;
$checkbox-checked-hover-border-color: $primary600;

//Alert
$alert-info-bg: $info-alfa-8;
$alert-info-border-color: $info;
$alert-danger-bg: $danger-alfa-8;
$alert-danger-border-color: $danger;
$alert-color: $body-text;
$alert-font-weight: 500;
$alert-font-size: $font-sm;
$alert-line-height: $line-height-sm;
$alert-color-dark: $body-text-dark;

//Tabs
$tab-btn-line-height: 42px;
$tab-btn-font-weight: 500;
$tab-btn-active-font-weight: 600;
$tab-btn-counter-value-bg: $danger;
$tab-btn-counter-value-font-size: $font-caption-sm;
$tab-btn-counter-value-width: 20px;
$pill-bg: $bg-light300;
$tab-line-color: $primary;

//CodeHelp
$code-btn-bg: $secondary-alfa-16;
$code-btn-description-color: $secondary600;
$code-color: $text-icon-light;
$code-bg: $bg-dark200;

//Panels
$panel-border-color: $basic-alpha-16;
$panel-border-color-dark: $white-alpha-16;
$panel-border-radius: $border-radius-lg;
$panel-table-header-bc: $bg-light200;
$panel-table-header-color: $text-icon-grey;
$panel-table-header-font-size: $font-caption;
$panel-table-header-line-height: $line-height-xsm;
$panel-table-header-min-height: 44px;
$panel-list-item-min-height: 72px;
$panel-list-item-color: $text-icon-dark;
$panel-list-item-sub-font-size: $font-caption;
$panel-list-item-sub-line-height: $line-height-xsm;
$panel-list-item-sub-color: $text-icon-grey;
<<<<<<< HEAD
$panel-grey-background: $bg-light200;
$panel-grey-background-dark: $bg-dark300;
=======
$panel-grey-background:$bg-light200;
$panel-grey-background-dark:$bg-dark300;

$theme-colors: (
        light200: $bg-light200,
        primary: $primary,
        danger: $danger,
        success: $success,
        info: $info,
        warning: $warning,
        dark: $text-icon-dark,
  // add any additional color below
);
>>>>>>> 81d5396d
<|MERGE_RESOLUTION|>--- conflicted
+++ resolved
@@ -276,10 +276,6 @@
 $panel-list-item-sub-font-size: $font-caption;
 $panel-list-item-sub-line-height: $line-height-xsm;
 $panel-list-item-sub-color: $text-icon-grey;
-<<<<<<< HEAD
-$panel-grey-background: $bg-light200;
-$panel-grey-background-dark: $bg-dark300;
-=======
 $panel-grey-background:$bg-light200;
 $panel-grey-background-dark:$bg-dark300;
 
@@ -292,5 +288,4 @@
         warning: $warning,
         dark: $text-icon-dark,
   // add any additional color below
-);
->>>>>>> 81d5396d
+);