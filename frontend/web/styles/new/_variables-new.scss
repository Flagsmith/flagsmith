--- conflicted
+++ resolved
@@ -272,7 +272,8 @@
 $panel-list-item-sub-font-size: $font-caption;
 $panel-list-item-sub-line-height: $line-height-xsm;
 $panel-list-item-sub-color: $text-icon-grey;
-<<<<<<< HEAD
+$panel-grey-background:$bg-light200;
+$panel-grey-background-dark:$bg-dark300;
 
 $theme-colors: (
         light200: $bg-light200,
@@ -283,8 +284,4 @@
         warning: $warning,
         dark: $text-icon-dark,
   // add any additional color below
-);
-=======
-$panel-grey-background:$bg-light200;
-$panel-grey-background-dark:$bg-dark300;
->>>>>>> a40f2ad8
+);