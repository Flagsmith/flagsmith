@import '~bootstrap/scss/mixins';
@import '~bootstrap/scss/functions';
@import '~bootstrap/scss/variables';

$primary: #6837fc;
$primary400: #906af6;
$primary600: #4e25db;
$primary700: #3919b7;
$danger: #ef4d56;
$success: #27ab95;
$text-icon-dark: #1a2634;
$text-icon-light-grey: #9da4ae;
$link-color: $primary;
$basic-alpha-16: rgba(101, 109, 123, 0.16);
$basic-alpha-24: rgba(101, 109, 123, 0.24);
$theme-colors: (
  primary: $primary,
  danger: $danger,
  success: $success,
  // add any additional color below
);

<<<<<<< HEAD
//todo: replace with bootstrap 5.3 dark mode theme
$dark-bg-100: rgba(45, 52, 67, 1);
$dark-bg-500: rgba(15, 20, 37, 1);

//Hr
$hr-border-color: $basic-alpha-16;
$hr-opacity: 1;
//todo: replace with bootstrap 5.3 dark mode theme
.dark hr {
  border-color: $dark-bg-500;
}

//Text
$body-color: rgba(101, 109, 123, 1);
.dark {
  .text-body {
    color: rgba(157, 164, 174, 1) !important;
  }
}
=======
//Body
$border-radius-sm: 4px;
$border-radius: 6px;
$border-radius-lg: 8px;
>>>>>>> 830d7e7b

//Buttons
$btn-line-height-xsm: 32px;
$btn-line-height-sm: 40px;
$btn-line-height: 48px;
$btn-line-height-lg: 54px;

$btn-padding-y: 0;
$btn-font-weight: 700;
$btn-border-radius: $border-radius;
$btn-font-size: 16px;
$btn-padding-x: 20px; // todo, $spacer PR should change this to $spacer*5
$btn-padding-y-sm: 0;
$btn-padding-x-sm: 16px;
$btn-font-size-sm: 14px;
$btn-padding-y-lg: 0;
$btn-padding-x-lg: 24px;
$btn-font-size-lg: 18px;
$btn-border-radius-sm: $border-radius;
$btn-border-radius-lg: $border-radius-lg;
$btn-disabled-opacity: 0.32;
<<<<<<< HEAD
$btn-hover-bg: #4e25db;
$btn-active-bg: #3919b7;
$btn-secondary-bg: #656d7b14;
$btn-secondary-hover-bg: $basic-alpha-16;
$btn-secondary-active-bg: $basic-alpha-24;
=======
$btn-hover-bg: $primary600;
$btn-hover-bg-dark: $primary400;
$btn-active-bg: $primary700;
$btn-secondary-bg: rgba(101, 109, 123, 0.08);
$btn-secondary-bg-dark: rgba(255, 255, 255, 0.08);
$btn-secondary-hover-bg: rgba(101, 109, 123, 0.16);
$btn-secondary-hover-bg-dark: rgba(255, 255, 255, 0.16);
$btn-secondary-active-bg: rgba(101, 109, 123, 0.24);
$btn-secondary-active-bg-dark: rgba(255, 255, 255, 0.24);
>>>>>>> 830d7e7b
$btn-outline-hover-bg: rgba(149, 108, 255, 0.08);
$btn-outline-hover-bg-dark: rgba(101, 109, 123, 0.08);
$btn-outline-focus-bg-dark: rgba(149, 108, 255, 0.08);
$btn-outline-active-bg: rgba(149, 108, 255, 0.16);
$btn-danger-hover: #cd384d;
$btn-danger-active: #ac2646;
$btn-border-width: 0;

//Modal
<<<<<<< HEAD
$modal-content-color: $body-color;
=======
>>>>>>> 830d7e7b
$modal-md: 600px;
$modal-lg: 900px;
$modal-border-radius: 18px;
$modal-footer-border-width:0;
$modal-backdrop-bg: rgba(0, 0, 0, 0.870588);
$modal-header-padding-x: $spacer*1.5;
$modal-header-padding-y: $spacer;
$modal-header-border-width:0;
$modal-body-padding-y: $spacer*1.5;
$modal-body-padding-x: $spacer*1.5;
$modal-footer-margin-between:0;
//Breakpoints
$grid-breakpoints: (
  xs: 0,
  sm: 544px,
  md: 768px,
  lg: 992px,
  xl: 1200px,
  xxl: 1201px,
);

$container-max-widths: (
  sm: 576px,
  md: 720px,
  lg: 940px,
  xl: 1140px,
  xxl: 1141px,
);

//Typography
$font-family-base: 'OpenSans', sans-serif;
$font-size-sm: 0.825rem;
$line-height-base: 1.375;
$line-height-sm: 20px;
$line-height-lg: 24px;
$line-height-xlg: 28px;
$line-height-xsm: 18px;
$line-height-xxsm: 24px;
$body-color: $text-icon-dark;
$font-sm: 14px;
$font-caption: 13px;
$font-caption-sm: 12px;
$font-caption-xs: 11px;
$font-sizes: (
  small: $font-sm,
  caption: $font-caption,
  captionSmall: $font-caption-sm,
  captionXSmall: $font-caption-xs,
);

$h1-font-size: 42px;
$h1-line-height: 46px;
$h2-font-size: 34px;
$h2-line-height: 40px;
$h3-font-size: 30px;
$h3-line-height: 40px;
$h4-font-size: 24px;
$h4-line-height: 32px;
$h5-font-size: 20px;
$h5-line-height: 30px;
$h6-font-size: 16px;
$h6-line-height: 24px;

//Input
$input-bg: #fff;
$input-bg-alt: #f7f7f7;
$input-border-radius: $border-radius;
$input-height: 48px;
$input-height-sm: 40px;
$input-height-xsm: 32px;
$input-height-lg: 56px;
$input-line-height: 24px;
$input-font-size: $font-size-base;
$input-font-weight: 500;
$input-border-color: rgba(101, 109, 123, 0.16);
$input-placeholder-color: $text-icon-light-grey;
$input-padding: 12px 16px 12px 12px;
$input-padding-sm: 8px 14px 8px 12px;
$input-padding-xsm: 6px 12px;
$input-padding-lg: 16px 20px 16px 12px;
$textarea-height: 120px;
$textarea-height-sm: 100px;
$textarea-height-xsm: 86px;
$textarea-height-lg: 128px;
$input-border-highlight-color: $primary400;
$input-placeholder-color-dark: $text-icon-light-grey;<|MERGE_RESOLUTION|>--- conflicted
+++ resolved
@@ -19,33 +19,14 @@
   success: $success,
   // add any additional color below
 );
-
-<<<<<<< HEAD
-//todo: replace with bootstrap 5.3 dark mode theme
 $dark-bg-100: rgba(45, 52, 67, 1);
 $dark-bg-500: rgba(15, 20, 37, 1);
 
-//Hr
-$hr-border-color: $basic-alpha-16;
-$hr-opacity: 1;
-//todo: replace with bootstrap 5.3 dark mode theme
-.dark hr {
-  border-color: $dark-bg-500;
-}
 
-//Text
-$body-color: rgba(101, 109, 123, 1);
-.dark {
-  .text-body {
-    color: rgba(157, 164, 174, 1) !important;
-  }
-}
-=======
 //Body
 $border-radius-sm: 4px;
 $border-radius: 6px;
 $border-radius-lg: 8px;
->>>>>>> 830d7e7b
 
 //Buttons
 $btn-line-height-xsm: 32px;
@@ -67,13 +48,6 @@
 $btn-border-radius-sm: $border-radius;
 $btn-border-radius-lg: $border-radius-lg;
 $btn-disabled-opacity: 0.32;
-<<<<<<< HEAD
-$btn-hover-bg: #4e25db;
-$btn-active-bg: #3919b7;
-$btn-secondary-bg: #656d7b14;
-$btn-secondary-hover-bg: $basic-alpha-16;
-$btn-secondary-active-bg: $basic-alpha-24;
-=======
 $btn-hover-bg: $primary600;
 $btn-hover-bg-dark: $primary400;
 $btn-active-bg: $primary700;
@@ -83,20 +57,24 @@
 $btn-secondary-hover-bg-dark: rgba(255, 255, 255, 0.16);
 $btn-secondary-active-bg: rgba(101, 109, 123, 0.24);
 $btn-secondary-active-bg-dark: rgba(255, 255, 255, 0.24);
->>>>>>> 830d7e7b
 $btn-outline-hover-bg: rgba(149, 108, 255, 0.08);
-$btn-outline-hover-bg-dark: rgba(101, 109, 123, 0.08);
-$btn-outline-focus-bg-dark: rgba(149, 108, 255, 0.08);
+$btn-secondary-hover-bg: $basic-alpha-16;
+$btn-secondary-active-bg: $basic-alpha-24;
 $btn-outline-active-bg: rgba(149, 108, 255, 0.16);
 $btn-danger-hover: #cd384d;
 $btn-danger-active: #ac2646;
 $btn-border-width: 0;
 
+//HR
+$hr-border-color: $basic-alpha-16;
+$hr-opacity: 1;
+//todo: replace with bootstrap 5.3 dark mode theme
+.dark hr {
+  border-color: $dark-bg-500;
+}
+
 //Modal
-<<<<<<< HEAD
 $modal-content-color: $body-color;
-=======
->>>>>>> 830d7e7b
 $modal-md: 600px;
 $modal-lg: 900px;
 $modal-border-radius: 18px;
