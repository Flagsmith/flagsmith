@import '../mixins/custom-scrollbar';
$animation-duration: 350ms;
$animation-timing-function: ease-in-out;

@mixin keyframes($animationName) {
  @-webkit-keyframes #{$animationName} {
    @content;
  }
  @-moz-keyframes #{$animationName} {
    @content;
  }
  @-o-keyframes #{$animationName} {
    @content;
  }
  @keyframes #{$animationName} {
    @content;
  }
}

@include keyframes(asideIn) {
  0% {
    left: -$aside-width;
  }
  100% {
    left: 0;
  }
}

@include keyframes(navAsideIn) {
  0% {
    left: 0;
  }
  100% {
    left: $aside-width;
  }
}

.dark {
  .aside {
    box-shadow: $aside-box-shadow-dark;
    background-color: $aside-left-bg-dark;

    &__add-btn {
      path {
        fill: $aside-add-color-dark;
      }
    }

    .btn-project {
      &:hover {
        color: white;
      }
      background: $aside-project-link-dark !important;
      color: $aside-project-link-color-dark !important;
      &.active {
        color: $aside-project-link-color-active-dark !important;
        background: $aside-project-link-active-dark !important;
        box-shadow: $aside-project-link-active-box-shadow;
      }
    }

    .collapsible {
      &__header {
        color: $aside-nav-color-dark;
        svg {
          path {
            fill: $aside-nav-color-dark;
          }
        }
      }

      &.active {
        .collapsible__header {
          color: $primary400;
        }
        &__header {
          color: $aside-nav-color-dark;
          svg {
            path {
              fill: $aside-nav-color-dark;
            }
          }
        }
      }
    }

    &__projects-item {
      &-title {
        color: $aside-left-color-dark;
        &.active {
          color: $aside-left-color-active-dark;
        }
      }
    }

    &__main-content {
      @include customScrollDark();
      background-color: $aside-bg-dark;
    }
    &__nav-item {
      color: $aside-nav-color;
      &.disabled {
        &.active,
        &.active:hover {
          color: $aside-nav-color-dark;
        }
      }
      path {
        fill: $aside-nav-color;
      }
      &.active,
      &.active:hover {
        background-color: $aside-nav-active-dark;
        color: $aside-nav-active-color-dark;
        .aside__nav-item--icon {
          path {
            fill: $aside-nav-active-color-dark !important;
          }
        }
      }

      &:hover {
        color: $aside-nav-hover-dark;
        path {
          color: $aside-nav-hover-dark;
        }
      }
    }
    .aside__header-link {
      &.active,
      &.active:hover {
        .aside__title-wrapper {
          background-color: $aside-nav-active-dark;
          color: $aside-nav-active-color-dark;
          path {
            fill: $aside-nav-active-color-dark;
          }
        }
      }
    }

    &__link-text {
      color: $success;
    }

    &__project-title {
      color: $aside-nav-color-dark;
    }

    .collapsible.active {
      background-color: $aside-nav-collapse-dark;
<<<<<<< HEAD
    }

    &__environment-list-item {
      color: $aside-nav-inactive-color-dark;
      path {
        fill: $aside-nav-inactive-color-dark;
      }
      &:hover {
        color: $aside-nav-inactive-hover-color-dark;
        path {
          fill: $aside-nav-inactive-hover-color-dark;
        }
      }
      &.active,
      &.active:hover {
        background-color: $aside-nav-active-dark;
        color: $aside-nav-active-color-dark;
        path {
          fill: $aside-nav-active-color-dark;
        }
      }

      &:hover {
        color: $aside-nav-hover-dark;
      }
    }

    &__footer {
      background-color: $aside-bg-dark;
    }

    .aside {
      &__main-content {
        background-color: $aside-bg-dark;
      }
      .collapsible.active {
        background-color: $aside-nav-collapse-dark;
        box-shadow: inset 4px 0 0 $aside-nav-collapse-border-dark;
      }
    }
  }
}

.aside {
  position: fixed;
  animation-name: asideIn;
  animation-duration: $animation-duration;
  animation-timing-function: $animation-timing-function;
  left: 0;
  top: 0;
  bottom: 0;
  height: 100%;
  background-color: $aside-left-bg;

  .collapsible {
    font-weight: 500;
    &-project {
      line-height: $h5-line-height;
      font-size: $line-height-sm;
      margin-bottom: 0.5rem;

      .collapsible__header {
        font-weight: bold;
        margin: 13px 0px;
      }
    }
=======
    }

    &__environment-list-item {
      color: $aside-nav-inactive-color-dark;
      path {
        fill: $aside-nav-inactive-color-dark;
      }
      &:hover {
        color: $aside-nav-inactive-hover-color-dark;
        path {
          fill: $aside-nav-inactive-hover-color-dark;
        }
      }
      &.active,
      &.active:hover {
        background-color: $aside-nav-active-dark;
        color: $aside-nav-active-color-dark;
        path {
          fill: $aside-nav-active-color-dark;
        }
      }

      &:hover {
        color: $aside-nav-hover-dark;
      }
    }

    &__footer {
      background-color: $aside-bg-dark;
    }

    .aside {
      &__main-content {
        background-color: $aside-bg-dark;
      }
      .collapsible.active {
        background-color: $aside-nav-collapse-dark;
        box-shadow: inset 4px 0 0 $aside-nav-collapse-border-dark;
      }
    }
  }
}

.aside {
  position: fixed;
  animation-name: asideIn;
  animation-duration: $animation-duration;
  animation-timing-function: $animation-timing-function;
  left: 0;
  top: 0;
  bottom: 0;
  height: 100%;
  background-color: $aside-left-bg;

  .collapsible {
    font-weight: 500;
    &-project {
      line-height: $h5-line-height;
      font-size: $line-height-sm;
      margin-bottom: 0.5rem;

      .collapsible__header {
        font-weight: bold;
        margin: 13px 0px;
      }
    }
>>>>>>> bb96ca41
    &__header {
      color: $text-icon-light;
      padding: 14px 0px;
      svg {
        path {
          fill: $text-icon-light;
        }
      }
    }

    &.active {
      &.collapsible-project {
        .collapsible__header {
          color: $text-icon-light;
          svg {
            path {
              fill: $text-icon-light;
            }
          }
        }
      }
      .collapsible__header {
        color: $primary400;
        svg {
          path {
            fill: $primary400;
          }
<<<<<<< HEAD
        }
      }
      &__header {
        color: $aside-nav-color;
        svg {
          path {
            fill: $aside-nav-color;
          }
        }
      }
    }
  }

  &__wrapper {
    height: 100%;
  }

  &__main-content {
    position: relative;
    height: 100vh;
    overflow-y: auto !important;
    background-color: $aside-bg;
    width: $aside-width;
    overflow-x: hidden;
    display: flex;
    flex-direction: column;
    @include customScroll();
  }

=======
        }
      }
      &__header {
        color: $aside-nav-color;
        svg {
          path {
            fill: $aside-nav-color;
          }
        }
      }
    }
  }

  &__wrapper {
    height: 100%;
  }

  &__main-content {
    position: relative;
    height: 100vh;
    overflow-y: auto !important;
    background-color: $aside-bg;
    width: $aside-width;
    overflow-x: hidden;
    display: flex;
    flex-direction: column;
    @include customScroll();

    &.disabled {
      .collapsible__header {
        color: $text-icon-grey !important;
        pointer-events: none;
        path {
          fill: $text-icon-grey !important;
        }
      }
      .aside__nav-item,
      .aside__environment-list-item,
      .aside__title-wrapper,
      .aside__link-text {
        color: $white-alpha-32 !important;
        pointer-events: none;
        path {
          fill: $white-alpha-32 !important;
        }
      }
    }
  }

>>>>>>> bb96ca41
  .nav-logo {
    padding: 21px 0px 21px 32px;
  }

  &__nav-item {
    text-decoration: none;
    color: $aside-nav-color;
    font-size: $font-size-base;
    line-height: $line-height-base;
    &.disabled {
<<<<<<< HEAD
      opacity: 0.5;
=======
      color: $text-icon-grey !important;
      pointer-events: none;
      path {
        fill: $text-icon-grey !important;
      }
>>>>>>> bb96ca41
      &.active,
      &.active:hover {
        color: $aside-nav-active-color;
      }
    }
    path {
      fill: $aside-nav-color;
    }

    padding: 14px 0 14px 16px;
    border-radius: $border-radius-lg;
    cursor: pointer;
    display: flex;
    align-items: center;
    &.active,
    &.active:hover {
      background-color: $aside-nav-active;
      color: $aside-nav-active-color;
      text-decoration: none;
      path {
        fill: $aside-nav-active-color !important;
      }
    }

    &:hover {
      text-decoration: none;
      color: $aside-nav-hover;
      path {
        fill: $aside-nav-hover;
      }
    }
    &--icon {
      width: 15px;
      margin-right: 0.75em;
    }
  }
  &__title-wrapper {
    text-decoration: none;
    padding: 14px 0px 14px 16px;
    &:hover {
      .aside__link-text {
        text-decoration: none;
      }
    }
  }
  .aside__header-link {
    display: block;
    text-decoration: none;
    &.active,
    &.active:hover {
      .aside__title-wrapper {
        background-color: $aside-nav-active;
        color: $text-icon-light;
        border-radius: $border-radius-lg;
        .aside__link-text {
          color: $text-icon-light;
        }
        .aside__link-icon {
          display: none;
        }
        text-decoration: none !important;
      }
    }
    &:focus {
      text-decoration: none !important;
    }
  }

  &__link-text {
    color: $success;
    font-family: $font-family-header;
    font-weight: 500;
  }

  &__project-title {
    color: $aside-nav-color;
    font-size: 24px;
    line-height: $h4-line-height;
  }

  &__nav-item-icon {
    margin-right: 0.75em;
    width: 15px;
  }

  &__environment-nav {
  }
  &__environment-list-item {
    position: relative;
    display: block;
    color: $aside-nav-color;
    &:hover {
      color: $aside-nav-inactive-hover-color;
    }
    padding: 9px 32px;
    margin: 0 32px;
    cursor: pointer;
    &.active,
    &.active:hover {
      border-radius: $border-radius;
      background-color: $aside-nav-active;
      color: $aside-nav-active-color;
      opacity: 1;
    }

    &:hover {
      color: $text-icon-light;
<<<<<<< HEAD
      background-color:$primary-alfa-8;
=======
      background-color: $primary-alfa-8;
>>>>>>> bb96ca41
      border-radius: $border-radius;
      opacity: 1;
      text-decoration: none;
    }
    &:focus {
      text-decoration: none;
    }

    &--icon {
      width: 15px;
      margin-right: 0.75em;
    }
  }

  &__popover {
    left: 78px;
  }
  &-body {
    padding-left: $aside-width;
    &-full-width {
      padding-left: 0;
    }
  }
  .toggle {
    //position: absolute;
    //top: 15px;
    position: absolute;
<<<<<<< HEAD
    left: 40px;
    top: 10px;
=======
    right: 40px;
    top: 18px;
    z-index: 9999999;
>>>>>>> bb96ca41

    > .icon {
      color: white;
      font-size: 1.5rem;
    }
  }

  &__logo {
    path {
      fill: $aside-logo;
    }
  }
  .align-self-end {
    align-self: auto !important;
  }
}

@include media-breakpoint-down(sm) {
  .aside {
    &__projects-sidebar {
      position: relative;
      top: 3em;
    }
  }
}

@media (max-height: 576px) {
  .aside {
    &__environments-wrapper {
      height: 300px;
    }
  }
}<|MERGE_RESOLUTION|>--- conflicted
+++ resolved
@@ -149,7 +149,6 @@
 
     .collapsible.active {
       background-color: $aside-nav-collapse-dark;
-<<<<<<< HEAD
     }
 
     &__environment-list-item {
@@ -216,74 +215,6 @@
         margin: 13px 0px;
       }
     }
-=======
-    }
-
-    &__environment-list-item {
-      color: $aside-nav-inactive-color-dark;
-      path {
-        fill: $aside-nav-inactive-color-dark;
-      }
-      &:hover {
-        color: $aside-nav-inactive-hover-color-dark;
-        path {
-          fill: $aside-nav-inactive-hover-color-dark;
-        }
-      }
-      &.active,
-      &.active:hover {
-        background-color: $aside-nav-active-dark;
-        color: $aside-nav-active-color-dark;
-        path {
-          fill: $aside-nav-active-color-dark;
-        }
-      }
-
-      &:hover {
-        color: $aside-nav-hover-dark;
-      }
-    }
-
-    &__footer {
-      background-color: $aside-bg-dark;
-    }
-
-    .aside {
-      &__main-content {
-        background-color: $aside-bg-dark;
-      }
-      .collapsible.active {
-        background-color: $aside-nav-collapse-dark;
-        box-shadow: inset 4px 0 0 $aside-nav-collapse-border-dark;
-      }
-    }
-  }
-}
-
-.aside {
-  position: fixed;
-  animation-name: asideIn;
-  animation-duration: $animation-duration;
-  animation-timing-function: $animation-timing-function;
-  left: 0;
-  top: 0;
-  bottom: 0;
-  height: 100%;
-  background-color: $aside-left-bg;
-
-  .collapsible {
-    font-weight: 500;
-    &-project {
-      line-height: $h5-line-height;
-      font-size: $line-height-sm;
-      margin-bottom: 0.5rem;
-
-      .collapsible__header {
-        font-weight: bold;
-        margin: 13px 0px;
-      }
-    }
->>>>>>> bb96ca41
     &__header {
       color: $text-icon-light;
       padding: 14px 0px;
@@ -311,7 +242,6 @@
           path {
             fill: $primary400;
           }
-<<<<<<< HEAD
         }
       }
       &__header {
@@ -339,36 +269,6 @@
     display: flex;
     flex-direction: column;
     @include customScroll();
-  }
-
-=======
-        }
-      }
-      &__header {
-        color: $aside-nav-color;
-        svg {
-          path {
-            fill: $aside-nav-color;
-          }
-        }
-      }
-    }
-  }
-
-  &__wrapper {
-    height: 100%;
-  }
-
-  &__main-content {
-    position: relative;
-    height: 100vh;
-    overflow-y: auto !important;
-    background-color: $aside-bg;
-    width: $aside-width;
-    overflow-x: hidden;
-    display: flex;
-    flex-direction: column;
-    @include customScroll();
 
     &.disabled {
       .collapsible__header {
@@ -391,7 +291,6 @@
     }
   }
 
->>>>>>> bb96ca41
   .nav-logo {
     padding: 21px 0px 21px 32px;
   }
@@ -402,15 +301,11 @@
     font-size: $font-size-base;
     line-height: $line-height-base;
     &.disabled {
-<<<<<<< HEAD
-      opacity: 0.5;
-=======
       color: $text-icon-grey !important;
       pointer-events: none;
       path {
         fill: $text-icon-grey !important;
       }
->>>>>>> bb96ca41
       &.active,
       &.active:hover {
         color: $aside-nav-active-color;
@@ -518,11 +413,7 @@
 
     &:hover {
       color: $text-icon-light;
-<<<<<<< HEAD
       background-color:$primary-alfa-8;
-=======
-      background-color: $primary-alfa-8;
->>>>>>> bb96ca41
       border-radius: $border-radius;
       opacity: 1;
       text-decoration: none;
@@ -550,14 +441,9 @@
     //position: absolute;
     //top: 15px;
     position: absolute;
-<<<<<<< HEAD
-    left: 40px;
-    top: 10px;
-=======
     right: 40px;
     top: 18px;
     z-index: 9999999;
->>>>>>> bb96ca41
 
     > .icon {
       color: white;
