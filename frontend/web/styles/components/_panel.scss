--- conflicted
+++ resolved
@@ -190,11 +190,7 @@
         display: flex;
         flex-direction: row;
         flex-wrap: wrap;
-<<<<<<< HEAD
-        row-gap: 32px;
-=======
         row-gap: 2rem;;
->>>>>>> bb96ca41
         margin-top: 1.5rem;
       }
     }
