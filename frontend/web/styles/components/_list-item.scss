.list-item {
  display: block;
  min-height: $panel-list-item-min-height;
  transition: all 0.2s ease-in;
  color: $panel-list-item-color;
  .btn-link {
    font-weight: bold;
    svg {
      vertical-align: sub;
    }
  }
  &.change-request-item {
    min-height: auto;
    padding: 20px 0px;
  }

  &-subtitle {
    font-size: $panel-list-item-sub-font-size;
    line-height: $panel-list-item-sub-line-height;
    color: $panel-list-item-sub-color;
    font-weight: normal;
  }

  .subtitle {
    font-size: 0.8em;
  }

  &-sm {
    min-height: 60px;
  }
  a:hover svg {
    path {
      fill: $primary;
    }
  }
}

.dark {
  .list-item {
    color: $text-icon-light;
<<<<<<< HEAD
    &.clickable:hover .btn-link {
      color: $primary400;
    }
    .btn-link {
      color: $primary400;
      path {
        fill: $primary400;
      }
=======
    &.change-request-item {
      .btn-link {
        color: $primary;
      }
    }
    &.clickable:hover .btn-link {
      color: white;
>>>>>>> 13e57fa5
    }
  }
}<|MERGE_RESOLUTION|>--- conflicted
+++ resolved
@@ -38,24 +38,14 @@
 .dark {
   .list-item {
     color: $text-icon-light;
-<<<<<<< HEAD
     &.clickable:hover .btn-link {
       color: $primary400;
     }
-    .btn-link {
+      .btn-link {
       color: $primary400;
       path {
         fill: $primary400;
       }
-=======
-    &.change-request-item {
-      .btn-link {
-        color: $primary;
-      }
-    }
-    &.clickable:hover .btn-link {
-      color: white;
->>>>>>> 13e57fa5
     }
   }
 }