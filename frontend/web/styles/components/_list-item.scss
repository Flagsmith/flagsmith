--- conflicted
+++ resolved
@@ -20,14 +20,6 @@
   .subtitle {
     font-size: 0.8em;
   }
-<<<<<<< HEAD
-
-  &-sm {
-    min-height: 60px;
-  }
-}
-
-=======
 
   &-sm {
     min-height: 60px;
@@ -39,7 +31,6 @@
   }
 }
 
->>>>>>> 64209975
 .dark {
   .list-item {
     color: $text-icon-light;
