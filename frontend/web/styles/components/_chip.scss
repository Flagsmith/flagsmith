--- conflicted
+++ resolved
@@ -76,22 +76,6 @@
       margin-right: 5px;
     }
   }
-<<<<<<< HEAD
-  &.chip-user {
-    background-color: $basic-alpha-8;
-    color: $text-icon-dark;
-    border-color: $basic-alpha-24;
-    .chip-icon {
-      color: $text-icon-light-grey;
-    }
-    &-icon {
-      line-height: $line-height-xxsm;
-      font-size: $font-caption-sm;
-      svg {
-        vertical-align: sub;
-      }
-    }
-=======
   &--xs {
     display: flex;
     justify-content: center;
@@ -122,7 +106,6 @@
         vertical-align: sub;
       }
     }
->>>>>>> 64209975
   }
 }
 .mui-root {
