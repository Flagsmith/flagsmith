import React from 'react'
import { Route, Switch } from 'react-router-dom'

import App from './components/App' // App Wrapper
import HomePage from './components/pages/HomePage'
import Maintenance from './components/Maintenance'
import CreateOrganisationPage from './components/pages/CreateOrganisationPage'
import CreateEnvironmentPage from './components/pages/CreateEnvironmentPage'
import UsersPage from './components/pages/UsersPage'
import UserPage from './components/pages/UserPage'
import UserIdPage from './components/pages/UserIdPage'
import IntegrationsPage from './components/pages/IntegrationsPage'
import FlagsPage from './components/pages/FeaturesPage'
import SegmentsPage from './components/pages/SegmentsPage'
import OrganisationSettingsPage from './components/pages/OrganisationSettingsPage'
import OrganisationGroupsPage from './components/pages/OrganisationGroupsPage'
import AccountSettingsPage from './components/pages/AccountSettingsPage'
import NotFoundErrorPage from './components/pages/NotFoundErrorPage'
import ProjectSettingsPage from './components/pages/ProjectSettingsPage'
import PasswordResetPage from './components/pages/PasswordResetPage'
import EnvironmentSettingsPage from './components/pages/EnvironmentSettingsPage'
import InvitePage from './components/pages/InvitePage'
import NotFoundPage from './components/pages/NotFoundPage'
import ChangeRequestsPage from './components/pages/ChangeRequestsPage'
import ChangeRequestPage from './components/pages/ChangeRequestPage'
import ScheduledChangesPage from './components/pages/ScheduledChangesPage'
import AuditLogPage from './components/pages/AuditLogPage'
import ComparePage from './components/pages/ComparePage'
import WidgetPage from './components/pages/WidgetPage'
import BrokenPage from './components/pages/BrokenPage'
<<<<<<< HEAD
import GitHubSetupPage from './components/pages/GitHubSetupPage'
import ProjectsPage from './components/pages/ProjectsPage'
=======
>>>>>>> dd893262
import AuditLogItemPage from './components/pages/AuditLogItemPage'
import FeatureHistoryPage from './components/pages/FeatureHistoryPage'
import Utils from 'common/utils/utils'

export default (
  <App>
    <Switch>
      <Route path='/' exact component={HomePage} />
      <Route path='/login' exact component={HomePage} />
      <Route path='/404' exact component={NotFoundErrorPage} />
      <Route path='/signup' exact component={HomePage} />
      <Route path='/home' exact component={HomePage} />
<<<<<<< HEAD
      <Route path='/projects' exact component={ProjectsPage} />
      {Utils.getFlagsmithHasFeature('github_integration') && (
        <Route path='/github-setup' exact component={GitHubSetupPage} />
      )}
=======
>>>>>>> dd893262
      <Route path='/maintenance' exact component={Maintenance} />
      <Route
        path='/password-reset/confirm/:uid/:token/'
        exact
        component={PasswordResetPage}
      />
      <Route
        path='/project/:projectId/environment/:environmentId/features'
        exact
        component={FlagsPage}
      />
      <Route
        path='/project/:projectId/environment/:environmentId/change-requests'
        exact
        component={ChangeRequestsPage}
      />
      <Route
        path='/project/:projectId/environment/:environmentId/scheduled-changes'
        exact
        component={ScheduledChangesPage}
      />
      <Route
        path='/project/:projectId/environment/:environmentId/change-requests/:id'
        exact
        component={ChangeRequestPage}
      />
      <Route
        path='/project/:projectId/environment/:environmentId/scheduled-changes/:id'
        exact
        component={ChangeRequestPage}
      />
      <Route path='/widget' exact component={WidgetPage} />
      <Route path='/invite/:id' exact component={InvitePage} />
      <Route path='/invite-link/:id' exact component={InvitePage} />
      <Route path='/broken' exact component={BrokenPage} />
      <Route path='/oauth/:type' exact component={HomePage} />
      <Route path='/saml' exact component={HomePage} />
      <Route
        path='/project/:projectId/environment/:environmentId/settings'
        exact
        component={EnvironmentSettingsPage}
      />
      <Route
        path='/project/:projectId/integrations'
        exact
        component={IntegrationsPage}
      />
      <Route
        path='/project/:projectId/environment/:environmentId/users'
        exact
        component={UsersPage}
      />
      <Route
        path='/project/:projectId/environment/:environmentId/users/:identity'
        exact
        component={UserIdPage}
      />
      <Route
        path='/project/:projectId/environment/:environmentId/users/:identity/:id'
        exact
        component={UserPage}
      />
      <Route
        path='/project/:projectId/environment/create'
        exact
        component={CreateEnvironmentPage}
      />
      <Route
        path='/project/:projectId/environment/:environmentId/project-settings'
        exact
        component={ProjectSettingsPage}
      />
      <Route
        path='/project/:projectId/environment/:environmentId/compare'
        exact
        component={ComparePage}
      />
      <Route
        path='/project/:projectId/environment/:environmentId/history'
        exact
        component={FeatureHistoryPage}
      />
      <Route
        path='/project/:projectId/settings'
        exact
        component={ProjectSettingsPage}
      />
      <Route
        path='/project/:projectId/environment/:environmentId/segments'
        exact
        component={SegmentsPage}
      />
      <Route
        path='/project/:projectId/environment/:environmentId/organisation-settings'
        exact
        component={OrganisationSettingsPage}
      />
      <Route
        path='/organisation-settings'
        exact
        component={OrganisationSettingsPage}
      />
      <Route
        path='/organisation-groups'
        exact
        component={OrganisationGroupsPage}
      />
      <Route
        path='/project/:projectId/environment/:environmentId/account'
        exact
        component={AccountSettingsPage}
      />
      <Route path='/account' exact component={AccountSettingsPage} />
      <Route
        path='/project/:projectId/environment/:environmentId/audit-log'
        exact
        component={AuditLogPage}
      />
      <Route
        path='/project/:projectId/audit-log'
        exact
        component={AuditLogPage}
      />
      <Route
        path='/project/:projectId/environment/:environmentId/audit-log/:id'
        exact
        component={AuditLogItemPage}
      />
      <Route path='/create' exact component={CreateOrganisationPage} />
      <Route path='*' component={NotFoundPage} />
    </Switch>
  </App>
)<|MERGE_RESOLUTION|>--- conflicted
+++ resolved
@@ -28,11 +28,7 @@
 import ComparePage from './components/pages/ComparePage'
 import WidgetPage from './components/pages/WidgetPage'
 import BrokenPage from './components/pages/BrokenPage'
-<<<<<<< HEAD
 import GitHubSetupPage from './components/pages/GitHubSetupPage'
-import ProjectsPage from './components/pages/ProjectsPage'
-=======
->>>>>>> dd893262
 import AuditLogItemPage from './components/pages/AuditLogItemPage'
 import FeatureHistoryPage from './components/pages/FeatureHistoryPage'
 import Utils from 'common/utils/utils'
@@ -45,13 +41,9 @@
       <Route path='/404' exact component={NotFoundErrorPage} />
       <Route path='/signup' exact component={HomePage} />
       <Route path='/home' exact component={HomePage} />
-<<<<<<< HEAD
-      <Route path='/projects' exact component={ProjectsPage} />
       {Utils.getFlagsmithHasFeature('github_integration') && (
         <Route path='/github-setup' exact component={GitHubSetupPage} />
       )}
-=======
->>>>>>> dd893262
       <Route path='/maintenance' exact component={Maintenance} />
       <Route
         path='/password-reset/confirm/:uid/:token/'
