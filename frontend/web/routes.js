import React from 'react'
import { Route, Switch } from 'react-router-dom'

import App from './components/App' // App Wrapper
import HomePage from './components/pages/HomePage'
import Maintenance from './components/Maintenance'
import CreateOrganisationPage from './components/pages/CreateOrganisationPage'
import CreateEnvironmentPage from './components/pages/CreateEnvironmentPage'
import UsersPage from './components/pages/UsersPage'
import UserPage from './components/pages/UserPage'
import UserIdPage from './components/pages/UserIdPage'
import IntegrationsPage from './components/pages/IntegrationsPage'
import FlagsPage from './components/pages/FeaturesPage'
import SegmentsPage from './components/pages/SegmentsPage'
import OrganisationSettingsPage from './components/pages/OrganisationSettingsPage'
import OrganisationGroupsPage from './components/pages/OrganisationGroupsPage'
import AccountSettingsPage from './components/pages/AccountSettingsPage'
import NotFoundErrorPage from './components/pages/NotFoundErrorPage'
import ProjectSettingsPage from './components/pages/ProjectSettingsPage'
import PasswordResetPage from './components/pages/PasswordResetPage'
import EnvironmentSettingsPage from './components/pages/EnvironmentSettingsPage'
import InvitePage from './components/pages/InvitePage'
import NotFoundPage from './components/pages/NotFoundPage'
import ChangeRequestsPage from './components/pages/ChangeRequestsPage'
import ChangeRequestPage from './components/pages/ChangeRequestPage'
import ScheduledChangesPage from './components/pages/ScheduledChangesPage'
import AuditLogPage from './components/pages/AuditLogPage'
import ComparePage from './components/pages/ComparePage'
import WidgetPage from './components/pages/WidgetPage'
import BrokenPage from './components/pages/BrokenPage'
<<<<<<< HEAD
import GitHubSetupPage from './components/pages/GitHubSetupPage'
=======
import ProjectsPage from './components/pages/ProjectsPage'
import AuditLogItemPage from './components/pages/AuditLogItemPage'
import FeatureHistoryPage from './components/pages/FeatureHistoryPage'
>>>>>>> 2460c815

export default (
  <App>
    <Switch>
      <Route path='/' exact component={HomePage} />
      <Route path='/login' exact component={HomePage} />
      <Route path='/404' exact component={NotFoundErrorPage} />
      <Route path='/signup' exact component={HomePage} />
      <Route path='/home' exact component={HomePage} />
<<<<<<< HEAD
      <Route path='/projects' exact component={ProjectSelectPage} />
      <Route path='/github-setup' exact component={GitHubSetupPage} />
=======
      <Route path='/projects' exact component={ProjectsPage} />
>>>>>>> 2460c815
      <Route path='/maintenance' exact component={Maintenance} />
      <Route
        path='/password-reset/confirm/:uid/:token/'
        exact
        component={PasswordResetPage}
      />
      <Route
        path='/project/:projectId/environment/:environmentId/features'
        exact
        component={FlagsPage}
      />
      <Route
        path='/project/:projectId/environment/:environmentId/change-requests'
        exact
        component={ChangeRequestsPage}
      />
      <Route
        path='/project/:projectId/environment/:environmentId/scheduled-changes'
        exact
        component={ScheduledChangesPage}
      />
      <Route
        path='/project/:projectId/environment/:environmentId/change-requests/:id'
        exact
        component={ChangeRequestPage}
      />
      <Route
        path='/project/:projectId/environment/:environmentId/scheduled-changes/:id'
        exact
        component={ChangeRequestPage}
      />
      <Route path='/widget' exact component={WidgetPage} />
      <Route path='/invite/:id' exact component={InvitePage} />
      <Route path='/invite-link/:id' exact component={InvitePage} />
      <Route path='/broken' exact component={BrokenPage} />
      <Route path='/oauth/:type' exact component={HomePage} />
      <Route path='/saml' exact component={HomePage} />
      <Route
        path='/project/:projectId/environment/:environmentId/settings'
        exact
        component={EnvironmentSettingsPage}
      />
      <Route
        path='/project/:projectId/integrations'
        exact
        component={IntegrationsPage}
      />
      <Route
        path='/project/:projectId/environment/:environmentId/users'
        exact
        component={UsersPage}
      />
      <Route
        path='/project/:projectId/environment/:environmentId/users/:identity'
        exact
        component={UserIdPage}
      />
      <Route
        path='/project/:projectId/environment/:environmentId/users/:identity/:id'
        exact
        component={UserPage}
      />
      <Route
        path='/project/:projectId/environment/create'
        exact
        component={CreateEnvironmentPage}
      />
      <Route
        path='/project/:projectId/environment/:environmentId/project-settings'
        exact
        component={ProjectSettingsPage}
      />
      <Route
        path='/project/:projectId/environment/:environmentId/compare'
        exact
        component={ComparePage}
      />
      <Route
        path='/project/:projectId/environment/:environmentId/history'
        exact
        component={FeatureHistoryPage}
      />
      <Route
        path='/project/:projectId/settings'
        exact
        component={ProjectSettingsPage}
      />
      <Route
        path='/project/:projectId/environment/:environmentId/segments'
        exact
        component={SegmentsPage}
      />
      <Route
        path='/project/:projectId/environment/:environmentId/organisation-settings'
        exact
        component={OrganisationSettingsPage}
      />
      <Route
        path='/organisation-settings'
        exact
        component={OrganisationSettingsPage}
      />
      <Route
        path='/organisation-groups'
        exact
        component={OrganisationGroupsPage}
      />
      <Route
        path='/project/:projectId/environment/:environmentId/account'
        exact
        component={AccountSettingsPage}
      />
      <Route path='/account' exact component={AccountSettingsPage} />
      <Route
        path='/project/:projectId/environment/:environmentId/audit-log'
        exact
        component={AuditLogPage}
      />
      <Route
        path='/project/:projectId/audit-log'
        exact
        component={AuditLogPage}
      />
      <Route
        path='/project/:projectId/environment/:environmentId/audit-log/:id'
        exact
        component={AuditLogItemPage}
      />
      <Route path='/create' exact component={CreateOrganisationPage} />
      <Route path='*' component={NotFoundPage} />
    </Switch>
  </App>
)<|MERGE_RESOLUTION|>--- conflicted
+++ resolved
@@ -28,13 +28,10 @@
 import ComparePage from './components/pages/ComparePage'
 import WidgetPage from './components/pages/WidgetPage'
 import BrokenPage from './components/pages/BrokenPage'
-<<<<<<< HEAD
 import GitHubSetupPage from './components/pages/GitHubSetupPage'
-=======
 import ProjectsPage from './components/pages/ProjectsPage'
 import AuditLogItemPage from './components/pages/AuditLogItemPage'
 import FeatureHistoryPage from './components/pages/FeatureHistoryPage'
->>>>>>> 2460c815
 
 export default (
   <App>
@@ -44,12 +41,8 @@
       <Route path='/404' exact component={NotFoundErrorPage} />
       <Route path='/signup' exact component={HomePage} />
       <Route path='/home' exact component={HomePage} />
-<<<<<<< HEAD
-      <Route path='/projects' exact component={ProjectSelectPage} />
+      <Route path='/projects' exact component={ProjectsPage} />
       <Route path='/github-setup' exact component={GitHubSetupPage} />
-=======
-      <Route path='/projects' exact component={ProjectsPage} />
->>>>>>> 2460c815
       <Route path='/maintenance' exact component={Maintenance} />
       <Route
         path='/password-reset/confirm/:uid/:token/'
