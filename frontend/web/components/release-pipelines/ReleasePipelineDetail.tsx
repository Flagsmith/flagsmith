import Breadcrumb from 'components/Breadcrumb'

import PageTitle from 'components/PageTitle'

import { useGetReleasePipelineQuery } from 'common/services/useReleasePipelines'
import { useParams } from 'react-router-dom'
import { useGetEnvironmentsQuery } from 'common/services/useEnvironment'
import Icon from 'components/Icon'
import StageCard from './StageCard'
import StageInfo from './StageInfo'
import { PipelineStage } from 'common/types/responses'
import { Environment } from 'common/types/responses'
import StageFeatureDetail from './StageFeatureDetail'
import Tag from 'components/tags/Tag'

<<<<<<< HEAD
const LaunchedCard = ({
  completedFeatures,
  projectId,
}: {
  completedFeatures: number[]
  projectId: string
}) => {
=======
const LaunchedCard = () => {
  // TODO: Add the logic to get the features that completed this pipeline in the last 30 days
>>>>>>> 5bd692d7
  return (
    <StageCard>
      <Row className=' gap-2 align-items-center mb-2'>
        <Icon name='checkmark-circle' width={30} fill='#27AB95' />
        <h5 className='mb-0'>Launched</h5>
      </Row>
      <p className='text-muted'>
        Features that completed this pipeline in the last 30 days
      </p>
      <StageFeatureDetail features={completedFeatures} projectId={projectId} />
    </StageCard>
  )
}

function ReleasePipelineDetail() {
  const { id, projectId } = useParams<{ projectId: string; id: string }>()

  const { data: pipelineData, isLoading: isLoadingPipeline } =
    useGetReleasePipelineQuery(
      {
        pipelineId: Number(id),
        projectId: Number(projectId),
      },
      {
        skip: !id || !projectId,
      },
    )

  const { data: environmentsData, isLoading: isLoadingEnvironments } =
    useGetEnvironmentsQuery(
      {
        projectId,
      },
      {
        skip: !projectId,
      },
    )

  const HeaderWrapper = ({ children }: { children: React.ReactNode }) => (
    <div className='app-container container'>
      <Breadcrumb
        items={[
          {
            title: 'Release Pipelines',
            url: `/project/${projectId}/release-pipelines`,
          },
        ]}
        currentPage={pipelineData?.name ?? ''}
      />
      {children}
    </div>
  )

  if (isLoadingPipeline || isLoadingEnvironments) {
    return (
      <HeaderWrapper>
        <div className='text-center'>
          <Loader />
        </div>
      </HeaderWrapper>
    )
  }

  const getEnvironmentName = (
    environmentsData: Environment[] | undefined,
    stageData: PipelineStage,
  ) => {
    return (
      environmentsData?.find(
        (environment) => environment.id === stageData?.environment,
      )?.name ?? ''
    )
  }

  return (
    <HeaderWrapper>
<<<<<<< HEAD
      <PageTitle
        title={
          <div className='d-flex'>
            {pipelineData?.name}
            <div className='ml-3 mt-auto' style={{ marginBottom: '5px' }}>
              <Tag
                className='chip--xs'
                tag={{
                  color: pipelineData?.published_at ? '#6837FC' : '#9DA4AE',
                  label: pipelineData?.published_at ? 'Published' : 'Draft',
                }}
              />
            </div>
          </div>
        }
      />
=======
      <PageTitle title={pipelineData?.name ?? ''} />
>>>>>>> 5bd692d7
      {pipelineData?.stages?.length === 0 && (
        <Row>
          <span>This release pipeline has no stages.</span>
        </Row>
      )}
      <div className='px-2 pb-4 overflow-auto'>
        <Row className='no-wrap align-items-start'>
          {pipelineData?.stages?.map((stageData) => (
            <StageInfo
              key={stageData?.id}
              stageData={stageData}
              environmentName={getEnvironmentName(
                environmentsData?.results,
                stageData,
              )}
              projectId={projectId}
            />
          ))}
<<<<<<< HEAD
          {!!pipelineData?.stages?.length && (
            <LaunchedCard
              completedFeatures={pipelineData?.completed_features}
              projectId={projectId}
            />
          )}
=======
          {!!pipelineData?.stages?.length && <LaunchedCard />}
>>>>>>> 5bd692d7
        </Row>
      </div>
    </HeaderWrapper>
  )
}

export default ReleasePipelineDetail<|MERGE_RESOLUTION|>--- conflicted
+++ resolved
@@ -13,7 +13,6 @@
 import StageFeatureDetail from './StageFeatureDetail'
 import Tag from 'components/tags/Tag'
 
-<<<<<<< HEAD
 const LaunchedCard = ({
   completedFeatures,
   projectId,
@@ -21,10 +20,6 @@
   completedFeatures: number[]
   projectId: string
 }) => {
-=======
-const LaunchedCard = () => {
-  // TODO: Add the logic to get the features that completed this pipeline in the last 30 days
->>>>>>> 5bd692d7
   return (
     <StageCard>
       <Row className=' gap-2 align-items-center mb-2'>
@@ -101,26 +96,7 @@
 
   return (
     <HeaderWrapper>
-<<<<<<< HEAD
-      <PageTitle
-        title={
-          <div className='d-flex'>
-            {pipelineData?.name}
-            <div className='ml-3 mt-auto' style={{ marginBottom: '5px' }}>
-              <Tag
-                className='chip--xs'
-                tag={{
-                  color: pipelineData?.published_at ? '#6837FC' : '#9DA4AE',
-                  label: pipelineData?.published_at ? 'Published' : 'Draft',
-                }}
-              />
-            </div>
-          </div>
-        }
-      />
-=======
       <PageTitle title={pipelineData?.name ?? ''} />
->>>>>>> 5bd692d7
       {pipelineData?.stages?.length === 0 && (
         <Row>
           <span>This release pipeline has no stages.</span>
@@ -139,16 +115,12 @@
               projectId={projectId}
             />
           ))}
-<<<<<<< HEAD
           {!!pipelineData?.stages?.length && (
             <LaunchedCard
               completedFeatures={pipelineData?.completed_features}
               projectId={projectId}
             />
           )}
-=======
-          {!!pipelineData?.stages?.length && <LaunchedCard />}
->>>>>>> 5bd692d7
         </Row>
       </div>
     </HeaderWrapper>
