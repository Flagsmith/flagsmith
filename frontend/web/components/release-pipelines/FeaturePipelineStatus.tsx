--- conflicted
+++ resolved
@@ -64,33 +64,16 @@
   if (!stages) return null
 
   return (
-    <div className='m-4'>
-      <AccordionCard title='Release Pipeline'>
-        <Row className='flex mt-4 align-items-start justify-content-between'>
-          {stages?.map((stage) => (
-            <StageStatus
-              key={stage.id}
-              stageOrder={stage.order}
-              stageName={stage.name}
-              stageFeatures={stage.features}
-              stageEnvironment={stage.environment}
-              totalStages={totalStages}
-              featureId={featureId}
-            />
-          ))}
+    <AccordionCard title='Release Pipeline'>
+      <Row className='flex mt-4 align-items-start justify-content-between'>
+        {stages?.map((stage) => (
           <StageStatus
-<<<<<<< HEAD
-            stageOrder={totalStages - 1}
-            stageName='Done'
-            stageFeatures={[]}
-=======
             key={stage.id}
             stageOrder={stage.order}
             stageName={stage.name}
             stageEnvironment={stage.environment}
             stageActions={stage.actions}
             stageTrigger={stage.trigger}
->>>>>>> 332a2df5
             totalStages={totalStages}
             featureInStage={
               stageHasFeature?.order === stage.order
@@ -99,11 +82,6 @@
             }
             isCompleted={stage.order < (stageHasFeature?.order ?? -1)}
           />
-<<<<<<< HEAD
-        </Row>
-      </AccordionCard>
-    </div>
-=======
         ))}
         <StageStatus
           stageOrder={totalStages - 1}
@@ -112,7 +90,6 @@
         />
       </Row>
     </AccordionCard>
->>>>>>> 332a2df5
   )
 }
 
