--- conflicted
+++ resolved
@@ -1,4 +1,4 @@
-import { SyntheticEvent, useEffect, useMemo, useState } from 'react'
+import React, { SyntheticEvent, useEffect, useMemo, useState } from 'react'
 import { useGetEnvironmentsQuery } from 'common/services/useEnvironment'
 import InputGroup from 'components/base/forms/InputGroup'
 import Utils from 'common/utils/utils'
@@ -40,6 +40,7 @@
   const [searchInput, setSearchInput] = useState('')
   const [amountOfTime, setAmountOfTime] = useState(1)
   const [selectedTimeUnit, setSelectedTimeUnit] = useState<TimeUnit>('days')
+  console.log('selectedTimeUnit', selectedTimeUnit, amountOfTime)
   const [selectedAction, setSelectedAction] = useState<{
     label: string
     value: string
@@ -154,25 +155,6 @@
     handleOnChange('actions', [{ action_body, action_type }])
   }
 
-<<<<<<< HEAD
-=======
-  useEffect(() => {
-    if (
-      selectedTrigger?.value === StageTriggerType.WAIT_FOR &&
-      amountOfTime >= 1 &&
-      !!selectedTimeUnit
-    ) {
-      const duration = moment.duration(amountOfTime, selectedTimeUnit)
-      const formatted = formatDurationToHHMMSS(duration)
-      handleOnChange('trigger', {
-        trigger_body: { wait_for: formatted },
-        trigger_type: selectedTrigger?.value,
-      } as StageTrigger)
-    }
-    // eslint-disable-next-line react-hooks/exhaustive-deps
-  }, [selectedTrigger, selectedTimeUnit, amountOfTime])
-
->>>>>>> 5bd692d7
   const setWaitForTrigger = (time: number, unit: TimeUnit) => {
     const duration = moment.duration(time, unit)
     const formatted = formatDurationToHHMMSS(duration)
@@ -181,15 +163,14 @@
       trigger_body: { wait_for: formatted },
       trigger_type: StageTriggerType.WAIT_FOR,
     } as StageTrigger)
+    setAmountOfTime(time)
+    setSelectedTimeUnit(unit)
   }
 
   const handleTriggerChange = (option: { value: string; label: string }) => {
     if (option.value === StageTriggerType.WAIT_FOR) {
       const time = 1
       const unit = 'days'
-
-      setAmountOfTime(time)
-      setSelectedTimeUnit(unit)
 
       setWaitForTrigger(time, unit)
 
@@ -270,6 +251,7 @@
               isValid={amountOfTime > 0}
               min={1}
               onChange={(e: React.ChangeEvent<HTMLInputElement>) => {
+                console.log('yolo')
                 const value = Utils.safeParseEventValue(e)
                 setWaitForTrigger(Number(value) || 1, selectedTimeUnit)
               }}
@@ -330,4 +312,13 @@
 }
 
 export type { DraftStageType }
-export default CreatePipelineStage+function areEqual(prevProps: any, nextProps: any) {
+  // Only re-render if stageData or other relevant props actually changed
+  return (
+    prevProps.stageData === nextProps.stageData &&
+    prevProps.showRemoveButton === nextProps.showRemoveButton &&
+    prevProps.projectId === nextProps.projectId
+  )
+}
+
+export default React.memo(CreatePipelineStage, areEqual)