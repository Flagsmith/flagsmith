--- conflicted
+++ resolved
@@ -43,14 +43,6 @@
   )
 
   const hasScannedCodeReferences =
-<<<<<<< HEAD
-    projectFlag?.code_references_counts?.length > 0
-  const codeReferencesCounts =
-    projectFlag?.code_references_counts?.reduce(
-      (acc, curr) => acc + curr.count,
-      0,
-    ) || 0
-=======
     isCodeReferencesEnabled && projectFlag?.code_references_counts?.length > 0
   const codeReferencesCounts = isCodeReferencesEnabled
     ? projectFlag?.code_references_counts?.reduce(
@@ -58,7 +50,6 @@
         0,
       ) || 0
     : 0
->>>>>>> 1d07e866
 
   return (
     <>
