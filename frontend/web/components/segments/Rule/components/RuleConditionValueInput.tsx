--- conflicted
+++ resolved
@@ -30,10 +30,6 @@
 
 const RuleConditionValueInput: React.FC<RuleConditionValueInputProps> = ({
   className,
-<<<<<<< HEAD
-  isValid,
-=======
->>>>>>> 68c09cb8
   onChange,
   operator,
   projectId,
