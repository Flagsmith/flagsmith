import React, { Component } from 'react'
import _data from 'common/data/base/_data'
import ProjectStore from 'common/stores/project-store'
import ConfigProvider from 'common/providers/ConfigProvider'
import { getStore } from 'common/store'
import { getGithubIntegration } from 'common/services/useGithubIntegration'

const CreateEditIntegration = require('./modals/CreateEditIntegrationModal')
const GITHUB_INSTALLATION_SETUP = 'install'

class Integration extends Component {
  state = {
    reFetchgithubId: '',
    windowInstallationId: '',
  }
  add = () => {
    const isGithubIntegration =
      this.props.githubMeta.githubId &&
      this.props.integration.isExternalInstallation
    if (isGithubIntegration) {
      this.props.addIntegration(
        this.props.integration,
        this.props.id,
        this.props.githubMeta.installationId,
        this.props.githubMeta.githubId,
      )
    } else if (this.state.windowInstallationId) {
      this.props.addIntegration(
        this.props.integration,
        this.props.id,
        this.state.windowInstallationId,
        this.state.reFetchgithubId,
      )
    } else {
      this.props.addIntegration(this.props.integration, this.props.id)
    }
  }

  openChildWin = () => {
    const childWindow = window.open(
      'https://github.com/apps/flagsmith-github-integration/installations/select_target',
      '_blank',
      'height=600,width=600,status=yes,toolbar=no,menubar=no,addressbar=no',
    )

    childWindow.localStorage.setItem(
      'githubIntegrationSetupFromFlagsmith',
      GITHUB_INSTALLATION_SETUP,
    )
    window.addEventListener('message', (event) => {
      if (
        event.source === childWindow &&
        event.data?.hasOwnProperty('installationId')
      ) {
        this.setState({ windowInstallationId: event.data.installationId })
        localStorage.removeItem('githubIntegrationSetupFromFlagsmith')
        childWindow.close()
        getGithubIntegration(
          getStore(),
          {
            organisation_id: AccountStore.getOrganisation().id,
          },
          { forceRefetch: true },
        ).then((res) => {
          this.setState({
            reFetchgithubId: res?.data?.results[0]?.id,
          })
        })
      }
    })
  }

  remove = (integration) => {
    this.props.removeIntegration(integration, this.props.id)
  }

  edit = (integration) => {
    this.props.editIntegration(
      this.props.integration,
      this.props.id,
      integration,
    )
  }

  render() {
    const {
      description,
      docs,
      external,
      image,
      isExternalInstallation,
      perEnvironment,
    } = this.props.integration
    const activeIntegrations = this.props.activeIntegrations
    const showAdd = !(
      !perEnvironment &&
      activeIntegrations &&
      activeIntegrations.length
    )
    return (
      <div className='panel panel-integrations p-4 mb-3'>
        <img className='mb-2' src={image} />
        <Row space style={{ flexWrap: 'noWrap' }}>
          <div className='subtitle mt-2'>
            {description}{' '}
            {docs && (
              <Button
                theme='text'
                href={docs}
                target='_blank'
                className='fw-normal'
              >
                View docs
              </Button>
            )}
          </div>
          <Row style={{ flexWrap: 'noWrap' }}>
            {activeIntegrations &&
              activeIntegrations.map((integration) => (
                <Button
                  onClick={(e) => {
                    e.preventDefault()
                    e.stopPropagation()
                    this.remove(integration)
                    return false
                  }}
                  className='ml-3'
                  theme='secondary'
                  type='submit'
                  size='xSmall'
                  key={integration.id}
                >
                  Delete Integration
                </Button>
              ))}
            {showAdd && (
              <>
                {external ? (
                  <a
                    href={docs}
                    target={'_blank'}
                    className='btn btn-primary btn-xsm ml-3'
                    id='show-create-segment-btn'
                    data-test='show-create-segment-btn'
                    rel='noreferrer'
                  >
                    Add Integration
                  </a>
                ) : (
                  <Button
                    className='ml-3'
                    id='show-create-segment-btn'
                    data-test='show-create-segment-btn'
                    onClick={this.add}
                    size='xSmall'
                  >
                    Add Integration
                  </Button>
<<<<<<< HEAD
                ))}
              {showAdd && (
                <>
                  {external && !isExternalInstallation ? (
                    <a
                      href={docs}
                      target={'_blank'}
                      className='btn btn-primary btn-xsm ml-3'
                      id='show-create-segment-btn'
                      data-test='show-create-segment-btn'
                      rel='noreferrer'
                    >
                      Add Integration
                    </a>
                  ) : external &&
                    isExternalInstallation &&
                    (this.state.windowInstallationId ||
                      this.props.githubMeta.hasIntegrationWithGithub) ? (
                    <Button
                      className='ml-3'
                      id='show-create-segment-btn'
                      data-test='show-create-segment-btn'
                      onClick={this.add}
                      size='xSmall'
                    >
                      Manage Integration
                    </Button>
                  ) : external &&
                    !this.props.githubMeta.hasIntegrationWithGithub &&
                    isExternalInstallation ? (
                    <Button
                      className='ml-3'
                      id='show-create-segment-btn'
                      data-test='show-create-segment-btn'
                      onClick={this.openChildWin}
                      size='xSmall'
                    >
                      Add Integration
                    </Button>
                  ) : (
                    <Button
                      className='ml-3'
                      id='show-create-segment-btn'
                      data-test='show-create-segment-btn'
                      onClick={this.add}
                      size='xSmall'
                    >
                      Add Integration
                    </Button>
                  )}
                </>
              )}
            </Row>
=======
                )}
              </>
            )}
>>>>>>> dd893262
          </Row>
        </Row>

        {activeIntegrations &&
          activeIntegrations.map((integration) => (
            <div
              key={integration.id}
              className='list-integrations clickable p-3 mt-3'
              onClick={() => this.edit(integration)}
            >
              <Row space>
                <Flex>
                  <CreateEditIntegration
                    readOnly
                    projectId={this.props.projectId}
                    data={integration}
                    integration={this.props.integration}
                  />
                </Flex>
              </Row>
            </div>
          ))}
      </div>
    )
  }
}

class IntegrationList extends Component {
  state = {
    githubId: 0,
    hasIntegrationWithGithub: false,
    installationId: '',
  }

  static contextTypes = {
    router: propTypes.object.isRequired,
  }

  componentDidMount() {
    this.fetch()
    if (Utils.getFlagsmithHasFeature('github_integration')) {
      getGithubIntegration(getStore(), {
        organisation_id: AccountStore.getOrganisation().id,
      }).then((res) => {
        this.setState({
          githubId: res?.data?.results[0]?.id,
          hasIntegrationWithGithub: !!res?.data?.results?.length,
          installationId: res?.data?.results[0]?.installation_id,
        })
      })
    }
  }

  fetch = () => {
    const integrationList =
      Utils.getFlagsmithValue('integration_data') &&
      JSON.parse(Utils.getFlagsmithValue('integration_data'))
    this.setState({ isLoading: true })
    Promise.all(
      this.props.integrations.map((key) => {
        const integration = integrationList[key]
        if (integration) {
          if (integration.perEnvironment) {
            return Promise.all(
              ProjectStore.getEnvs().map((env) =>
                _data
                  .get(
                    `${Project.api}environments/${env.api_key}/integrations/${key}/`,
                  )
                  .catch(() => {}),
              ),
            ).then((res) => {
              let allItems = []
              _.each(res, (envIntegrations, index) => {
                if (envIntegrations && envIntegrations.length) {
                  allItems = allItems.concat(
                    envIntegrations.map((int) => ({
                      ...int,
                      flagsmithEnvironment:
                        ProjectStore.getEnvs()[index].api_key,
                    })),
                  )
                }
              })
              return allItems
            })
          }
          return _data
            .get(
              `${Project.api}projects/${this.props.projectId}/integrations/${key}/`,
            )
            .catch(() => {})
        }
      }),
    ).then((res) => {
      console.log(res)
      this.setState({
        activeIntegrations: _.map(res, (item) =>
          !!item && item.length ? item : [],
        ),
        isLoading: false,
      })
    })
    const params = Utils.fromParam()
    if (params && params.configure) {
      const integrationList =
        Utils.getFlagsmithValue('integration_data') &&
        JSON.parse(Utils.getFlagsmithValue('integration_data'))

      if (integrationList && integrationList[params.configure]) {
        setTimeout(() => {
          this.addIntegration(
            integrationList[params.configure],
            params.configure,
          )
          this.context.router.history.replace(document.location.pathname)
        }, 500)
      }
    }
  }

  removeIntegration = (integration, id) => {
    const env = integration.flagsmithEnvironment
      ? ProjectStore.getEnvironment(integration.flagsmithEnvironment)
      : ''
    const name = env && env.name
    openConfirm({
      body: (
        <span>
          This will remove your integration from the{' '}
          {integration.flagsmithEnvironment ? 'environment ' : 'project'}
          {name ? <strong>{name}</strong> : ''}, it will no longer receive data.
          Are you sure?
        </span>
      ),
      destructive: true,
      onYes: () => {
        if (integration.flagsmithEnvironment) {
          _data
            .delete(
              `${Project.api}environments/${integration.flagsmithEnvironment}/integrations/${id}/${integration.id}/`,
            )
            .then(this.fetch)
            .catch(this.onError)
        } else {
          _data
            .delete(
              `${Project.api}projects/${this.props.projectId}/integrations/${id}/${integration.id}/`,
            )
            .then(this.fetch)
            .catch(this.onError)
        }
      },
      title: 'Delete integration',
      yesText: 'Confirm',
    })
  }

  addIntegration = (
    integration,
    id,
    installationId = undefined,
    githubId = undefined,
  ) => {
    const params = Utils.fromParam()
    openModal(
      `${integration.title} Integration`,
      <CreateEditIntegration
        id={id}
        modal
        integration={integration}
        data={
          params.environment
            ? {
                flagsmithEnvironment: params.environment,
              }
            : null
        }
        githubMeta={{ githubId: githubId, installationId: installationId }}
        projectId={this.props.projectId}
        onComplete={this.fetch}
      />,
      'side-modal',
    )
  }

  editIntegration = (integration, id, data) => {
    openModal(
      `${integration.title} Integration`,
      <CreateEditIntegration
        id={id}
        modal
        integration={integration}
        data={data}
        projectId={this.props.projectId}
        onComplete={this.fetch}
      />,
      'p-0',
    )
  }

  render() {
    const integrationList =
      Utils.getFlagsmithValue('integration_data') &&
      JSON.parse(Utils.getFlagsmithValue('integration_data'))
    return (
      <div>
        <div>
          {this.props.integrations &&
          !this.state.isLoading &&
          this.state.activeIntegrations &&
          integrationList ? (
            this.props.integrations.map((i, index) => (
              <Integration
                addIntegration={this.addIntegration}
                editIntegration={this.editIntegration}
                removeIntegration={this.removeIntegration}
                projectId={this.props.projectId}
                id={i}
                key={i}
                githubMeta={{
                  githubId: this.state.githubId,
                  hasIntegrationWithGithub: this.state.hasIntegrationWithGithub,
                  installationId: this.state.installationId,
                }}
                activeIntegrations={this.state.activeIntegrations[index]}
                integration={integrationList[i]}
              />
            ))
          ) : (
            <div className='text-center'>
              <Loader />
            </div>
          )}
        </div>
      </div>
    )
  }
}

export default ConfigProvider(IntegrationList)<|MERGE_RESOLUTION|>--- conflicted
+++ resolved
@@ -135,7 +135,7 @@
               ))}
             {showAdd && (
               <>
-                {external ? (
+                {external && !isExternalInstallation ? (
                   <a
                     href={docs}
                     target={'_blank'}
@@ -146,6 +146,31 @@
                   >
                     Add Integration
                   </a>
+                ) : external &&
+                  isExternalInstallation &&
+                  (this.state.windowInstallationId ||
+                    this.props.githubMeta.hasIntegrationWithGithub) ? (
+                  <Button
+                    className='ml-3'
+                    id='show-create-segment-btn'
+                    data-test='show-create-segment-btn'
+                    onClick={this.add}
+                    size='xSmall'
+                  >
+                    Manage Integration
+                  </Button>
+                ) : external &&
+                  !this.props.githubMeta.hasIntegrationWithGithub &&
+                  isExternalInstallation ? (
+                  <Button
+                    className='ml-3'
+                    id='show-create-segment-btn'
+                    data-test='show-create-segment-btn'
+                    onClick={this.openChildWin}
+                    size='xSmall'
+                  >
+                    Add Integration
+                  </Button>
                 ) : (
                   <Button
                     className='ml-3'
@@ -156,65 +181,9 @@
                   >
                     Add Integration
                   </Button>
-<<<<<<< HEAD
-                ))}
-              {showAdd && (
-                <>
-                  {external && !isExternalInstallation ? (
-                    <a
-                      href={docs}
-                      target={'_blank'}
-                      className='btn btn-primary btn-xsm ml-3'
-                      id='show-create-segment-btn'
-                      data-test='show-create-segment-btn'
-                      rel='noreferrer'
-                    >
-                      Add Integration
-                    </a>
-                  ) : external &&
-                    isExternalInstallation &&
-                    (this.state.windowInstallationId ||
-                      this.props.githubMeta.hasIntegrationWithGithub) ? (
-                    <Button
-                      className='ml-3'
-                      id='show-create-segment-btn'
-                      data-test='show-create-segment-btn'
-                      onClick={this.add}
-                      size='xSmall'
-                    >
-                      Manage Integration
-                    </Button>
-                  ) : external &&
-                    !this.props.githubMeta.hasIntegrationWithGithub &&
-                    isExternalInstallation ? (
-                    <Button
-                      className='ml-3'
-                      id='show-create-segment-btn'
-                      data-test='show-create-segment-btn'
-                      onClick={this.openChildWin}
-                      size='xSmall'
-                    >
-                      Add Integration
-                    </Button>
-                  ) : (
-                    <Button
-                      className='ml-3'
-                      id='show-create-segment-btn'
-                      data-test='show-create-segment-btn'
-                      onClick={this.add}
-                      size='xSmall'
-                    >
-                      Add Integration
-                    </Button>
-                  )}
-                </>
-              )}
-            </Row>
-=======
                 )}
               </>
             )}
->>>>>>> dd893262
           </Row>
         </Row>
 
