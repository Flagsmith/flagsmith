--- conflicted
+++ resolved
@@ -8,12 +8,9 @@
 import Icon from './Icon'
 import Panel from './base/grid/Panel'
 import { useGetGroupsQuery } from 'common/services/useGroup'
-<<<<<<< HEAD
-=======
 import Utils from 'common/utils/utils'
 import Constants from 'common/constants'
 import { useHasPermission } from 'common/providers/Permission'
->>>>>>> fc34a53e
 const rolesWidths = [250, 100]
 
 type RolesTableType = {
