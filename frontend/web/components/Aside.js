import React, { Component } from 'react'
import propTypes from 'prop-types'
import NavLink from 'react-router-dom/NavLink'
import AsideTitleLink from './AsideTitleLink'
import Collapsible from './Collapsible'
import OrgSettingsIcon from './svg/OrgSettingsIcon'
import EnvironmentDropdown from './EnvironmentDropdown'
import ProjectStore from 'common/stores/project-store'
import ChangeRequestStore from 'common/stores/change-requests-store'
import getBuildVersion from 'project/getBuildVersion'
import ConfigProvider from 'common/providers/ConfigProvider'
import Permission from 'common/providers/Permission'
import Icon from './Icon'
import ProjectSelect from './ProjectSelect'
import AsideProjectButton from './AsideProjectButton'
import Constants from 'common/constants'
import { star, warning, pricetag } from 'ionicons/icons'
import { IonIcon } from '@ionic/react'

const Aside = class extends Component {
  static displayName = 'Aside'

  static contextTypes = {
    router: propTypes.object.isRequired,
  }

  static propTypes = {
    asideIsVisible: propTypes.bool,
    className: propTypes.string,
    toggleAside: propTypes.func,
  }

  constructor(props, context) {
    super(props, context)
    this.state = { isOpenProject: false }
    ES6Component(this)
    if (!this.props.disabled) {
      AppActions.getProject(this.props.projectId)
      if (this.props.environmentId && this.props.environmentId !== 'create') {
        AppActions.getChangeRequests(this.props.environmentId, {})
      }
      this.listenTo(ChangeRequestStore, 'change', () => this.forceUpdate())
      this.listenTo(ProjectStore, 'loaded', () => {
        const environment = ProjectStore.getEnvironment(
          this.props.environmentId,
        )
        if (environment) {
          AppActions.getChangeRequests(
            this.props.environmentId,
            Utils.changeRequestsEnabled(
              environment.minimum_change_request_approvals,
            )
              ? {}
              : { live_from_after: new Date().toISOString() },
          )
        }
      })
    }
  }

  componentDidMount() {
    getBuildVersion().then((version) => {
      this.setState({ version })
    })
  }

  componentDidUpdate(prevProps) {
    if (!this.props.disabled) {
      const environment = ProjectStore.getEnvironment(this.props.environmentId)
      if (this.props.projectId !== prevProps.projectId) {
        AppActions.getProject(this.props.projectId)
      }
      if (this.props.environmentId !== prevProps.environmentId) {
        if (environment) {
          AppActions.getChangeRequests(
            this.props.environmentId,
            Utils.changeRequestsEnabled(
              environment.minimum_change_request_approvals,
            )
              ? {}
              : { live_from_after: new Date().toISOString() },
          )
        }
      }
    }
  }

  onProjectSave = () => {
    AppActions.refreshOrganisation()
  }

  render() {
    const { asideIsVisible, disabled, toggleAside } = this.props
    let integrations = Utils.getFlagsmithValue('integrations') || '[]'
    integrations = JSON.parse(integrations)
    const environmentId =
      (this.props.environmentId !== 'create' && this.props.environmentId) ||
      (ProjectStore.model &&
        ProjectStore.model.environments[0] &&
        ProjectStore.model.environments[0].api_key)
    const environment = ProjectStore.getEnvironment(this.props.environmentId)
    const hasRbacPermission = Utils.getPlansPermission('AUDIT')
    const changeRequest =
      environment &&
      Utils.changeRequestsEnabled(environment.minimum_change_request_approvals)
        ? ChangeRequestStore.model[this.props.environmentId]
        : null
    const changeRequests = changeRequest?.count || 0
    const scheduled =
      (environment &&
        ChangeRequestStore.scheduled[this.props.environmentId]?.count) ||
      0
    return (
      <OrganisationProvider>
        {() => (
          <ProjectProvider
            id={this.props.projectId}
            onSave={this.onProjectSave}
          >
            {({ project }) => (
              <React.Fragment>
                <div
                  className={`aside ${this.props.className || ''}`}
                  style={
                    !asideIsVisible
                      ? {
                          overflow: 'hidden',
                          width: 0,
                        }
                      : isMobile
                      ? {}
                      : {}
                  }
                >
                  {isMobile && (
                    <div
                      role='button'
                      className='clickable toggle'
                      onClick={toggleAside}
                    >
                      {!asideIsVisible ? (
                        <span className='icon ion-md-menu' />
                      ) : (
                        <span className='icon ion-md-close' />
                      )}
                    </div>
                  )}
                  <div className='row ml-0 mr-0 aside__wrapper'>
                    {
                      <React.Fragment>
                        <div
                          className={`aside__main-content px-0 ${
                            disabled ? 'disabled' : ''
                          }`}
                        >
                          <a href={'/projects'} className='nav-logo'>
                            <Icon name='nav-logo' />
                          </a>
                          <hr className='my-0 py-0' />
                          <Collapsible
                            data-test={
                              project?.name
                                ? `switch-project-${project?.name
                                    ?.replace(/ /g, '-')
                                    .toLowerCase()}`
                                : ''
                            }
                            title={
                              project && project.name ? (
                                <Column className='mx-0'>
                                  <div>{project.name}</div>
                                  {Utils.getFlagsmithHasFeature(
                                    'edge_identities',
                                  ) && (
                                    <div className='mt-2'>
                                      <span
                                        style={{
                                          border: 'none',
                                        }}
                                        className='chip chip--active bg-secondary'
                                      >
                                        <a
                                          data-test={
                                            Utils.getIsEdge()
                                              ? 'edge-project'
                                              : 'core-project'
                                          }
                                          href='https://docs.flagsmith.com/advanced-use/edge-api#enabling-the-edge-api'
                                          className='text-white font-weight-bold'
                                        >
                                          {Utils.getIsEdge() ? (
                                            'Edge'
                                          ) : Utils.isMigrating() ? (
                                            <Tooltip title='Migrating to Edge'>
                                              Depending on the amount of project
                                              data, migrating can take a while.
                                              Refresh the page to track
                                              progress.
                                            </Tooltip>
                                          ) : (
                                            'Core'
                                          )}
                                        </a>
                                      </span>
                                    </div>
                                  )}
                                </Column>
                              ) : (
                                'No Project'
                              )
                            }
                            onClickOutside={() => {
                              this.setState({ isOpenProject: false })
                            }}
                            onClick={() => {
                              this.setState((prev) => {
                                return {
                                  isOpenProject: !prev.isOpenProject,
                                }
                              })
                            }}
                            active={this.state.isOpenProject}
                            isProjectSelect
                            className='collapsible-project'
                          >
                            <ProjectSelect
                              renderRow={(_project, onClick) => {
                                return (
                                  <AsideProjectButton
                                    key={_project.id}
                                    onClick={() => {
                                      this.setState({ isOpenProject: false })
                                      onClick()
                                    }}
                                    name={_project.name}
                                    active={project.id === _project.id}
                                  />
                                )
                              }}
                              projectId={this.props.projectId}
                              environmentId={environmentId}
                              onChange={(project) => {
                                AppActions.getProject(project.id)
                                if (project.environments[0]) {
                                  this.context.router.history.push(
                                    `/project/${project.id}/environment/${project.environments[0].api_key}/features`,
                                  )
                                } else {
                                  this.context.router.history.push(
                                    `/project/${project.id}/environment/create`,
                                  )
                                }
                                AsyncStorage.setItem(
                                  'lastEnv',
                                  JSON.stringify({
                                    environmentId:
                                      project.environments[0].api_key,
                                    orgId: AccountStore.getOrganisation().id,
                                    projectId: project.id,
                                  }),
                                )
                              }}
                            />
                          </Collapsible>
                          <Permission
                            level='project'
                            permission='ADMIN'
                            id={this.props.projectId}
                          >
                            {({ permission }) =>
                              permission && (
                                <NavLink
                                  id='project-settings-link'
                                  activeClassName='active'
                                  className='aside__nav-item mx-3 mt-2'
                                  to={`/project/${this.props.projectId}/settings`}
                                >
                                  <span className='mr-2'>
                                    <Icon name='options-2' />
                                  </span>
                                  Project Settings
                                </NavLink>
                              )
                            }
                          </Permission>

                          <NavLink
                            to={`/project/${project.id}/environment/${environmentId}/segments`}
                            id='segments-link'
                            className='aside__nav-item mx-3'
                          >
                            <span className='mr-2'>
                              <Icon name='pie-chart' />
                            </span>
                            Segments
                          </NavLink>
                          <NavLink
                            id='integrations-link'
                            activeClassName='active'
                            className='aside__nav-item mx-3'
                            to={`/project/${project.id}/environment/${environmentId}/compare`}
                            exact
                          >
                            <span className='mr-2'>
                              <Icon name='bar-chart' />
                            </span>
                            Compare
                          </NavLink>

                          <Permission
                            level='project'
                            permission='VIEW_AUDIT_LOG'
                            id={this.props.projectId}
                          >
                            {({ permission }) =>
                              permission &&
                              hasRbacPermission && (
                                <NavLink
                                  id='audit-log-link'
                                  activeClassName='active'
                                  className='aside__nav-item mx-3'
                                  to={`/project/${this.props.projectId}/environment/${environmentId}/audit-log`}
                                >
                                  <span className='mr-2'>
                                    <Icon name='list' />
                                  </span>
                                  Audit Log
                                </NavLink>
                              )
                            }
                          </Permission>

                          {!hasRbacPermission && (
                            <Tooltip
                              title={
                                <a
                                  href='#'
                                  className='aside__nav-item disabled mx-3'
                                >
                                  <span className='mr-2'>
                                    <Icon name='list' />
                                  </span>
                                  Audit Log
                                </a>
                              }
                            >
                              This feature is available with our scaleup plan
                            </Tooltip>
                          )}
                          {!!integrations.length && (
                            <Permission
                              level='project'
                              permission='CREATE_ENVIRONMENT'
                              id={this.props.projectId}
                            >
                              {({ permission }) =>
                                permission && (
                                  <NavLink
                                    id='integrations-link'
                                    activeClassName='active'
                                    className='aside__nav-item mx-3'
                                    to={`/project/${this.props.projectId}/integrations`}
                                    exact
                                  >
                                    <span className='mr-2'>
                                      <Icon name='layers' />
                                    </span>
                                    Integrations
                                  </NavLink>
                                )
                              }
                            </Permission>
                          )}
                          <hr className='my-0 py-0 mt-2' />
                          <Permission
                            level='project'
                            permission='CREATE_ENVIRONMENT'
                            id={this.props.projectId}
                          >
                            {({ permission }) =>
                              permission && (
                                <NavLink
                                  id='create-env-link'
                                  className='aside__header-link mt-2'
                                  to={`/project/${this.props.projectId}/environment/create`}
                                  exact
                                >
                                  <AsideTitleLink
                                    tooltip='Create Environment'
                                    className='mt-4'
                                    title='Create Environment'
                                  />
                                </NavLink>
                              )
                            }
                          </Permission>

                          {
                            <div className='aside__environments-wrapper'>
                              <EnvironmentDropdown
                                renderRow={(environment, onClick) => (
                                  <Collapsible
                                    data-test={`switch-environment-${environment.name.toLowerCase()}${
                                      environmentId === `${environment.api_key}`
                                        ? '-active'
                                        : ''
                                    }`}
                                    onClick={onClick}
                                    active={
                                      environment.api_key === environmentId
                                    }
                                    title={environment.name}
                                  >
                                    <Permission
                                      level='environment'
                                      permission={Utils.getViewIdentitiesPermission()}
                                      id={environment.api_key}
                                    >
                                      {({
                                        isLoading: manageIdentityLoading,
                                        permission: manageIdentityPermission,
                                      }) => (
                                        <Permission
                                          level='environment'
                                          permission='ADMIN'
                                          id={environment.api_key}
                                        >
                                          {({
                                            isLoading,
                                            permission: environmentAdmin,
                                          }) =>
                                            isLoading ||
                                            manageIdentityLoading ? (
                                              <div className='text-center'>
                                                <Loader />
                                              </div>
                                            ) : (
                                              <div className='aside__environment-nav list-unstyled mb-0 mt-1'>
                                                <NavLink
                                                  className='aside__environment-list-item'
                                                  id='features-link'
                                                  to={`/project/${project.id}/environment/${environment.api_key}/features`}
                                                >
                                                  <span className='mr-2'>
                                                    <Icon
                                                      name='rocket'
                                                      fill='#9DA4AE'
                                                    />
                                                  </span>
                                                  Features
                                                </NavLink>
                                                <NavLink
                                                  activeClassName='active'
                                                  className='aside__environment-list-item'
                                                  id='change-requests-link'
                                                  to={`/project/${project.id}/environment/${environment.api_key}/scheduled-changes/`}
                                                >
                                                  <span className='mr-2'>
                                                    <Icon
                                                      name='timer'
                                                      fill='#9DA4AE'
                                                    />
                                                  </span>
                                                  Scheduling
                                                  {scheduled ? (
                                                    <span className='ml-1 unread d-inline'>
                                                      {scheduled}
                                                    </span>
                                                  ) : null}
                                                </NavLink>
                                                <NavLink
                                                  activeClassName='active'
                                                  className='aside__environment-list-item'
                                                  id='change-requests-link'
                                                  to={`/project/${project.id}/environment/${environment.api_key}/change-requests/`}
                                                >
                                                  <span className='mr-2'>
                                                    <Icon
                                                      name='request'
                                                      fill='#9DA4AE'
                                                    />
                                                  </span>
                                                  Change Requests{' '}
                                                  {changeRequests ? (
                                                    <span className='unread d-inline'>
                                                      {changeRequests}
                                                    </span>
                                                  ) : null}
                                                </NavLink>
<<<<<<< HEAD
                                                {Utils.getFlagsmithHasFeature(
                                                  'feature_versioning',
                                                ) && (
                                                  <NavLink
                                                    activeClassName='active'
                                                    className='aside__environment-list-item'
                                                    id='history-link'
                                                    to={`/project/${project.id}/environment/${environment.api_key}/history/`}
                                                  >
                                                    <span className='mr-2'>
                                                      <Icon
                                                        name='clock'
                                                        fill='#9DA4AE'
                                                      />
                                                    </span>
                                                    History
                                                  </NavLink>
                                                )}

                                                {manageIdentityPermission && (
                                                  <NavLink
                                                    id='users-link'
                                                    className='aside__environment-list-item'
=======
                                                {Utils.renderWithPermission(
                                                  manageIdentityPermission,
                                                  Constants.environmentPermissions(
                                                    'View Identities',
                                                  ),
                                                  <NavLink
                                                    id='users-link'
                                                    className={`aside__environment-list-item ${
                                                      !manageIdentityPermission &&
                                                      'disabled'
                                                    } mt-1`}
>>>>>>> 322eb081
                                                    exact
                                                    to={`/project/${project.id}/environment/${environment.api_key}/users`}
                                                  >
                                                    <span className='mr-2'>
                                                      <Icon
                                                        name='people'
                                                        fill={
                                                          manageIdentityPermission
                                                            ? '#9DA4AE'
                                                            : '#696969'
                                                        }
                                                      />
                                                    </span>
                                                    Identities
                                                  </NavLink>,
                                                )}

                                                {environmentAdmin && (
                                                  <NavLink
                                                    id='env-settings-link'
                                                    className='aside__environment-list-item'
                                                    to={`/project/${project.id}/environment/${environment.api_key}/settings`}
                                                  >
                                                    <span className='mr-2'>
                                                      <Icon
                                                        name='settings-2'
                                                        fill='#9DA4AE'
                                                      />
                                                    </span>
                                                    Settings
                                                  </NavLink>
                                                )}
                                              </div>
                                            )
                                          }
                                        </Permission>
                                      )}
                                    </Permission>
                                  </Collapsible>
                                )}
                                projectId={this.props.projectId}
                                environmentId={environmentId}
                                clearableValue={false}
                                onChange={(environment) => {
                                  this.context.router.history.push(
                                    `/project/${this.props.projectId}/environment/${environment}/features`,
                                  )
                                  AsyncStorage.setItem(
                                    'lastEnv',
                                    JSON.stringify({
                                      environmentId: environment,
                                      orgId: AccountStore.getOrganisation().id,
                                      projectId: this.props.projectId,
                                    }),
                                  )
                                }}
                              />
                            </div>
                          }

                          <div className='flex flex-1' />

                          <div className='align-self-end'>
                            {Utils.getFlagsmithHasFeature('demo_feature') && (
                              <a
                                style={{
                                  color:
                                    Utils.getFlagsmithValue('demo_feature') ||
                                    '#43424f',
                                }}
                                className='aside__nav-item'
                                href='https://docs.flagsmith.com'
                              >
                                <i className='icon mr-2 aside__nav-item--icon'>
                                  <IonIcon
                                    icon={star}
                                  />
                                </i>
                                Super cool demo feature!
                              </a>
                            )}

                            {Utils.getFlagsmithHasFeature('broken_feature') && (
                              <Link to='/broken' className='aside__nav-item'>
                                <i className='icon mr-2 aside__nav-item--icon'>
                                  <IonIcon icon={warning} />
                                </i>
                                Demo Broken Feature
                              </Link>
                            )}
                            {this.state.version && (
                              <div className='px-4 fs-small lh-sm text-white my-3'>
                                {this.state.version.tag !== 'Unknown' && (
                                  <Tooltip
                                    html
                                    title={
                                      <span>
                                        <span className='ml-2 icon'>
                                          <IonIcon icon={pricetag} />
                                        </span>{' '}
                                        {this.state.version.tag}
                                      </span>
                                    }
                                  >
                                    {`${
                                      this.state.version.frontend_sha !==
                                      'Unknown'
                                        ? `Frontend SHA: ${this.state.version.frontend_sha}`
                                        : ''
                                    }${
                                      this.state.version.backend_sha !==
                                      'Unknown'
                                        ? `${
                                            this.state.version.frontend_sha !==
                                            'Unknown'
                                              ? '<br/>'
                                              : ''
                                          }Backend SHA: ${
                                            this.state.version.backend_sha
                                          }`
                                        : ''
                                    }`}
                                  </Tooltip>
                                )}
                              </div>
                            )}

                            {E2E &&
                              AccountStore.getOrganisationRole() ===
                                'ADMIN' && (
                                <NavLink
                                  id='organisation-settings-link'
                                  activeClassName='active'
                                  className='aside__nav-item'
                                  to={`/project/${this.props.projectId}/environment/${environmentId}/organisation-settings`}
                                >
                                  <OrgSettingsIcon className='aside__nav-item--icon' />
                                  Organisation
                                </NavLink>
                              )}
                          </div>
                        </div>
                      </React.Fragment>
                    }
                  </div>
                </div>
              </React.Fragment>
            )}
          </ProjectProvider>
        )}
      </OrganisationProvider>
    )
  }
}

module.exports = ConfigProvider(Aside)<|MERGE_RESOLUTION|>--- conflicted
+++ resolved
@@ -487,31 +487,24 @@
                                                     </span>
                                                   ) : null}
                                                 </NavLink>
-<<<<<<< HEAD
                                                 {Utils.getFlagsmithHasFeature(
-                                                  'feature_versioning',
+                                                    'feature_versioning',
                                                 ) && (
-                                                  <NavLink
-                                                    activeClassName='active'
-                                                    className='aside__environment-list-item'
-                                                    id='history-link'
-                                                    to={`/project/${project.id}/environment/${environment.api_key}/history/`}
-                                                  >
+                                                    <NavLink
+                                                        activeClassName='active'
+                                                        className='aside__environment-list-item'
+                                                        id='history-link'
+                                                        to={`/project/${project.id}/environment/${environment.api_key}/history/`}
+                                                    >
                                                     <span className='mr-2'>
                                                       <Icon
-                                                        name='clock'
-                                                        fill='#9DA4AE'
+                                                          name='clock'
+                                                          fill='#9DA4AE'
                                                       />
                                                     </span>
-                                                    History
-                                                  </NavLink>
+                                                      History
+                                                    </NavLink>
                                                 )}
-
-                                                {manageIdentityPermission && (
-                                                  <NavLink
-                                                    id='users-link'
-                                                    className='aside__environment-list-item'
-=======
                                                 {Utils.renderWithPermission(
                                                   manageIdentityPermission,
                                                   Constants.environmentPermissions(
@@ -523,7 +516,6 @@
                                                       !manageIdentityPermission &&
                                                       'disabled'
                                                     } mt-1`}
->>>>>>> 322eb081
                                                     exact
                                                     to={`/project/${project.id}/environment/${environment.api_key}/users`}
                                                   >
