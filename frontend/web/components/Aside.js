--- conflicted
+++ resolved
@@ -191,17 +191,10 @@
                                                   <Permission level="project" permission="ADMIN" id={this.props.projectId}>
                                                       {({ permission, isLoading }) => permission && hasRbacPermission && (
                                                           <NavLink
-<<<<<<< HEAD
-                                                            id="audit-log-link"
-                                                            activeClassName="active"
-                                                            className="aside__nav-item"
-                                                            to={`/project/${this.props.projectId}/environment/${this.props.environmentId}/audit-log`}
-=======
                                                               id="audit-log-link"
                                                               activeClassName="active"
                                                               className="aside__nav-item"
                                                               to={`/project/${this.props.projectId}/environment/${this.props.environmentId}/audit-log`}
->>>>>>> ec230dea
                                                           >
                                                               <AuditLogIcon className="aside__nav-item--icon"/>
                                                               Audit Log
@@ -211,19 +204,11 @@
 
                                                   {!hasRbacPermission && (
                                                       <Tooltip
-<<<<<<< HEAD
-                                                        title={(
-                                                            <a href="#" className="aside__nav-item disabled">
-                                                                <AuditLogIcon className="aside__nav-item--icon"/>
-                                                                  Audit Log
-                                                            </a>
-=======
                                                           title={(
                                                               <a href="#" className="aside__nav-item disabled">
                                                                   <AuditLogIcon className="aside__nav-item--icon"/>
                                                                   Audit Log
                                                               </a>
->>>>>>> ec230dea
                                                           )}
                                                       >
                                                           This feature is available with our scaleup plan
@@ -233,19 +218,11 @@
                                                       <Permission level="project" permission="CREATE_ENVIRONMENT" id={this.props.projectId}>
                                                           {({ permission, isLoading }) => permission && (
                                                               <NavLink
-<<<<<<< HEAD
-                                                                id="integrations-link"
-                                                                activeClassName="active"
-                                                                className="aside__nav-item"
-                                                                to={`/project/${this.props.projectId}/integrations`}
-                                                                exact
-=======
                                                                   id="integrations-link"
                                                                   activeClassName="active"
                                                                   className="aside__nav-item"
                                                                   to={`/project/${this.props.projectId}/integrations`}
                                                                   exact
->>>>>>> ec230dea
                                                               >
                                                                   <i className="icon mr-2 ion-ios-apps aside__nav-item--icon"/>
                                                                   Integrations
