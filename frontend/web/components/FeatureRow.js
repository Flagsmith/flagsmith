--- conflicted
+++ resolved
@@ -218,17 +218,12 @@
                                             </button>
                                         )}
                                     >
-<<<<<<< HEAD
-                                        {isProtected ? '<span>This feature has tagged as <bold>protected</bold>, <bold>permanent</bold>, <bold>do not delete</bold>, or <bold>read only</bold>. Please remove the tag before attempting to delete this flag.</span>' : 'Remove feature'}
-=======
                                         {isProtected ? '<span>This feature has been tagged as <bold>protected</bold>, <bold>permanent</bold>, <bold>do not delete</bold>, or <bold>read only</bold>. Please remove the tag before attempting to delete this flag.</span>' : 'Remove feature'}
->>>>>>> 087e9678
                                     </Tooltip>
                                 </Column>
                             ))}
                         </Permission>
                     )}
-
                 </Row>
             </Row>
         );
