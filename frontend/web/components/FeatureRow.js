import React, { Component } from 'react'
import TagValues from './tags/TagValues'
import ConfirmToggleFeature from './modals/ConfirmToggleFeature'
import ConfirmRemoveFeature from './modals/ConfirmRemoveFeature'
import CreateFlagModal from './modals/CreateFlag'
import ProjectStore from 'common/stores/project-store'
import Permission from 'common/providers/Permission'
import Constants from 'common/constants'
import { hasProtectedTag } from 'common/utils/hasProtectedTag'
import SegmentsIcon from './svg/SegmentsIcon'
import UsersIcon from './svg/UsersIcon' // we need this to make JSX compile
import Icon from './Icon'
import FeatureValue from './FeatureValue'
import { getViewMode } from 'common/useViewMode'
import classNames from 'classnames'
import Tag from './tags/Tag'

export const width = [200, 70, 55, 70, 450]
class TheComponent extends Component {
  static contextTypes = {
    router: propTypes.object.isRequired,
  }

  state = {}

  confirmToggle = (projectFlag, environmentFlag, cb) => {
    openModal(
      'Toggle Feature',
      <ConfirmToggleFeature
        environmentId={this.props.environmentId}
        projectFlag={projectFlag}
        environmentFlag={environmentFlag}
        cb={cb}
      />,
      'p-0',
    )
  }

  componentDidMount() {
    const { environmentFlags, projectFlag } = this.props
    const { feature, tab } = Utils.fromParam()
    const { id } = projectFlag
    if (`${id}` === feature) {
      this.editFeature(projectFlag, environmentFlags[id], tab)
    }
  }

  confirmRemove = (projectFlag, cb) => {
    openModal(
      'Remove Feature',
      <ConfirmRemoveFeature
        environmentId={this.props.environmentId}
        projectFlag={projectFlag}
        cb={cb}
      />,
      'p-0',
    )
  }

  editFeature = (projectFlag, environmentFlag, tab) => {
    if (this.props.disableControls) {
      return
    }
    API.trackEvent(Constants.events.VIEW_FEATURE)

    history.replaceState(
      {},
      null,
      `${document.location.pathname}?feature=${projectFlag.id}`,
    )
    openModal(
      `${this.props.permission ? 'Edit Feature' : 'Feature'}: ${
        projectFlag.name
      }`,
      <CreateFlagModal
        environmentId={this.props.environmentId}
        projectId={this.props.projectId}
        projectFlag={projectFlag}
        noPermissions={!this.props.permission}
        environmentFlag={environmentFlag}
        tab={tab}
        flagId={environmentFlag.id}
      />,
      'side-modal create-feature-modal',
      () => {
        history.replaceState({}, null, `${document.location.pathname}`)
      },
    )
  }

  render() {
    const {
      disableControls,
      environmentFlags,
      environmentId,
      permission,
      projectFlag,
      projectFlags,
      projectId,
      removeFlag,
      toggleFlag,
    } = this.props
    const { created_date, description, id, name } = this.props.projectFlag
    const readOnly =
      this.props.readOnly || Utils.getFlagsmithHasFeature('read_only_mode')
    const isProtected = hasProtectedTag(projectFlag, projectId)
    const environment = ProjectStore.getEnvironment(environmentId)
    const changeRequestsEnabled = Utils.changeRequestsEnabled(
      environment && environment.minimum_change_request_approvals,
    )
    const isCompact = getViewMode() === 'compact'
    if (this.props.condensed) {
      return (
        <Flex
          onClick={() => {
            if (disableControls) return
            !readOnly && this.editFeature(projectFlag, environmentFlags[id])
          }}
          style={{
            ...(this.props.style || {}),
          }}
          className={
            (classNames('flex-row'),
            { 'fs-small': isCompact },
            this.props.className)
          }
        >
          <div
            className={`table-column ${this.props.fadeEnabled && 'faded'}`}
            style={{ width: '120px' }}
          >
            <Switch
              disabled={!permission || readOnly}
              data-test={`feature-switch-${this.props.index}${
                environmentFlags[id] && environmentFlags[id].enabled
                  ? '-on'
                  : '-off'
              }`}
              checked={environmentFlags[id] && environmentFlags[id].enabled}
              onChange={() => {
                if (disableControls) return
                if (changeRequestsEnabled) {
                  this.editFeature(projectFlag, environmentFlags[id])
                  return
                }
                this.confirmToggle(
                  projectFlag,
                  environmentFlags[id],
                  (environments) => {
                    toggleFlag(
                      _.findIndex(projectFlags, { id }),
                      environments,
                      null,
                      this.props.environmentFlags,
                      this.props.projectFlags,
                    )
                  },
                )
              }}
            />
          </div>
          <Flex
            className={`table-column clickable ${
              this.props.fadeValue && 'faded'
            }`}
          >
            <FeatureValue
              onClick={() =>
                permission &&
                !readOnly &&
                this.editFeature(projectFlag, environmentFlags[id])
              }
              value={
                environmentFlags[id] && environmentFlags[id].feature_state_value
              }
              data-test={`feature-value-${this.props.index}`}
            />
          </Flex>
        </Flex>
      )
    }
    return (
      <Row
        className={classNames(
          `list-item ${readOnly ? '' : 'clickable'} ${
            isCompact
              ? 'py-0 list-item-xs fs-small'
              : this.props.widget
              ? 'py-1'
              : 'py-2'
          }`,
          this.props.className,
        )}
        key={id}
        space
        data-test={`feature-item-${this.props.index}`}
        onClick={() =>
          !readOnly && this.editFeature(projectFlag, environmentFlags[id])
        }
      >
        <Flex className='table-column'>
          <Row>
            <Flex>
              <Row
                className='font-weight-medium'
                style={{
                  alignItems: 'start',
                  lineHeight: 1,
                  rowGap: 4,
                  wordBreak: 'break-all',
                }}
              >
                <span className='me-2'>
                  {created_date ? (
                    <Tooltip
                      place='right'
                      title={
                        <span>
                          {name}
                          <span className={'ms-1'}></span>
                          <Icon name='info-outlined' />
                        </span>
                      }
                    >
                      {`${isCompact && `${description}<br/>`}Created ${moment(
                        created_date,
                      ).format('Do MMM YYYY HH:mma')}`}
                    </Tooltip>
                  ) : (
                    name
                  )}
                </span>

                {!!projectFlag.num_segment_overrides && (
                  <div
                    onClick={(e) => {
                      e.stopPropagation()
                      this.editFeature(projectFlag, environmentFlags[id], 1)
                    }}
                  >
                    <Tooltip
                      title={
                        <span
                          className='chip me-2 chip--xs bg-primary text-white'
                          style={{ border: 'none' }}
                        >
                          <SegmentsIcon className='chip-svg-icon' />
                          <span>{projectFlag.num_segment_overrides}</span>
                        </span>
                      }
                      place='top'
                    >
                      {`${projectFlag.num_segment_overrides} Segment Override${
                        projectFlag.num_segment_overrides !== 1 ? 's' : ''
                      }`}
                    </Tooltip>
                  </div>
                )}
                {!!projectFlag.num_identity_overrides && (
                  <Tooltip
                    title={
                      <span
                        className='chip me-2 chip--xs bg-primary text-white'
                        style={{ border: 'none' }}
                      >
                        <UsersIcon className='chip-svg-icon' />
                        <span>{projectFlag.num_identity_overrides}</span>
                      </span>
                    }
                    place='top'
                  >
                    {`${projectFlag.num_identity_overrides} Identity Override${
                      projectFlag.num_identity_overrides !== 1 ? 's' : ''
                    }`}
                  </Tooltip>
                )}
                {projectFlag.is_server_key_only && (
                  <Tooltip
                    title={
                      <span
                        className='chip me-2 chip--xs bg-primary text-white'
                        style={{ border: 'none' }}
                      >
                        <span>{'Server-side only'}</span>
                      </span>
                    }
                    place='top'
                  >
                    {
                      'Prevent this feature from being accessed with client-side SDKs.'
                    }
                  </Tooltip>
                )}
                {projectFlag.is_archived && (
                  <Tag className='chip--xs' tag={Constants.archivedTag} />
                )}
                <TagValues
                  inline
                  projectId={`${projectId}`}
                  value={projectFlag.tags}
                />
              </Row>
              {description && !isCompact && (
                <div
                  className='list-item-subtitle mt-1'
                  style={{ lineHeight: '20px', width: width[4] }}
                >
                  {description}
                </div>
              )}
            </Flex>
          </Row>
        </Flex>
        <div className='table-column' style={{ width: width[0] }}>
          <FeatureValue
            onClick={() =>
              !readOnly && this.editFeature(projectFlag, environmentFlags[id])
            }
            value={
              environmentFlags[id] && environmentFlags[id].feature_state_value
            }
            data-test={`feature-value-${this.props.index}`}
          />
        </div>
        <div
          className='table-column'
          style={{ width: width[1] }}
          onClick={(e) => {
            e.stopPropagation()
          }}
        >
          <Switch
            disabled={!permission || readOnly}
            data-test={`feature-switch-${this.props.index}${
              environmentFlags[id] && environmentFlags[id].enabled
                ? '-on'
                : '-off'
            }`}
            checked={environmentFlags[id] && environmentFlags[id].enabled}
            onChange={() => {
              if (
                Utils.changeRequestsEnabled(
                  environment.minimum_change_request_approvals,
                )
              ) {
                this.editFeature(projectFlag, environmentFlags[id])
                return
              }
              this.confirmToggle(
                projectFlag,
                environmentFlags[id],
                (environments) => {
                  toggleFlag(_.findIndex(projectFlags, { id }), environments)
                },
              )
            }}
          />
        </div>
        <div
          className='table-column text-right'
          style={{ width: width[2] }}
          onClick={(e) => {
            e.stopPropagation()
          }}
        >
          {AccountStore.getOrganisationRole() === 'ADMIN' &&
            !this.props.hideAudit && (
              <Tooltip
                html
                title={
                  <div
                    onClick={() => {
                      if (disableControls) return
                      this.context.router.history.push(
                        Utils.getFlagsmithHasFeature('feature_versioning')
                          ? `/project/${projectId}/environment/${environmentId}/history?feature=${projectFlag.id}`
                          : `/project/${projectId}/environment/${environmentId}/audit-log?env=${environment.id}&search=${projectFlag.name}`,
                      )
                    }}
<<<<<<< HEAD
                    data-test={`history-${this.props.index}`}
=======
                    className='text-center'
                    data-test={`feature-history-${this.props.index}`}
>>>>>>> f6319e57
                  >
                    <Icon name='clock' width={24} fill='#9DA4AE' />
                  </div>
                }
              >
                Feature history
              </Tooltip>
            )}
        </div>
        <div
          className='table-column text-right'
          style={{ width: width[3] }}
          onClick={(e) => {
            e.stopPropagation()
          }}
        >
          {!this.props.hideRemove && (
            <Permission
              level='project'
              permission='DELETE_FEATURE'
              id={projectId}
            >
              {({ permission: removeFeaturePermission }) =>
                Utils.renderWithPermission(
                  removeFeaturePermission,
                  Constants.projectPermissions('Delete Feature'),
                  <Tooltip
                    html
                    title={
                      <Button
                        disabled={
                          !removeFeaturePermission || readOnly || isProtected
                        }
                        onClick={() => {
                          if (disableControls) return
                          this.confirmRemove(projectFlag, () => {
                            removeFlag(projectId, projectFlag)
                          })
                        }}
                        className={classNames('btn btn-with-icon', {
                          'btn-sm': isCompact,
                        })}
                        data-test={`remove-feature-btn-${this.props.index}`}
                      >
                        <Icon
                          name='trash-2'
                          width={isCompact ? 16 : 20}
                          fill='#656D7B'
                        />
                      </Button>
                    }
                  >
                    {isProtected
                      ? '<span>This feature has been tagged as <bold>protected</bold>, <bold>permanent</bold>, <bold>do not delete</bold>, or <bold>read only</bold>. Please remove the tag before attempting to delete this flag.</span>'
                      : 'Remove feature'}
                  </Tooltip>,
                )
              }
            </Permission>
          )}
        </div>
      </Row>
    )
  }
}

export default TheComponent<|MERGE_RESOLUTION|>--- conflicted
+++ resolved
@@ -377,12 +377,8 @@
                           : `/project/${projectId}/environment/${environmentId}/audit-log?env=${environment.id}&search=${projectFlag.name}`,
                       )
                     }}
-<<<<<<< HEAD
-                    data-test={`history-${this.props.index}`}
-=======
                     className='text-center'
                     data-test={`feature-history-${this.props.index}`}
->>>>>>> f6319e57
                   >
                     <Icon name='clock' width={24} fill='#9DA4AE' />
                   </div>
