import React, { Component } from 'react'
import TagValues from './tags/TagValues'
import ConfirmToggleFeature from './modals/ConfirmToggleFeature'
import ConfirmRemoveFeature from './modals/ConfirmRemoveFeature'
import CreateFlagModal from './modals/CreateFlag'
import ProjectStore from 'common/stores/project-store'
import Permission from 'common/providers/Permission'
import Constants from 'common/constants'
import { hasProtectedTag } from 'common/utils/hasProtectedTag'
import SegmentsIcon from './svg/SegmentsIcon'
import UsersIcon from './svg/UsersIcon' // we need this to make JSX compile
<<<<<<< HEAD
import Icon from 'components/Icon'

const width = [200, 170, 190, 65, 48, 75]
=======
import Icon from './Icon'

export const width = [190, 65, 48, 75]
>>>>>>> 64209975
class TheComponent extends Component {
  static contextTypes = {
    router: propTypes.object.isRequired,
  }

  state = {}

  confirmToggle = (projectFlag, environmentFlag, cb) => {
    openModal(
      'Toggle Feature',
      <ConfirmToggleFeature
        environmentId={this.props.environmentId}
        projectFlag={projectFlag}
        environmentFlag={environmentFlag}
        cb={cb}
      />,
      'p-0',
    )
  }

  componentDidMount() {
    const { environmentFlags, projectFlag } = this.props
    const { feature, tab } = Utils.fromParam()
    const { id } = projectFlag
    if (`${id}` === feature) {
      this.editFeature(projectFlag, environmentFlags[id], tab)
    }
  }

  confirmRemove = (projectFlag, cb) => {
    openModal(
      'Remove Feature',
      <ConfirmRemoveFeature
        environmentId={this.props.environmentId}
        projectFlag={projectFlag}
        cb={cb}
      />,
      'p-0',
    )
  }

  editFeature = (projectFlag, environmentFlag, tab) => {
    API.trackEvent(Constants.events.VIEW_FEATURE)

    history.replaceState(
      {},
      null,
      `${document.location.pathname}?feature=${projectFlag.id}${
        tab ? `&tab=${tab}` : ''
      }`,
    )
    openModal(
      `${this.props.permission ? 'Edit Feature' : 'Feature'}: ${
        projectFlag.name
      }`,
      <CreateFlagModal
        isEdit
        environmentId={this.props.environmentId}
        projectId={this.props.projectId}
        projectFlag={projectFlag}
        noPermissions={!this.props.permission}
        environmentFlag={environmentFlag}
        flagId={environmentFlag.id}
      />,
      'side-modal create-feature-modal',
      () => {
        history.replaceState({}, null, `${document.location.pathname}`)
      },
    )
  }

  render() {
    const {
      environmentFlags,
      environmentId,
      permission,
      projectFlag,
      projectFlags,
      projectId,
      removeFlag,
      toggleFlag,
    } = this.props
    const { created_date, description, id, name } = this.props.projectFlag
    const readOnly =
      this.props.readOnly || Utils.getFlagsmithHasFeature('read_only_mode')
    const isProtected = hasProtectedTag(projectFlag, projectId)
    const environment = ProjectStore.getEnvironment(environmentId)
    const changeRequestsEnabled = Utils.changeRequestsEnabled(
      environment && environment.minimum_change_request_approvals,
    )

    if (this.props.condensed) {
      return Utils.renderWithPermission(
        permission,
        Constants.environmentPermissions(
          Utils.getManageFeaturePermissionDescription(changeRequestsEnabled),
        ),
        <Flex
          onClick={() =>
            !readOnly && this.editFeature(projectFlag, environmentFlags[id])
          }
          style={{
            ...(this.props.style || {}),
          }}
          className='flex-row'
        >
          <div
            className={`table-column ${this.props.fadeEnabled && 'faded'}`}
            style={{ width: '120px' }}
          >
            <Switch
              disabled={!permission || readOnly}
              data-test={`feature-switch-${this.props.index}${
                environmentFlags[id] && environmentFlags[id].enabled
                  ? '-on'
                  : '-off'
              }`}
              checked={environmentFlags[id] && environmentFlags[id].enabled}
              onChange={() => {
                if (changeRequestsEnabled) {
                  this.editFeature(projectFlag, environmentFlags[id])
                  return
                }
                this.confirmToggle(
                  projectFlag,
                  environmentFlags[id],
                  (environments) => {
                    toggleFlag(
                      _.findIndex(projectFlags, { id }),
                      environments,
                      null,
                      this.props.environmentFlags,
                      this.props.projectFlags,
                    )
                  },
                )
              }}
            />
          </div>
          <Flex
            className={`table-column clickable ${
              this.props.fadeValue && 'faded'
            }`}
          >
            <FeatureValue
              onClick={() =>
                permission &&
                !readOnly &&
                this.editFeature(projectFlag, environmentFlags[id])
              }
              value={
                environmentFlags[id] && environmentFlags[id].feature_state_value
              }
              data-test={`feature-value-${this.props.index}`}
            />
          </Flex>
        </Flex>,
      )
    }
    return Utils.renderWithPermission(
      permission,
      Constants.environmentPermissions(
        Utils.getManageFeaturePermissionDescription(changeRequestsEnabled),
      ),
      <Row
        className={`list-item ${readOnly ? '' : 'clickable'} ${
          this.props.widget ? 'py-1' : 'py-2'
        }`}
        key={id}
        space
        data-test={`feature-item-${this.props.index}`}
        onClick={() =>
          !readOnly && this.editFeature(projectFlag, environmentFlags[id])
        }
      >
        <Flex className='table-column'>
          <Row>
            <Flex>
              <Row
<<<<<<< HEAD
                className='font-weight-medium'
                style={{ wordBreak: 'break-all' }}
              >
                {name}
=======
                className='font-weight-medium mb-1'
                style={{
                  alignItems: 'start',
                  lineHeight: 1,
                  rowGap: 4,
                  wordBreak: 'break-all',
                }}
              >
                <span className='me-2'>
                  {description ? (
                    <Tooltip
                      title={
                        <span>
                          {name}
                          <span className={'ms-1'}></span>
                          <Icon name='info-outlined' />
                        </span>
                      }
                    >
                      {description}
                    </Tooltip>
                  ) : (
                    name
                  )}
                </span>

>>>>>>> 64209975
                {!!projectFlag.num_segment_overrides && (
                  <Tooltip
                    title={
                      <span
<<<<<<< HEAD
                        className='chip ml-1 chip--sm bg-primary text-white'
=======
                        className='chip me-2 chip--xs bg-primary text-white'
>>>>>>> 64209975
                        style={{ border: 'none' }}
                      >
                        <SegmentsIcon className='chip-svg-icon' />
                        <span>{projectFlag.num_segment_overrides}</span>
                      </span>
                    }
                    place='top'
                  >
                    {`${projectFlag.num_segment_overrides} Segment Override${
                      projectFlag.num_segment_overrides !== 1 ? 's' : ''
                    }`}
                  </Tooltip>
                )}
                {!!projectFlag.num_identity_overrides && (
                  <Tooltip
                    title={
                      <span
<<<<<<< HEAD
                        className='chip ml-1 chip--sm bg-primary text-white'
=======
                        className='chip me-2 chip--xs bg-primary text-white'
>>>>>>> 64209975
                        style={{ border: 'none' }}
                      >
                        <UsersIcon className='chip-svg-icon' />
                        <span>{projectFlag.num_identity_overrides}</span>
                      </span>
                    }
                    place='top'
                  >
                    {`${projectFlag.num_identity_overrides} Identity Override${
                      projectFlag.num_identity_overrides !== 1 ? 's' : ''
                    }`}
                  </Tooltip>
                )}
<<<<<<< HEAD
=======
                <TagValues
                  inline
                  projectId={`${projectId}`}
                  value={projectFlag.tags}
                />
>>>>>>> 64209975
              </Row>
              <div className='list-item-subtitle'>
                Created {moment(created_date).format('Do MMM YYYY HH:mma')}
              </div>
            </Flex>
<<<<<<< HEAD
            {description && (
              <Tooltip
                title={
                  <span>
                    <Icon name='info-outlined' />
                  </span>
                }
              >
                {description}
              </Tooltip>
            )}
          </Row>
        </Flex>
        <div
          className='table-column assignees-column'
          style={{ width: width[0] }}
        >
          {projectFlag.owners && !!projectFlag.owners.length ? (
            <Tooltip
              title={
                <>
                  <span className='chip chip-user chip-user-icon p-1 mr-0'>
                    <Icon name='person' width={14} />{' '}
                    {projectFlag.owners.length}
                  </span>
                  {projectFlag.owners.length === 1 && (
                    <span className='lh-sm fs-small owners-title ml-2'>
                      {projectFlag.owners.map(
                        (v) => `${v.first_name} ${v.last_name}`,
                      )}
                    </span>
                  )}
                </>
              }
              place='right'
            >
              {`Flag assigned to ${projectFlag.owners
                .map((v) => `${v.first_name} ${v.last_name}`)
                .join(', ')}`}
            </Tooltip>
          ) : (
            <span />
          )}
        </div>
        <div className='table-column' style={{ width: width[1] }}>
          <TagValues projectId={`${projectId}`} value={projectFlag.tags} />
        </div>
        <div className='table-column' style={{ width: width[2] }}>
          <FeatureValue
            onClick={() =>
              !readOnly && this.editFeature(projectFlag, environmentFlags[id])
            }
            value={
              environmentFlags[id] && environmentFlags[id].feature_state_value
            }
            data-test={`feature-value-${this.props.index}`}
          />
        </div>
        <div
          className='table-column'
          style={{ width: width[3] }}
=======
          </Row>
        </Flex>
        <div className='table-column' style={{ width: width[0] }}>
          <FeatureValue
            onClick={() =>
              !readOnly && this.editFeature(projectFlag, environmentFlags[id])
            }
            value={
              environmentFlags[id] && environmentFlags[id].feature_state_value
            }
            data-test={`feature-value-${this.props.index}`}
          />
        </div>
        <div
          className='table-column'
          style={{ width: width[1] }}
>>>>>>> 64209975
          onClick={(e) => {
            e.stopPropagation()
          }}
        >
          <Switch
            disabled={!permission || readOnly}
            data-test={`feature-switch-${this.props.index}${
              environmentFlags[id] && environmentFlags[id].enabled
                ? '-on'
                : '-off'
            }`}
            checked={environmentFlags[id] && environmentFlags[id].enabled}
            onChange={() => {
              if (
                Utils.changeRequestsEnabled(
                  environment.minimum_change_request_approvals,
                )
              ) {
                this.editFeature(projectFlag, environmentFlags[id])
                return
              }
              this.confirmToggle(
                projectFlag,
                environmentFlags[id],
                (environments) => {
                  toggleFlag(_.findIndex(projectFlags, { id }), environments)
                },
              )
            }}
          />
        </div>
        <div
          className='table-column'
<<<<<<< HEAD
          style={{ width: width[4] }}
=======
          style={{ width: width[2] }}
>>>>>>> 64209975
          onClick={(e) => {
            e.stopPropagation()
          }}
        >
          {AccountStore.getOrganisationRole() === 'ADMIN' &&
            !this.props.hideAudit && (
              <Tooltip
                html
                title={
                  <div
                    onClick={() => {
                      this.context.router.history.push(
                        `/project/${projectId}/environment/${environmentId}/audit-log?env=${environment.id}&search=${projectFlag.name}`,
                      )
                    }}
                    data-test={`feature-history-${this.props.index}`}
                  >
                    <Icon name='clock' width={24} fill='#9DA4AE' />
                  </div>
                }
              >
                Feature history
              </Tooltip>
            )}
        </div>
        <div
          className='table-column'
<<<<<<< HEAD
          style={{ width: width[5] }}
=======
          style={{ width: width[3] }}
>>>>>>> 64209975
          onClick={(e) => {
            e.stopPropagation()
          }}
        >
          {!this.props.hideRemove && (
            <Permission
              level='project'
              permission='DELETE_FEATURE'
              id={projectId}
            >
              {({ permission: removeFeaturePermission }) =>
                Utils.renderWithPermission(
                  removeFeaturePermission,
                  Constants.projectPermissions('Delete Feature'),
                  <Tooltip
                    html
                    title={
                      <Button
                        disabled={
                          !removeFeaturePermission || readOnly || isProtected
                        }
                        onClick={() =>
                          this.confirmRemove(projectFlag, () => {
                            removeFlag(projectId, projectFlag)
                          })
                        }
                        className='btn btn-with-icon'
                        data-test={`remove-feature-btn-${this.props.index}`}
                      >
                        <Icon name='trash-2' width={20} fill='#656D7B' />
                      </Button>
                    }
                  >
                    {isProtected
                      ? '<span>This feature has been tagged as <bold>protected</bold>, <bold>permanent</bold>, <bold>do not delete</bold>, or <bold>read only</bold>. Please remove the tag before attempting to delete this flag.</span>'
                      : 'Remove feature'}
                  </Tooltip>,
                )
              }
            </Permission>
          )}
        </div>
      </Row>,
    )
  }
}

export default TheComponent<|MERGE_RESOLUTION|>--- conflicted
+++ resolved
@@ -9,15 +9,9 @@
 import { hasProtectedTag } from 'common/utils/hasProtectedTag'
 import SegmentsIcon from './svg/SegmentsIcon'
 import UsersIcon from './svg/UsersIcon' // we need this to make JSX compile
-<<<<<<< HEAD
-import Icon from 'components/Icon'
-
-const width = [200, 170, 190, 65, 48, 75]
-=======
 import Icon from './Icon'
 
 export const width = [190, 65, 48, 75]
->>>>>>> 64209975
 class TheComponent extends Component {
   static contextTypes = {
     router: propTypes.object.isRequired,
@@ -197,12 +191,6 @@
           <Row>
             <Flex>
               <Row
-<<<<<<< HEAD
-                className='font-weight-medium'
-                style={{ wordBreak: 'break-all' }}
-              >
-                {name}
-=======
                 className='font-weight-medium mb-1'
                 style={{
                   alignItems: 'start',
@@ -229,16 +217,11 @@
                   )}
                 </span>
 
->>>>>>> 64209975
                 {!!projectFlag.num_segment_overrides && (
                   <Tooltip
                     title={
                       <span
-<<<<<<< HEAD
-                        className='chip ml-1 chip--sm bg-primary text-white'
-=======
                         className='chip me-2 chip--xs bg-primary text-white'
->>>>>>> 64209975
                         style={{ border: 'none' }}
                       >
                         <SegmentsIcon className='chip-svg-icon' />
@@ -256,11 +239,7 @@
                   <Tooltip
                     title={
                       <span
-<<<<<<< HEAD
-                        className='chip ml-1 chip--sm bg-primary text-white'
-=======
                         className='chip me-2 chip--xs bg-primary text-white'
->>>>>>> 64209975
                         style={{ border: 'none' }}
                       >
                         <UsersIcon className='chip-svg-icon' />
@@ -274,82 +253,16 @@
                     }`}
                   </Tooltip>
                 )}
-<<<<<<< HEAD
-=======
                 <TagValues
                   inline
                   projectId={`${projectId}`}
                   value={projectFlag.tags}
                 />
->>>>>>> 64209975
               </Row>
               <div className='list-item-subtitle'>
                 Created {moment(created_date).format('Do MMM YYYY HH:mma')}
               </div>
             </Flex>
-<<<<<<< HEAD
-            {description && (
-              <Tooltip
-                title={
-                  <span>
-                    <Icon name='info-outlined' />
-                  </span>
-                }
-              >
-                {description}
-              </Tooltip>
-            )}
-          </Row>
-        </Flex>
-        <div
-          className='table-column assignees-column'
-          style={{ width: width[0] }}
-        >
-          {projectFlag.owners && !!projectFlag.owners.length ? (
-            <Tooltip
-              title={
-                <>
-                  <span className='chip chip-user chip-user-icon p-1 mr-0'>
-                    <Icon name='person' width={14} />{' '}
-                    {projectFlag.owners.length}
-                  </span>
-                  {projectFlag.owners.length === 1 && (
-                    <span className='lh-sm fs-small owners-title ml-2'>
-                      {projectFlag.owners.map(
-                        (v) => `${v.first_name} ${v.last_name}`,
-                      )}
-                    </span>
-                  )}
-                </>
-              }
-              place='right'
-            >
-              {`Flag assigned to ${projectFlag.owners
-                .map((v) => `${v.first_name} ${v.last_name}`)
-                .join(', ')}`}
-            </Tooltip>
-          ) : (
-            <span />
-          )}
-        </div>
-        <div className='table-column' style={{ width: width[1] }}>
-          <TagValues projectId={`${projectId}`} value={projectFlag.tags} />
-        </div>
-        <div className='table-column' style={{ width: width[2] }}>
-          <FeatureValue
-            onClick={() =>
-              !readOnly && this.editFeature(projectFlag, environmentFlags[id])
-            }
-            value={
-              environmentFlags[id] && environmentFlags[id].feature_state_value
-            }
-            data-test={`feature-value-${this.props.index}`}
-          />
-        </div>
-        <div
-          className='table-column'
-          style={{ width: width[3] }}
-=======
           </Row>
         </Flex>
         <div className='table-column' style={{ width: width[0] }}>
@@ -366,7 +279,6 @@
         <div
           className='table-column'
           style={{ width: width[1] }}
->>>>>>> 64209975
           onClick={(e) => {
             e.stopPropagation()
           }}
@@ -400,11 +312,7 @@
         </div>
         <div
           className='table-column'
-<<<<<<< HEAD
-          style={{ width: width[4] }}
-=======
           style={{ width: width[2] }}
->>>>>>> 64209975
           onClick={(e) => {
             e.stopPropagation()
           }}
@@ -432,11 +340,7 @@
         </div>
         <div
           className='table-column'
-<<<<<<< HEAD
-          style={{ width: width[5] }}
-=======
           style={{ width: width[3] }}
->>>>>>> 64209975
           onClick={(e) => {
             e.stopPropagation()
           }}
