--- conflicted
+++ resolved
@@ -10,13 +10,9 @@
 import UsersIcon from './svg/UsersIcon' // we need this to make JSX compile
 import Icon from './Icon'
 import FeatureValue from './FeatureValue'
-<<<<<<< HEAD
-import FeatureAction from './FeatureAction'
-=======
 import { getViewMode } from 'common/useViewMode'
 import classNames from 'classnames'
 import Tag from './tags/Tag'
->>>>>>> 1885daf4
 
 export const width = [200, 70, 55, 70, 450]
 class TheComponent extends Component {
@@ -373,9 +369,6 @@
             }}
           />
         </div>
-<<<<<<< HEAD
-
-=======
         <div
           className='table-column text-right'
           style={{ width: width[2] }}
@@ -406,7 +399,6 @@
               </Tooltip>
             )}
         </div>
->>>>>>> 1885daf4
         <div
           className='table-column text-right'
           style={{ width: width[3] }}
@@ -414,33 +406,6 @@
             e.stopPropagation()
           }}
         >
-<<<<<<< HEAD
-          <FeatureAction
-            projectId={projectId}
-            featureIndex={this.props.index}
-            readOnly={readOnly}
-            isProtected={isProtected}
-            hideAudit={
-              AccountStore.getOrganisationRole() !== 'ADMIN' ||
-              this.props.hideAudit
-            }
-            hideRemove={this.props.hideRemove}
-            onCopyName={() => {
-              navigator.clipboard.writeText(name)
-              toast('Copied to clipboard')
-            }}
-            onShowHistory={() =>
-              this.context.router.history.push(
-                `/project/${projectId}/environment/${environmentId}/audit-log?env=${environment.id}&search=${projectFlag.name}`,
-              )
-            }
-            onRemove={() => {
-              this.confirmRemove(projectFlag, () => {
-                removeFlag(projectId, projectFlag)
-              })
-            }}
-          />
-=======
           {!this.props.hideRemove && (
             <Permission
               level='project'
@@ -485,7 +450,6 @@
               }
             </Permission>
           )}
->>>>>>> 1885daf4
         </div>
       </Row>
     )
