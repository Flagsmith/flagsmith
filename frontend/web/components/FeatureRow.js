--- conflicted
+++ resolved
@@ -70,13 +70,8 @@
 
     render() {
         const { projectId, projectFlag, permission, environmentFlags, environmentId, projectFlags, removeFlag, toggleFlag } = this.props;
-<<<<<<< HEAD
         const { name, id, created_date, description } = this.props.projectFlag;
-        const readOnly = Utils.getFlagsmithHasFeature('read_only_mode');
-=======
-        const { name, id, enabled, created_date, description, type } = this.props.projectFlag;
         const readOnly = this.props.readOnly || Utils.getFlagsmithHasFeature('read_only_mode');
->>>>>>> 3c566b5e
         const isProtected = TagStore.hasProtectedTag(projectFlag, parseInt(projectId));
         const environment = ProjectStore.getEnvironment(environmentId);
         const changeRequestsEnabled = Utils.changeRequestsEnabled(environment && environment.minimum_change_request_approvals);
