--- conflicted
+++ resolved
@@ -40,21 +40,6 @@
                 className='select-lg react-select'
               />
             </div>
-<<<<<<< HEAD
-            {AccountStore.getOrganisationRole() === 'ADMIN' &&
-              this.props.showSettings !== false && (
-                <NavLink
-                  id='organisation-settings-link'
-                  activeClassName='active'
-                  className='btn btn-with-icon ml-3 btn-lg px-3'
-                  to='/organisation-settings'
-                >
-                  <Icon name='setting' fill='#656D7B' />
-                </NavLink>
-              )}
-=======
->>>>>>> 2460c815
-
             {user &&
               user.organisations &&
               user.organisations.map((organisation) => (
