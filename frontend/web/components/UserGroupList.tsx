import React, { FC, ReactNode, useState } from 'react'
const CreateGroup = require('./modals/CreateGroup')
import Button from './base/forms/Button'
import AccountStore from 'common/stores/account-store'
import { UserGroup, GroupPermission } from 'common/types/responses'
import {
  useDeleteGroupMutation,
  useGetGroupsQuery,
} from 'common/services/useGroup'
import { useGetUserGroupPermissionQuery } from 'common/services/useUserGroupPermission'
import PanelSearch from './PanelSearch'
import { sortBy } from 'lodash'
import InfoMessage from './InfoMessage'
import Icon from './Icon'
import PermissionsSummaryList from './PermissionsSummaryList'
import Panel from './base/grid/Panel'
<<<<<<< HEAD
=======
import { useGetGroupSummariesQuery } from 'common/services/useGroupSummary'
>>>>>>> fc34a53e

type UserGroupListType = {
  noTitle?: boolean
  orgId: string
  projectId: string | boolean
  showRemove?: boolean
  onClick: (group: UserGroup) => void
  onEditPermissions?: (group: UserGroup) => void
}

type UserGroupsRowType = {
  id: string | number
  index: number
  name: string
  permissionSummary?: ReactNode
  group: UserGroup
  orgId: string
  showRemove?: boolean
  onClick: (group: UserGroup) => void
  onEditPermissions?: (group: UserGroup) => void
}
const UserGroupsRow: FC<UserGroupsRowType> = ({
  group,
  id,
  index,
  name,
  onClick,
  onEditPermissions,
  orgId,
  permissionSummary,
  showRemove,
}) => {
  const [deleteGroup] = useDeleteGroupMutation({})
  const isAdmin = AccountStore.isAdmin()

  const removeGroup = (id: number, name: string) => {
    openConfirm({
      body: (
        <div>
          {'Are you sure you want to delete '}
          <strong>{name}</strong>
          {'? This action cannot be undone.'}
        </div>
      ),
      destructive: true,
      onYes: () => deleteGroup({ id, orgId }),
      title: 'Delete Group',
      yesText: 'Confirm',
    })
  }
  const _onClick = () => {
    if (onClick) {
      onClick(group)
    } else {
      openModal(
        'Edit Group',
        <CreateGroup isEdit orgId={orgId} group={group} />,
        'side-modal',
      )
    }
  }
  return (
    <Row
      space
      onClick={_onClick}
      className='list-item list-item-sm clickable'
      key={id}
      data-test={`user-item-${index}`}
    >
      <Flex className=' table-column px-3'>
        <div className='font-weight-medium'>{name}</div>
      </Flex>
      {permissionSummary && <Flex>{permissionSummary}</Flex>}

      {onEditPermissions && isAdmin ? (
        <div
          style={{
            width: '170px',
          }}
          onClick={() => onEditPermissions(group)}
          className='table-column'
        >
          <Button theme='text' size='small'>
            <Icon name='edit' width={18} fill='#6837FC' /> Edit Permissions
          </Button>
        </div>
      ) : (
        <div style={{ width: '140px' }} className='table-column'></div>
      )}
      {showRemove ? (
        <div style={{ width: '80px' }} className='table-column text-center'>
          {isAdmin && (
            <Button
              id='remove-group'
              type='button'
              onClick={() => removeGroup(id, name)}
              className='btn btn-with-icon'
            >
              <Icon name='trash-2' width={20} fill='#656D7B' />
            </Button>
          )}
        </div>
      ) : (
        <div
          onClick={_onClick}
          style={{ width: '72px' }}
          className='px-3 text-center'
        >
          <Icon name='setting' width={20} fill='#656D7B' />
        </div>
      )}
    </Row>
  )
}

const UserGroupList: FC<UserGroupListType> = ({
  noTitle,
  onClick,
  onEditPermissions,
  orgId,
  projectId,
  showRemove,
}) => {
  const [page, setPage] = useState(1)
<<<<<<< HEAD
  const { data: userGroups, isLoading } = useGetGroupsQuery(
    {
      orgId: parseInt(`${orgId}`),
      page,
=======
  const { data: userGroups, isLoading } = useGetGroupSummariesQuery(
    {
      orgId: `${orgId}`,
>>>>>>> fc34a53e
    },
    {
      skip: !orgId,
    },
  )
  const { data: userGroupsPermission, isLoading: userGroupPermissionLoading } =
    useGetUserGroupPermissionQuery(
      {
        project_id: `${projectId}`,
      },
      {
        skip: !projectId,
      },
    )

  const mergeduserGroupsPermissionWithUserGroups = userGroupsPermission
    ? [...userGroupsPermission]
    : []

<<<<<<< HEAD
  if (userGroupsPermission && userGroupsPermission?.length > 0) {
    userGroups?.results.forEach((group) => {
      const existingPermissionIndex =
        mergeduserGroupsPermissionWithUserGroups.findIndex(
          (userGroupPermission) => userGroupPermission.group.id === group.id,
        )
      if (existingPermissionIndex === -1) {
        mergeduserGroupsPermissionWithUserGroups.push({
          admin: false,
          group: group,
          id: group.id,
          permissions: [],
        })
      }
    })
  }
=======
  userGroups?.forEach?.((group) => {
    const existingPermissionIndex =
      mergeduserGroupsPermissionWithUserGroups.findIndex(
        (userGroupPermission) => userGroupPermission.group.id === group.id,
      )
    if (existingPermissionIndex === -1) {
      mergeduserGroupsPermissionWithUserGroups.push({
        admin: false,
        group: group,
        id: group.id,
        permissions: [],
      })
    }
  })
>>>>>>> fc34a53e

  return (
    <FormGroup>
      <div className='col-md-6'>
        <InfoMessage>
          Group admins and users with the organisation permission{' '}
          <strong>Manage Groups</strong> can invite additional members to
          groups.
        </InfoMessage>
      </div>
      <PanelSearch
        id='users-list'
        title={noTitle ? '' : 'Groups'}
        className='no-pad'
        itemHeight={64}
        items={
          userGroupsPermission
            ? sortBy(mergeduserGroupsPermissionWithUserGroups, 'group.name')
            : sortBy(userGroups, 'name')
        }
        paging={mergeduserGroupsPermissionWithUserGroups || userGroups}
        nextPage={() => setPage(page + 1)}
        prevPage={() => setPage(page - 1)}
        goToPage={setPage}
        header={
          showRemove && (
            <Row className='table-header'>
              <Flex className='table-column px-3'>Groups</Flex>
              <div style={{ width: '170px' }} className='table-column'>
                Action
              </div>
              <div
                style={{ width: '80px' }}
                className='table-column text-center'
              >
                Remove
              </div>
            </Row>
          )
        }
        renderRow={(group: UserGroup | GroupPermission, index: number) => {
          if (userGroupsPermission) {
            const {
              admin,
              group: userPermissionGroup,
              permissions,
            } = group as GroupPermission
            return (
              <UserGroupsRow
                group={userPermissionGroup}
                id={userPermissionGroup.id}
                index={index}
                name={userPermissionGroup.name}
                onClick={onClick}
                onEditPermissions={onEditPermissions}
                orgId={orgId}
                permissionSummary={
                  <PermissionsSummaryList
                    permissions={permissions}
                    isAdmin={admin}
                    numberToTruncate={3}
                  />
                }
                showRemove={showRemove}
              />
            )
          } else {
            const { id, name } = group as UserGroup
            return (
              <UserGroupsRow
                group={group}
                id={id}
                index={index}
                name={name}
                onClick={onClick}
                onEditPermissions={onEditPermissions}
                orgId={orgId}
                showRemove={showRemove}
              />
            )
          }
        }}
        isLoading={isLoading || userGroupPermissionLoading}
        renderNoResults={
          <Panel title={noTitle ? '' : 'Groups'} className='no-pad'>
            <div className='search-list'>
              <Row className='list-item p-3 text-muted'>
                You have no groups in your organisation.
              </Row>
            </div>
          </Panel>
        }
      />
    </FormGroup>
  )
}

export default UserGroupList<|MERGE_RESOLUTION|>--- conflicted
+++ resolved
@@ -14,10 +14,7 @@
 import Icon from './Icon'
 import PermissionsSummaryList from './PermissionsSummaryList'
 import Panel from './base/grid/Panel'
-<<<<<<< HEAD
-=======
 import { useGetGroupSummariesQuery } from 'common/services/useGroupSummary'
->>>>>>> fc34a53e
 
 type UserGroupListType = {
   noTitle?: boolean
@@ -142,16 +139,9 @@
   showRemove,
 }) => {
   const [page, setPage] = useState(1)
-<<<<<<< HEAD
-  const { data: userGroups, isLoading } = useGetGroupsQuery(
-    {
-      orgId: parseInt(`${orgId}`),
-      page,
-=======
   const { data: userGroups, isLoading } = useGetGroupSummariesQuery(
     {
       orgId: `${orgId}`,
->>>>>>> fc34a53e
     },
     {
       skip: !orgId,
@@ -171,24 +161,6 @@
     ? [...userGroupsPermission]
     : []
 
-<<<<<<< HEAD
-  if (userGroupsPermission && userGroupsPermission?.length > 0) {
-    userGroups?.results.forEach((group) => {
-      const existingPermissionIndex =
-        mergeduserGroupsPermissionWithUserGroups.findIndex(
-          (userGroupPermission) => userGroupPermission.group.id === group.id,
-        )
-      if (existingPermissionIndex === -1) {
-        mergeduserGroupsPermissionWithUserGroups.push({
-          admin: false,
-          group: group,
-          id: group.id,
-          permissions: [],
-        })
-      }
-    })
-  }
-=======
   userGroups?.forEach?.((group) => {
     const existingPermissionIndex =
       mergeduserGroupsPermissionWithUserGroups.findIndex(
@@ -203,7 +175,6 @@
       })
     }
   })
->>>>>>> fc34a53e
 
   return (
     <FormGroup>
