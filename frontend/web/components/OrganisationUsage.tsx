import Utils from 'common/utils/utils'
import React, { FC, useState } from 'react'
import {
  Bar,
  BarChart,
  ResponsiveContainer,
  Tooltip as _Tooltip,
  XAxis,
  YAxis,
  CartesianGrid,
  TooltipProps,
} from 'recharts'
import { useGetOrganisationUsageQuery } from 'common/services/useOrganisationUsage'
import ProjectFilter from './ProjectFilter'
import EnvironmentFilter from './EnvironmentFilter'
import moment from 'moment'
import {
  NameType,
  ValueType,
} from 'recharts/types/component/DefaultTooltipContent'
import InfoMessage from './InfoMessage'

type OrganisationUsageType = {
  organisationId: string
}
type LegendItemType = {
  title: string
  value: number
  colour?: string
}

const LegendItem: FC<LegendItemType> = ({ colour, title, value }) => {
  if (!value) {
    return null
  }
  return (
    <div className='mb-4'>
      <h3 className='mb-2'>{Utils.numberWithCommas(value)}</h3>
      <Row>
        {!!colour && (
          <span
            style={{
              backgroundColor: colour,
              borderRadius: 2,
              display: 'inline-block',
              height: 16,
              width: 16,
            }}
          />
        )}
        <span className='text-muted ml-2'>{title}</span>
      </Row>
    </div>
  )
}

const OrganisationUsage: FC<OrganisationUsageType> = ({ organisationId }) => {
  const [project, setProject] = useState<string | undefined>()
  const [environment, setEnvironment] = useState<string | undefined>()

  const { data } = useGetOrganisationUsageQuery({
    environmentId: environment,
    organisationId,
    projectId: project,
  })
  const colours = ['#0AADDF', '#27AB95', '#FF9F43', '#EF4D56']

  return data?.totals ? (
    <div className='mt-4'>
      <div className='col-md-6 mb-5'>
        <InfoMessage>
          Please be aware that usage data can be delayed by up to 3 hours and
          that these numbers show the API usage for the last 30 days, not your
          current billing period which may differ.
        </InfoMessage>
        <label>Project</label>
        <ProjectFilter
          showAll
<<<<<<< HEAD
          organisationId={organisationId}
          onChange={(id: string) => {
            setProject(id)
          }}
=======
          organisationId={parseInt(organisationId)}
          onChange={setProject}
>>>>>>> dd893262
          value={project}
        />
        {project && (
          <div className='mt-4'>
            <label>Environment</label>
            <EnvironmentFilter
              showAll
              projectId={project}
              onChange={setEnvironment}
              value={environment}
            />
          </div>
        )}
      </div>
      <Row style={{ gap: '32px 64px' }}>
        <LegendItem
          colour={colours[0]}
          value={data.totals.flags}
          title='Flags'
        />
        <LegendItem
          colour={colours[1]}
          value={data.totals.identities}
          title='Identities'
        />
        <LegendItem
          colour={colours[2]}
          value={data.totals.environmentDocument}
          title='Environment Document'
        />
        <LegendItem
          colour={colours[3]}
          value={data.totals.traits}
          title='Traits'
        />
        <LegendItem value={data.totals.total} title='Total API Calls' />
      </Row>
      <ResponsiveContainer height={400} width='100%'>
        <BarChart
          data={data.events_list}
          style={{ stroke: '#fff', strokeWidth: 1 }}
        >
          <CartesianGrid stroke='#EFF1F4' vertical={false} />
          <XAxis
            padding='gap'
            allowDataOverflow={false}
            dataKey='day'
            interval={0}
            height={120}
            angle={-90}
            textAnchor='end'
            tickFormatter={(v) => moment(v).format('D MMM')}
            axisLine={{ stroke: '#EFF1F4' }}
            tick={{ dx: -4, fill: '#656D7B' }}
            tickLine={false}
          />
          <YAxis
            allowDataOverflow={false}
            tickLine={false}
            axisLine={{ stroke: '#EFF1F4' }}
            tick={{ fill: '#1A2634' }}
          />
          <_Tooltip
            cursor={{ fill: 'transparent' }}
            content={<RechartsTooltip />}
          />
          <Bar dataKey='flags' barSize={14} stackId='a' fill={colours[0]} />
          <Bar
            dataKey='identities'
            barSize={14}
            stackId='a'
            fill={colours[1]}
          />
          <Bar
            name='Environment Document'
            dataKey='environment_document'
            stackId='a'
            fill={colours[2]}
            barSize={14}
          />
          <Bar dataKey='traits' barSize={14} stackId='a' fill={colours[3]} />
        </BarChart>
      </ResponsiveContainer>
      <div>
        <h4>What do these numbers mean?</h4>
        <h5>Flags</h5>
        <p>
          This is a single call to get the Environment Flag defaults, without
          providing an Identity. Note that if you trigger an update of flags via
          the SDK, this will count as an additional call.
        </p>
        <p>
          <a
            href='https://docs.flagsmith.com/basic-features/managing-features'
            target='_blank'
            rel='noreferrer'
          >
            Learn more.
          </a>
        </p>
        <h5>Identities</h5>
        <p>
          This is a single call to get the flags for a specific Identity. If
          this is the first time flags have been requested for that Identity, it
          will be persisted in our datastore. Note that this number is{' '}
          <em>not</em> a total count of Identities in the datastore, but the
          number of times an Identity has requested their flags. Note that if
          you trigger an update of flags via the SDK, this will count as an
          additional call.
        </p>
        <p>
          <a
            href='https://docs.flagsmith.com/basic-features/managing-identities'
            target='_blank'
            rel='noreferrer'
          >
            Learn more.
          </a>
        </p>
        <h5>Environment Document</h5>
        <p>
          This is a single call made by Server-Side SDKs (when running in Local
          Evaluation Mode), and the Edge Proxy to get the entire Environment
          dataset so they can run flag evaluations locally.
        </p>
        <p>
          By default, server-side SDKs refresh this data every 60 seconds, and
          the Edge Proxy every 10 seconds. Each refresh will count as a single
          call. These time periods are configurable.
        </p>
        <p>
          <a
            href='https://docs.flagsmith.com/clients/overview#local-evaluation'
            target='_blank'
            rel='noreferrer'
          >
            Learn more.
          </a>
        </p>
        <h5>Traits</h5>
        <p>
          This is the number of times Traits for an Identity have been written.
        </p>
        <p>
          <a
            href='https://docs.flagsmith.com/basic-features/managing-identities'
            target='_blank'
            rel='noreferrer'
          >
            Learn more.
          </a>
        </p>
        <h5>Total API calls</h5>
        <p>This is a sum of the above.</p>
      </div>
    </div>
  ) : (
    <div className='text-center'>
      <Loader />
    </div>
  )
}

const RechartsTooltip: FC<TooltipProps<ValueType, NameType>> = ({
  active,
  label,
  payload,
}) => {
  if (active && payload && payload.length) {
    return (
      <div className='recharts-tooltip py-2'>
        <div className='px-4 py-2 fs-small lh-sm fw-bold recharts-tooltip-header'>
          {moment(label).format('D MMM')}
        </div>
        <hr className='py-0 my-0 mb-3' />
        {payload.map((el: any) => {
          const { dataKey, fill, payload } = el
          switch (dataKey) {
            case 'traits': {
              return (
                <Row key={dataKey} className='px-4 mb-3'>
                  <span
                    style={{
                      backgroundColor: fill,
                      borderRadius: 2,
                      display: 'inline-block',
                      height: 16,
                      width: 16,
                    }}
                  />
                  <span className='text-muted ml-2'>
                    Traits: {Utils.numberWithCommas(payload[dataKey])}
                  </span>
                </Row>
              )
            }
            case 'flags': {
              return (
                <Row key={dataKey} className='px-4 mb-3'>
                  <span
                    style={{
                      backgroundColor: fill,
                      borderRadius: 2,
                      display: 'inline-block',
                      height: 16,
                      width: 16,
                    }}
                  />
                  <span className='text-muted ml-2'>
                    Flags: {Utils.numberWithCommas(payload[dataKey])}
                  </span>
                </Row>
              )
            }
            case 'identities': {
              return (
                <Row key={dataKey} className='px-4 mb-3'>
                  <span
                    style={{
                      backgroundColor: fill,
                      borderRadius: 2,
                      display: 'inline-block',
                      height: 16,
                      width: 16,
                    }}
                  />
                  <span className='text-muted ml-2'>
                    Identities: {Utils.numberWithCommas(payload[dataKey])}
                  </span>
                </Row>
              )
            }
            case 'environment_document': {
              return (
                <Row key={dataKey} className='px-4 mb-3'>
                  <span
                    style={{
                      backgroundColor: fill,
                      borderRadius: 2,
                      display: 'inline-block',
                      height: 16,
                      width: 16,
                    }}
                  />
                  <span className='text-muted ml-2'>
                    Environment Document:{' '}
                    {Utils.numberWithCommas(payload[dataKey])}
                  </span>
                </Row>
              )
            }
            default: {
              return null
            }
          }
        })}
      </div>
    )
  }

  return null
}

export default OrganisationUsage<|MERGE_RESOLUTION|>--- conflicted
+++ resolved
@@ -76,15 +76,8 @@
         <label>Project</label>
         <ProjectFilter
           showAll
-<<<<<<< HEAD
-          organisationId={organisationId}
-          onChange={(id: string) => {
-            setProject(id)
-          }}
-=======
           organisationId={parseInt(organisationId)}
           onChange={setProject}
->>>>>>> dd893262
           value={project}
         />
         {project && (
