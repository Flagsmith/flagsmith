--- conflicted
+++ resolved
@@ -212,11 +212,7 @@
               {!!this.props.filterRow && (
                 <Row>
                   {this.props.showExactFilter && (
-<<<<<<< HEAD
-                    <div className='me-2' style={{ width: 140 }}>
-=======
                     <div className='me-3' style={{ width: 140 }}>
->>>>>>> 353d0775
                       <Select
                         size='select-sm'
                         styles={{
