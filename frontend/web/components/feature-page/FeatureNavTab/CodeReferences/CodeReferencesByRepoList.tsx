--- conflicted
+++ resolved
@@ -10,10 +10,6 @@
   codeReferencesByRepo,
 }) => {
   const codeReferencesRepos = Object.keys(codeReferencesByRepo)
-<<<<<<< HEAD
-
-=======
->>>>>>> 7818ac38
   return (
     <div className='flex flex-col gap-3'>
       {codeReferencesRepos.map((repo) => (
