--- conflicted
+++ resolved
@@ -25,17 +25,14 @@
 import EnvironmentVersioningListener from 'components/EnvironmentVersioningListener'
 import Format from 'common/utils/format'
 import Setting from 'components/Setting'
-<<<<<<< HEAD
 import ChangeRequestsSetting from 'components/ChangeRequestsSetting'
 import Utils from 'common/utils/utils'
-=======
 import {
   createWebhook,
   deleteWebhook,
   getWebhooks,
   updateWebhook,
 } from 'common/services/useWebhooks'
->>>>>>> 951b2162
 
 const showDisabledFlagOptions = [
   { label: 'Inherit from Project', value: null },
