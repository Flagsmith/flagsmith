--- conflicted
+++ resolved
@@ -380,71 +380,6 @@
                             </p>
                           </div>
                         )}
-<<<<<<< HEAD
-                        <FormGroup className='mt-4'>
-                          <Row space>
-                            <div className='col-md-8 pl-0'>
-                              <h5 className='m-b-0'>Change Requests</h5>
-                              {!has4EyesPermission ? (
-                                <p className='fs-small lh-sm'>
-                                  View and manage your feature changes with a
-                                  Change Request flow with our{' '}
-                                  <Link
-                                    to='/organisation-settings'
-                                    className='btn-link'
-                                  >
-                                    Scale-up plan
-                                  </Link>
-                                  . Find out more{' '}
-                                  <Button
-                                    theme='text'
-                                    href='https://docs.flagsmith.com/advanced-use/change-requests'
-                                    target='_blank'
-                                  >
-                                    here
-                                  </Button>
-                                  .
-                                </p>
-                              ) : (
-                                <p className='fs-small lh-sm'>
-                                  Require a minimum number of people to approve
-                                  changes to features.{' '}
-                                  <Button
-                                    theme='text'
-                                    href='https://docs.flagsmith.com/advanced-use/change-requests'
-                                    target='_blank'
-                                  >
-                                    Learn about Change Requests.
-                                  </Button>
-                                </p>
-                              )}
-                            </div>
-                            <div className='col-md-4 pr-0 text-right'>
-                              <div>
-                                <Switch
-                                  disabled={!has4EyesPermission}
-                                  className='float-right'
-                                  checked={
-                                    has4EyesPermission &&
-                                    Utils.changeRequestsEnabled(
-                                      this.state
-                                        .minimum_change_request_approvals,
-                                    )
-                                  }
-                                  onChange={(v) =>
-                                    this.setState(
-                                      {
-                                        minimum_change_request_approvals: v
-                                          ? 0
-                                          : null,
-                                      },
-                                      this.saveEnv,
-                                    )
-                                  }
-                                />
-                              </div>
-                            </div>
-=======
                         <FormGroup className='mt-4 col-md-6'>
                           <Row className='mb-2'>
                             <Switch
@@ -467,24 +402,17 @@
                               }
                             />
                             <h5 className='mb-0 ml-3'>Change Requests</h5>
->>>>>>> 29e66dc7
                           </Row>
                           {!has4EyesPermission ? (
-                            <p className='fs-small lh-sm mb-0'>
-                              View and manage your feature changes with a Change
-                              Request flow with our{' '}
-                              <Button
-                                theme='text'
-                                onClick={() => {
-                                  openModal(
-                                    'Payment plans',
-                                    <PaymentModal viewOnly={false} />,
-                                    'modal-lg',
-                                  )
-                                }}
+                                <p className='fs-small lh-sm'>
+                                  View and manage your feature changes with a
+                                  Change Request flow with our{' '}
+                                  <Link
+                                    to='/organisation-settings'
+                                    className='btn-link'
                               >
                                 Scale-up plan
-                              </Button>
+                                  </Link>
                               . Find out more{' '}
                               <Button
                                 theme='text'
