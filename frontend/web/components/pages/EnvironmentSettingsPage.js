import React, { Component } from 'react'
import ConfirmRemoveEnvironment from 'components/modals/ConfirmRemoveEnvironment'
import ProjectStore from 'common/stores/project-store'
import ConfigProvider from 'common/providers/ConfigProvider'
import withWebhooks from 'common/providers/withWebhooks'
import CreateWebhookModal from 'components/modals/CreateWebhook'
import ConfirmRemoveWebhook from 'components/modals/ConfirmRemoveWebhook'
import ConfirmToggleEnvFeature from 'components/modals/ConfirmToggleEnvFeature'
import EditPermissions from 'components/EditPermissions'
import ServerSideSDKKeys from 'components/ServerSideSDKKeys'
import PaymentModal from 'components/modals/Payment'
import Tabs from 'components/base/forms/Tabs'
import TabItem from 'components/base/forms/TabItem'
import JSONReference from 'components/JSONReference'
import ColourSelect from 'components/tags/ColourSelect'
import Constants from 'common/constants'
import Switch from 'components/Switch'
<<<<<<< HEAD
import { ButtonLink } from 'components/base/forms/Button'
=======
import Icon from 'components/Icon'
>>>>>>> 12af0e0a

const showDisabledFlagOptions = [
  { label: 'Inherit from Project', value: null },
  { label: 'Disabled', value: false },
  { label: 'Enabled', value: true },
]

const EnvironmentSettingsPage = class extends Component {
  static displayName = 'EnvironmentSettingsPage'

  static contextTypes = {
    router: propTypes.object.isRequired,
  }

  constructor(props, context) {
    super(props, context)
    this.state = {}
    AppActions.getProject(this.props.match.params.projectId)
  }

  componentDidMount = () => {
    API.trackPage(Constants.pages.ENVIRONMENT_SETTINGS)
    this.props.getWebhooks()
  }

  onSave = () => {
    toast('Environment Saved')
  }

  componentDidUpdate(prevProps) {
    if (
      this.props.match.params.projectId !== prevProps.match.params.projectId
    ) {
      AppActions.getProject(this.props.match.params.projectId)
    }
  }

  onRemove = () => {
    toast('Your project has been removed')
    this.context.router.history.replace('/projects')
  }

  confirmRemove = (environment, cb) => {
    openModal(
      'Remove Environment',
      <ConfirmRemoveEnvironment environment={environment} cb={cb} />,
      'p-0',
    )
  }

  onRemoveEnvironment = () => {
    const envs = ProjectStore.getEnvs()
    if (envs && envs.length) {
      this.context.router.history.replace(
        `/project/${this.props.match.params.projectId}/environment` +
          `/${envs[0].api_key}/features`,
      )
    } else {
      this.context.router.history.replace(
        `/project/${this.props.match.params.projectId}/environment/create`,
      )
    }
  }

  saveEnv = (e) => {
    e && e.preventDefault()
    const { description, name } = this.state
    if (ProjectStore.isSaving || !name) {
      return
    }
    const has4EyesPermission = Utils.getPlansPermission('4_EYES')

    const env = _.find(ProjectStore.getEnvs(), {
      api_key: this.props.match.params.environmentId,
    })
    AppActions.editEnv(
      Object.assign({}, env, {
        allow_client_traits: !!this.state.allow_client_traits,
        banner_colour: this.state.banner_colour,
        banner_text: this.state.banner_text,
        description: description || env.description,
        hide_disabled_flags: this.state.hide_disabled_flags,
        hide_sensitive_data: !!this.state.hide_sensitive_data,
        minimum_change_request_approvals: has4EyesPermission
          ? this.state.minimum_change_request_approvals
          : null,
        name: name || env.name,
        use_identity_composite_key_for_hashing:
          !!this.state.use_identity_composite_key_for_hashing,
      }),
    )
  }

  saveDisabled = () => {
    const { name } = this.state
    if (ProjectStore.isSaving || !name) {
      return true
    }

    // Must have name
    return !name
  }

  createWebhook = () => {
    openModal(
      'New Webhook',
      <CreateWebhookModal
        router={this.context.router}
        environmentId={this.props.match.params.environmentId}
        projectId={this.props.match.params.projectId}
        save={this.props.createWebhook}
      />, 'side-modal'
    )
  }

  editWebhook = (webhook) => {
    openModal(
      'Edit Webhook',
      <CreateWebhookModal
        router={this.context.router}
        webhook={webhook}
        isEdit
        environmentId={this.props.match.params.environmentId}
        projectId={this.props.match.params.projectId}
        save={this.props.saveWebhook}
      />, 'side-modal'
    )
  }

  deleteWebhook = (webhook) => {
    openModal(
      'Remove Webhook',
      <ConfirmRemoveWebhook
        environmentId={this.props.match.params.environmentId}
        projectId={this.props.match.params.projectId}
        url={webhook.url}
        cb={() => this.props.deleteWebhook(webhook)}
      />,
      'p-0',
    )
  }

  confirmToggle = (description, feature, featureValue) => {
    openModal(
      'Enable "Hide Sensitive Data"',
      <ConfirmToggleEnvFeature
        description={description}
        feature={feature}
        featureValue={featureValue}
        onToggleChange={(value) => {
          this.setState({ hide_sensitive_data: value }, this.saveEnv)
          closeModal()
        }}
      />,
    )
  }

  render() {
    const {
      props: { webhooks, webhooksLoading },
      state: {
        allow_client_traits,
        hide_sensitive_data,
        name,
        use_identity_composite_key_for_hashing,
      },
    } = this
    const has4EyesPermission = Utils.getPlansPermission('4_EYES')

    return (
      <div className='app-container'>
        <ProjectProvider
          onRemoveEnvironment={this.onRemoveEnvironment}
          id={this.props.match.params.projectId}
          onRemove={this.onRemove}
          onSave={this.onSave}
        >
          {({ deleteEnv, isLoading, isSaving, project }) => {
            const env = _.find(project.environments, {
              api_key: this.props.match.params.environmentId,
            })
            if (
              env &&
              typeof this.state.minimum_change_request_approvals === 'undefined'
            ) {
              setTimeout(() => {
                this.setState({
                  allow_client_traits: !!env.allow_client_traits,
                  banner_colour: env.banner_colour || Constants.tagColors[0],
                  banner_text: env.banner_text,
                  hide_disabled_flags: env.hide_disabled_flags,
                  hide_sensitive_data: !!env.hide_sensitive_data,
                  minimum_change_request_approvals: Utils.changeRequestsEnabled(
                    env.minimum_change_request_approvals,
                  )
                    ? env.minimum_change_request_approvals
                    : null,
                  name: env.name,
                  use_identity_composite_key_for_hashing:
                    !!env.use_identity_composite_key_for_hashing,
                })
              }, 10)
            }
            return (
              <div className='container'>
                {isLoading && (
                  <div className='centered-container'>
                    <Loader />
                  </div>
                )}
                {!isLoading && (
                  <Tabs uncontrolled>
                    <TabItem tabLabel='General'>
                      <div className='mt-4'>
                        <JSONReference title={'Environment'} json={env} />
                        <div>
                          <form onSubmit={this.saveEnv}>
                            <div className='row'>
                              <div className='col-md-6'>
                                <InputGroup
                                  ref={(e) => (this.input = e)}
                                  value={
                                    typeof this.state.name === 'string'
                                      ? this.state.name
                                      : env.name
                                  }
                                  inputProps={{
                                    className: 'full-width',
                                    name: 'env-name',
                                  }}
                                  className='full-width'
                                  onChange={(e) =>
                                    this.setState({
                                      name: Utils.safeParseEventValue(e),
                                    })
                                  }
                                  isValid={name && name.length}
                                  type='text'
                                  title='Environment Name'
                                  placeholder='Environment Name'
                                />
                              </div>
                            </div>
                            <div className='row'>
                              <div className='col-md-6'>
                                <InputGroup
                                  textarea
                                  ref={(e) => (this.input = e)}
                                  value={
                                    typeof this.state.description === 'string'
                                      ? this.state.description
                                      : env.description
                                  }
                                  inputProps={{
                                    className: 'input--wide textarea-lg',
                                  }}
                                  onChange={(e) =>
                                    this.setState({
                                      description: Utils.safeParseEventValue(e),
                                    })
                                  }
                                  isValid={name && name.length}
                                  type='text'
                                  title='Environment Description'
                                  placeholder='Environment Description'
                                />
                              </div>
                            </div>
                            <div className='row'>
                              <div className='col-md-6 text-right'>
                                <Button
                                  id='save-env-btn'
                                  className='float-right mb-4'
                                  type='submit'
                                  disabled={this.saveDisabled()}
                                >
                                  {isSaving ? 'Updating' : 'Update'}
                                </Button>
                              </div>
                            </div>
                          </form>
                        </div>
                        <div>
                          <Row space>
                            <div className='col-md-8 pl-0'>
                              <h5 className='m-b-0'>Environment Banner</h5>
                              <p className='fs-small lh-sm mb-0'>
                                This will show a banner whenever you view its
                                pages, this is generally used to warn people
                                that they are viewing and editing a sensitive
                                environment.
                              </p>
                            </div>
                            <Switch
                              onChange={(value) =>
                                this.setState(
                                  {
                                    banner_text: value
                                      ? `${env.name} Environment`
                                      : null,
                                  },
                                  this.saveEnv,
                                )
                              }
                              checked={
                                typeof this.state.banner_text === 'string'
                              }
                            />
                          </Row>
                          {typeof this.state.banner_text === 'string' && (
                            <Row className='mt-2'>
                              <Input
                                style={{ width: 400 }}
                                placeholder='Banner text'
                                value={this.state.banner_text}
                                onChange={(e) =>
                                  this.setState({
                                    banner_text: Utils.safeParseEventValue(e),
                                  })
                                }
                              />
                              <div className='ml-2'>
                                <ColourSelect
                                  value={this.state.banner_colour}
                                  onChange={(banner_colour) =>
                                    this.setState({ banner_colour })
                                  }
                                />
                              </div>
                              <Button
                                onClick={this.saveEnv}
                                className='ml-2'
                                size='small'
                              >
                                Save
                              </Button>
                            </Row>
                          )}
                        </div>
                        {Utils.getFlagsmithHasFeature(
                          'configure_hide_sensitive_data',
                        ) && (
                          <div>
                            <Row space style={{ marginTop: '1.5rem' }}>
                              <div className='col-md-8 pl-0'>
                                <h5 className='m-b-0'>Hide sensitive data</h5>
                                <p className='fs-small lh-sm'>
                                  Exclude sensitive data from endpoints
                                  returning flags and identity information to
                                  the SDKs or via our REST API. For full
                                  information on the excluded fields see
                                  documentation{' '}
                                  <Button
                                    theme='text'
                                    href='https://docs.flagsmith.com/system-administration/security#hide-sensitive-data'
                                    target='_blank'
                                  >
                                    here.
                                  </Button>
                                  <br />
                                  <strong>
                                    Warning! Enabling this feature will change
                                    the response from the API and could break
                                    your existing code.
                                  </strong>
                                </p>
                              </div>
                              <div className='col-md-4 pr-0 text-right'>
                                <div>
                                  <Switch
                                    className='float-right'
                                    checked={hide_sensitive_data}
                                    onChange={(v) => {
                                      this.confirmToggle(
                                        'The data returned from the API will change and could break your existing code. Are you sure that you want to change this value?',
                                        'hide_sensitive_data',
                                        hide_sensitive_data,
                                      )
                                    }}
                                  />
                                </div>
                              </div>
                            </Row>
                          </div>
                        )}
                        <FormGroup className='mt-4'>
                          <Row space>
                            <div className='col-md-8 pl-0'>
                              <h5 className='m-b-0'>Change Requests</h5>
                              {!has4EyesPermission ? (
                                <p className='fs-small lh-sm'>
                                  View and manage your feature changes with a
                                  Change Request flow with our{' '}
                                  <Button
                                    theme='text'
                                    onClick={() => {
                                      openModal(
                                        'Payment plans',
                                        <PaymentModal viewOnly={false} />,
                                        'modal-lg',
                                      )
                                    }}
                                  >
                                    Scale-up plan
                                  </Button>
                                  . Find out more{' '}
                                  <Button
                                    theme='text'
                                    href='https://docs.flagsmith.com/advanced-use/change-requests'
                                    target='_blank'
                                  >
                                    here
                                  </Button>
                                  .
                                </p>
                              ) : (
                                <p className='fs-small lh-sm'>
                                  Require a minimum number of people to approve
                                  changes to features.{' '}
                                  <Button
                                    theme='text'
                                    href='https://docs.flagsmith.com/advanced-use/change-requests'
                                    target='_blank'
                                  >
                                    Learn about Change Requests.
                                  </Button>
                                </p>
                              )}
                            </div>
                            <div className='col-md-4 pr-0 text-right'>
                              <div>
                                <Switch
                                  disabled={!has4EyesPermission}
                                  className='float-right'
                                  checked={
                                    has4EyesPermission &&
                                    Utils.changeRequestsEnabled(
                                      this.state
                                        .minimum_change_request_approvals,
                                    )
                                  }
                                  onChange={(v) =>
                                    this.setState(
                                      {
                                        minimum_change_request_approvals: v
                                          ? 0
                                          : null,
                                      },
                                      this.saveEnv,
                                    )
                                  }
                                />
                              </div>
                            </div>
                          </Row>

                          {Utils.changeRequestsEnabled(
                            this.state.minimum_change_request_approvals,
                          ) &&
                            has4EyesPermission && (
                              <div>
                                <div className='mb-2'>
                                  <strong>Minimum number of approvals</strong>
                                </div>
                                <Row>
                                  <Column className='m-l-0'>
                                    <Input
                                      ref={(e) => (this.input = e)}
                                      value={`${this.state.minimum_change_request_approvals}`}
                                      inputClassName='input input--wide'
                                      name='env-name'
                                      min={0}
                                      style={{ minWidth: 50 }}
                                      onChange={(e) => {
                                        if (!Utils.safeParseEventValue(e))
                                          return
                                        this.setState({
                                          minimum_change_request_approvals:
                                            parseInt(
                                              Utils.safeParseEventValue(e),
                                            ),
                                        })
                                      }}
                                      isValid={name && name.length}
                                      type='number'
                                      placeholder='Minimum number of approvals'
                                    />
                                  </Column>
                                  <Button
                                    type='button'
                                    onClick={this.saveEnv}
                                    id='save-env-btn'
                                    className='float-right'
                                    disabled={
                                      this.saveDisabled() ||
                                      isSaving ||
                                      isLoading
                                    }
                                  >
                                    {isSaving || isLoading ? 'Saving' : 'Save'}
                                  </Button>
                                </Row>
                              </div>
                            )}
                        </FormGroup>
                        <FormGroup className='mt-4'>
                          <Row className='mt-4' space>
                            <div className='col-md-8 pl-0'>
                              <h5>Delete Environment</h5>
                              <p className='fs-small lh-sm'>
                                This environment will be permanently deleted.
                              </p>
                            </div>
                            <Button
                              id='delete-env-btn'
                              onClick={() =>
                                this.confirmRemove(
                                  _.find(project.environments, {
                                    api_key:
                                      this.props.match.params.environmentId,
                                  }),
                                  () => {
                                    deleteEnv(
                                      _.find(project.environments, {
                                        api_key:
                                          this.props.match.params.environmentId,
                                      }),
                                    )
                                  },
                                )
                              }
                              className='btn btn--with-icon ml-auto btn--remove'
                            >
                              <RemoveIcon />
                            </Button>
                          </Row>
                        </FormGroup>
                      </div>
                    </TabItem>
                    <TabItem
                      data-test='js-sdk-settings'
                      tabLabel='SDK Settings'
                    >
                      <div className='mt-4'>
                        <JSONReference title={'Environment'} json={env} />
                        <div>
                          <form onSubmit={this.saveEnv}>
                            {Utils.getFlagsmithHasFeature(
                              'hide_disabled_flags_environment',
                            ) && (
                              <Row className='mb-4' space>
                                <div className='col-md-8 pl-0'>
                                  <h5 className='m-b-0'>
                                    Hide disabled flags from SDKs
                                  </h5>
                                  <p className='mb-0  fs-small lh-sm'>
                                    To prevent letting your users know about
                                    your upcoming features and to cut down on
                                    payload, enabling this will prevent the API
                                    from returning features that are disabled.
                                    You can also manage this in{' '}
                                    <Link
                                      to={`/project/${this.props.match.params.projectId}/settings`}
                                    >
                                      Project settings
                                    </Link>
                                    .
                                  </p>
                                </div>
                                <div className='col-md-3'>
                                  <Select
                                    value={
                                      showDisabledFlagOptions.find(
                                        (v) =>
                                          v.value ===
                                          this.state.hide_disabled_flags,
                                      ) || showDisabledFlagOptions[0]
                                    }
                                    onChange={(v) => {
                                      this.setState(
                                        { hide_disabled_flags: v.value },
                                        this.saveEnv,
                                      )
                                    }}
                                    options={showDisabledFlagOptions}
                                    data-test='js-hide-disabled-flags'
                                    disabled={isSaving}
                                  />
                                </div>
                              </Row>
                            )}
                            <Row className='mt-4' space>
                              <div className='col-md-8 pl-0'>
                                <h5 className='m-b-0'>
                                  Allow client SDKs to set user traits
                                </h5>
                                <p className='fs-small lh-sm'>
                                  Disabling this option will prevent client SDKs
                                  from using the client key from setting traits.
                                </p>
                              </div>
                              <div className='col-md-4 pr-0 text-right'>
                                <div>
                                  <Switch
                                    className='float-right'
                                    checked={allow_client_traits}
                                    onChange={(v) => {
                                      this.setState(
                                        { allow_client_traits: v },
                                        this.saveEnv,
                                      )
                                    }}
                                  />
                                </div>
                              </div>
                              {Utils.getFlagsmithHasFeature(
                                'consistent_hashing_setting',
                              ) && (
                                <>
                                  <Row className='mt-4' space>
                                    <div className='col-md-8 pl-0'>
                                      <h5 className='m-b-0'>
                                        Use Consistent Hashing
                                      </h5>
                                      <p className='fs-small lh-sm'>
                                        Enabling this setting will ensure that
                                        multivariate and percentage split
                                        evaluations made by the API are
                                        consistent with those made by local
                                        evaluation mode in our server side SDKs.
                                      </p>
                                    </div>
                                    <div className='col-md-4 pr-0 text-right'>
                                      <div>
                                        <Switch
                                          className='float-right'
                                          checked={
                                            use_identity_composite_key_for_hashing
                                          }
                                          onChange={(v) => {
                                            this.setState(
                                              {
                                                use_identity_composite_key_for_hashing:
                                                  v,
                                              },
                                              this.saveEnv,
                                            )
                                          }}
                                        />
                                      </div>
                                    </div>
                                  </Row>
                                  <p className='text-danger  fs-small lh-sm'>
                                    Warning: Toggling this setting will mean
                                    that some users will start receiving
                                    different values for multivariate flags and
                                    flags with a percentage split segment
                                    override via the API / remote evaluation.
                                    Values received in local evaluation mode
                                    will not change.
                                  </p>
                                </>
                              )}
                            </Row>
                          </form>
                        </div>
                      </div>
                    </TabItem>
                    <TabItem tabLabel='Keys'>
                      <FormGroup className='mt-4'>
                        <h5>Client-side Environment Key</h5>
                        <div className='row'>
                          <div className='col-md-6'>
                            <Row>
                              <Flex>
                                <Input
                                  value={this.props.match.params.environmentId}
                                  inputClassName='input input--wide'
                                  type='text'
                                  title={<h3>Client-side Environment Key</h3>}
                                  placeholder='Client-side Environment Key'
                                />
                              </Flex>
                              <Button
                                onClick={() => {
                                  navigator.clipboard.writeText(
                                    this.props.match.params.environmentId,
                                  )
                                  toast('Copied')
                                }}
                                className='ml-2'
                              >
                                Copy
                              </Button>
                            </Row>
                          </div>
                        </div>
                      </FormGroup>
                      <ServerSideSDKKeys
                        environmentId={this.props.match.params.environmentId}
                      />
                    </TabItem>
                    <TabItem tabLabel='Members'>
                      <FormGroup>
                        <EditPermissions
                          tabClassName='flat-panel'
                          parentId={this.props.match.params.projectId}
                          parentLevel='project'
                          parentSettingsLink={`/project/${this.props.match.params.projectId}/settings`}
                          id={this.props.match.params.environmentId}
                          router={this.context.router}
                          level='environment'
                        />
                      </FormGroup>
                    </TabItem>
                    <TabItem tabLabel='Webhooks'>
                      <FormGroup className='mt-4'>
                        <Row className='mb-3' space>
                          <div className='col-md-8 pl-0'>
                            <h5 className='m-b-0'>Feature Webhooks</h5>
                            <p className='fs-small lh-sm'>
                              Feature webhooks let you know when features have
                              changed. You can configure 1 or more Feature
                              Webhooks per Environment.{' '}
                              <Button
                                theme='text'
                                href='https://docs.flagsmith.com/system-administration/webhooks#environment-web-hooks'
                                target='_blank'
                              >
                                Learn about Feature Webhooks.
                              </Button>
                            </p>
                          </div>
                          <div className='col-md-4 pr-0'>
                            <Button
                              className='float-right'
                              onClick={this.createWebhook}
                            >
                              Create feature webhook
                            </Button>
                          </div>
                        </Row>
                        {webhooksLoading && !webhooks ? (
                          <Loader />
                        ) : (
                          <PanelSearch
                            id='webhook-list'
                            title={
                              <Tooltip
                                title={
                                  <h5 className='mb-0'>
                                    Webhooks <Icon name='info-outlined' />
                                  </h5>
                                }
                                place='right'
                              >
                                {Constants.strings.WEBHOOKS_DESCRIPTION}
                              </Tooltip>
                            }
                            className='no-pad'
                            items={webhooks}
                            renderRow={(webhook) => (
                              <Row
                                onClick={() => {
                                  this.editWebhook(webhook)
                                }}
                                space
                                className='list-item clickable cursor-pointer'
                                key={webhook.id}
                              >
                                <Flex className='table-column px-3'>
                                  <div className='font-weight-medium mb-1'>
                                    {webhook.url}
                                  </div>
                                  <div className='list-item-subtitle'>
                                    Created{' '}
                                    {moment(webhook.created_at).format(
                                      'DD/MMM/YYYY',
                                    )}
                                  </div>
                                </Flex>
                                <div className='table-column'>
                                  <Switch checked={webhook.enabled} />
                                </div>
                                <div className='table-column'>
                                  <Button
                                    id='delete-invite'
                                    type='button'
                                    onClick={(e) => {
                                      e.stopPropagation()
                                      e.preventDefault()
                                      this.deleteWebhook(webhook)
                                    }}
                                    className='btn btn-with-icon'
                                  >
                                    <Icon
                                      name='trash-2'
                                      width={20}
                                      fill='#656D7B'
                                    />
                                  </Button>
                                </div>
                              </Row>
                            )}
                            renderNoResults={
                              <Panel
                                id='users-list'
                                className='no-pad'
                                title={
                                  <Tooltip
                                    title={
                                      <h5 className='mb-0'>
                                        Webhooks <Icon name='info-outlined' />
                                      </h5>
                                    }
                                    place='right'
                                  >
                                    {Constants.strings.WEBHOOKS_DESCRIPTION}
                                  </Tooltip>
                                }
                              >
                                <div className='search-list'>
                                  <Row className='list-item p-3 text-muted'>
                                    You currently have no Feature Webhooks
                                    configured for this Environment.
                                  </Row>
                                </div>
                              </Panel>
                            }
                            isLoading={this.props.webhookLoading}
                          />
                        )}
                      </FormGroup>
                    </TabItem>
                  </Tabs>
                )}
              </div>
            )
          }}
        </ProjectProvider>
      </div>
    )
  }
}

EnvironmentSettingsPage.propTypes = {}

module.exports = ConfigProvider(withWebhooks(EnvironmentSettingsPage))<|MERGE_RESOLUTION|>--- conflicted
+++ resolved
@@ -15,11 +15,7 @@
 import ColourSelect from 'components/tags/ColourSelect'
 import Constants from 'common/constants'
 import Switch from 'components/Switch'
-<<<<<<< HEAD
-import { ButtonLink } from 'components/base/forms/Button'
-=======
 import Icon from 'components/Icon'
->>>>>>> 12af0e0a
 
 const showDisabledFlagOptions = [
   { label: 'Inherit from Project', value: null },
