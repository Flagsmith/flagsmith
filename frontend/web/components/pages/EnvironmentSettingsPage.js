import React, { Component } from 'react'
import ConfirmRemoveEnvironment from 'components/modals/ConfirmRemoveEnvironment'
import ProjectStore from 'common/stores/project-store'
import ConfigProvider from 'common/providers/ConfigProvider'
import withWebhooks from 'common/providers/withWebhooks'
import CreateWebhookModal from 'components/modals/CreateWebhook'
import ConfirmRemoveWebhook from 'components/modals/ConfirmRemoveWebhook'
import ConfirmToggleEnvFeature from 'components/modals/ConfirmToggleEnvFeature'
import EditPermissions from 'components/EditPermissions'
import ServerSideSDKKeys from 'components/ServerSideSDKKeys'
import Tabs from 'components/base/forms/Tabs'
import TabItem from 'components/base/forms/TabItem'
import JSONReference from 'components/JSONReference'
import ColourSelect from 'components/tags/ColourSelect'
import Constants from 'common/constants'
import Switch from 'components/Switch'
import Icon from 'components/Icon'
import PageTitle from 'components/PageTitle'
import { getStore } from 'common/store'
import { getRoles } from 'common/services/useRole'
import { getRolesEnvironmentPermissions } from 'common/services/useRolePermission'
import AccountStore from 'common/stores/account-store'
import { Link } from 'react-router-dom'
import { enableFeatureVersioning } from 'common/services/useEnableFeatureVersioning'
import AddMetadataToEntity from 'components/metadata/AddMetadataToEntity'
import { getSupportedContentType } from 'common/services/useSupportedContentType'
import EnvironmentVersioningListener from 'components/EnvironmentVersioningListener'

const showDisabledFlagOptions = [
  { label: 'Inherit from Project', value: null },
  { label: 'Disabled', value: false },
  { label: 'Enabled', value: true },
]

const EnvironmentSettingsPage = class extends Component {
  static displayName = 'EnvironmentSettingsPage'

  static contextTypes = {
    router: propTypes.object.isRequired,
  }

  constructor(props, context) {
    super(props, context)
    this.state = {
      env: {},
      environmentContentType: {},
      roles: [],
      showMetadataList: false,
    }
    AppActions.getProject(this.props.match.params.projectId)
  }

  componentDidMount = () => {
    API.trackPage(Constants.pages.ENVIRONMENT_SETTINGS)
    this.getEnvironment()
    this.props.getWebhooks()
  }

  getEnvironment = () => {
    const env = ProjectStore.getEnvs().find(
      (v) => v.api_key === this.props.match.params.environmentId,
    )
    this.setState({ env })
    getRoles(
      getStore(),
      { organisation_id: AccountStore.getOrganisation().id },
      { forceRefetch: true },
    ).then((roles) => {
      getRolesEnvironmentPermissions(
        getStore(),
        {
          env_id: env.id,
          organisation_id: AccountStore.getOrganisation().id,
          role_id: roles.data.results[0].id,
        },
        { forceRefetch: true },
      ).then((res) => {
        const matchingItems = roles.data.results.filter((item1) =>
          res.data.results.some((item2) => item2.role === item1.id),
        )
        this.setState({ roles: matchingItems })
      })
    })
<<<<<<< HEAD

    if (Utils.getFlagsmithHasFeature('enable_metadata')) {
      getSupportedContentType(getStore(), {
        organisation_id: AccountStore.getOrganisation().id,
      }).then((res) => {
        const environmentContentType = Utils.getContentType(
          res.data,
          'model',
          'environment',
        )
        this.setState({ environmentContentType: environmentContentType })
      })
    }
    this.props.getWebhooks()
=======
>>>>>>> e8d13372
  }

  onSave = () => {
    toast('Environment Saved')
  }

  componentDidUpdate(prevProps) {
    if (
      this.props.match.params.projectId !== prevProps.match.params.projectId
    ) {
      AppActions.getProject(this.props.match.params.projectId)
    }
    if (
      this.props.match.params.environmentId !==
      prevProps.match.params.environmentId
    ) {
      this.getEnvironment()
    }
  }

  onRemove = () => {
    toast('Your project has been removed')
    this.context.router.history.replace(Utils.getOrganisationHomePage())
  }

  confirmRemove = (environment, cb) => {
    openModal(
      'Remove Environment',
      <ConfirmRemoveEnvironment environment={environment} cb={cb} />,
      'p-0',
    )
  }

  onRemoveEnvironment = () => {
    const envs = ProjectStore.getEnvs()
    if (envs && envs.length) {
      this.context.router.history.replace(
        `/project/${this.props.match.params.projectId}/environment` +
          `/${envs[0].api_key}/features`,
      )
    } else {
      this.context.router.history.replace(
        `/project/${this.props.match.params.projectId}/environment/create`,
      )
    }
  }

  saveEnv = (e) => {
    e && e.preventDefault()

    const env = _.find(ProjectStore.getEnvs(), {
      api_key: this.props.match.params.environmentId,
    })

    const { description, name } = this.state
    if (ProjectStore.isSaving || !name) {
      return
    }
    const has4EyesPermission = Utils.getPlansPermission('4_EYES')
    AppActions.editEnv(
      Object.assign({}, env, {
        allow_client_traits: !!this.state.allow_client_traits,
        banner_colour: this.state.banner_colour,
        banner_text: this.state.banner_text,
        description: description || env.description,
        hide_disabled_flags: this.state.hide_disabled_flags,
        hide_sensitive_data: !!this.state.hide_sensitive_data,
        minimum_change_request_approvals: has4EyesPermission
          ? this.state.minimum_change_request_approvals
          : null,
        name: name || env.name,
        use_identity_composite_key_for_hashing:
          !!this.state.use_identity_composite_key_for_hashing,
        use_mv_v2_evaluation: !!this.state.use_mv_v2_evaluation,
      }),
    )
  }

  saveDisabled = () => {
    const { name } = this.state
    if (ProjectStore.isSaving || !name) {
      return true
    }

    // Must have name
    return !name
  }

  createWebhook = () => {
    openModal(
      'New Webhook',
      <CreateWebhookModal
        router={this.context.router}
        environmentId={this.props.match.params.environmentId}
        projectId={this.props.match.params.projectId}
        save={this.props.createWebhook}
      />,
      'side-modal',
    )
  }

  editWebhook = (webhook) => {
    openModal(
      'Edit Webhook',
      <CreateWebhookModal
        router={this.context.router}
        webhook={webhook}
        isEdit
        environmentId={this.props.match.params.environmentId}
        projectId={this.props.match.params.projectId}
        save={this.props.saveWebhook}
      />,
      'side-modal',
    )
  }

  deleteWebhook = (webhook) => {
    openModal(
      'Remove Webhook',
      <ConfirmRemoveWebhook
        environmentId={this.props.match.params.environmentId}
        projectId={this.props.match.params.projectId}
        url={webhook.url}
        cb={() => this.props.deleteWebhook(webhook)}
      />,
      'p-0',
    )
  }

  confirmToggle = (title, description, feature) => {
    openModal(
      title,
      <ConfirmToggleEnvFeature
        description={`${description} Are you sure that you want to change this value?`}
        feature={feature}
        featureValue={this.state[feature]}
        onToggleChange={(value) => {
          this.setState({ [feature]: value }, this.saveEnv)
          closeModal()
        }}
      />,
      'p-0 modal-sm',
    )
  }

  render() {
    const {
      props: { webhooks, webhooksLoading },
      state: {
        allow_client_traits,
        hide_sensitive_data,
        name,
        use_identity_composite_key_for_hashing,
        use_v2_feature_versioning,
      },
    } = this
    const has4EyesPermission = Utils.getPlansPermission('4_EYES')
    const metadataEnable = Utils.getFlagsmithHasFeature('enable_metadata')

    return (
      <div className='app-container container'>
        <ProjectProvider
          onRemoveEnvironment={this.onRemoveEnvironment}
          id={this.props.match.params.projectId}
          onRemove={this.onRemove}
          onSave={this.onSave}
        >
          {({ deleteEnv, isLoading, isSaving, project }) => {
            const env = _.find(project.environments, {
              api_key: this.props.match.params.environmentId,
            })
            if (
              (env &&
                typeof this.state.minimum_change_request_approvals ===
                  'undefined') ||
              this.state.env?.api_key !== this.props.match.params.environmentId
            ) {
              setTimeout(() => {
                this.setState({
                  allow_client_traits: !!env.allow_client_traits,
                  banner_colour: env.banner_colour || Constants.tagColors[0],
                  banner_text: env.banner_text,
                  hide_disabled_flags: env.hide_disabled_flags,
                  hide_sensitive_data: !!env.hide_sensitive_data,
                  minimum_change_request_approvals: Utils.changeRequestsEnabled(
                    env.minimum_change_request_approvals,
                  )
                    ? env.minimum_change_request_approvals
                    : null,
                  name: env.name,
                  use_identity_composite_key_for_hashing:
                    !!env.use_identity_composite_key_for_hashing,
                  use_v2_feature_versioning: !!env.use_v2_feature_versioning,
                })
              }, 10)
            }
            const onEnableVersioning = () => {
              openConfirm({
                body: 'This will allow you to attach versions to updating feature values and segment overrides. Note: this may take several minutes to process',
                onYes: () => {
                  enableFeatureVersioning(getStore(), {
                    environmentId: env.api_key,
                  }).then((res) => {
                    toast(
                      'Feature Versioning Enabled, this may take several minutes to process.',
                    )
                    this.setState({
                      enabledFeatureVersioning: true,
                    })
                  })
                },
                title: 'Enable "Feature Versioning"',
              })
            }
            return (
              <>
                <PageTitle title='Settings' />
                {isLoading && (
                  <div className='centered-container'>
                    <Loader />
                  </div>
                )}
                {!isLoading && (
                  <Tabs urlParam='tab' className='mt-0' uncontrolled>
                    <TabItem tabLabel='General'>
                      <div className='mt-4'>
                        <h5 className='mb-5'>General Settings</h5>
                        <JSONReference title={'Environment'} json={env} />
                        <div className='col-md-6'>
                          <form onSubmit={this.saveEnv}>
                            <InputGroup
                              ref={(e) => (this.input = e)}
                              value={
                                typeof this.state.name === 'string'
                                  ? this.state.name
                                  : env.name
                              }
                              inputProps={{
                                className: 'full-width',
                                name: 'env-name',
                              }}
                              className='full-width'
                              onChange={(e) =>
                                this.setState({
                                  name: Utils.safeParseEventValue(e),
                                })
                              }
                              isValid={name && name.length}
                              type='text'
                              title='Environment Name'
                              placeholder='Environment Name'
                            />
                            <InputGroup
                              textarea
                              ref={(e) => (this.input = e)}
                              value={
                                typeof this.state.description === 'string'
                                  ? this.state.description
                                  : env.description
                              }
                              inputProps={{
                                className: 'input--wide textarea-lg',
                              }}
                              onChange={(e) =>
                                this.setState({
                                  description: Utils.safeParseEventValue(e),
                                })
                              }
                              isValid={name && name.length}
                              type='text'
                              title='Environment Description'
                              placeholder='Environment Description'
                            />
                            <div className='text-right mt-5'>
                              <Button
                                id='save-env-btn'
                                type='submit'
                                disabled={this.saveDisabled()}
                              >
                                {isSaving ? 'Updating' : 'Update'}
                              </Button>
                            </div>
                          </form>
                        </div>
                        <hr className='py-0 my-4' />
                        <div className='col-md-6 mt-4'>
                          <Row className='mb-2'>
                            <Switch
                              onChange={(value) =>
                                this.setState(
                                  {
                                    banner_text: value
                                      ? `${env.name} Environment`
                                      : null,
                                  },
                                  this.saveEnv,
                                )
                              }
                              checked={
                                typeof this.state.banner_text === 'string'
                              }
                            />
                            <h5 className='mb-0 ml-3'>Environment Banner</h5>
                          </Row>
                          <p className='fs-small lh-sm mb-0'>
                            This will show a banner whenever you view its pages,
                            this is generally used to warn people that they are
                            viewing and editing a sensitive environment.
                          </p>
                          {typeof this.state.banner_text === 'string' && (
                            <Row className='mt-4 flex-nowrap'>
                              <Input
                                placeholder='Banner text'
                                value={this.state.banner_text}
                                onChange={(e) =>
                                  this.setState({
                                    banner_text: Utils.safeParseEventValue(e),
                                  })
                                }
                                className='full-width'
                              />
                              <div className='ml-2'>
                                <ColourSelect
                                  value={this.state.banner_colour}
                                  onChange={(banner_colour) =>
                                    this.setState({ banner_colour })
                                  }
                                />
                              </div>
                              <Button onClick={this.saveEnv} size='small'>
                                Save
                              </Button>
                            </Row>
                          )}
                        </div>
                        {Utils.getFlagsmithHasFeature('feature_versioning') && (
                          <div>
                            <div className='col-md-6 mt-4'>
                              <EnvironmentVersioningListener
                                id={env.api_key}
                                versioningEnabled={use_v2_feature_versioning}
                                onChange={() => {
                                  this.setState({
                                    use_v2_feature_versioning: true,
                                  })
                                }}
                              />
                              <Row>
                                <Switch
                                  data-test={
                                    use_v2_feature_versioning
                                      ? 'feature-versioning-enabled'
                                      : 'enable-versioning'
                                  }
                                  disabled={
                                    use_v2_feature_versioning ||
                                    this.state.enabledFeatureVersioning
                                  }
                                  className='float-right'
                                  checked={use_v2_feature_versioning}
                                  onChange={onEnableVersioning}
                                />
                                <h5 className='mb-0 ml-3'>
                                  Feature versioning
                                </h5>
                              </Row>

                              <p className='fs-small lh-sm'>
                                Allows you to attach versions to updating
                                feature values and segment overrides. This
                                setting may take up to a minute to take affect.
                                <br />
                                <strong>
                                  Warning! Enabling this is irreversable
                                </strong>
                              </p>
                            </div>
                          </div>
                        )}
                        <div className='col-md-6 mt-4'>
                          <Row className='mb-2'>
                            <Switch
                              checked={hide_sensitive_data}
                              onChange={(v) => {
                                this.confirmToggle(
                                  'The data returned from the API will change and could break your existing code. Are you sure that you want to change this value?',
                                  'hide_sensitive_data',
                                  hide_sensitive_data,
                                )
                              }}
                            />
                            <h5 className='mb-0 ml-3'>Hide sensitive data</h5>
                          </Row>
                          <p className='fs-small lh-sm'>
                            Exclude sensitive data from endpoints returning
                            flags and identity information to the SDKs or via
                            our REST API. For full information on the excluded
                            fields see documentation{' '}
                            <Button
                              theme='text'
                              href='https://docs.flagsmith.com/system-administration/security#hide-sensitive-data'
                              target='_blank'
                              className='fw-normal'
                            >
                              here.
                            </Button>
                            <div className='text-danger'>
                              Warning! Enabling this feature will change the
                              response from the API and could break your
                              existing code.
                            </div>
                          </p>
                        </div>
                        <FormGroup className='mt-4 col-md-6'>
                          <Row className='mb-2'>
                            <Switch
                              className='float-right'
                              disabled={!has4EyesPermission}
                              checked={
                                has4EyesPermission &&
                                Utils.changeRequestsEnabled(
                                  this.state.minimum_change_request_approvals,
                                )
                              }
                              onChange={(v) =>
                                this.setState(
                                  {
                                    minimum_change_request_approvals: v
                                      ? 0
                                      : null,
                                  },
                                  this.saveEnv,
                                )
                              }
                            />
                            <h5 className='mb-0 ml-3'>Change Requests</h5>
                          </Row>
                          {!has4EyesPermission ? (
                            <p className='fs-small lh-sm'>
                              View and manage your feature changes with a Change
                              Request flow with our{' '}
                              <Link
                                to={Constants.upgradeURL}
                                className='btn-link'
                              >
                                Scale-up plan
                              </Link>
                              . Find out more{' '}
                              <Button
                                theme='text'
                                href='https://docs.flagsmith.com/advanced-use/change-requests'
                                target='_blank'
                              >
                                here
                              </Button>
                              .
                            </p>
                          ) : (
                            <p className='fs-small lh-sm mb-0'>
                              Require a minimum number of people to approve
                              changes to features.{' '}
                              <Button
                                theme='text'
                                href='https://docs.flagsmith.com/advanced-use/change-requests'
                                target='_blank'
                                className='fw-normal'
                              >
                                Learn about Change Requests.
                              </Button>
                            </p>
                          )}

                          {Utils.changeRequestsEnabled(
                            this.state.minimum_change_request_approvals,
                          ) &&
                            has4EyesPermission && (
                              <div className='mt-4'>
                                <div className='mb-2'>
                                  <strong>Minimum number of approvals</strong>
                                </div>
                                <Row>
                                  <Flex>
                                    <Input
                                      ref={(e) => (this.input = e)}
                                      value={`${this.state.minimum_change_request_approvals}`}
                                      inputClassName='input input--wide'
                                      name='env-name'
                                      min={0}
                                      style={{ minWidth: 50 }}
                                      onChange={(e) => {
                                        if (!Utils.safeParseEventValue(e))
                                          return
                                        this.setState({
                                          minimum_change_request_approvals:
                                            parseInt(
                                              Utils.safeParseEventValue(e),
                                            ),
                                        })
                                      }}
                                      isValid={name && name.length}
                                      type='number'
                                      placeholder='Minimum number of approvals'
                                    />
                                  </Flex>
                                  <Button
                                    type='button'
                                    onClick={this.saveEnv}
                                    id='save-env-btn'
                                    className='ml-3'
                                    disabled={
                                      this.saveDisabled() ||
                                      isSaving ||
                                      isLoading
                                    }
                                  >
                                    {isSaving || isLoading ? 'Saving' : 'Save'}
                                  </Button>
                                </Row>
                              </div>
                            )}
                        </FormGroup>
                        <hr className='py-0 my-4' />
                        <FormGroup className='mt-4 col-md-6'>
                          <Row space>
                            <div className='col-md-7'>
                              <h5>Delete Environment</h5>
                              <p className='fs-small lh-sm mb-0'>
                                This environment will be permanently deleted.
                              </p>
                            </div>
                            <Button
                              id='delete-env-btn'
                              onClick={() =>
                                this.confirmRemove(
                                  _.find(project.environments, {
                                    api_key:
                                      this.props.match.params.environmentId,
                                  }),
                                  () => {
                                    deleteEnv(
                                      _.find(project.environments, {
                                        api_key:
                                          this.props.match.params.environmentId,
                                      }),
                                    )
                                  },
                                )
                              }
                              className='btn btn-with-icon btn-remove'
                            >
                              <Icon name='trash-2' width={20} fill='#EF4D56' />
                            </Button>
                          </Row>
                        </FormGroup>
                      </div>
                    </TabItem>
                    <TabItem
                      data-test='js-sdk-settings'
                      tabLabel='SDK Settings'
                    >
                      <div className='mt-4'>
                        <JSONReference
                          title={'Environment'}
                          json={env}
                          className='mb-4'
                        />
                        <div className='col-md-6'>
                          <form onSubmit={this.saveEnv}>
                            <div>
                              <h5 className='mb-2'>
                                Hide disabled flags from SDKs
                              </h5>
                              <Select
                                value={
                                  showDisabledFlagOptions.find(
                                    (v) =>
                                      v.value ===
                                      this.state.hide_disabled_flags,
                                  ) || showDisabledFlagOptions[0]
                                }
                                onChange={(v) => {
                                  this.setState(
                                    { hide_disabled_flags: v.value },
                                    this.saveEnv,
                                  )
                                }}
                                options={showDisabledFlagOptions}
                                data-test='js-hide-disabled-flags'
                                disabled={isSaving}
                                className='full-width react-select mb-2'
                              />
                              <p className='mb-0 fs-small lh-sm'>
                                To prevent letting your users know about your
                                upcoming features and to cut down on payload,
                                enabling this will prevent the API from
                                returning features that are disabled. You can
                                also manage this in{' '}
                                <Link
                                  to={`/project/${this.props.match.params.projectId}/settings`}
                                >
                                  Project settings
                                </Link>
                                .
                              </p>
                            </div>
                            <div className='mt-4'>
                              <Row className='mb-2'>
                                <Switch
                                  checked={allow_client_traits}
                                  onChange={(v) => {
                                    this.setState(
                                      { allow_client_traits: v },
                                      this.saveEnv,
                                    )
                                  }}
                                />
                                <h5 className='mb-0 ml-3'>
                                  Allow client SDKs to set user traits
                                </h5>
                              </Row>
                              <p className='fs-small lh-sm mb-0'>
                                Disabling this option will prevent client SDKs
                                from using the client key from setting traits.
                              </p>
                            </div>
                            <div className='mt-4'>
                              <Row className='mb-2'>
                                <Switch
                                  checked={
                                    use_identity_composite_key_for_hashing
                                  }
                                  onChange={(v) => {
                                    this.setState(
                                      {
                                        use_identity_composite_key_for_hashing:
                                          v,
                                      },
                                      this.saveEnv,
                                    )
                                  }}
                                />
                                <h5 className='mb-0 ml-3'>
                                  Use Consistent Hashing
                                </h5>
                              </Row>
                              <p className='fs-small lh-sm'>
                                Enabling this setting will ensure that
                                multivariate and percentage split evaluations
                                made by the API are consistent with those made
                                by local evaluation mode in our server side
                                SDKs.
                                <div className='text-danger'>
                                  Warning: Toggling this setting will mean that
                                  some users will start receiving different
                                  values for multivariate flags and flags with a
                                  percentage split segment override via the API
                                  / remote evaluation. Values received in local
                                  evaluation mode will not change.
                                </div>
                              </p>
                            </div>
                          </form>
                        </div>
                      </div>
                    </TabItem>
                    <TabItem tabLabel='Permissions'>
                      <FormGroup>
                        <EditPermissions
                          tabClassName='flat-panel'
                          parentId={this.props.match.params.projectId}
                          parentLevel='project'
                          parentSettingsLink={`/project/${this.props.match.params.projectId}/settings`}
                          id={this.props.match.params.environmentId}
                          envId={env.id}
                          router={this.context.router}
                          level='environment'
                          roleTabTitle='Environment Permissions'
                          roles={this.state.roles}
                        />
                      </FormGroup>
                    </TabItem>
                    <TabItem tabLabel='Webhooks'>
                      <hr className='py-0 my-4' />
                      <FormGroup className='mt-4'>
                        <div className='col-md-8'>
                          <h5 className='mb-2'>Feature Webhooks</h5>
                          <p className='fs-small lh-sm mb-4'>
                            Feature webhooks let you know when features have
                            changed. You can configure 1 or more Feature
                            Webhooks per Environment.{' '}
                            <Button
                              theme='text'
                              href='https://docs.flagsmith.com/system-administration/webhooks#environment-web-hooks'
                              target='_blank'
                              className='fw-normal'
                            >
                              Learn about Feature Webhooks.
                            </Button>
                          </p>
                        </div>
                        <Button onClick={this.createWebhook}>
                          Create feature webhook
                        </Button>
                        <hr className='py-0 my-4' />
                        {webhooksLoading && !webhooks ? (
                          <Loader />
                        ) : (
                          <PanelSearch
                            id='webhook-list'
                            title={
                              <Tooltip
                                title={
                                  <h5 className='mb-0'>
                                    Webhooks <Icon name='info-outlined' />
                                  </h5>
                                }
                                place='right'
                              >
                                {Constants.strings.WEBHOOKS_DESCRIPTION}
                              </Tooltip>
                            }
                            className='no-pad'
                            items={webhooks}
                            renderRow={(webhook) => (
                              <Row
                                onClick={() => {
                                  this.editWebhook(webhook)
                                }}
                                space
                                className='list-item clickable cursor-pointer'
                                key={webhook.id}
                              >
                                <Flex className='table-column px-3'>
                                  <div className='font-weight-medium mb-1'>
                                    {webhook.url}
                                  </div>
                                  <div className='list-item-subtitle'>
                                    Created{' '}
                                    {moment(webhook.created_at).format(
                                      'DD/MMM/YYYY',
                                    )}
                                  </div>
                                </Flex>
                                <div className='table-column'>
                                  <Switch checked={webhook.enabled} />
                                </div>
                                <div className='table-column'>
                                  <Button
                                    id='delete-invite'
                                    type='button'
                                    onClick={(e) => {
                                      e.stopPropagation()
                                      e.preventDefault()
                                      this.deleteWebhook(webhook)
                                    }}
                                    className='btn btn-with-icon'
                                  >
                                    <Icon
                                      name='trash-2'
                                      width={20}
                                      fill='#656D7B'
                                    />
                                  </Button>
                                </div>
                              </Row>
                            )}
                            renderNoResults={
                              <Panel
                                id='users-list'
                                className='no-pad'
                                title={
                                  <Tooltip
                                    title={
                                      <h5 className='mb-0'>
                                        Webhooks <Icon name='info-outlined' />
                                      </h5>
                                    }
                                    place='right'
                                  >
                                    {Constants.strings.WEBHOOKS_DESCRIPTION}
                                  </Tooltip>
                                }
                              >
                                <div className='search-list'>
                                  <Row className='list-item p-3 text-muted'>
                                    You currently have no Feature Webhooks
                                    configured for this Environment.
                                  </Row>
                                </div>
                              </Panel>
                            }
                            isLoading={this.props.webhookLoading}
                          />
                        )}
                      </FormGroup>
                    </TabItem>
                    {metadataEnable &&
                      this.state.environmentContentType?.id && (
                        <TabItem tabLabel='Metadata'>
                          <FormGroup className='mt-5 setting'>
                            <InputGroup
                              title={'Metadata'}
                              tooltip={`${Constants.strings.TOOLTIP_METADATA_DESCRIPTION} environments`}
                              tooltipPlace='right'
                              component={
                                <AddMetadataToEntity
                                  organisationId={
                                    AccountStore.getOrganisation().id
                                  }
                                  projectId={this.props.match.params.projectId}
                                  entityId={env.api_key || ''}
                                  envName={env.name}
                                  entityContentType={
                                    this.state.environmentContentType.id
                                  }
                                  entity={
                                    this.state.environmentContentType.model
                                  }
                                />
                              }
                            />
                          </FormGroup>
                        </TabItem>
                      )}
                  </Tabs>
                )}
              </>
            )
          }}
        </ProjectProvider>
      </div>
    )
  }
}

EnvironmentSettingsPage.propTypes = {}

module.exports = ConfigProvider(withWebhooks(EnvironmentSettingsPage))<|MERGE_RESOLUTION|>--- conflicted
+++ resolved
@@ -81,7 +81,6 @@
         this.setState({ roles: matchingItems })
       })
     })
-<<<<<<< HEAD
 
     if (Utils.getFlagsmithHasFeature('enable_metadata')) {
       getSupportedContentType(getStore(), {
@@ -96,8 +95,6 @@
       })
     }
     this.props.getWebhooks()
-=======
->>>>>>> e8d13372
   }
 
   onSave = () => {
