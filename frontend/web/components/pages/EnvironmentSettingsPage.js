--- conflicted
+++ resolved
@@ -265,13 +265,8 @@
               }, 10)
             }
             return (
-<<<<<<< HEAD
-              <div className='app-container container'>
-                <PageTitle title='Environment Settings' />
-=======
               <>
                 <PageTitle title='Settings' />
->>>>>>> 322eb081
                 {isLoading && (
                   <div className='centered-container'>
                     <Loader />
@@ -390,78 +385,38 @@
                             </Row>
                           )}
                         </div>
-<<<<<<< HEAD
                         {Utils.getFlagsmithHasFeature('feature_versioning') && (
-                          <div>
-                            <div className='col-md-6 mt-4'>
-                              <Row>
-                                <Switch
-                                  disabled={use_v2_feature_versioning}
-                                  className='float-right'
-                                  checked={use_v2_feature_versioning}
-                                  onChange={(v) => {
-                                    this.confirmToggle(
-                                      'Enable "Feature Versioning"',
-                                      'Allows you to attach versions to updating feature values and segment overrides.',
-                                      'use_v2_feature_versioning',
-                                    )
-                                  }}
-                                />
-                                <h5 className='mb-0 ml-3'>
-                                  Feature versioning
-                                </h5>
-                              </Row>
-
-                              <p className='fs-small lh-sm'>
-                                Allows you to attach versions to updating
-                                feature values and segment overrides.
-                                <br />
-                                <strong>
-                                  Warning! Enabling this is irreversable
-                                </strong>
-                              </p>
+                            <div>
+                              <div className='col-md-6 mt-4'>
+                                <Row>
+                                  <Switch
+                                      disabled={use_v2_feature_versioning}
+                                      className='float-right'
+                                      checked={use_v2_feature_versioning}
+                                      onChange={(v) => {
+                                        this.confirmToggle(
+                                            'Enable "Feature Versioning"',
+                                            'Allows you to attach versions to updating feature values and segment overrides.',
+                                            'use_v2_feature_versioning',
+                                        )
+                                      }}
+                                  />
+                                  <h5 className='mb-0 ml-3'>
+                                    Feature versioning
+                                  </h5>
+                                </Row>
+
+                                <p className='fs-small lh-sm'>
+                                  Allows you to attach versions to updating
+                                  feature values and segment overrides.
+                                  <br />
+                                  <strong>
+                                    Warning! Enabling this is irreversable
+                                  </strong>
+                                </p>
+                              </div>
                             </div>
-                          </div>
                         )}
-                        {Utils.getFlagsmithHasFeature(
-                          'configure_hide_sensitive_data',
-                        ) && (
-                          <div className='col-md-6 mt-4'>
-                            <Row className='mb-2'>
-                              <Switch
-                                checked={hide_sensitive_data}
-                                onChange={(v) => {
-                                  this.confirmToggle(
-                                    'The data returned from the API will change and could break your existing code. Are you sure that you want to change this value?',
-                                    'hide_sensitive_data',
-                                    hide_sensitive_data,
-                                  )
-                                }}
-                              />
-                              <h5 className='mb-0 ml-3'>Hide sensitive data</h5>
-                            </Row>
-                            <p className='fs-small lh-sm'>
-                              Exclude sensitive data from endpoints returning
-                              flags and identity information to the SDKs or via
-                              our REST API. For full information on the excluded
-                              fields see documentation{' '}
-                              <Button
-                                theme='text'
-                                href='https://docs.flagsmith.com/system-administration/security#hide-sensitive-data'
-                                target='_blank'
-                                className='fw-normal'
-                              >
-                                here.
-                              </Button>
-                              <div className='text-danger'>
-                                Warning! Enabling this feature will change the
-                                response from the API and could break your
-                                existing code.
-                              </div>
-                            </p>
-                          </div>
-                        )}
-=======
                         <div className='col-md-6 mt-4'>
                           <Row className='mb-2'>
                             <Switch
@@ -496,7 +451,6 @@
                             </div>
                           </p>
                         </div>
->>>>>>> 322eb081
                         <FormGroup className='mt-4 col-md-6'>
                           <Row className='mb-2'>
                             <Switch
