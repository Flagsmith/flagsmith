--- conflicted
+++ resolved
@@ -365,14 +365,9 @@
                                   the SDKs or via our REST API. For full
                                   information on the excluded fields see
                                   documentation{' '}
-<<<<<<< HEAD
-                                  <ButtonLink
-                                    href='https://docs.flagsmith.com/system-administration/security#hide-sensitive-data'
-=======
                                   <Button
                                     theme='text'
-                                    href='https://docs.flagsmith.com/advanced-use/system-administration#hide-sensitive-data'
->>>>>>> 34513b48
+                                    href='https://docs.flagsmith.com/system-administration/security#hide-sensitive-data'
                                     target='_blank'
                                   >
                                     here.
@@ -739,14 +734,9 @@
                               Feature webhooks let you know when features have
                               changed. You can configure 1 or more Feature
                               Webhooks per Environment.{' '}
-<<<<<<< HEAD
-                              <ButtonLink
-                                href='https://docs.flagsmith.com/system-administration/webhooks#environment-web-hooks'
-=======
                               <Button
                                 theme='text'
-                                href='https://docs.flagsmith.com/advanced-use/system-administration#web-hooks'
->>>>>>> 34513b48
+                                href='https://docs.flagsmith.com/system-administration/webhooks#environment-web-hooks'
                                 target='_blank'
                               >
                                 Learn about Feature Webhooks.
