import React, { Component } from 'react'
import ConfirmRemoveEnvironment from 'components/modals/ConfirmRemoveEnvironment'
import ProjectStore from 'common/stores/project-store'
import ConfigProvider from 'common/providers/ConfigProvider'
import withWebhooks from 'common/providers/withWebhooks'
import CreateWebhookModal from 'components/modals/CreateWebhook'
import ConfirmRemoveWebhook from 'components/modals/ConfirmRemoveWebhook'
import ConfirmToggleEnvFeature from 'components/modals/ConfirmToggleEnvFeature'
import EditPermissions from 'components/EditPermissions'
import Tabs from 'components/base/forms/Tabs'
import TabItem from 'components/base/forms/TabItem'
import JSONReference from 'components/JSONReference'
import ColourSelect from 'components/tags/ColourSelect'
import Constants from 'common/constants'
import Switch from 'components/Switch'
import Icon from 'components/Icon'
import PageTitle from 'components/PageTitle'
import { getStore } from 'common/store'
import { getRoles } from 'common/services/useRole'
import { getRoleEnvironmentPermissions } from 'common/services/useRolePermission'
import AccountStore from 'common/stores/account-store'
import { Link } from 'react-router-dom'
import { enableFeatureVersioning } from 'common/services/useEnableFeatureVersioning'
import AddMetadataToEntity from 'components/metadata/AddMetadataToEntity'
import { getSupportedContentType } from 'common/services/useSupportedContentType'
import EnvironmentVersioningListener from 'components/EnvironmentVersioningListener'
import Format from 'common/utils/format'
import Setting from 'components/Setting'

const showDisabledFlagOptions = [
  { label: 'Inherit from Project', value: null },
  { label: 'Disabled', value: false },
  { label: 'Enabled', value: true },
]

const EnvironmentSettingsPage = class extends Component {
  static displayName = 'EnvironmentSettingsPage'

  static contextTypes = {
    router: propTypes.object.isRequired,
  }

  constructor(props, context) {
    super(props, context)
    this.state = {
      env: {},
      environmentContentType: {},
      roles: [],
      showMetadataList: false,
    }
    AppActions.getProject(this.props.match.params.projectId)
  }

  componentDidMount = () => {
    API.trackPage(Constants.pages.ENVIRONMENT_SETTINGS)
    this.getEnvironment()
    this.props.getWebhooks()
  }

  getEnvironment = () => {
    const env = ProjectStore.getEnvs().find(
      (v) => v.api_key === this.props.match.params.environmentId,
    )
    this.setState({ env })
    getRoles(
      getStore(),
      { organisation_id: AccountStore.getOrganisation().id },
      { forceRefetch: true },
    ).then((roles) => {
<<<<<<< HEAD
      if (roles.data.results[0]) {
        getRoleEnvironmentPermissions(
          getStore(),
          {
            env_id: env.id,
            organisation_id: AccountStore.getOrganisation().id,
            role_id: roles.data.results[0].id,
          },
          { forceRefetch: true },
        ).then((res) => {
          const matchingItems = roles.data.results.filter((item1) =>
            res.data.results.some((item2) => item2.role === item1.id),
          )
          this.setState({ roles: matchingItems })
        })
      }
=======
      if (!roles?.data?.results?.length) return

      getRoleEnvironmentPermissions(
        getStore(),
        {
          env_id: env.id,
          organisation_id: AccountStore.getOrganisation().id,
          role_id: roles.data.results[0].id,
        },
        { forceRefetch: true },
      ).then((res) => {
        const matchingItems = roles.data.results.filter((item1) =>
          res.data.results.some((item2) => item2.role === item1.id),
        )
        this.setState({ roles: matchingItems })
      })
>>>>>>> cafb663f
    })

    if (Utils.getPlansPermission('METADATA')) {
      getSupportedContentType(getStore(), {
        organisation_id: AccountStore.getOrganisation().id,
      }).then((res) => {
        const environmentContentType = Utils.getContentType(
          res.data,
          'model',
          'environment',
        )
        this.setState({ environmentContentType: environmentContentType })
      })
    }
    this.props.getWebhooks()
  }

  onSave = () => {
    toast('Environment Saved')
  }

  componentDidUpdate(prevProps) {
    if (
      this.props.match.params.projectId !== prevProps.match.params.projectId
    ) {
      AppActions.getProject(this.props.match.params.projectId)
    }
    if (
      this.props.match.params.environmentId !==
      prevProps.match.params.environmentId
    ) {
      this.getEnvironment()
    }
  }

  onRemove = () => {
    toast('Your project has been removed')
    this.context.router.history.replace(Utils.getOrganisationHomePage())
  }

  confirmRemove = (environment, cb) => {
    openModal(
      'Remove Environment',
      <ConfirmRemoveEnvironment environment={environment} cb={cb} />,
      'p-0',
    )
  }

  onRemoveEnvironment = (environment) => {
    const envs = ProjectStore.getEnvs()
    if (envs && envs.length) {
      this.context.router.history.replace(
        `/project/${this.props.match.params.projectId}/environment` +
          `/${envs[0].api_key}/features`,
      )
    } else {
      this.context.router.history.replace(
        `/project/${this.props.match.params.projectId}/environment/create`,
      )
    }
    toast(
      <div>
        Removed Environment: <strong>{environment.name}</strong>
      </div>,
    )
  }

  saveEnv = (e) => {
    e && e.preventDefault()

    const env = _.find(ProjectStore.getEnvs(), {
      api_key: this.props.match.params.environmentId,
    })

    const { name } = this.state
    if (ProjectStore.isSaving || !name) {
      return
    }
    const has4EyesPermission = Utils.getPlansPermission('4_EYES')
    AppActions.editEnv(
      Object.assign({}, env, {
        allow_client_traits: !!this.state.allow_client_traits,
        banner_colour: this.state.banner_colour,
        banner_text: this.state.banner_text,
        description: this.state?.env?.description,
        hide_disabled_flags: this.state.hide_disabled_flags,
        hide_sensitive_data: !!this.state.hide_sensitive_data,
        minimum_change_request_approvals: has4EyesPermission
          ? this.state.minimum_change_request_approvals
          : null,
        name: name || env.name,
        use_identity_composite_key_for_hashing:
          !!this.state.use_identity_composite_key_for_hashing,
        use_identity_overrides_in_local_eval:
          this.state.use_identity_overrides_in_local_eval,
        use_mv_v2_evaluation: !!this.state.use_mv_v2_evaluation,
      }),
    )
  }

  saveDisabled = () => {
    const { name } = this.state
    if (ProjectStore.isSaving || !name) {
      return true
    }

    // Must have name
    return !name
  }

  createWebhook = () => {
    openModal(
      'New Webhook',
      <CreateWebhookModal
        router={this.context.router}
        environmentId={this.props.match.params.environmentId}
        projectId={this.props.match.params.projectId}
        save={this.props.createWebhook}
      />,
      'side-modal',
    )
  }

  editWebhook = (webhook) => {
    openModal(
      'Edit Webhook',
      <CreateWebhookModal
        router={this.context.router}
        webhook={webhook}
        isEdit
        environmentId={this.props.match.params.environmentId}
        projectId={this.props.match.params.projectId}
        save={this.props.saveWebhook}
      />,
      'side-modal',
    )
  }

  deleteWebhook = (webhook) => {
    openModal(
      'Remove Webhook',
      <ConfirmRemoveWebhook
        environmentId={this.props.match.params.environmentId}
        projectId={this.props.match.params.projectId}
        url={webhook.url}
        cb={() => this.props.deleteWebhook(webhook)}
      />,
      'p-0',
    )
  }

  confirmToggle = (title, environmentProperty, environmentPropertyValue) => {
    openModal(
      title,
      <ConfirmToggleEnvFeature
        description={'Are you sure that you want to change this value?'}
        feature={Format.enumeration.get(environmentProperty)}
        featureValue={environmentPropertyValue}
        onToggleChange={() => {
          this.setState(
            { [environmentProperty]: !environmentPropertyValue },
            this.saveEnv,
          )
          closeModal()
        }}
      />,
      'p-0 modal-sm',
    )
  }

  render() {
    const {
      props: { webhooks, webhooksLoading },
      state: {
        allow_client_traits,
        hide_sensitive_data,
        name,
        use_identity_composite_key_for_hashing,
        use_identity_overrides_in_local_eval,
        use_v2_feature_versioning,
      },
    } = this
    const has4EyesPermission = Utils.getPlansPermission('4_EYES')
    const metadataEnable = Utils.getPlansPermission('METADATA')

    return (
      <div className='app-container container'>
        <ProjectProvider
          onRemoveEnvironment={this.onRemoveEnvironment}
          id={this.props.match.params.projectId}
          onRemove={this.onRemove}
          onSave={this.onSave}
        >
          {({ deleteEnv, isLoading, isSaving, project }) => {
            const env = _.find(project.environments, {
              api_key: this.props.match.params.environmentId,
            })
            if (
              (env &&
                typeof this.state.minimum_change_request_approvals ===
                  'undefined') ||
              this.state.env?.api_key !== this.props.match.params.environmentId
            ) {
              setTimeout(() => {
                this.setState({
                  allow_client_traits: !!env.allow_client_traits,
                  banner_colour: env.banner_colour || Constants.tagColors[0],
                  banner_text: env.banner_text,
                  hide_disabled_flags: env.hide_disabled_flags,
                  hide_sensitive_data: !!env.hide_sensitive_data,
                  minimum_change_request_approvals: Utils.changeRequestsEnabled(
                    env.minimum_change_request_approvals,
                  )
                    ? env.minimum_change_request_approvals
                    : null,
                  name: env.name,
                  use_identity_composite_key_for_hashing:
                    !!env.use_identity_composite_key_for_hashing,
                  use_identity_overrides_in_local_eval:
                    !!env.use_identity_overrides_in_local_eval,
                  use_v2_feature_versioning: !!env.use_v2_feature_versioning,
                })
              }, 10)
            }
            const onEnableVersioning = () => {
              openConfirm({
                body: 'This will allow you to attach versions to updating feature values and segment overrides. Note: this may take several minutes to process',
                onYes: () => {
                  enableFeatureVersioning(getStore(), {
                    environmentId: env.api_key,
                  }).then((res) => {
                    toast(
                      'Feature Versioning Enabled, this may take several minutes to process.',
                    )
                    this.setState({
                      enabledFeatureVersioning: true,
                    })
                  })
                },
                title: 'Enable "Feature Versioning"',
              })
            }
            return (
              <>
                <PageTitle title='Settings' />
                {isLoading && (
                  <div className='centered-container'>
                    <Loader />
                  </div>
                )}
                {!isLoading && (
                  <Tabs urlParam='tab' className='mt-0' uncontrolled>
                    <TabItem tabLabel='General'>
                      <div className='mt-4'>
                        <h5 className='mb-5'>General Settings</h5>
                        <JSONReference title={'Environment'} json={env} />
                        <div className='col-md-8'>
                          <form onSubmit={this.saveEnv}>
                            <InputGroup
                              ref={(e) => (this.input = e)}
                              value={
                                typeof this.state.name === 'string'
                                  ? this.state.name
                                  : env.name
                              }
                              inputProps={{
                                className: 'full-width',
                                name: 'env-name',
                              }}
                              className='full-width'
                              onChange={(e) =>
                                this.setState({
                                  name: Utils.safeParseEventValue(e),
                                })
                              }
                              isValid={name && name.length}
                              type='text'
                              title='Environment Name'
                              placeholder='Environment Name'
                            />
                            <InputGroup
                              textarea
                              ref={(e) => (this.input = e)}
                              value={this.state?.env?.description ?? ''}
                              inputProps={{
                                className: 'input--wide textarea-lg',
                              }}
                              onChange={(e) =>
                                this.setState({
                                  env: {
                                    ...this.state.env,
                                    description: Utils.safeParseEventValue(e),
                                  },
                                })
                              }
                              isValid={name && name.length}
                              type='text'
                              title='Environment Description'
                              placeholder='Environment Description'
                            />
                            <div className='text-right mt-5'>
                              <Button
                                id='save-env-btn'
                                type='submit'
                                disabled={this.saveDisabled()}
                              >
                                {isSaving ? 'Updating' : 'Update'}
                              </Button>
                            </div>
                          </form>
                        </div>
                        <hr className='py-0 my-4' />
                        <div className='col-md-8 mt-4'>
                          <Setting
                            onChange={(value) =>
                              this.setState(
                                {
                                  banner_text: value
                                    ? `${env.name} Environment`
                                    : null,
                                },
                                this.saveEnv,
                              )
                            }
                            checked={typeof this.state.banner_text === 'string'}
                            title={'Environment Banner'}
                            description={
                              <div>
                                This will show a banner whenever you view its
                                pages.
                                <br />
                                This is generally used to warn people that they
                                are viewing and editing a sensitive environment.
                              </div>
                            }
                          />
                          {typeof this.state.banner_text === 'string' && (
                            <Row className='mt-4 flex-nowrap'>
                              <Input
                                placeholder='Banner text'
                                value={this.state.banner_text}
                                onChange={(e) =>
                                  this.setState({
                                    banner_text: Utils.safeParseEventValue(e),
                                  })
                                }
                                className='full-width'
                              />
                              <div className='ml-2'>
                                <ColourSelect
                                  value={this.state.banner_colour}
                                  onChange={(banner_colour) =>
                                    this.setState({ banner_colour })
                                  }
                                />
                              </div>
                              <Button onClick={this.saveEnv} size='small'>
                                Save
                              </Button>
                            </Row>
                          )}
                        </div>
                        {Utils.getFlagsmithHasFeature('feature_versioning') && (
                          <div>
                            <div className='col-md-8 mt-4'>
                              {use_v2_feature_versioning === false && (
                                <EnvironmentVersioningListener
                                  id={env.api_key}
                                  versioningEnabled={use_v2_feature_versioning}
                                  onChange={() => {
                                    this.setState({
                                      use_v2_feature_versioning: true,
                                    })
                                  }}
                                />
                              )}

                              <Setting
                                title={'Feature Versioning'}
                                description={
                                  <div>
                                    Allows you to attach versions to updating
                                    feature values and segment overrides.
                                    <br />
                                    This setting may take up to a minute to take
                                    affect.
                                    <br />
                                    <div className='text-danger'>
                                      Enabling this is irreversible.
                                    </div>
                                  </div>
                                }
                                disabled={
                                  use_v2_feature_versioning ||
                                  this.state.enabledFeatureVersioning
                                }
                                data-test={
                                  use_v2_feature_versioning
                                    ? 'feature-versioning-enabled'
                                    : 'enable-versioning'
                                }
                                checked={use_v2_feature_versioning}
                                onChange={onEnableVersioning}
                              />
                            </div>
                          </div>
                        )}
                        <div className='col-md-8 mt-4'>
                          <Setting
                            title='Hide sensitive data'
                            checked={hide_sensitive_data}
                            onChange={(v) => {
                              this.confirmToggle(
                                'Confirm Environment Setting',
                                'hide_sensitive_data',
                                hide_sensitive_data,
                              )
                            }}
                            description={
                              <div>
                                Exclude sensitive data from endpoints returning
                                flags and identity information to the SDKs or
                                via our REST API.
                                <br />
                                For full information on the excluded fields see
                                documentation{' '}
                                <Button
                                  theme='text'
                                  href='https://docs.flagsmith.com/system-administration/security#hide-sensitive-data'
                                  target='_blank'
                                  className='fw-normal'
                                >
                                  here.
                                </Button>
                                <div className='text-danger'>
                                  Enabling this feature will change the response
                                  from the API and could break your existing
                                  code.
                                </div>
                              </div>
                            }
                          />
                        </div>
                        <FormGroup className='mt-4 col-md-8'>
                          <Setting
                            feature='4_EYES'
                            checked={
                              has4EyesPermission &&
                              Utils.changeRequestsEnabled(
                                this.state.minimum_change_request_approvals,
                              )
                            }
                            onChange={(v) =>
                              this.setState(
                                {
                                  minimum_change_request_approvals: v
                                    ? 0
                                    : null,
                                },
                                this.saveEnv,
                              )
                            }
                          />
                          {Utils.changeRequestsEnabled(
                            this.state.minimum_change_request_approvals,
                          ) &&
                            has4EyesPermission && (
                              <div className='mt-4'>
                                <div className='mb-2'>
                                  <strong>Minimum number of approvals</strong>
                                </div>
                                <Row>
                                  <Flex>
                                    <Input
                                      ref={(e) => (this.input = e)}
                                      value={`${this.state.minimum_change_request_approvals}`}
                                      inputClassName='input input--wide'
                                      name='env-name'
                                      min={0}
                                      style={{ minWidth: 50 }}
                                      onChange={(e) => {
                                        if (!Utils.safeParseEventValue(e))
                                          return
                                        this.setState({
                                          minimum_change_request_approvals:
                                            parseInt(
                                              Utils.safeParseEventValue(e),
                                            ),
                                        })
                                      }}
                                      isValid={name && name.length}
                                      type='number'
                                      placeholder='Minimum number of approvals'
                                    />
                                  </Flex>
                                  <Button
                                    type='button'
                                    onClick={this.saveEnv}
                                    id='save-env-btn'
                                    className='ml-3'
                                    disabled={
                                      this.saveDisabled() ||
                                      isSaving ||
                                      isLoading
                                    }
                                  >
                                    {isSaving || isLoading ? 'Saving' : 'Save'}
                                  </Button>
                                </Row>
                              </div>
                            )}
                        </FormGroup>
                        <hr className='py-0 my-4' />
                        <FormGroup className='mt-4 col-md-8'>
                          <Row space>
                            <div className='col-md-7'>
                              <h5>Delete Environment</h5>
                              <p className='fs-small lh-sm mb-0'>
                                This environment will be permanently deleted.
                              </p>
                            </div>
                            <Button
                              id='delete-env-btn'
                              onClick={() =>
                                this.confirmRemove(
                                  _.find(project.environments, {
                                    api_key:
                                      this.props.match.params.environmentId,
                                  }),
                                  () => {
                                    deleteEnv(
                                      _.find(project.environments, {
                                        api_key:
                                          this.props.match.params.environmentId,
                                      }),
                                    )
                                  },
                                )
                              }
                              className='btn btn-with-icon btn-remove'
                            >
                              <Icon name='trash-2' width={20} fill='#EF4D56' />
                            </Button>
                          </Row>
                        </FormGroup>
                      </div>
                    </TabItem>
                    <TabItem
                      data-test='js-sdk-settings'
                      tabLabel='SDK Settings'
                    >
                      <div className='mt-4'>
                        <JSONReference
                          title={'Environment'}
                          json={env}
                          className='mb-4'
                        />
                        <div className='col-md-8'>
                          <form onSubmit={this.saveEnv}>
                            <div>
                              <h5 className='mb-2'>
                                Hide disabled flags from SDKs
                              </h5>
                              <Select
                                value={
                                  showDisabledFlagOptions.find(
                                    (v) =>
                                      v.value ===
                                      this.state.hide_disabled_flags,
                                  ) || showDisabledFlagOptions[0]
                                }
                                onChange={(v) => {
                                  this.setState(
                                    { hide_disabled_flags: v.value },
                                    this.saveEnv,
                                  )
                                }}
                                options={showDisabledFlagOptions}
                                data-test='js-hide-disabled-flags'
                                disabled={isSaving}
                                className='full-width react-select mb-2'
                              />
                              <p className='mb-0 fs-small lh-sm'>
                                To prevent letting your users know about your
                                upcoming features and to cut down on payload,
                                enabling this will prevent the API from
                                returning features that are disabled. You can
                                also manage this in{' '}
                                <Link
                                  to={`/project/${this.props.match.params.projectId}/settings`}
                                >
                                  Project settings
                                </Link>
                                .
                              </p>
                            </div>
                            <div className='mt-4'>
                              <Setting
                                title='Allow client SDKs to set user traits'
                                description={`Disabling this option will prevent client SDKs from using the client key from setting traits.`}
                                checked={allow_client_traits}
                                onChange={(v) => {
                                  this.setState(
                                    { allow_client_traits: v },
                                    this.saveEnv,
                                  )
                                }}
                              />
                            </div>
                            <div className='mt-4'>
                              <Setting
                                checked={use_identity_composite_key_for_hashing}
                                onChange={(v) => {
                                  this.setState(
                                    {
                                      use_identity_composite_key_for_hashing: v,
                                    },
                                    this.saveEnv,
                                  )
                                }}
                                title={`Use consistent hashing`}
                                description={
                                  <div>
                                    Enabling this setting will ensure that
                                    multivariate and percentage split
                                    evaluations made by the API are consistent
                                    with those made by local evaluation mode in
                                    our server side SDKs.
                                    <div className='text-danger'>
                                      Toggling this setting will mean that some
                                      users will start receiving different
                                      values for multivariate flags and flags
                                      with a percentage split segment override
                                      via the API / remote evaluation. Values
                                      received in local evaluation mode will not
                                      change.
                                    </div>
                                  </div>
                                }
                              />
                            </div>
                            {Utils.getFlagsmithHasFeature(
                              'use_identity_overrides_in_local_eval',
                            ) && (
                              <div className='mt-4'>
                                <Setting
                                  title='Use identity overrides in local evaluation'
                                  description={`This determines whether server-side SDKs running in local evaluation mode receive identity overrides in the environment document.`}
                                  checked={use_identity_overrides_in_local_eval}
                                  onChange={(v) => {
                                    this.setState(
                                      {
                                        use_identity_overrides_in_local_eval: v,
                                      },
                                      this.saveEnv,
                                    )
                                  }}
                                />
                              </div>
                            )}
                          </form>
                        </div>
                      </div>
                    </TabItem>
                    <TabItem tabLabel='Permissions'>
                      <FormGroup>
                        <EditPermissions
                          tabClassName='flat-panel'
                          parentId={this.props.match.params.projectId}
                          parentLevel='project'
                          parentSettingsLink={`/project/${this.props.match.params.projectId}/settings`}
                          id={this.props.match.params.environmentId}
                          envId={env.id}
                          router={this.context.router}
                          level='environment'
                          roleTabTitle='Environment Permissions'
                          roles={this.state.roles}
                        />
                      </FormGroup>
                    </TabItem>
                    <TabItem tabLabel='Webhooks'>
                      <hr className='py-0 my-4' />
                      <FormGroup className='mt-4'>
                        <div className='col-md-8'>
                          <h5 className='mb-2'>Feature Webhooks</h5>
                          <p className='fs-small lh-sm mb-4'>
                            Feature webhooks let you know when features have
                            changed. You can configure 1 or more Feature
                            Webhooks per Environment.{' '}
                            <Button
                              theme='text'
                              href='https://docs.flagsmith.com/system-administration/webhooks#environment-web-hooks'
                              target='_blank'
                              className='fw-normal'
                            >
                              Learn about Feature Webhooks.
                            </Button>
                          </p>
                        </div>
                        <Button onClick={this.createWebhook}>
                          Create feature webhook
                        </Button>
                        <hr className='py-0 my-4' />
                        {webhooksLoading && !webhooks ? (
                          <Loader />
                        ) : (
                          <PanelSearch
                            id='webhook-list'
                            title={
                              <Tooltip
                                title={
                                  <h5 className='mb-0'>
                                    Webhooks <Icon name='info-outlined' />
                                  </h5>
                                }
                                place='right'
                              >
                                {Constants.strings.WEBHOOKS_DESCRIPTION}
                              </Tooltip>
                            }
                            className='no-pad'
                            items={webhooks}
                            renderRow={(webhook) => (
                              <Row
                                onClick={() => {
                                  this.editWebhook(webhook)
                                }}
                                space
                                className='list-item clickable cursor-pointer'
                                key={webhook.id}
                              >
                                <Flex className='table-column px-3'>
                                  <div className='font-weight-medium mb-1'>
                                    {webhook.url}
                                  </div>
                                  <div className='list-item-subtitle'>
                                    Created{' '}
                                    {moment(webhook.created_at).format(
                                      'DD/MMM/YYYY',
                                    )}
                                  </div>
                                </Flex>
                                <div className='table-column'>
                                  <Switch checked={webhook.enabled} />
                                </div>
                                <div className='table-column'>
                                  <Button
                                    id='delete-invite'
                                    type='button'
                                    onClick={(e) => {
                                      e.stopPropagation()
                                      e.preventDefault()
                                      this.deleteWebhook(webhook)
                                    }}
                                    className='btn btn-with-icon'
                                  >
                                    <Icon
                                      name='trash-2'
                                      width={20}
                                      fill='#656D7B'
                                    />
                                  </Button>
                                </div>
                              </Row>
                            )}
                            renderNoResults={
                              <Panel
                                id='users-list'
                                className='no-pad'
                                title={
                                  <Tooltip
                                    title={
                                      <h5 className='mb-0'>
                                        Webhooks <Icon name='info-outlined' />
                                      </h5>
                                    }
                                    place='right'
                                  >
                                    {Constants.strings.WEBHOOKS_DESCRIPTION}
                                  </Tooltip>
                                }
                              >
                                <div className='search-list'>
                                  <Row className='list-item p-3 text-muted'>
                                    You currently have no Feature Webhooks
                                    configured for this Environment.
                                  </Row>
                                </div>
                              </Panel>
                            }
                            isLoading={this.props.webhookLoading}
                          />
                        )}
                      </FormGroup>
                    </TabItem>
                    {metadataEnable &&
                      this.state.environmentContentType?.id && (
                        <TabItem tabLabel='Custom Fields'>
                          <FormGroup className='mt-5 setting'>
                            <InputGroup
                              title={'Custom fields'}
                              tooltip={`${Constants.strings.TOOLTIP_METADATA_DESCRIPTION(
                                'environments',
                              )}`}
                              tooltipPlace='right'
                              component={
                                <AddMetadataToEntity
                                  organisationId={
                                    AccountStore.getOrganisation().id
                                  }
                                  projectId={this.props.match.params.projectId}
                                  entityId={env.api_key || ''}
                                  envName={env.name}
                                  entityContentType={
                                    this.state.environmentContentType.id
                                  }
                                  entity={
                                    this.state.environmentContentType.model
                                  }
                                />
                              }
                            />
                          </FormGroup>
                        </TabItem>
                      )}
                  </Tabs>
                )}
              </>
            )
          }}
        </ProjectProvider>
      </div>
    )
  }
}

EnvironmentSettingsPage.propTypes = {}

module.exports = ConfigProvider(withWebhooks(EnvironmentSettingsPage))<|MERGE_RESOLUTION|>--- conflicted
+++ resolved
@@ -67,24 +67,6 @@
       { organisation_id: AccountStore.getOrganisation().id },
       { forceRefetch: true },
     ).then((roles) => {
-<<<<<<< HEAD
-      if (roles.data.results[0]) {
-        getRoleEnvironmentPermissions(
-          getStore(),
-          {
-            env_id: env.id,
-            organisation_id: AccountStore.getOrganisation().id,
-            role_id: roles.data.results[0].id,
-          },
-          { forceRefetch: true },
-        ).then((res) => {
-          const matchingItems = roles.data.results.filter((item1) =>
-            res.data.results.some((item2) => item2.role === item1.id),
-          )
-          this.setState({ roles: matchingItems })
-        })
-      }
-=======
       if (!roles?.data?.results?.length) return
 
       getRoleEnvironmentPermissions(
@@ -101,7 +83,6 @@
         )
         this.setState({ roles: matchingItems })
       })
->>>>>>> cafb663f
     })
 
     if (Utils.getPlansPermission('METADATA')) {
