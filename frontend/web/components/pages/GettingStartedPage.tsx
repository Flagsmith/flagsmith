import React, { FC, useEffect } from 'react'
import PageTitle from 'components/PageTitle'
import Button from 'components/base/forms/Button'
import loadCrisp from 'common/loadCrisp'
import Utils from 'common/utils/utils'
import ConfigProvider from 'common/providers/ConfigProvider'
import Icon from 'components/Icon'
import { useGetProjectsQuery } from 'common/services/useProject'
import AccountStore from 'common/stores/account-store'
import { useGetProjectFlagsQuery } from 'common/services/useProjectFlag'
import { useGetSegmentsQuery } from 'common/services/useSegment'
import { useGetEnvironmentsQuery } from 'common/services/useEnvironment'
<<<<<<< HEAD
import API from 'project/api'
import { useGetProfileQuery } from 'common/services/useProfile'
import { useCreateCompletedTaskMutation } from 'common/services/useCompletedTask'
import { useUpdateOnboardingMutation } from 'common/services/useOnboarding'
import IntegrationSelect from 'components/IntegrationSelect'
type ResourcesPageType = {}
type GettingStartedItem = {
  duration: number
  title: string
  description: string
  link: string
  cta?: string
  icon?: IconName
  complete?: boolean
  disabledMessage?: string | null
  key?: string
}
type GettingStartedItemType = {
  data: GettingStartedItem
}

const resources: {
  description: string
  image: string
  title: string
  url: string
}[] = [
  {
    'description':
      'A hands-on guide covering best practices, use cases and more.',
    'image': '/static/images/welcome/featured1.png',
    'title': 'eBook | Unlock Modern Software Development with Feature Flags',
    url: 'https://www.flagsmith.com/ebook/flip-the-switch-on-modern-software-development-with-feature-flags?utm_source=app',
  },
  {
    'description': 'Set yourself up for success with these best practices.',
    'image': '/static/images/welcome/featured2.png',
    'title': 'Blog Post | Feature Flag best practices',
    url: 'https://www.flagsmith.com/blog/feature-flags-best-practices?utm_source=app',
  },
]

const GettingStartedItem: FC<GettingStartedItemType> = ({ data }) => {
  const { data: profile } = useGetProfileQuery({})
  const [updateProfile, { isLoading }] = useUpdateOnboardingMutation({})
  const { complete: _complete, cta, description, duration, link, title } = data
  const complete = data.key
    ? profile?.onboarding?.tasks?.find((v) => v.name === data.key)
    : _complete

  const onCTAClick = () => {
    if (data.disabledMessage) {
      return
    }
    API.trackEvent({ 'category': 'GettingStarted', 'event': data.key })
    if (data.key) {
      if (profile) {
        updateProfile({
          tasks: (profile.onboarding?.tasks || []).concat({
            name: data.key,
          }),
        })
      }
    }
  }

  const inner = (
    <div onClick={onCTAClick} className='col-md-12 cursor-pointer'>
      <div
        className={classNames('card h-100 bg-card border-1 rounded', {
          'border-primary': complete,
        })}
      >
        <div
          className={classNames('h-100', {
            'bg-primary-opacity-5': complete,
          })}
        >
          <div
            className={classNames(
              'p-3 fs-small pt-1 d-flex h-100 flex-column mx-0',
            )}
          >
            <div className='d-flex justify-content-between align-items-center'>
              <div className='d-flex align-items-center gap-3'>
                <div
                  style={{ height: 34, width: 34 }}
                  className={
                    'd-flex rounded border-1 align-items-center justify-content-center'
                  }
                >
                  {complete ? (
                    <Icon fill='#6837fc' name={'checkmark-circle'} />
                  ) : (
                    <Icon
                      name={data.icon || 'file-text'}
                      className='text-body'
                    />
                  )}
                </div>
                <div>
                  <span
                    className={`d-flex fw-bold fs-small align-items-center mb-0 gap-1`}
                  >
                    {title}
                  </span>

                  <h6 className='fw-normal d-flex fs-small text-muted flex-1 mb-0'>
                    {description}
                  </h6>
                </div>
              </div>

              <div className='d-flex'>
                <span className='chip chip-secondary d-flex gap-1  align-items-center lh-1 chip chip--xs'>
                  <Icon className='chip-svg-icon' width={14} name={'clock'} />
                  <span>{duration} Min</span>
                </span>
              </div>
            </div>
          </div>
        </div>
      </div>
    </div>
  )
  if (data.disabledMessage) {
    return <Tooltip title={inner}>{data.disabledMessage}</Tooltip>
  }
  return link?.startsWith('http') ? (
    <a href={link} target={'_blank'} onClick={onCTAClick} rel='noreferrer'>
      {inner}
    </a>
  ) : (
    <Link onClick={onCTAClick} to={link}>
      {inner}
    </Link>
  )
}
=======
import GettingStartedItem, {
  GettingStartedItemType,
} from 'components/onboarding/GettingStartedItem'
import GettingStartedResource from 'components/onboarding/GettingStartedResource'
import { links, resources } from 'components/onboarding/data/onboarding.data'
>>>>>>> e701b089

const GettingStartedPage: FC = () => {
  useEffect(() => {
    document.body.classList.add('full-screen')
    return () => {
      document.body.classList.remove('full-screen')
    }
  }, [])
  async function onCrispClick() {
    loadCrisp('8857f89e-0eb5-4263-ab49-a293872b6c19')
    Utils.openChat()
  }

  const organisationId = AccountStore.getOrganisation()?.id
  const { data: projects } = useGetProjectsQuery(
    {
      organisationId,
    },
    {
      skip: !organisationId,
    },
  )
  const project = projects?.[0]?.id
  const { data: flags } = useGetProjectFlagsQuery(
    {
      project: `${project}`,
    },
    {
      skip: !project,
    },
  )
  const { data: environments } = useGetEnvironmentsQuery(
    { projectId: `${project}` },
    {
      skip: !project,
    },
  )
  const { data: segments } = useGetSegmentsQuery(
    { projectId: `${project}` },
    { skip: !project },
  )
  const environment = environments?.results?.[0]?.api_key
  const items: GettingStartedItemType[] = [
    {
      complete: !!projects?.length,
      description:
        'Projects let you create and manage a set of features and configure them between multiple app environments',
      duration: 1,
      link: `/organisation/${organisationId}/projects`,
      testId: 'create-project',
      title: 'Create a Project',
    },
    {
      complete: !!flags?.results?.length,
      description:
        'The first step to using feature flags is to create one in the features page',
      disabledMessage: !project
        ? 'You will need to create a project before creating your first feature'
        : null,
      duration: 1,
      link: `/project/${project}/environment/${environment}/features`,
      title: 'Create a Feature',
    },
    {
      complete: !!segments?.results?.length,
      description:
        'Once your features are setup you can target their rollout with segments',
      disabledMessage: !project
        ? 'You will need to create a project before creating your first segment'
        : null,
      duration: 1,
      icon: 'pie-chart',
      link: `/project/${project}/segments`,
      title: 'Create a Segment',
    },
    {
      description: 'Everything you need to get up-and-running with Flagsmith',
      duration: 5,
      link: 'https://docs.flagsmith.com/quickstart/',
      name: 'quickstart',
      title: 'Quick Start Guide',
    },
    {
      description: "Familiarise yourself with Flagsmith's features",
      duration: 1,
      link: 'https://docs.flagsmith.com/basic-features/',
      name: 'basic-features',
      title: 'Feature Overview',
    },
    {
      description:
        'Integrate Flagsmith’s features into your existing tech stack',
      duration: 1,
      icon: 'layers',
      link: 'https://docs.flagsmith.com/integrations/',
      name: 'integrations',
      title: 'Integrations',
    },
    {
      complete: !!segments?.results?.length,
      description:
        "Compare Flagsmith's free open source and commercial features",
      duration: 1,
      link: 'https://docs.flagsmith.com/version-comparison',
      name: 'version-comparison',
      title: 'Version comparison',
    },
  ]

<<<<<<< HEAD
  const { data, isLoading } = useGetProfileQuery({})
  const [completedIntegrations, setCompletedIntegrations] = useState(false)

  const hasSubmittedIntegrations =
    completedIntegrations || data?.onboarding?.tools?.completed
  if (isLoading && !hasSubmittedIntegrations) {
    return (
      <div className='text-center'>
        <Loader />
      </div>
    )
  }

  if (!hasSubmittedIntegrations) {
    return (
      <IntegrationSelect onComplete={() => setCompletedIntegrations(true)} />
    )
  }
=======
>>>>>>> e701b089
  return (
    <div className='bg-light100 pb-5'>
      <div className='container-fluid mt-4 px-3'>
        <PageTitle title={'Welcome to Flagsmith'}>
          Here's all the useful links to get you started, if you have any
          questions{' '}
          <Button
            theme='text'
            onClick={onCrispClick}
            className='text-primary gap-2'
            href=''
          >
            let us know
          </Button>
          !
        </PageTitle>
        <div className='row row-gap-4'>
          <div className='col-xxl-9 col-xl-8'>
            <div className='card bg-card py-3 shadow rounded'>
              <h5 className='mb-3 px-3'>Getting Started</h5>
              <hr className='mt-0 py-0' />
              <div className='row px-3 row-gap-4'>
                {items.map((v, i) => (
                  <GettingStartedItem key={i} {...v} />
                ))}
              </div>
            </div>
          </div>

          <div className='col-xxl-3 col-xl-4'>
            <div className='card bg-card h-100 py-3 shadow rounded'>
              <h5 className='mb-3 px-3'>Community links</h5>
              <hr className='mt-0 py-0' />
              <div className='d-flex mb-3 flex-column align-items-start gap-2'>
                {links.map((v) => (
                  <Button key={v.href} theme='text' href={v.href}>
                    <Icon name='link' />
                    {v.title}
                  </Button>
                ))}
              </div>
              <hr className='mt-0 py-0' />
              <h5 className='mb-3 px-3'>Resources</h5>
              <hr className='mt-0 py-0' />
              <div className='d-flex flex-column gap-4'>
                {resources.map((v) => (
                  <GettingStartedResource key={v.url} {...v} />
                ))}
              </div>
            </div>
          </div>
        </div>
      </div>
    </div>
  )
}

export default ConfigProvider(GettingStartedPage)<|MERGE_RESOLUTION|>--- conflicted
+++ resolved
@@ -10,152 +10,11 @@
 import { useGetProjectFlagsQuery } from 'common/services/useProjectFlag'
 import { useGetSegmentsQuery } from 'common/services/useSegment'
 import { useGetEnvironmentsQuery } from 'common/services/useEnvironment'
-<<<<<<< HEAD
-import API from 'project/api'
-import { useGetProfileQuery } from 'common/services/useProfile'
-import { useCreateCompletedTaskMutation } from 'common/services/useCompletedTask'
-import { useUpdateOnboardingMutation } from 'common/services/useOnboarding'
-import IntegrationSelect from 'components/IntegrationSelect'
-type ResourcesPageType = {}
-type GettingStartedItem = {
-  duration: number
-  title: string
-  description: string
-  link: string
-  cta?: string
-  icon?: IconName
-  complete?: boolean
-  disabledMessage?: string | null
-  key?: string
-}
-type GettingStartedItemType = {
-  data: GettingStartedItem
-}
-
-const resources: {
-  description: string
-  image: string
-  title: string
-  url: string
-}[] = [
-  {
-    'description':
-      'A hands-on guide covering best practices, use cases and more.',
-    'image': '/static/images/welcome/featured1.png',
-    'title': 'eBook | Unlock Modern Software Development with Feature Flags',
-    url: 'https://www.flagsmith.com/ebook/flip-the-switch-on-modern-software-development-with-feature-flags?utm_source=app',
-  },
-  {
-    'description': 'Set yourself up for success with these best practices.',
-    'image': '/static/images/welcome/featured2.png',
-    'title': 'Blog Post | Feature Flag best practices',
-    url: 'https://www.flagsmith.com/blog/feature-flags-best-practices?utm_source=app',
-  },
-]
-
-const GettingStartedItem: FC<GettingStartedItemType> = ({ data }) => {
-  const { data: profile } = useGetProfileQuery({})
-  const [updateProfile, { isLoading }] = useUpdateOnboardingMutation({})
-  const { complete: _complete, cta, description, duration, link, title } = data
-  const complete = data.key
-    ? profile?.onboarding?.tasks?.find((v) => v.name === data.key)
-    : _complete
-
-  const onCTAClick = () => {
-    if (data.disabledMessage) {
-      return
-    }
-    API.trackEvent({ 'category': 'GettingStarted', 'event': data.key })
-    if (data.key) {
-      if (profile) {
-        updateProfile({
-          tasks: (profile.onboarding?.tasks || []).concat({
-            name: data.key,
-          }),
-        })
-      }
-    }
-  }
-
-  const inner = (
-    <div onClick={onCTAClick} className='col-md-12 cursor-pointer'>
-      <div
-        className={classNames('card h-100 bg-card border-1 rounded', {
-          'border-primary': complete,
-        })}
-      >
-        <div
-          className={classNames('h-100', {
-            'bg-primary-opacity-5': complete,
-          })}
-        >
-          <div
-            className={classNames(
-              'p-3 fs-small pt-1 d-flex h-100 flex-column mx-0',
-            )}
-          >
-            <div className='d-flex justify-content-between align-items-center'>
-              <div className='d-flex align-items-center gap-3'>
-                <div
-                  style={{ height: 34, width: 34 }}
-                  className={
-                    'd-flex rounded border-1 align-items-center justify-content-center'
-                  }
-                >
-                  {complete ? (
-                    <Icon fill='#6837fc' name={'checkmark-circle'} />
-                  ) : (
-                    <Icon
-                      name={data.icon || 'file-text'}
-                      className='text-body'
-                    />
-                  )}
-                </div>
-                <div>
-                  <span
-                    className={`d-flex fw-bold fs-small align-items-center mb-0 gap-1`}
-                  >
-                    {title}
-                  </span>
-
-                  <h6 className='fw-normal d-flex fs-small text-muted flex-1 mb-0'>
-                    {description}
-                  </h6>
-                </div>
-              </div>
-
-              <div className='d-flex'>
-                <span className='chip chip-secondary d-flex gap-1  align-items-center lh-1 chip chip--xs'>
-                  <Icon className='chip-svg-icon' width={14} name={'clock'} />
-                  <span>{duration} Min</span>
-                </span>
-              </div>
-            </div>
-          </div>
-        </div>
-      </div>
-    </div>
-  )
-  if (data.disabledMessage) {
-    return <Tooltip title={inner}>{data.disabledMessage}</Tooltip>
-  }
-  return link?.startsWith('http') ? (
-    <a href={link} target={'_blank'} onClick={onCTAClick} rel='noreferrer'>
-      {inner}
-    </a>
-  ) : (
-    <Link onClick={onCTAClick} to={link}>
-      {inner}
-    </Link>
-  )
-}
-=======
 import GettingStartedItem, {
   GettingStartedItemType,
 } from 'components/onboarding/GettingStartedItem'
 import GettingStartedResource from 'components/onboarding/GettingStartedResource'
 import { links, resources } from 'components/onboarding/data/onboarding.data'
->>>>>>> e701b089
 
 const GettingStartedPage: FC = () => {
   useEffect(() => {
@@ -265,7 +124,6 @@
     },
   ]
 
-<<<<<<< HEAD
   const { data, isLoading } = useGetProfileQuery({})
   const [completedIntegrations, setCompletedIntegrations] = useState(false)
 
@@ -284,8 +142,6 @@
       <IntegrationSelect onComplete={() => setCompletedIntegrations(true)} />
     )
   }
-=======
->>>>>>> e701b089
   return (
     <div className='bg-light100 pb-5'>
       <div className='container-fluid mt-4 px-3'>
