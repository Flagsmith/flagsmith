import React from 'react'
import ImportPage from 'components/import-export/ImportPage'

type ImportTabProps = {
  projectName: string
<<<<<<< HEAD
  projectId: number
  environmentId?: string
=======
  projectId: string
>>>>>>> 6afcf9de
}

export const ImportTab = ({ projectId, projectName }: ImportTabProps) => {
  return <ImportPage projectId={projectId} projectName={projectName} />
}<|MERGE_RESOLUTION|>--- conflicted
+++ resolved
@@ -3,12 +3,7 @@
 
 type ImportTabProps = {
   projectName: string
-<<<<<<< HEAD
   projectId: number
-  environmentId?: string
-=======
-  projectId: string
->>>>>>> 6afcf9de
 }
 
 export const ImportTab = ({ projectId, projectName }: ImportTabProps) => {
