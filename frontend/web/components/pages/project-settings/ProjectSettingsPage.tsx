--- conflicted
+++ resolved
@@ -32,15 +32,11 @@
     error,
     isLoading,
     isUninitialized,
-<<<<<<< HEAD
   } = useGetProjectQuery({ id: projectId! }, { skip: !projectId })
-=======
-  } = useGetProjectQuery({ id: String(projectId) }, { skip: !projectId })
   const { data: environments } = useGetEnvironmentsQuery(
-    { projectId: String(projectId) },
+    { projectId: projectId! },
     { skip: !projectId },
   )
->>>>>>> 6afcf9de
 
   useEffect(() => {
     API.trackPage(Constants.pages.PROJECT_SETTINGS)
