<<<<<<< HEAD
import React, {Component} from 'react';
import TagFilter from '../tags/TagFilter';
=======
import React, {Component, useEffect, useState} from 'react';
import TagSelect from '../TagSelect';
import TagStore from '../../../common/stores/tags-store';
import {Tag} from '../AddEditTags';
>>>>>>> 0c76d0ac
import FeatureRow from '../FeatureRow';
import FeatureListStore from '../../../common/stores/feature-list-store';
import ProjectStore from '../../../common/stores/project-store';
import {useCustomWidgetOptionString} from '@datadog/ui-extensions-react';
import client from "../datadog-client";
const Utils = require("common/utils/utils")
const AppActions = require("common/dispatcher/app-actions")
const ES6Component = require("common/ES6Component")
import NavIconSmall from '../svg/NavIconSmall';
import AuditLog from "../AuditLog";
import {getStore} from "../../../common/store";
<<<<<<< HEAD
import {Provider} from 'react-redux';
import Permission from "../../../common/providers/Permission";
import Tag from "../tags/Tag";
=======
import Permission from "../../../common/providers/Permission";
import {Provider} from 'react-redux';
import OrgEnvironmentSelect from "../OrgEnvironmentSelect";
let isWidget = false;
export const getIsWidget = ()=> {
    return isWidget;
}
>>>>>>> 0c76d0ac

type FeatureListType = {
    projectId: string
    environmentId: string
    pageSize: number
    hideTags: boolean
}

const FeatureList = class extends Component<FeatureListType> {
    state = {}
    constructor(props, context) {
        super(props, context);
        this.state = {
            tags: [],
            showArchived: false,
            search: null,
            sort: { label: 'Name', sortBy: 'name', sortOrder: 'asc' },
        };
        ES6Component(this);
        AppActions.getProject(this.props.projectId);
        AppActions.getFeatures(this.props.projectId, this.props.environmentId, true, this.state.search, this.state.sort, 0, this.getFilter(), this.props.pageSize);
    }

    componentDidUpdate(prevProps: Readonly<FeatureListType>, prevState: Readonly<{}>, snapshot?: any) {
        if( (this.props.projectId !== prevProps.projectId)) {
            AppActions.getProject(this.props.projectId);

        }
        if( (this.props.projectId !== prevProps.projectId) ||
            (this.props.environmentId !== prevProps.environmentId) ||
            (this.props.pageSize !== prevProps.pageSize)
        ) {
            AppActions.getFeatures(this.props.projectId, this.props.environmentId, true, this.state.search, this.state.sort, 0, this.getFilter(), this.props.pageSize);
        }
    }

    componentWillUnmount() {
        document.body.classList.remove("widget-mode")
    }
    componentWillUnmount() {
        document.body.classList.add("widget-mode")
    }

    componentDidMount = () => {
        API.trackPage(Constants.pages.FEATURES);
    };

    getFilter = () => ({
        tags: !this.state.tags || !this.state.tags.length ? undefined : this.state.tags.join(','),
        is_archived: this.state.showArchived,
    })

    onSave = () => {
        toast('Saved');
    };

    onError = (error) => {
        // Kick user back out to projects
        this.setState({ error });
        if (typeof closeModal !== 'undefined') {
            closeModal();
            toast('We could not create this feature, please check the name is not in use.');
        }
    }

    filter = () => {
        AppActions.searchFeatures(this.props.projectId, this.props.environmentId, true, this.state.search, this.state.sort, 0, this.getFilter(), this.props.pageSize);
    }

    createFeaturePermission(el) {
        return (
            <Permission level="project" permission="CREATE_FEATURE" id={this.props.projectId}>
                {({ permission, isLoading }) => (permission ? (
                    el(permission)
                ) : Utils.renderWithPermission(permission, Constants.projectPermissions('Create Feature'), el(permission)))}
            </Permission>
        );
    }
    render() {
        const { projectId, environmentId } = this.props;
        const readOnly = Utils.getFlagsmithHasFeature('read_only_mode');
        const environment = ProjectStore.getEnvironment(environmentId);

        return (
            <Provider store={getStore()}>
                <div className="widget-container" data-test="features-page" id="features-page">
                <FeatureListProvider onSave={this.onSave} onError={this.onError}>
                    {({ projectFlags, environmentFlags }, { environmentHasFlag, toggleFlag, editFlag, removeFlag }) => {
                        const isLoading = FeatureListStore.isLoading;
                        return (
                            <div>
                                {isLoading && (!projectFlags || !projectFlags.length) && <div className="centered-container"><Loader/></div>}
                                {(!isLoading || (projectFlags && !!projectFlags.length)) && (
                                    <div>
                                        {(projectFlags && projectFlags.length) || ((this.state.showArchived || typeof this.state.search === 'string' || !!this.state.tags.length) && !isLoading) ? (
                                            <div>
                                                <Permission level="environment" permission={Utils.getManageFeaturePermission(Utils.changeRequestsEnabled(environment && environment.minimum_change_request_approvals))} id={this.props.environmentId}>
                                                    {({ permission, isLoading }) => (
                                                        <div>
                                                            <PanelSearch
<<<<<<< HEAD
                                                              className="no-pad"
                                                              id="features-list"
                                                              icon="ion-ios-rocket"
                                                              title="Features"
                                                              renderSearchWithNoResults
                                                              itemHeight={65}
                                                              isLoading={FeatureListStore.isLoading}
                                                              paging={FeatureListStore.paging}
                                                              search={this.state.search}
                                                              onChange={(e) => {
                                                                  this.setState({ search: Utils.safeParseEventValue(e) }, () => {
                                                                      AppActions.searchFeatures(this.props.projectId, this.props.environmentId, true, this.state.search, this.state.sort, 0, this.getFilter(),pageSize);
                                                                  });
                                                              }}
                                                              nextPage={() => AppActions.getFeatures(this.props.projectId, this.props.environmentId, true, this.state.search, this.state.sort, FeatureListStore.paging.next||1, this.getFilter(), pageSize)}
                                                              prevPage={() => AppActions.getFeatures(this.props.projectId, this.props.environmentId, true, this.state.search, this.state.sort, FeatureListStore.paging.previous, this.getFilter(), pageSize)}
                                                              goToPage={page => AppActions.getFeatures(this.props.projectId, this.props.environmentId, true, this.state.search, this.state.sort, page, this.getFilter())}
                                                              onSortChange={(sort) => {
                                                                  this.setState({ sort }, () => {
                                                                      AppActions.getFeatures(this.props.projectId, this.props.environmentId, true, this.state.search, this.state.sort, 0, this.getFilter(), pageSize);
                                                                  });
                                                              }}
                                                              sorting={[
                                                                  { label: 'Name', value: 'name', order: 'asc', default: true },
                                                                  { label: 'Created Date', value: 'created_date', order: 'asc' },
                                                              ]}
                                                              items={projectFlags}
                                                              header={this.props.hideTags? null : (
                                                                  <Row className="px-0 pt-0">
                                                                      <TagFilter
                                                                        showUntagged
                                                                        showClearAll={(this.state.tags && !!this.state.tags.length) || this.state.showArchived}
                                                                        onClearAll={() => this.setState({ showArchived: false, tags: [] }, this.filter)}
                                                                        projectId={`${projectId}`} value={this.state.tags} onChange={(tags) => {
=======
                                                                className="no-pad"
                                                                id="features-list"
                                                                icon="ion-ios-rocket"
                                                                title="Features"
                                                                renderSearchWithNoResults
                                                                itemHeight={65}
                                                                isLoading={FeatureListStore.isLoading}
                                                                paging={FeatureListStore.paging}
                                                                search={this.state.search}
                                                                onChange={(e) => {
                                                                    this.setState({ search: Utils.safeParseEventValue(e) }, () => {
                                                                        AppActions.searchFeatures(this.props.projectId, this.props.environmentId, true, this.state.search, this.state.sort, 0, this.getFilter(),pageSize);
                                                                    });
                                                                }}
                                                                nextPage={() => AppActions.getFeatures(this.props.projectId, this.props.environmentId, true, this.state.search, this.state.sort, FeatureListStore.paging.next||1, this.getFilter(), this.props.pageSize)}
                                                                prevPage={() => AppActions.getFeatures(this.props.projectId, this.props.environmentId, true, this.state.search, this.state.sort, FeatureListStore.paging.previous, this.getFilter(), this.props.pageSize)}
                                                                goToPage={page => AppActions.getFeatures(this.props.projectId, this.props.environmentId, true, this.state.search, this.state.sort, page, this.getFilter())}
                                                                onSortChange={(sort) => {
                                                                    this.setState({ sort }, () => {
                                                                        AppActions.getFeatures(this.props.projectId, this.props.environmentId, true, this.state.search, this.state.sort, 0, this.getFilter(), this.props.pageSize);
                                                                    });
                                                                }}
                                                                sorting={[
                                                                    { label: 'Name', value: 'name', order: 'asc', default: true },
                                                                    { label: 'Created Date', value: 'created_date', order: 'asc' },
                                                                ]}
                                                                items={projectFlags}
                                                                header={this.props.hideTags? null : (
                                                                    <Row className="px-0 pt-0">
                                                                        <TagSelect
                                                                            showUntagged
                                                                            showClearAll={(this.state.tags && !!this.state.tags.length) || this.state.showArchived}
                                                                            onClearAll={() => this.setState({ showArchived: false, tags: [] }, this.filter)}
                                                                            projectId={projectId} value={this.state.tags} onChange={(tags) => {
>>>>>>> 0c76d0ac
                                                                            FeatureListStore.isLoading = true;
                                                                            if (tags.includes('') && tags.length>1) {
                                                                                if (!this.state.tags.includes('')) {
                                                                                    this.setState({ tags: [''] }, this.filter);
                                                                                } else {
                                                                                    this.setState({ tags: tags.filter(v => !!v) }, this.filter);
                                                                                }
                                                                            } else {
                                                                                this.setState({ tags }, this.filter);
                                                                            }
                                                                            AsyncStorage.setItem(`${projectId}tags`, JSON.stringify(tags));
                                                                        }}
<<<<<<< HEAD
                                                                      >
                                                                          <div className="mr-2">
                                                                              <Tag
                                                                                selected={this.state.showArchived}
                                                                                onClick={() => {
                                                                                    FeatureListStore.isLoading = true;
                                                                                    this.setState({ showArchived: !this.state.showArchived }, this.filter);
                                                                                }}
                                                                                className="px-2 py-2 ml-2 mr-2"
                                                                                tag={{ label: 'Archived' }}
                                                                              />
                                                                          </div>
                                                                      </TagFilter>
                                                                  </Row>
=======
                                                                        >
                                                                            <div className="mr-2">
                                                                                <Tag
                                                                                    selected={this.state.showArchived}
                                                                                    onClick={() => {
                                                                                        FeatureListStore.isLoading = true;
                                                                                        this.setState({ showArchived: !this.state.showArchived }, this.filter);
                                                                                    }}
                                                                                    className="px-2 py-2 ml-2 mr-2"
                                                                                    tag={{ label: 'Archived' }}
                                                                                />
                                                                            </div>
                                                                        </TagSelect>
                                                                    </Row>
                                                                )}
                                                                renderRow={(projectFlag, i) => (
                                                                    <FeatureRow
                                                                        hideRemove
                                                                        hideAudit
                                                                        widget
                                                                        readOnly
                                                                        environmentFlags={environmentFlags}
                                                                        projectFlags={projectFlags}
                                                                        permission={permission}
                                                                        environmentId={environmentId}
                                                                        projectId={projectId}
                                                                        index={i}
                                                                        toggleFlag={toggleFlag}
                                                                        editFlag={editFlag}
                                                                        removeFlag={removeFlag}
                                                                        projectFlag={projectFlag}
                                                                    />
>>>>>>> 0c76d0ac
                                                                )}
                                                                filterRow={({ name }, search) => true}
                                                            />
                                                        </div>
                                                    )}

                                                </Permission>
                                            </div>
                                        ) : null}
                                    </div>
                                )}
                            </div>
                        );
                    }}
                </FeatureListProvider>
            </div>
            </Provider>
        )
    }
}



export default function Widget() {
    const projectId = useCustomWidgetOptionString(client, 'Project');
    const environmentId = useCustomWidgetOptionString(client, 'Environment');
    const pageSize = useCustomWidgetOptionString(client, 'PageSize') || "5";
  const id = client.context?.widget?.definition?.custom_widget_key;
    const isAudit = id === "flagsmith_audit_widget";
    const hideTags = useCustomWidgetOptionString(client, 'HideTags') === "Yes";
    if (!API.getCookie("t")) {
        return null
    }
    const [error, setError] = useState<string|null>(null);
    const [_projectId, setProjectId] = useState<string|null>(projectId||null);
    const [_environmentId, setEnvironmentId] = useState<string|null>(environmentId||null);
    const [organisationId, setOrganisationId] = useState<string|null>(null);
    isWidget = true;

    useEffect(()=>{
        setProjectId(environmentId||null)
    },[environmentId])

    useEffect(()=>{
        setProjectId(projectId||null)
    },[projectId])

    if (!API.getCookie("t")) {
        return null
    }
    if (projectId && environmentId && !error) {
        if (isAudit) {
            return (
                <Provider store={getStore()}>
                    <div className="widget-container">
                        <AuditLog onErrorChange={setError} environmentId={environmentId} projectId={projectId} pageSize={parseInt(pageSize)}/>
                    </div>
                </Provider>
            )
        }
        return <FeatureList hideTags={hideTags} pageSize={parseInt(pageSize)} projectId={`${projectId}`} environmentId={`${environmentId}`}/>
    }

    return <div className="text-center pt-5">
        <h3>Please select the environment you wish to use.</h3>
        <div className="widget-container">
            <Provider store={getStore()}>
                <OrgEnvironmentSelect
                    useApiKey={!isAudit}
                    organisationId={organisationId}
                    environmentId={_environmentId}
                    projectId={_projectId}
                    onOrganisationChange={setOrganisationId}
                    onProjectChange={setProjectId}
                    onEnvironmentChange={setEnvironmentId}
                />
            </Provider>
        </div>
    </div>
}<|MERGE_RESOLUTION|>--- conflicted
+++ resolved
@@ -1,28 +1,16 @@
-<<<<<<< HEAD
-import React, {Component} from 'react';
+import React, {Component, useEffect, useState} from 'react';
 import TagFilter from '../tags/TagFilter';
-=======
-import React, {Component, useEffect, useState} from 'react';
-import TagSelect from '../TagSelect';
-import TagStore from '../../../common/stores/tags-store';
-import {Tag} from '../AddEditTags';
->>>>>>> 0c76d0ac
+import Tag from "../tags/Tag";
 import FeatureRow from '../FeatureRow';
 import FeatureListStore from '../../../common/stores/feature-list-store';
 import ProjectStore from '../../../common/stores/project-store';
 import {useCustomWidgetOptionString} from '@datadog/ui-extensions-react';
 import client from "../datadog-client";
-const Utils = require("common/utils/utils")
+import NavIconSmall from '../svg/NavIconSmall';
 const AppActions = require("common/dispatcher/app-actions")
 const ES6Component = require("common/ES6Component")
-import NavIconSmall from '../svg/NavIconSmall';
 import AuditLog from "../AuditLog";
 import {getStore} from "../../../common/store";
-<<<<<<< HEAD
-import {Provider} from 'react-redux';
-import Permission from "../../../common/providers/Permission";
-import Tag from "../tags/Tag";
-=======
 import Permission from "../../../common/providers/Permission";
 import {Provider} from 'react-redux';
 import OrgEnvironmentSelect from "../OrgEnvironmentSelect";
@@ -30,7 +18,6 @@
 export const getIsWidget = ()=> {
     return isWidget;
 }
->>>>>>> 0c76d0ac
 
 type FeatureListType = {
     projectId: string
@@ -117,122 +104,69 @@
         return (
             <Provider store={getStore()}>
                 <div className="widget-container" data-test="features-page" id="features-page">
-                <FeatureListProvider onSave={this.onSave} onError={this.onError}>
-                    {({ projectFlags, environmentFlags }, { environmentHasFlag, toggleFlag, editFlag, removeFlag }) => {
-                        const isLoading = FeatureListStore.isLoading;
-                        return (
-                            <div>
-                                {isLoading && (!projectFlags || !projectFlags.length) && <div className="centered-container"><Loader/></div>}
-                                {(!isLoading || (projectFlags && !!projectFlags.length)) && (
-                                    <div>
-                                        {(projectFlags && projectFlags.length) || ((this.state.showArchived || typeof this.state.search === 'string' || !!this.state.tags.length) && !isLoading) ? (
-                                            <div>
-                                                <Permission level="environment" permission={Utils.getManageFeaturePermission(Utils.changeRequestsEnabled(environment && environment.minimum_change_request_approvals))} id={this.props.environmentId}>
-                                                    {({ permission, isLoading }) => (
-                                                        <div>
-                                                            <PanelSearch
-<<<<<<< HEAD
-                                                              className="no-pad"
-                                                              id="features-list"
-                                                              icon="ion-ios-rocket"
-                                                              title="Features"
-                                                              renderSearchWithNoResults
-                                                              itemHeight={65}
-                                                              isLoading={FeatureListStore.isLoading}
-                                                              paging={FeatureListStore.paging}
-                                                              search={this.state.search}
-                                                              onChange={(e) => {
-                                                                  this.setState({ search: Utils.safeParseEventValue(e) }, () => {
-                                                                      AppActions.searchFeatures(this.props.projectId, this.props.environmentId, true, this.state.search, this.state.sort, 0, this.getFilter(),pageSize);
-                                                                  });
-                                                              }}
-                                                              nextPage={() => AppActions.getFeatures(this.props.projectId, this.props.environmentId, true, this.state.search, this.state.sort, FeatureListStore.paging.next||1, this.getFilter(), pageSize)}
-                                                              prevPage={() => AppActions.getFeatures(this.props.projectId, this.props.environmentId, true, this.state.search, this.state.sort, FeatureListStore.paging.previous, this.getFilter(), pageSize)}
-                                                              goToPage={page => AppActions.getFeatures(this.props.projectId, this.props.environmentId, true, this.state.search, this.state.sort, page, this.getFilter())}
-                                                              onSortChange={(sort) => {
-                                                                  this.setState({ sort }, () => {
-                                                                      AppActions.getFeatures(this.props.projectId, this.props.environmentId, true, this.state.search, this.state.sort, 0, this.getFilter(), pageSize);
-                                                                  });
-                                                              }}
-                                                              sorting={[
-                                                                  { label: 'Name', value: 'name', order: 'asc', default: true },
-                                                                  { label: 'Created Date', value: 'created_date', order: 'asc' },
-                                                              ]}
-                                                              items={projectFlags}
-                                                              header={this.props.hideTags? null : (
-                                                                  <Row className="px-0 pt-0">
-                                                                      <TagFilter
-                                                                        showUntagged
-                                                                        showClearAll={(this.state.tags && !!this.state.tags.length) || this.state.showArchived}
-                                                                        onClearAll={() => this.setState({ showArchived: false, tags: [] }, this.filter)}
-                                                                        projectId={`${projectId}`} value={this.state.tags} onChange={(tags) => {
-=======
-                                                                className="no-pad"
-                                                                id="features-list"
-                                                                icon="ion-ios-rocket"
-                                                                title="Features"
-                                                                renderSearchWithNoResults
-                                                                itemHeight={65}
-                                                                isLoading={FeatureListStore.isLoading}
-                                                                paging={FeatureListStore.paging}
-                                                                search={this.state.search}
-                                                                onChange={(e) => {
-                                                                    this.setState({ search: Utils.safeParseEventValue(e) }, () => {
-                                                                        AppActions.searchFeatures(this.props.projectId, this.props.environmentId, true, this.state.search, this.state.sort, 0, this.getFilter(),pageSize);
-                                                                    });
-                                                                }}
-                                                                nextPage={() => AppActions.getFeatures(this.props.projectId, this.props.environmentId, true, this.state.search, this.state.sort, FeatureListStore.paging.next||1, this.getFilter(), this.props.pageSize)}
-                                                                prevPage={() => AppActions.getFeatures(this.props.projectId, this.props.environmentId, true, this.state.search, this.state.sort, FeatureListStore.paging.previous, this.getFilter(), this.props.pageSize)}
-                                                                goToPage={page => AppActions.getFeatures(this.props.projectId, this.props.environmentId, true, this.state.search, this.state.sort, page, this.getFilter())}
-                                                                onSortChange={(sort) => {
-                                                                    this.setState({ sort }, () => {
-                                                                        AppActions.getFeatures(this.props.projectId, this.props.environmentId, true, this.state.search, this.state.sort, 0, this.getFilter(), this.props.pageSize);
-                                                                    });
-                                                                }}
-                                                                sorting={[
-                                                                    { label: 'Name', value: 'name', order: 'asc', default: true },
-                                                                    { label: 'Created Date', value: 'created_date', order: 'asc' },
-                                                                ]}
-                                                                items={projectFlags}
-                                                                header={this.props.hideTags? null : (
-                                                                    <Row className="px-0 pt-0">
-                                                                        <TagSelect
-                                                                            showUntagged
-                                                                            showClearAll={(this.state.tags && !!this.state.tags.length) || this.state.showArchived}
-                                                                            onClearAll={() => this.setState({ showArchived: false, tags: [] }, this.filter)}
-                                                                            projectId={projectId} value={this.state.tags} onChange={(tags) => {
->>>>>>> 0c76d0ac
-                                                                            FeatureListStore.isLoading = true;
-                                                                            if (tags.includes('') && tags.length>1) {
-                                                                                if (!this.state.tags.includes('')) {
-                                                                                    this.setState({ tags: [''] }, this.filter);
-                                                                                } else {
-                                                                                    this.setState({ tags: tags.filter(v => !!v) }, this.filter);
-                                                                                }
-                                                                            } else {
-                                                                                this.setState({ tags }, this.filter);
-                                                                            }
-                                                                            AsyncStorage.setItem(`${projectId}tags`, JSON.stringify(tags));
-                                                                        }}
-<<<<<<< HEAD
-                                                                      >
-                                                                          <div className="mr-2">
-                                                                              <Tag
-                                                                                selected={this.state.showArchived}
-                                                                                onClick={() => {
-                                                                                    FeatureListStore.isLoading = true;
-                                                                                    this.setState({ showArchived: !this.state.showArchived }, this.filter);
-                                                                                }}
-                                                                                className="px-2 py-2 ml-2 mr-2"
-                                                                                tag={{ label: 'Archived' }}
-                                                                              />
-                                                                          </div>
-                                                                      </TagFilter>
-                                                                  </Row>
-=======
-                                                                        >
-                                                                            <div className="mr-2">
-                                                                                <Tag
+                    <FeatureListProvider onSave={this.onSave} onError={this.onError}>
+                        {({ projectFlags, environmentFlags }, { environmentHasFlag, toggleFlag, editFlag, removeFlag }) => {
+                            const isLoading = FeatureListStore.isLoading;
+                            return (
+                                <div>
+                                    {isLoading && (!projectFlags || !projectFlags.length) && <div className="centered-container"><Loader/></div>}
+                                    {(!isLoading || (projectFlags && !!projectFlags.length)) && (
+                                        <div>
+                                            {(projectFlags && projectFlags.length) || ((this.state.showArchived || typeof this.state.search === 'string' || !!this.state.tags.length) && !isLoading) ? (
+                                                <div>
+                                                    <Permission level="environment" permission={Utils.getManageFeaturePermission(Utils.changeRequestsEnabled(environment && environment.minimum_change_request_approvals))} id={this.props.environmentId}>
+                                                        {({ permission, isLoading }) => (
+                                                            <div>
+                                                                <PanelSearch
+                                                                    className="no-pad"
+                                                                    id="features-list"
+                                                                    icon="ion-ios-rocket"
+                                                                    title="Features"
+                                                                    renderSearchWithNoResults
+                                                                    itemHeight={65}
+                                                                    isLoading={FeatureListStore.isLoading}
+                                                                    paging={FeatureListStore.paging}
+                                                                    search={this.state.search}
+                                                                    onChange={(e) => {
+                                                                        this.setState({ search: Utils.safeParseEventValue(e) }, () => {
+                                                                            AppActions.searchFeatures(this.props.projectId, this.props.environmentId, true, this.state.search, this.state.sort, 0, this.getFilter(),pageSize);
+                                                                        });
+                                                                    }}
+                                                                    nextPage={() => AppActions.getFeatures(this.props.projectId, this.props.environmentId, true, this.state.search, this.state.sort, FeatureListStore.paging.next||1, this.getFilter(), this.props.pageSize)}
+                                                                    prevPage={() => AppActions.getFeatures(this.props.projectId, this.props.environmentId, true, this.state.search, this.state.sort, FeatureListStore.paging.previous, this.getFilter(), this.props.pageSize)}
+                                                                    goToPage={page => AppActions.getFeatures(this.props.projectId, this.props.environmentId, true, this.state.search, this.state.sort, page, this.getFilter())}
+                                                                    onSortChange={(sort) => {
+                                                                        this.setState({ sort }, () => {
+                                                                            AppActions.getFeatures(this.props.projectId, this.props.environmentId, true, this.state.search, this.state.sort, 0, this.getFilter(), this.props.pageSize);
+                                                                        });
+                                                                    }}
+                                                                    sorting={[
+                                                                        { label: 'Name', value: 'name', order: 'asc', default: true },
+                                                                        { label: 'Created Date', value: 'created_date', order: 'asc' },
+                                                                    ]}
+                                                                    items={projectFlags}
+                                                                    header={this.props.hideTags? null : (
+                                                                      <Row className="px-0 pt-0">
+                                                                          <TagFilter
+                                                                              showUntagged
+                                                                              showClearAll={(this.state.tags && !!this.state.tags.length) || this.state.showArchived}
+                                                                              onClearAll={() => this.setState({ showArchived: false, tags: [] }, this.filter)}
+                                                                              projectId={`${projectId}`} value={this.state.tags} onChange={(tags) => {
+                                                                              FeatureListStore.isLoading = true;
+                                                                              if (tags.includes('') && tags.length>1) {
+                                                                                  if (!this.state.tags.includes('')) {
+                                                                                      this.setState({ tags: [''] }, this.filter);
+                                                                                  } else {
+                                                                                      this.setState({ tags: tags.filter(v => !!v) }, this.filter);
+                                                                                  }
+                                                                              } else {
+                                                                                  this.setState({ tags }, this.filter);
+                                                                              }
+                                                                              AsyncStorage.setItem(`${projectId}tags`, JSON.stringify(tags));
+                                                                          }}
+                                                                          >
+                                                                              <div className="mr-2">
+                                                                                  <Tag
                                                                                     selected={this.state.showArchived}
                                                                                     onClick={() => {
                                                                                         FeatureListStore.isLoading = true;
@@ -240,45 +174,44 @@
                                                                                     }}
                                                                                     className="px-2 py-2 ml-2 mr-2"
                                                                                     tag={{ label: 'Archived' }}
-                                                                                />
-                                                                            </div>
-                                                                        </TagSelect>
-                                                                    </Row>
-                                                                )}
-                                                                renderRow={(projectFlag, i) => (
-                                                                    <FeatureRow
-                                                                        hideRemove
-                                                                        hideAudit
-                                                                        widget
-                                                                        readOnly
-                                                                        environmentFlags={environmentFlags}
-                                                                        projectFlags={projectFlags}
-                                                                        permission={permission}
-                                                                        environmentId={environmentId}
-                                                                        projectId={projectId}
-                                                                        index={i}
-                                                                        toggleFlag={toggleFlag}
-                                                                        editFlag={editFlag}
-                                                                        removeFlag={removeFlag}
-                                                                        projectFlag={projectFlag}
-                                                                    />
->>>>>>> 0c76d0ac
-                                                                )}
-                                                                filterRow={({ name }, search) => true}
-                                                            />
-                                                        </div>
-                                                    )}
-
-                                                </Permission>
-                                            </div>
-                                        ) : null}
-                                    </div>
-                                )}
-                            </div>
-                        );
-                    }}
-                </FeatureListProvider>
-            </div>
+                                                                                  />
+                                                                              </div>
+                                                                          </TagFilter>
+                                                                      </Row>
+                                                                    )}
+                                                                    renderRow={(projectFlag, i) => (
+                                                                        <FeatureRow
+                                                                            hideRemove
+                                                                            hideAudit
+                                                                            widget
+                                                                            readOnly
+                                                                            environmentFlags={environmentFlags}
+                                                                            projectFlags={projectFlags}
+                                                                            permission={permission}
+                                                                            environmentId={environmentId}
+                                                                            projectId={projectId}
+                                                                            index={i}
+                                                                            toggleFlag={toggleFlag}
+                                                                            editFlag={editFlag}
+                                                                            removeFlag={removeFlag}
+                                                                            projectFlag={projectFlag}
+                                                                        />
+                                                                    )}
+                                                                    filterRow={({ name }, search) => true}
+                                                                />
+                                                            </div>
+                                                        )}
+
+                                                    </Permission>
+                                                </div>
+                                            ) : null}
+                                        </div>
+                                    )}
+                                </div>
+                            );
+                        }}
+                    </FeatureListProvider>
+                </div>
             </Provider>
         )
     }
