--- conflicted
+++ resolved
@@ -19,11 +19,8 @@
 import { setViewMode } from 'common/useViewMode'
 import TableFilterOptions from 'components/tables/TableFilterOptions'
 import { getViewMode } from 'common/useViewMode'
-<<<<<<< HEAD
+import { TagStrategy } from 'common/types/responses'
 import EnvironmentDocumentCodeHelp from 'components/EnvironmentDocumentCodeHelp'
-=======
-import { TagStrategy } from 'common/types/responses'
->>>>>>> 7b8c8dc7
 
 const FeaturesPage = class extends Component {
   static displayName = 'FeaturesPage'
