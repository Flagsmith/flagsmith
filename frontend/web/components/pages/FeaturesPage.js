import React, { Component } from 'react'
import CreateFlagModal from 'components/modals/CreateFlag'
import TryIt from 'components/TryIt'
import FeatureRow from 'components/feature-summary/FeatureRow'
import FeatureListStore from 'common/stores/feature-list-store'
import ProjectStore from 'common/stores/project-store'
import Permission from 'common/providers/Permission'
import JSONReference from 'components/JSONReference'
import ConfigProvider from 'common/providers/ConfigProvider'
import Constants from 'common/constants'
import PageTitle from 'components/PageTitle'
import { rocket } from 'ionicons/icons'
import { IonIcon } from '@ionic/react'
import EnvironmentDocumentCodeHelp from 'components/EnvironmentDocumentCodeHelp'
import classNames from 'classnames'
import Button from 'components/base/forms/Button'
import EnvironmentMetricsList from 'components/metrics/EnvironmentMetricsList'
import { withRouter } from 'react-router-dom'
import { useRouteContext } from 'components/providers/RouteContext'
import FeatureFilters, {
<<<<<<< HEAD
  getFiltersFromURLParams,
=======
  parseFiltersFromUrlParams,
>>>>>>> 21697feb
  getServerFilter,
  getURLParamsFromFilters,
} from 'components/feature-page/FeatureFilters'

const FeaturesPage = class extends Component {
  static displayName = 'FeaturesPage'

  constructor(props) {
    super(props)
    this.state = {
<<<<<<< HEAD
      filters: getFiltersFromURLParams(Utils.fromParam()),
=======
      filters: parseFiltersFromUrlParams(Utils.fromParam()),
>>>>>>> 21697feb
      forceMetricsRefetch: false,
      loadedOnce: false,
    }
    ES6Component(this)
    this.projectId = this.props.routeContext.projectId
    const { filters } = this.state
    AppActions.getFeatures(
      this.projectId,
      this.props.match.params.environmentId,
      true,
      filters.search,
      filters.sort,
      filters.page,
      getServerFilter(filters),
    )
  }

  componentDidUpdate(prevProps) {
    const {
      match: { params },
    } = this.props
    const {
      match: { params: oldParams },
    } = prevProps
    if (
      params.environmentId !== oldParams.environmentId ||
      params.projectId !== oldParams.projectId
    ) {
      this.setState({ loadedOnce: false }, () => this.filter())
    }
  }

  componentDidMount = () => {
    API.trackPage(Constants.pages.FEATURES)
    const {
      match: { params },
    } = this.props
    AsyncStorage.setItem(
      'lastEnv',
      JSON.stringify({
        environmentId: params.environmentId,
        orgId: AccountStore.getOrganisation()?.id,
        projectId: params.projectId,
      }),
    )
  }

  newFlag = () => {
    openModal(
      'New Feature',
      <CreateFlagModal
        history={this.props.history}
        environmentId={this.props.match.params.environmentId}
        projectId={this.projectId}
      />,
      'side-modal create-feature-modal',
    )
  }

  toggleForceMetricsRefetch = () => {
    this.setState((prevState) => ({
      forceMetricsRefetch: !prevState.forceMetricsRefetch,
    }))
  }

  onError = (error) => {
    if (!error?.name && !error?.initial_value) {
      toast(
        error.project ||
          'We could not create this feature, please check the name is not in use.',
        'danger',
      )
    }
  }

  filter = (page) => {
    const currentParams = Utils.fromParam()
    const nextFilters =
      typeof page === 'number'
        ? { ...this.state.filters, page }
        : this.state.filters
    this.setState({ filters: nextFilters }, () => {
      const f = this.state.filters
      if (!currentParams.feature) {
        this.props.history.replace(
          `${document.location.pathname}?${Utils.toParam(
            getURLParamsFromFilters(this.state.filters),
          )}`,
        )
      }
      if (page) {
        AppActions.getFeatures(
          this.projectId,
          this.props.match.params.environmentId,
          true,
          f.search,
          f.sort,
          page,
          getServerFilter(f),
        )
      } else {
        AppActions.searchFeatures(
          this.projectId,
          this.props.match.params.environmentId,
          true,
          f.search,
          f.sort,
          getServerFilter(f),
        )
      }
    })
  }

  createFeaturePermission(el) {
    return (
      <Permission
        level='project'
        permission='CREATE_FEATURE'
        id={this.projectId}
      >
        {({ permission }) =>
          permission
            ? el(permission)
            : Utils.renderWithPermission(
                permission,
                Constants.projectPermissions('Create Feature'),
                el(permission),
              )
        }
      </Permission>
    )
  }

  render() {
    const { environmentId, projectId } = this.props.match.params
    const readOnly = Utils.getFlagsmithHasFeature('read_only_mode')
    const environmentMetricsEnabled = Utils.getFlagsmithHasFeature(
      'environment_metrics',
    )

    const environment = ProjectStore.getEnvironment(environmentId)

    return (
      <div
        data-test='features-page'
        id='features-page'
        className='app-container container'
      >
        <FeatureListProvider
          onRemove={(feature) => {
            this.toggleForceMetricsRefetch()
            return toast(
              <div>
                Removed feature: <strong>{feature.name}</strong>
              </div>,
            )
          }}
          onSave={this.toggleForceMetricsRefetch}
          onError={this.onError}
        >
          {(
            {
              environmentFlags,
              maxFeaturesAllowed,
              projectFlags,
              totalFeatures,
            },
            { removeFlag, toggleFlag },
          ) => {
            const isLoading = !FeatureListStore.hasLoaded
            const isSaving = FeatureListStore.isSaving
            const featureLimitAlert = Utils.calculateRemainingLimitsPercentage(
              totalFeatures,
              maxFeaturesAllowed,
            )

            if (FeatureListStore.hasLoaded && !this.state.loadedOnce) {
              this.state.loadedOnce = true
            }

            return (
              <div className='features-page'>
                {(isLoading || !this.state.loadedOnce) &&
                  (!projectFlags || !projectFlags.length) && (
                    <div className='centered-container'>
                      <Loader />
                    </div>
                  )}
                {(!isLoading || this.state.loadedOnce) && (
                  <div>
                    {this.state.loadedOnce ||
                    ((this.state.filters.is_archived ||
                      typeof this.state.filters.search === 'string' ||
                      !!this.state.filters.tags.length) &&
                      !isLoading) ? (
                      <div>
                        {featureLimitAlert.percentage &&
                          Utils.displayLimitAlert(
                            'features',
                            featureLimitAlert.percentage,
                          )}
                        {environmentMetricsEnabled && (
                          <EnvironmentMetricsList
                            environmentApiKey={environment?.api_key}
                            forceRefetch={this.state.forceMetricsRefetch}
                            projectId={projectId}
                          />
                        )}
                        <PageTitle
                          title={'Features'}
                          cta={
                            <>
                              {this.state.loadedOnce ||
                              this.state.filters.is_archived ||
                              this.state.filters.tags?.length
                                ? this.createFeaturePermission((perm) => (
                                    <Button
                                      disabled={
                                        !perm ||
                                        readOnly ||
                                        featureLimitAlert.percentage >= 100
                                      }
                                      className='w-100'
                                      data-test='show-create-feature-btn'
                                      id='show-create-feature-btn'
                                      onClick={this.newFlag}
                                    >
                                      Create Feature
                                    </Button>
                                  ))
                                : null}
                            </>
                          }
                        >
                          View and manage{' '}
                          <Tooltip
                            title={
                              <Button className='fw-normal' theme='text'>
                                feature flags
                              </Button>
                            }
                            place='right'
                          >
                            {Constants.strings.FEATURE_FLAG_DESCRIPTION}
                          </Tooltip>{' '}
                          and{' '}
                          <Tooltip
                            title={
                              <Button className='fw-normal' theme='text'>
                                remote config
                              </Button>
                            }
                            place='right'
                          >
                            {Constants.strings.REMOTE_CONFIG_DESCRIPTION}
                          </Tooltip>{' '}
                          for your selected environment.
                        </PageTitle>
                        <FormGroup
                          className={classNames('mb-4', {
                            'opacity-50': isSaving,
                          })}
                        >
                          <PanelSearch
                            className='no-pad overflow-visible'
                            id='features-list'
                            renderSearchWithNoResults
                            itemHeight={65}
                            isLoading={FeatureListStore.isLoading}
                            paging={FeatureListStore.paging}
                            header={
                              <FeatureFilters
                                value={this.state.filters}
                                projectId={projectId}
                                orgId={AccountStore.getOrganisation()?.id}
                                isLoading={FeatureListStore.isLoading}
                                onChange={(next) => {
                                  FeatureListStore.isLoading = true
                                  this.setState({ filters: next }, this.filter)
                                }}
                              />
                            }
                            nextPage={() =>
                              this.filter(FeatureListStore.paging.next)
                            }
                            prevPage={() =>
                              this.filter(FeatureListStore.paging.previous)
                            }
                            goToPage={(page) => this.filter(page)}
                            items={projectFlags?.filter((v) => !v.ignore)}
                            renderFooter={() => (
                              <>
                                <JSONReference
                                  className='mx-2 mt-4'
                                  showNamesButton
                                  title={'Features'}
                                  json={projectFlags}
                                />
                                <JSONReference
                                  className='mx-2'
                                  title={'Feature States'}
                                  json={
                                    environmentFlags &&
                                    Object.values(environmentFlags)
                                  }
                                />
                              </>
                            )}
                            renderRow={(projectFlag, i) => (
                              <Permission
                                level='environment'
                                tags={projectFlag.tags}
                                permission={Utils.getManageFeaturePermission(
                                  Utils.changeRequestsEnabled(
                                    environment &&
                                      environment.minimum_change_request_approvals,
                                  ),
                                )}
                                id={this.props.match.params.environmentId}
                              >
                                {({ permission }) => (
                                  <FeatureRow
                                    environmentFlags={environmentFlags}
                                    permission={permission}
                                    history={this.props.history}
                                    environmentId={environmentId}
                                    projectId={projectId}
                                    index={i}
                                    canDelete={permission}
                                    toggleFlag={toggleFlag}
                                    removeFlag={removeFlag}
                                    projectFlag={projectFlag}
                                  />
                                )}
                              </Permission>
                            )}
                          />
                        </FormGroup>
                        <FormGroup className='mt-5'>
                          <CodeHelp
                            title='1: Installing the SDK'
                            snippets={Constants.codeHelp.INSTALL}
                          />
                          <CodeHelp
                            title='2: Initialising your project'
                            snippets={Constants.codeHelp.INIT(
                              this.props.match.params.environmentId,
                              projectFlags?.[0]?.name,
                            )}
                          />
                          <EnvironmentDocumentCodeHelp
                            title='3: Providing feature defaults and support offline'
                            projectId={projectId}
                            environmentId={
                              this.props.match.params.environmentId
                            }
                          />
                        </FormGroup>
                        <FormGroup className='pb-4'>
                          <TryIt
                            title='Test what values are being returned from the API on this environment'
                            environmentId={
                              this.props.match.params.environmentId
                            }
                          />
                        </FormGroup>
                      </div>
                    ) : (
                      !isLoading &&
                      this.state.loadedOnce && (
                        <div>
                          <h3>Brilliant! Now create your features.</h3>
                          <FormGroup>
                            <Panel
                              icon='ion-ios-settings'
                              title='1. configuring features per environment'
                            >
                              <p>
                                We've created 2 Environments for you:{' '}
                                <strong>Development</strong> and{' '}
                                <strong>Production</strong>. When you create a
                                Feature it makes copies of them for each
                                Environment, allowing you to edit the values
                                separately. You can create more Environments too
                                if you need to.
                              </p>
                            </Panel>
                          </FormGroup>
                          <FormGroup>
                            <Panel
                              icon='ion-ios-rocket'
                              title='2. creating a feature'
                            >
                              <p>
                                Features in Flagsmith are made up of two
                                different data types:
                                <ul>
                                  <li>
                                    <strong>Booleans</strong>: These allows you
                                    to toggle features on and off:
                                    <p className='faint'>
                                      EXAMPLE: You're working on a new messaging
                                      feature for your app but only want to show
                                      it in your Development Environment.
                                    </p>
                                  </li>
                                  <li>
                                    <strong>String Values</strong>:
                                    configuration for a particular feature
                                    <p className='faint'>
                                      EXAMPLE: This could be absolutely anything
                                      from a font size for a website/mobile app
                                      or an environment variable for a server
                                    </p>
                                  </li>
                                </ul>
                              </p>
                            </Panel>
                          </FormGroup>
                          <FormGroup>
                            <Panel
                              icon='ion-ios-person'
                              title='3. configuring features per user'
                            >
                              <p>
                                When users login to your application, you can{' '}
                                <strong>Identify</strong> them using one of our
                                SDKs, this will add them to the Identities page.
                                From there you can configure their Features.
                                We've created an example user for you which you
                                can see in the{' '}
                                <Link
                                  className='btn-link'
                                  to={`/project/${projectId}/environment/${environmentId}/users`}
                                >
                                  Identities page
                                </Link>
                                .
                                <p className='faint'>
                                  EXAMPLE: You're working on a new messaging
                                  feature for your app but only want to show it
                                  for that Identity.
                                </p>
                              </p>
                            </Panel>
                          </FormGroup>
                          {this.createFeaturePermission((perm) => (
                            <FormGroup className='text-center'>
                              <Button
                                disabled={!perm}
                                className='btn-lg btn-primary'
                                id='show-create-feature-btn'
                                data-test='show-create-feature-btn'
                                onClick={this.newFlag}
                              >
                                <div className='flex-row justify-content-center'>
                                  <IonIcon
                                    className='me-1'
                                    icon={rocket}
                                    style={{
                                      contain: 'none',
                                      height: '25px',
                                    }}
                                  />
                                  <span>Create your first Feature</span>
                                </div>
                              </Button>
                            </FormGroup>
                          ))}
                        </div>
                      )
                    )}
                  </div>
                )}
              </div>
            )
          }}
        </FeatureListProvider>
      </div>
    )
  }
}

FeaturesPage.propTypes = {}
const FeaturesPageWithContext = (props) => {
  const context = useRouteContext()
  return <FeaturesPage {...props} routeContext={context} />
}

export default withRouter(ConfigProvider(FeaturesPageWithContext))<|MERGE_RESOLUTION|>--- conflicted
+++ resolved
@@ -18,11 +18,7 @@
 import { withRouter } from 'react-router-dom'
 import { useRouteContext } from 'components/providers/RouteContext'
 import FeatureFilters, {
-<<<<<<< HEAD
-  getFiltersFromURLParams,
-=======
   parseFiltersFromUrlParams,
->>>>>>> 21697feb
   getServerFilter,
   getURLParamsFromFilters,
 } from 'components/feature-page/FeatureFilters'
@@ -30,14 +26,46 @@
 const FeaturesPage = class extends Component {
   static displayName = 'FeaturesPage'
 
+  getFiltersFromParams = (params) => {
+    return {
+      group_owners:
+        typeof params.group_owners === 'string'
+          ? params.group_owners.split(',').map((v) => parseInt(v))
+          : [],
+      is_enabled:
+        params.is_enabled === 'true'
+          ? true
+          : params.is_enabled === 'false'
+          ? false
+          : null,
+      loadedOnce: false,
+      owners:
+        typeof params.owners === 'string'
+          ? params.owners.split(',').map((v) => parseInt(v))
+          : [],
+      page: params.page ? parseInt(params.page) - 1 : 1,
+      releasePipelines: [],
+      search: params.search || null,
+      showArchived: params.is_archived === 'true',
+      sort: {
+        label: Format.camelCase(params.sortBy || 'Name'),
+        sortBy: params.sortBy || 'name',
+        sortOrder: params.sortOrder || 'asc',
+      },
+      tag_strategy: params.tag_strategy || 'INTERSECTION',
+      tags:
+        typeof params.tags === 'string'
+          ? params.tags.split(',').map((v) => parseInt(v))
+          : [],
+      value_search:
+        typeof params.value_search === 'string' ? params.value_search : '',
+    }
+  }
+
   constructor(props) {
     super(props)
     this.state = {
-<<<<<<< HEAD
-      filters: getFiltersFromURLParams(Utils.fromParam()),
-=======
       filters: parseFiltersFromUrlParams(Utils.fromParam()),
->>>>>>> 21697feb
       forceMetricsRefetch: false,
       loadedOnce: false,
     }
@@ -48,10 +76,10 @@
       this.projectId,
       this.props.match.params.environmentId,
       true,
-      filters.search,
-      filters.sort,
-      filters.page,
-      getServerFilter(filters),
+      this.state.search,
+      this.state.sort,
+      this.state.page,
+      this.getFilter(),
     )
   }
 
