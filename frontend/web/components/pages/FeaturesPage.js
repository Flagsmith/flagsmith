import React, { Component } from 'react'
import CreateFlagModal from 'components/modals/CreateFlag'
import TryIt from 'components/TryIt'
import TagFilter from 'components/tags/TagFilter'
import Tag from 'components/tags/Tag'
import FeatureRow, { width } from 'components/FeatureRow'
import FeatureListStore from 'common/stores/feature-list-store'
import ProjectStore from 'common/stores/project-store'
import Permission from 'common/providers/Permission'
import { getTags } from 'common/services/useTag'
import { getStore } from 'common/store'
import JSONReference from 'components/JSONReference'
import ConfigProvider from 'common/providers/ConfigProvider'
import Constants from 'common/constants'
import PageTitle from 'components/PageTitle'

const FeaturesPage = class extends Component {
  static displayName = 'FeaturesPage'

  static contextTypes = {
    router: propTypes.object.isRequired,
  }

  constructor(props, context) {
    super(props, context)
    this.state = {
      search: null,
      showArchived: false,
      sort: { label: 'Name', sortBy: 'name', sortOrder: 'asc' },
      tags: [],
    }
    ES6Component(this)
    getTags(getStore(), {
      projectId: `${this.props.match.params.projectId}`,
    })
    AppActions.getFeatures(
      this.props.match.params.projectId,
      this.props.match.params.environmentId,
      true,
      this.state.search,
      this.state.sort,
      0,
      this.getFilter(),
    )
  }

  componentDidUpdate(prevProps) {
    const {
      match: { params },
    } = this.props
    const {
      match: { params: oldParams },
    } = prevProps
    if (
      params.environmentId !== oldParams.environmentId ||
      params.projectId !== oldParams.projectId
    ) {
      AppActions.getFeatures(
        params.projectId,
        params.environmentId,
        true,
        this.state.search,
        this.state.sort,
        0,
        this.getFilter(),
      )
    }
  }

  componentDidMount = () => {
    API.trackPage(Constants.pages.FEATURES)
    const {
      match: { params },
    } = this.props
    AsyncStorage.setItem(
      'lastEnv',
      JSON.stringify({
        environmentId: params.environmentId,
        orgId: AccountStore.getOrganisation().id,
        projectId: params.projectId,
      }),
    )
  }

  newFlag = () => {
    openModal(
      'New Feature',
      <CreateFlagModal
        environmentId={this.props.match.params.environmentId}
        projectId={this.props.match.params.projectId}
      />,
      'side-modal create-feature-modal',
    )
  }

  getFilter = () => ({
    is_archived: this.state.showArchived,
    tags:
      !this.state.tags || !this.state.tags.length
        ? undefined
        : this.state.tags.join(','),
  })

  onSave = () => {
    toast('Saved')
  }

  onError = (error) => {
    // Kick user back out to projects
    this.setState({ error })
    if (!error?.name && !error?.initial_value) {
      // Could not determine field level error, show generic toast.
      toast(
<<<<<<< HEAD
        error.project ||
          'We could not create this feature, please check the name is not in use.',
=======
        'We could not create this feature, please check the name is not in use.',
>>>>>>> 54f3e481
        'danger',
      )
    }
  }

  filter = () => {
    AppActions.searchFeatures(
      this.props.match.params.projectId,
      this.props.match.params.environmentId,
      true,
      this.state.search,
      this.state.sort,
      0,
      this.getFilter(),
    )
  }

  createFeaturePermission(el) {
    return (
      <Permission
        level='project'
        permission='CREATE_FEATURE'
        id={this.props.match.params.projectId}
      >
        {({ permission }) =>
          permission
            ? el(permission)
            : Utils.renderWithPermission(
                permission,
                Constants.projectPermissions('Create Feature'),
                el(permission),
              )
        }
      </Permission>
    )
  }

  render() {
    const { environmentId, projectId } = this.props.match.params
    const readOnly = Utils.getFlagsmithHasFeature('read_only_mode')
    const environment = ProjectStore.getEnvironment(environmentId)

    return (
      <div
        data-test='features-page'
        id='features-page'
        className='app-container container'
      >
        <FeatureListProvider onSave={this.onSave} onError={this.onError}>
<<<<<<< HEAD
          {(
            {
              environmentFlags,
              maxFeaturesAllowed,
              projectFlags,
              totalFeatures,
            },
            { removeFlag, toggleFlag },
          ) => {
            const isLoading = !FeatureListStore.hasLoaded
            const THRESHOLD = 90
            const featureLimitAlert = Utils.calculateRemainingLimitsPercentage(
              100,
              maxFeaturesAllowed,
              THRESHOLD,
            )
=======
          {({ environmentFlags, projectFlags }, { removeFlag, toggleFlag }) => {
            const isLoading = !FeatureListStore.hasLoaded
>>>>>>> 54f3e481
            return (
              <div className='features-page'>
                {isLoading && (!projectFlags || !projectFlags.length) && (
                  <div className='centered-container'>
                    <Loader />
                  </div>
                )}
                {(!isLoading || (projectFlags && !!projectFlags.length)) && (
                  <div>
                    {(projectFlags && projectFlags.length) ||
                    ((this.state.showArchived ||
                      typeof this.state.search === 'string' ||
                      !!this.state.tags.length) &&
                      !isLoading) ? (
                      <div>
<<<<<<< HEAD
                        {featureLimitAlert.percentage &&
                          Utils.displayLimitAlert(
                            'features',
                            featureLimitAlert.percentage,
                          )}
=======
>>>>>>> 54f3e481
                        <PageTitle
                          title={'Features'}
                          cta={
                            <>
                              {projectFlags && projectFlags.length
                                ? this.createFeaturePermission((perm) => (
                                    <div className='text-right'>
                                      <Button
<<<<<<< HEAD
                                        disabled={
                                          !perm ||
                                          readOnly ||
                                          featureLimitAlert.percentage >= 100
                                        }
=======
                                        disabled={!perm || readOnly}
>>>>>>> 54f3e481
                                        data-test='show-create-feature-btn'
                                        id='show-create-feature-btn'
                                        onClick={this.newFlag}
                                      >
                                        Create Feature
                                      </Button>
                                    </div>
                                  ))
                                : null}
                            </>
                          }
                        >
                          View and manage{' '}
                          <Tooltip
                            title={
                              <Button className='fw-normal' theme='text'>
                                feature flags
                              </Button>
                            }
                            place='right'
                          >
                            {Constants.strings.FEATURE_FLAG_DESCRIPTION}
                          </Tooltip>{' '}
                          and{' '}
                          <Tooltip
                            title={
                              <Button className='fw-normal' theme='text'>
                                remote config
                              </Button>
                            }
                            place='right'
                          >
                            {Constants.strings.REMOTE_CONFIG_DESCRIPTION}
                          </Tooltip>{' '}
                          for your selected environment.
                        </PageTitle>
                        <Permission
                          level='environment'
                          permission={Utils.getManageFeaturePermission(
                            Utils.changeRequestsEnabled(
                              environment &&
                                environment.minimum_change_request_approvals,
                            ),
                          )}
                          id={this.props.match.params.environmentId}
                        >
                          {({ permission }) => (
                            <FormGroup className='mb-4'>
                              <PanelSearch
                                className='no-pad'
                                id='features-list'
                                title='Features'
                                renderSearchWithNoResults
                                itemHeight={65}
                                isLoading={FeatureListStore.isLoading}
                                paging={FeatureListStore.paging}
                                search={this.state.search}
                                header={
                                  <Row className='table-header'>
                                    <Flex className='table-column px-3'>
                                      Name
                                    </Flex>
                                    <div
                                      className='table-column'
                                      style={{ width: width[0] }}
                                    >
                                      Value
                                    </div>
                                    <div
                                      className='table-column'
                                      style={{ width: width[1] }}
                                    >
                                      <Switch disabled />
                                    </div>
                                    <div
                                      className='table-column'
                                      style={{ width: width[2] }}
                                    ></div>
                                    <div
                                      className='table-column'
                                      style={{ width: width[3] }}
                                    >
                                      Remove
                                    </div>
                                  </Row>
                                }
                                onChange={(e) => {
                                  this.setState(
                                    { search: Utils.safeParseEventValue(e) },
                                    () => {
                                      AppActions.searchFeatures(
                                        this.props.match.params.projectId,
                                        this.props.match.params.environmentId,
                                        true,
                                        this.state.search,
                                        this.state.sort,
                                        0,
                                        this.getFilter(),
                                      )
                                    },
                                  )
                                }}
                                nextPage={() =>
                                  AppActions.getFeatures(
                                    this.props.match.params.projectId,
                                    this.props.match.params.environmentId,
                                    true,
                                    this.state.search,
                                    this.state.sort,
                                    FeatureListStore.paging.next,
                                    this.getFilter(),
                                  )
                                }
                                prevPage={() =>
                                  AppActions.getFeatures(
                                    this.props.match.params.projectId,
                                    this.props.match.params.environmentId,
                                    true,
                                    this.state.search,
                                    this.state.sort,
                                    FeatureListStore.paging.previous,
                                    this.getFilter(),
                                  )
                                }
                                goToPage={(page) =>
                                  AppActions.getFeatures(
                                    this.props.match.params.projectId,
                                    this.props.match.params.environmentId,
                                    true,
                                    this.state.search,
                                    this.state.sort,
                                    page,
                                    this.getFilter(),
                                  )
                                }
                                onSortChange={(sort) => {
                                  this.setState({ sort }, () => {
                                    AppActions.getFeatures(
                                      this.props.match.params.projectId,
                                      this.props.match.params.environmentId,
                                      true,
                                      this.state.search,
                                      this.state.sort,
                                      0,
                                      this.getFilter(),
                                    )
                                  })
                                }}
                                sorting={[
                                  {
                                    default: true,
                                    label: 'Name',
                                    order: 'asc',
                                    value: 'name',
                                  },
                                  {
                                    label: 'Created Date',
                                    order: 'asc',
                                    value: 'created_date',
                                  },
                                ]}
                                items={projectFlags}
                                searchPanel={
                                  <Row className='px-0 pt-0 pb-2'>
                                    <TagFilter
                                      showUntagged
                                      showClearAll={
                                        (this.state.tags &&
                                          !!this.state.tags.length) ||
                                        this.state.showArchived
                                      }
                                      onClearAll={() =>
                                        this.setState(
                                          { showArchived: false, tags: [] },
                                          this.filter,
                                        )
                                      }
                                      projectId={`${projectId}`}
                                      value={this.state.tags}
                                      onChange={(tags) => {
                                        FeatureListStore.isLoading = true
                                        if (
                                          tags.includes('') &&
                                          tags.length > 1
                                        ) {
                                          if (!this.state.tags.includes('')) {
                                            this.setState(
                                              { tags: [''] },
                                              this.filter,
                                            )
                                          } else {
                                            this.setState(
                                              { tags: tags.filter((v) => !!v) },
                                              this.filter,
                                            )
                                          }
                                        } else {
                                          this.setState({ tags }, this.filter)
                                        }
                                        AsyncStorage.setItem(
                                          `${projectId}tags`,
                                          JSON.stringify(tags),
                                        )
                                      }}
                                    >
                                      <Tag
                                        selected={this.state.showArchived}
                                        onClick={() => {
                                          FeatureListStore.isLoading = true
                                          this.setState(
                                            {
                                              showArchived:
                                                !this.state.showArchived,
                                            },
                                            this.filter,
                                          )
                                        }}
                                        className='px-2 py-2 ml-2 mr-2 chip-info'
                                        tag={{
                                          color: '#0AADDF',
                                          label: 'Archived',
                                        }}
                                      />
                                    </TagFilter>
                                  </Row>
                                }
                                renderFooter={() => (
                                  <>
                                    <JSONReference
                                      className='mx-2 mt-4'
                                      showNamesButton
                                      title={'Features'}
                                      json={projectFlags}
                                    />
                                    <JSONReference
                                      className='mx-2'
                                      title={'Feature States'}
                                      json={
                                        environmentFlags &&
                                        Object.values(environmentFlags)
                                      }
                                    />
                                  </>
                                )}
                                renderRow={(projectFlag, i) => (
                                  <FeatureRow
                                    environmentFlags={environmentFlags}
                                    projectFlags={projectFlags}
                                    permission={permission}
                                    environmentId={environmentId}
                                    projectId={projectId}
                                    index={i}
                                    canDelete={permission}
                                    toggleFlag={toggleFlag}
                                    removeFlag={removeFlag}
                                    projectFlag={projectFlag}
                                  />
                                )}
                                filterRow={() => true}
                              />
                            </FormGroup>
                          )}
                        </Permission>
                        <FormGroup className='mt-5'>
                          <CodeHelp
                            title='1: Installing the SDK'
                            snippets={Constants.codeHelp.INSTALL}
                          />
                          <CodeHelp
                            title='2: Initialising your project'
                            snippets={Constants.codeHelp.INIT(
                              this.props.match.params.environmentId,
                              projectFlags &&
                                projectFlags[0] &&
                                projectFlags[0].name,
                            )}
                          />
                        </FormGroup>
                        <FormGroup className='pb-4'>
                          <TryIt
                            title='Test what values are being returned from the API on this environment'
                            environmentId={
                              this.props.match.params.environmentId
                            }
                          />
                        </FormGroup>
                      </div>
                    ) : (
                      !isLoading && (
                        <div>
                          <h3>Brilliant! Now create your features.</h3>
                          <FormGroup>
                            <Panel
                              icon='ion-ios-settings'
                              title='1. configuring features per environment'
                            >
                              <p>
                                We've created 2 Environments for you:{' '}
                                <strong>Development</strong> and{' '}
                                <strong>Production</strong>. When you create a
                                Feature it makes copies of them for each
                                Environment, allowing you to edit the values
                                separately. You can create more Environments too
                                if you need to.
                              </p>
                            </Panel>
                          </FormGroup>
                          <FormGroup>
                            <Panel
                              icon='ion-ios-rocket'
                              title='2. creating a feature'
                            >
                              <p>
                                Features in Flagsmith are made up of two
                                different data types:
                                <ul>
                                  <li>
                                    <strong>Booleans</strong>: These allows you
                                    to toggle features on and off:
                                    <p className='faint'>
                                      EXAMPLE: You're working on a new messaging
                                      feature for your app but only want to show
                                      it in your Development Environment.
                                    </p>
                                  </li>
                                  <li>
                                    <strong>String Values</strong>:
                                    configuration for a particular feature
                                    <p className='faint'>
                                      EXAMPLE: This could be absolutely anything
                                      from a font size for a website/mobile app
                                      or an environment variable for a server
                                    </p>
                                  </li>
                                </ul>
                              </p>
                            </Panel>
                          </FormGroup>
                          <FormGroup>
                            <Panel
                              icon='ion-ios-person'
                              title='3. configuring features per user'
                            >
                              <p>
                                When users login to your application, you can{' '}
                                <strong>Identify</strong> them using one of our
                                SDKs, this will add them to the Identities page.
                                From there you can configure their Features.
                                We've created an example user for you which you
                                can see in the{' '}
                                <Link
                                  className='btn-link'
                                  to={`/project/${projectId}/environment/${environmentId}/users`}
                                >
                                  Identities page
                                </Link>
                                .
                                <p className='faint'>
                                  EXAMPLE: You're working on a new messaging
                                  feature for your app but only want to show it
                                  for that Identity.
                                </p>
                              </p>
                            </Panel>
                          </FormGroup>
                          {this.createFeaturePermission((perm) => (
                            <FormGroup className='text-center'>
                              <Button
                                disabled={!perm}
                                className='btn-lg btn-primary'
                                id='show-create-feature-btn'
                                data-test='show-create-feature-btn'
                                onClick={this.newFlag}
                              >
                                <span className='icon ion-ios-rocket' /> Create
                                your first Feature
                              </Button>
                            </FormGroup>
                          ))}
                        </div>
                      )
                    )}
                  </div>
                )}
              </div>
            )
          }}
        </FeatureListProvider>
      </div>
    )
  }
}

FeaturesPage.propTypes = {}

module.exports = ConfigProvider(FeaturesPage)<|MERGE_RESOLUTION|>--- conflicted
+++ resolved
@@ -111,12 +111,8 @@
     if (!error?.name && !error?.initial_value) {
       // Could not determine field level error, show generic toast.
       toast(
-<<<<<<< HEAD
         error.project ||
           'We could not create this feature, please check the name is not in use.',
-=======
-        'We could not create this feature, please check the name is not in use.',
->>>>>>> 54f3e481
         'danger',
       )
     }
@@ -166,7 +162,6 @@
         className='app-container container'
       >
         <FeatureListProvider onSave={this.onSave} onError={this.onError}>
-<<<<<<< HEAD
           {(
             {
               environmentFlags,
@@ -179,14 +174,10 @@
             const isLoading = !FeatureListStore.hasLoaded
             const THRESHOLD = 90
             const featureLimitAlert = Utils.calculateRemainingLimitsPercentage(
-              100,
+              totalFeatures,
               maxFeaturesAllowed,
               THRESHOLD,
             )
-=======
-          {({ environmentFlags, projectFlags }, { removeFlag, toggleFlag }) => {
-            const isLoading = !FeatureListStore.hasLoaded
->>>>>>> 54f3e481
             return (
               <div className='features-page'>
                 {isLoading && (!projectFlags || !projectFlags.length) && (
@@ -202,14 +193,11 @@
                       !!this.state.tags.length) &&
                       !isLoading) ? (
                       <div>
-<<<<<<< HEAD
                         {featureLimitAlert.percentage &&
                           Utils.displayLimitAlert(
                             'features',
                             featureLimitAlert.percentage,
                           )}
-=======
->>>>>>> 54f3e481
                         <PageTitle
                           title={'Features'}
                           cta={
@@ -218,15 +206,11 @@
                                 ? this.createFeaturePermission((perm) => (
                                     <div className='text-right'>
                                       <Button
-<<<<<<< HEAD
                                         disabled={
                                           !perm ||
                                           readOnly ||
                                           featureLimitAlert.percentage >= 100
                                         }
-=======
-                                        disabled={!perm || readOnly}
->>>>>>> 54f3e481
                                         data-test='show-create-feature-btn'
                                         id='show-create-feature-btn'
                                         onClick={this.newFlag}
