--- conflicted
+++ resolved
@@ -18,11 +18,7 @@
 import TableTagFilter from 'components/tables/TableTagFilter'
 import { getViewMode, setViewMode } from 'common/useViewMode'
 import TableFilterOptions from 'components/tables/TableFilterOptions'
-<<<<<<< HEAD
-import { getViewMode } from 'common/useViewMode'
 import Format from 'common/utils/format'
-=======
->>>>>>> 13894c4a
 import EnvironmentDocumentCodeHelp from 'components/EnvironmentDocumentCodeHelp'
 import TableOwnerFilter from 'components/tables/TableOwnerFilter'
 import TableGroupsFilter from 'components/tables/TableGroupsFilter'
@@ -42,7 +38,7 @@
       group_owners: [],
       is_enabled: null,
       loadedOnce: false,
-<<<<<<< HEAD
+      owners: typeof params.owners === 'string' ? params.owners.split(',') : [],
       page: params.page ? parseInt(params.page) : 1,
       search: params.search || null,
       showArchived: !!params.is_archived,
@@ -53,15 +49,8 @@
       },
       tag_strategy: params.tag_strategy || 'INTERSECTION',
       tags: typeof params.tags === 'string' ? params.tags.split(',') : [],
-=======
-      owners: [],
-      search: null,
-      showArchived: false,
-      sort: { label: 'Name', sortBy: 'name', sortOrder: 'asc' },
-      tag_strategy: 'INTERSECTION',
-      tags: [],
-      value_search: null,
->>>>>>> 13894c4a
+      value_search:
+        typeof params.value_search === 'string' ? params.value_search : '',
     }
     ES6Component(this)
     getTags(getStore(), {
