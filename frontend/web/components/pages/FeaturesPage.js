import React, { Component } from 'react';
import EditIdentityModal from './UserPage';
import CreateFlagModal from '../modals/CreateFlag';
import ConfirmToggleFeature from '../modals/ConfirmToggleFeature';
import TryIt from '../TryIt';
import ConfirmRemoveFeature from '../modals/ConfirmRemoveFeature';
import TagSelect from '../TagSelect';
import HistoryIcon from '../HistoryIcon';
import TagValues from '../TagValues';
import withAuditWebhooks from '../../../common/providers/withAuditWebhooks';
import TagStore from '../../../common/stores/tags-store';
import { Tag } from '../AddEditTags';
import FeatureRow from '../FeatureRow';

const FeaturesPage = class extends Component {
    static displayName = 'FeaturesPage';

    static contextTypes = {
        router: propTypes.object.isRequired,
    };

    constructor(props, context) {
        super(props, context);
        this.state = {
            tags: [],
            includeArchived: false,
        };
        ES6Component(this);
        this.listenTo(TagStore, 'loaded', () => {
            const tags = TagStore.model && TagStore.model[parseInt(this.props.match.params.projectId)];
            if (this.state.tags.length === 0 && tags && tags.length > 0) {
                this.setState({ tags: tags.map(v => v.id).concat('') });
            }
        });
        AppActions.getFeatures(this.props.match.params.projectId, this.props.match.params.environmentId);
    }

    componentWillUpdate(newProps) {
        const { match: { params } } = newProps;
        const { match: { params: oldParams } } = this.props;
        if (params.environmentId != oldParams.environmentId || params.projectId != oldParams.projectId) {
            this.getTags(params.projectId);
            AppActions.getFeatures(params.projectId, params.environmentId);
        }
    }

    componentDidMount = () => {
        API.trackPage(Constants.pages.FEATURES);
        const { match: { params } } = this.props;
        this.getTags(params.projectId);
        AsyncStorage.setItem('lastEnv', JSON.stringify({
            orgId: AccountStore.getOrganisation().id,
            projectId: params.projectId,
            environmentId: params.environmentId,
        }));
    };

    newFlag = () => {
        openModal('New Feature', <CreateFlagModal
          router={this.context.router}
          environmentId={this.props.match.params.environmentId}
          projectId={this.props.match.params.projectId}
        />, null, { className: 'side-modal fade' });
    };


    getTags = (projectId) => {
        AppActions.getTags(projectId);
        AsyncStorage.getItem(`${projectId}tags`).then((res) => {
            if (res) {
                this.setState({
                    tags: JSON.parse(res),
                });
            }
        });
    }

    componentWillReceiveProps(newProps) {
        if (newProps.match.params.environmentId != this.props.match.params.environmentId) {
            AppActions.getFeatures(newProps.match.params.projectId, newProps.match.params.environmentId);
        }
    }

    onSave = () => {
        toast('Environment Saved');
    };

    editIdentity = (id, envFlags) => {
        openModal(<EditIdentityModal id={id} envFlags={envFlags}/>);
    }

    onError = (error) => {
        // Kick user back out to projects
        this.setState({ error });
        if (typeof closeModal !== 'undefined') {
            closeModal();
            toast('We could not create this feature, please check the name is not in use.');
        }
    }

    filter = flags => _.filter(flags, (flag) => {
        if (!this.state.includeArchived && flag.is_archived) {
            return false;
        } if (!this.state.tags.length && this.state.includeArchived) {
            return true;
        }
        if (!this.state.tags.length && !flag.is_archived) {
            return true;
        }
        if (this.state.tags.includes('') && (!flag.tags || !flag.tags.length)) {
            return true;
        }
        return _.intersection(flag.tags || [], this.state.tags).length;
    }) || []

    createFeaturePermission(el) {
        return (
            <Permission level="project" permission="CREATE_FEATURE" id={this.props.match.params.projectId}>
                {({ permission, isLoading }) => (permission ? (
                    el(permission)
                ) : Utils.renderWithPermission(permission, Constants.projectPermissions('Create Feature'), el(permission)))}
            </Permission>
        );
    }

    render() {
        const { projectId, environmentId } = this.props.match.params;
        const readOnly = this.props.hasFeature('read_only_mode');
        return (
            <div data-test="features-page" id="features-page" className="app-container container">
                <FeatureListProvider onSave={this.onSave} onError={this.onError}>
                    {({ isLoading, projectFlags, environmentFlags }, { environmentHasFlag, toggleFlag, editFlag, removeFlag }) => {
                        const archivedLength = projectFlags ? projectFlags.filter(v => v.is_archived === true).length : 0;
                        return (
                            <div className="features-page">
                                {isLoading && (!projectFlags || !projectFlags.length) && <div className="centered-container"><Loader/></div>}
                                {(!isLoading || (projectFlags && projectFlags.length)) && (
                                    <div>
                                        {projectFlags && projectFlags.length ? (
                                            <div>
                                                <Row>
                                                    <Flex>
                                                        <h3>Features</h3>
                                                        <p>
                                                            View and manage
                                                            {' '}
                                                            <Tooltip
                                                              title={<ButtonLink buttonText="feature flags" />}
                                                              place="right"
                                                            >
                                                                {Constants.strings.FEATURE_FLAG_DESCRIPTION}
                                                            </Tooltip>
                                                            {' '}
                                                            and
                                                            {' '}
                                                            {' '}
                                                            <Tooltip
                                                              title={<ButtonLink buttonText="remote config" />}
                                                              place="right"
                                                            >
                                                                {Constants.strings.REMOTE_CONFIG_DESCRIPTION}
                                                            </Tooltip>
                                                            {' '}
                                                            for
                                                            your selected environment.
                                                        </p>
                                                    </Flex>
                                                    <FormGroup className="float-right">
                                                        {projectFlags && projectFlags.length ? this.createFeaturePermission(perm => (
                                                            <div className="text-right">
                                                                <Button
                                                                  disabled={!perm || readOnly} data-test="show-create-feature-btn" id="show-create-feature-btn"
                                                                  onClick={this.newFlag}
                                                                >
                                                                        Create Feature
                                                                </Button>
                                                            </div>
                                                        ))
                                                            : null}
                                                    </FormGroup>
                                                </Row>
                                                <Permission level="environment" permission="ADMIN" id={this.props.match.params.environmentId}>
                                                    {({ permission, isLoading }) => (
                                                        <FormGroup className="mb-4">
                                                            <PanelSearch
                                                              className="no-pad"
                                                              id="features-list"
                                                              icon="ion-ios-rocket"
                                                              title="Features"
                                                              renderSearchWithNoResults
                                                              sorting={[
                                                                  { label: 'Name', value: 'name', order: 'asc', default: true },
                                                                  { label: 'Created Date', value: 'created_date', order: 'asc' },
                                                              ]}
                                                              items={this.filter(projectFlags, this.state.tags)}
                                                              header={(
                                                                  <Row className="px-0 pt-0 pb-2">
                                                                      <TagSelect
                                                                        showUntagged
                                                                        showClearAll
                                                                        projectId={projectId} value={this.state.tags} onChange={(tags) => {
                                                                            this.setState({ tags });
                                                                            AsyncStorage.setItem(`${projectId}tags`, JSON.stringify(tags));
                                                                        }}
                                                                      >
                                                                          {!!archivedLength && (
                                                                              <div className="mr-2 mb-2">
                                                                                  <Tag
                                                                                    selected={this.state.includeArchived}
                                                                                    onClick={() => this.setState({ includeArchived: !this.state.includeArchived })}
                                                                                    className="px-2 py-2 ml-2 mr-2"
                                                                                    tag={{ label: `Archived (${archivedLength})` }}
                                                                                  />
                                                                              </div>

                                                                          )}
                                                                      </TagSelect>
                                                                  </Row>
                                                                )}
                                                              renderRow={(projectFlag, i) => {
<<<<<<< HEAD
                                                                  const isProtected = TagStore.hasProtectedTag(projectFlag, parseInt(projectId));
                                                                  return (
                                                                      <FeatureRow
                                                                        environmentFlags={environmentFlags}
                                                                        permission={permission}
                                                                        environmentId={environmentId}
                                                                        projectId={projectId}
                                                                        index={i} canDelete={permission} isProtected={isProtected}
                                                                        projectFlag={projectFlag}
                                                                      />
=======
                                                                  const { name, id, enabled, created_date, description, type } = projectFlag;
                                                                  const isProtected = TagStore.hasProtectedTag(projectFlag, parseInt(projectId));
                                                                  return (
                                                                      <Row
                                                                        style={{ flexWrap: 'nowrap' }}
                                                                        className={permission ? 'list-item clickable' : 'list-item'} key={id} space
                                                                        data-test={`feature-item-${i}`}
                                                                      >
                                                                          <div
                                                                            style={{ overflow: 'hidden' }}
                                                                            className="flex flex-1"
                                                                            onClick={() => !readOnly && permission && this.editFlag(projectFlag, environmentFlags[id])}
                                                                          >
                                                                              <div>
                                                                                  <ButtonLink>
                                                                                      {name}
                                                                                  </ButtonLink>
                                                                              </div>
                                                                              <div className="list-item-footer faint">
                                                                                  <Row>
                                                                                      {(
                                                                                          <TagValues projectId={projectId} value={projectFlag.tags}/>
                                                                                        )}
                                                                                      <div>
                                                                                            Created {moment(created_date).format('Do MMM YYYY HH:mma')}{' - '}
                                                                                          {description || 'No description'}
                                                                                      </div>
                                                                                  </Row>
                                                                              </div>
                                                                          </div>
                                                                          <Row>
                                                                              {
                                                                                    this.renderWithPermission(permission, Constants.environmentPermissions('Admin'), (
                                                                                        <Row style={{
                                                                                            marginTop: 5,
                                                                                            marginBottom: 5,
                                                                                            marginRight: 15,
                                                                                        }}
                                                                                        >
                                                                                            <Column>
                                                                                                <FeatureValue
                                                                                                  onClick={() => permission && !readOnly && this.editFlag(projectFlag, environmentFlags[id])}
                                                                                                  value={environmentFlags[id] && environmentFlags[id].feature_state_value}
                                                                                                  data-test={`feature-value-${i}`}
                                                                                                />
                                                                                            </Column>
                                                                                            <Column>
                                                                                                <Switch
                                                                                                  disabled={!permission || readOnly}
                                                                                                  data-test={`feature-switch-${i}${environmentFlags[id] && environmentFlags[id].enabled ? '-on' : '-off'}`}
                                                                                                  checked={environmentFlags[id] && environmentFlags[id].enabled}
                                                                                                  onChange={() => this.confirmToggle(projectFlag, environmentFlags[id], (environments) => {
                                                                                                      toggleFlag(_.findIndex(projectFlags, { id }), environments);
                                                                                                  })}
                                                                                                />
                                                                                            </Column>
                                                                                        </Row>
                                                                                    ))
                                                                                }

                                                                              {AccountStore.getOrganisationRole() === 'ADMIN' && (
                                                                              <Tooltip
                                                                                html
                                                                                title={(
                                                                                    <button
                                                                                      onClick={() => {
                                                                                          this.context.router.history.push(`/project/${projectId}/environment/${environmentId}/audit-log?env=${environmentId}&search=${projectFlag.name}`);
                                                                                      }}
                                                                                      className="btn btn--with-icon"
                                                                                      data-test={`feature-history-${i}`}
                                                                                    >
                                                                                        <HistoryIcon/>
                                                                                    </button>
                                                                                        )}
                                                                              >
                                                                                        Feature history
                                                                              </Tooltip>
                                                                              )}
                                                                              <Permission level="project" permission="DELETE_FEATURE" id={this.props.match.params.projectId}>
                                                                                  {({ permission: removeFeaturePermission }) => this.renderWithPermission(removeFeaturePermission, Constants.projectPermissions('Delete Feature'), (
                                                                                      <Column>
                                                                                          <Tooltip
                                                                                            html
                                                                                            title={(
                                                                                                <button
                                                                                                  disabled={!removeFeaturePermission || readOnly || isProtected}
                                                                                                  onClick={() => this.confirmRemove(projectFlag, () => {
                                                                                                      removeFlag(this.props.match.params.projectId, projectFlag);
                                                                                                  })}
                                                                                                  className="btn btn--with-icon"
                                                                                                  data-test={`remove-feature-btn-${i}`}
                                                                                                >
                                                                                                    <RemoveIcon/>
                                                                                                </button>
                                                                                                )}
                                                                                          >
                                                                                              {isProtected ? "<span>This feature has tagged as <bold>protected</bold>, <bold>permanent</bold>, <bold>do not delete</bold>, or <bold>read only</bold>. Please remove the tag before attempting to delete this flag.</span>" : 'Remove feature'}
                                                                                          </Tooltip>
                                                                                      </Column>
                                                                                  ))}
                                                                              </Permission>
                                                                          </Row>
                                                                      </Row>
>>>>>>> ec230dea
                                                                  );
                                                              }}
                                                              filterRow={({ name }, search) => name.toLowerCase().indexOf(search) > -1}
                                                            />
                                                        </FormGroup>
                                                    )}

                                                </Permission>
                                                <FormGroup>
                                                    <CodeHelp
                                                      title="1: Installing the SDK"
                                                      snippets={Constants.codeHelp.INSTALL}
                                                    />
                                                    <CodeHelp
                                                      title="2: Initialising your project"
                                                      snippets={Constants.codeHelp.INIT(this.props.match.params.environmentId, projectFlags && projectFlags[0] && projectFlags[0].name)}
                                                    />
                                                </FormGroup>
                                                <FormGroup>
                                                    <TryIt
                                                      title="Test what values are being returned from the API on this environment"
                                                      environmentId={this.props.match.params.environmentId}
                                                    />
                                                </FormGroup>
                                            </div>
                                        ) : (
                                            <div>
                                                <h3>Brilliant! Now create your features.</h3>

                                                <FormGroup>
                                                    <Panel icon="ion-ios-rocket" title="1. creating a feature">
                                                        <p>
                                                            You can create two types of features for your project:
                                                            <ul>
                                                                <li>
                                                                    <strong>Feature Flags</strong>
                                                                    : These allows you to
                                                                    toggle
                                                                    features on and off:
                                                                    <p className="faint">
                                                                        EXAMPLE: You're working on a new messaging feature
                                                                        for
                                                                        your app but only show it on develop.
                                                                    </p>
                                                                </li>
                                                                <li>
                                                                    <strong>Remote configuration</strong>
                                                                    : configuration for
                                                                    a
                                                                    particular feature
                                                                    <p className="faint">
                                                                        EXAMPLE: This could be absolutely anything from a
                                                                        font size for a website/mobile app or an environment
                                                                        variable
                                                                        for a server
                                                                    </p>
                                                                </li>
                                                            </ul>
                                                        </p>
                                                    </Panel>
                                                </FormGroup>
                                                <FormGroup>
                                                    <Panel
                                                      icon="ion-ios-settings"
                                                      title="2. configuring features per environment"
                                                    >
                                                        <p>
                                                            We've created 2 environments for
                                                            you
                                                            {' '}
                                                            <strong>Development</strong>
                                                            {' '}
                                                            and
                                                            {' '}
                                                            <strong>Production</strong>
                                                            .
                                                            When
                                                            you create a feature it makes copies of them for each
                                                            environment,
                                                            allowing you to edit the values separately. You can create more
                                                            environments too if you need to.
                                                        </p>
                                                    </Panel>
                                                </FormGroup>

                                                <FormGroup>
                                                    <Panel
                                                      icon="ion-ios-person"
                                                      title="3. configuring features per user"
                                                    >
                                                        <p>
                                                            When users login to your application, you
                                                            can
                                                            {' '}
                                                            <strong>identify</strong>
                                                            {' '}
                                                            them using one of our SDKs, this
                                                            will add
                                                            them to the users page.
                                                            From there you can configure their features. We've created an
                                                            example user for you which you can see in the
                                                            {' '}
                                                            <Link
                                                              className="btn--link"
                                                              to={`/project/${projectId}/environment/${environmentId}/users`}
                                                            >
                                                                Users
                                                                page
                                                            </Link>.
                                                            <p className="faint">
                                                                EXAMPLE: You're working on a new messaging feature for your
                                                                app but
                                                                only show it for that user.
                                                            </p>
                                                        </p>
                                                    </Panel>
                                                </FormGroup>
                                                {this.createFeaturePermission(perm => (
                                                    <FormGroup className="text-center">
                                                        <Button
                                                          disabled={!perm}
                                                          className="btn-lg btn-primary" id="show-create-feature-btn" data-test="show-create-feature-btn"
                                                          onClick={this.newFlag}
                                                        >
                                                            <span className="icon ion-ios-rocket"/>
                                                            {' '}
                                                            Create your first Feature
                                                        </Button>
                                                    </FormGroup>
                                                ))}
                                            </div>
                                        )}

                                    </div>
                                )}
                            </div>
                        );
                    }}
                </FeatureListProvider>
            </div>
        );
    }
};

FeaturesPage.propTypes = {};

module.exports = hot(module)(ConfigProvider(FeaturesPage));<|MERGE_RESOLUTION|>--- conflicted
+++ resolved
@@ -218,8 +218,6 @@
                                                                   </Row>
                                                                 )}
                                                               renderRow={(projectFlag, i) => {
-<<<<<<< HEAD
-                                                                  const isProtected = TagStore.hasProtectedTag(projectFlag, parseInt(projectId));
                                                                   return (
                                                                       <FeatureRow
                                                                         environmentFlags={environmentFlags}
@@ -229,111 +227,6 @@
                                                                         index={i} canDelete={permission} isProtected={isProtected}
                                                                         projectFlag={projectFlag}
                                                                       />
-=======
-                                                                  const { name, id, enabled, created_date, description, type } = projectFlag;
-                                                                  const isProtected = TagStore.hasProtectedTag(projectFlag, parseInt(projectId));
-                                                                  return (
-                                                                      <Row
-                                                                        style={{ flexWrap: 'nowrap' }}
-                                                                        className={permission ? 'list-item clickable' : 'list-item'} key={id} space
-                                                                        data-test={`feature-item-${i}`}
-                                                                      >
-                                                                          <div
-                                                                            style={{ overflow: 'hidden' }}
-                                                                            className="flex flex-1"
-                                                                            onClick={() => !readOnly && permission && this.editFlag(projectFlag, environmentFlags[id])}
-                                                                          >
-                                                                              <div>
-                                                                                  <ButtonLink>
-                                                                                      {name}
-                                                                                  </ButtonLink>
-                                                                              </div>
-                                                                              <div className="list-item-footer faint">
-                                                                                  <Row>
-                                                                                      {(
-                                                                                          <TagValues projectId={projectId} value={projectFlag.tags}/>
-                                                                                        )}
-                                                                                      <div>
-                                                                                            Created {moment(created_date).format('Do MMM YYYY HH:mma')}{' - '}
-                                                                                          {description || 'No description'}
-                                                                                      </div>
-                                                                                  </Row>
-                                                                              </div>
-                                                                          </div>
-                                                                          <Row>
-                                                                              {
-                                                                                    this.renderWithPermission(permission, Constants.environmentPermissions('Admin'), (
-                                                                                        <Row style={{
-                                                                                            marginTop: 5,
-                                                                                            marginBottom: 5,
-                                                                                            marginRight: 15,
-                                                                                        }}
-                                                                                        >
-                                                                                            <Column>
-                                                                                                <FeatureValue
-                                                                                                  onClick={() => permission && !readOnly && this.editFlag(projectFlag, environmentFlags[id])}
-                                                                                                  value={environmentFlags[id] && environmentFlags[id].feature_state_value}
-                                                                                                  data-test={`feature-value-${i}`}
-                                                                                                />
-                                                                                            </Column>
-                                                                                            <Column>
-                                                                                                <Switch
-                                                                                                  disabled={!permission || readOnly}
-                                                                                                  data-test={`feature-switch-${i}${environmentFlags[id] && environmentFlags[id].enabled ? '-on' : '-off'}`}
-                                                                                                  checked={environmentFlags[id] && environmentFlags[id].enabled}
-                                                                                                  onChange={() => this.confirmToggle(projectFlag, environmentFlags[id], (environments) => {
-                                                                                                      toggleFlag(_.findIndex(projectFlags, { id }), environments);
-                                                                                                  })}
-                                                                                                />
-                                                                                            </Column>
-                                                                                        </Row>
-                                                                                    ))
-                                                                                }
-
-                                                                              {AccountStore.getOrganisationRole() === 'ADMIN' && (
-                                                                              <Tooltip
-                                                                                html
-                                                                                title={(
-                                                                                    <button
-                                                                                      onClick={() => {
-                                                                                          this.context.router.history.push(`/project/${projectId}/environment/${environmentId}/audit-log?env=${environmentId}&search=${projectFlag.name}`);
-                                                                                      }}
-                                                                                      className="btn btn--with-icon"
-                                                                                      data-test={`feature-history-${i}`}
-                                                                                    >
-                                                                                        <HistoryIcon/>
-                                                                                    </button>
-                                                                                        )}
-                                                                              >
-                                                                                        Feature history
-                                                                              </Tooltip>
-                                                                              )}
-                                                                              <Permission level="project" permission="DELETE_FEATURE" id={this.props.match.params.projectId}>
-                                                                                  {({ permission: removeFeaturePermission }) => this.renderWithPermission(removeFeaturePermission, Constants.projectPermissions('Delete Feature'), (
-                                                                                      <Column>
-                                                                                          <Tooltip
-                                                                                            html
-                                                                                            title={(
-                                                                                                <button
-                                                                                                  disabled={!removeFeaturePermission || readOnly || isProtected}
-                                                                                                  onClick={() => this.confirmRemove(projectFlag, () => {
-                                                                                                      removeFlag(this.props.match.params.projectId, projectFlag);
-                                                                                                  })}
-                                                                                                  className="btn btn--with-icon"
-                                                                                                  data-test={`remove-feature-btn-${i}`}
-                                                                                                >
-                                                                                                    <RemoveIcon/>
-                                                                                                </button>
-                                                                                                )}
-                                                                                          >
-                                                                                              {isProtected ? "<span>This feature has tagged as <bold>protected</bold>, <bold>permanent</bold>, <bold>do not delete</bold>, or <bold>read only</bold>. Please remove the tag before attempting to delete this flag.</span>" : 'Remove feature'}
-                                                                                          </Tooltip>
-                                                                                      </Column>
-                                                                                  ))}
-                                                                              </Permission>
-                                                                          </Row>
-                                                                      </Row>
->>>>>>> ec230dea
                                                                   );
                                                               }}
                                                               filterRow={({ name }, search) => name.toLowerCase().indexOf(search) > -1}
