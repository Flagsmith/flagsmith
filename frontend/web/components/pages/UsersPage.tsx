--- conflicted
+++ resolved
@@ -202,22 +202,6 @@
                       key={id}
                       data-test={`user-item-${index}`}
                     >
-<<<<<<< HEAD
-                      <Flex className='table-column'>
-                        <Link
-                          to={`/project/${
-                            props.match.params.projectId
-                          }/environment/${
-                            props.match.params.environmentId
-                          }/users/${encodeURIComponent(identifier)}/${id}`}
-                        >
-                          <div className='font-weight-medium'>
-                            {identifier}
-                            <Icon name='chevron-right' />
-                          </div>
-                        </Link>
-                      </Flex>
-=======
                       <Link
                         to={`/project/${
                           props.match.params.projectId
@@ -231,7 +215,6 @@
                           <Icon name='chevron-right' width={22} />
                         </span>
                       </Link>
->>>>>>> 64209975
                       <div className='table-column'>
                         <Button
                           id='remove-feature'
