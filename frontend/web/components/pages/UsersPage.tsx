import React, {Component, useEffect, FC, useState} from 'react';
import {RouterChildContext} from "react-router";
import {Link} from "react-router-dom";
import {useHasPermission} from "common/providers/Permission";

import Constants from 'common/constants';
import {useDeleteIdentityMutation, useGetIdentitiesQuery} from "common/services/useIdentity";
import useSearchThrottle from "common/useSearchThrottle";
import {Req} from "common/types/requests";
import {Identity} from "common/types/responses";

const CodeHelp = require('../CodeHelp');
import CreateUserModal from '../modals/CreateUser';
import RemoveIcon from '../RemoveIcon';
<<<<<<< HEAD
import PanelSearch from '../PanelSearch'
import Button, {ButtonLink} from "../base/forms/Button"; // we need this to make JSX compile
=======
const PanelSearch = require('../PanelSearch');
import Button, {ButtonLink} from "../base/forms/Button";
import JSONReference from "../JSONReference"; // we need this to make JSX compile
>>>>>>> 0476857c

type UsersPageType = {
    router: RouterChildContext['router']
    match: {
        params: {
            environmentId: string
            projectId: string
        }
    }
}

const Utils = require("common/utils/utils")
const UsersPage: FC<UsersPageType> = (props) => {
    const [page, setPage] = useState<{
        number: number,
        pageType: Req['getIdentities']['pageType'],
        pages: Req['getIdentities']['pages']
    }>({number: 1, pageType: undefined, pages: undefined});

    const {searchInput, search, setSearchInput} = useSearchThrottle(Utils.fromParam().search, () => {
        setPage({
            number: 1,
            pageType: undefined,
            pages: undefined
        });
    });
    const [deleteIdentity] = useDeleteIdentityMutation({})
    const isEdge = Utils.getIsEdge();

    const {data: identities, isLoading} = useGetIdentitiesQuery({
        pages: page.pages,
        page: page.number,
        search,
        pageType: page.pageType,
        page_size: 10,
        environmentId: props.match.params.environmentId,
        isEdge
    })

    const {environmentId} = props.match.params;

    const {permission} = useHasPermission({
        level: "environment",
        permission: Utils.getManageFeaturePermission(false),
        id: environmentId
    })

    const removeIdentity = (id: string, identifier: string) => {
        openConfirm(
            <h3>Delete User</h3>,
            <p>
                {'Are you sure you want to delete '}
                <strong>{identifier}</strong>
                {'?'}
            </p>,
            () => deleteIdentity({environmentId, isEdge: Utils.getIsEdge(), id}),
        );
    }

    const newUser = () => {
        openModal('New Users', <CreateUserModal
            environmentId={environmentId}
        />, null, {className: 'alert fade expand'});
    }

    return (
        <div className="app-container container">
            <div>
                <div>
                    <Row>
                        <Flex>
                            <div>
                                <h3>Users</h3>
                                <p>
                                    View and manage features states for individual users. This will override individual
                                    default
                                    feature settings for your selected environment.
                                    {' '}
                                    <ButtonLink target="_blank"
                                                href="https://docs.flagsmith.com/basic-features/managing-identities"
                                    >Learn more.</ButtonLink>
                                </p>
                            </div>
                        </Flex>
                        {permission ? (
                            <FormGroup className="float-right">
                                <Button
                                    className="float-right" data-test="show-create-feature-btn"
                                    id="show-create-feature-btn"
                                    onClick={newUser}
                                >
                                    Create Users
                                </Button>
                            </FormGroup>
                        ) : (
                            <Tooltip
                                html
                                title={(
                                    <Button
                                        disabled data-test="show-create-feature-btn" id="show-create-feature-btn"
                                        onClick={newUser}
                                    >
                                        Create Users
                                    </Button>
                                )}
                                place="right"
                            >
                                {Constants.environmentPermissions('Admin')}
                            </Tooltip>
                        )}
                    </Row>
                </div>
                <FormGroup>
                    <div>
                        <FormGroup>
                            <PanelSearch
                                renderSearchWithNoResults
                                renderFooter={()=><JSONReference className="mx-2 mt-4" title={"Users"} json={identities?.results}/>}
                                id="users-list"
                                title="Users"
                                className="no-pad"
                                isLoading={isLoading}
                                filterLabel={Utils.getIsEdge() ? 'Starts with' : 'Contains'}
                                icon="ion-md-person"
                                items={identities?.results}
                                paging={identities}
                                showExactFilter
                                nextPage={() => {
                                    setPage({
                                        number: page.number + 1,
                                        pageType: 'NEXT',
                                        pages: identities?.last_evaluated_key ? (page.pages || []).concat([identities?.last_evaluated_key]) : undefined
                                    })
                                }}
                                prevPage={() => {
                                    setPage({
                                        number: page.number - 1,
                                        pageType: 'PREVIOUS',
                                        pages: page.pages ? Utils.removeElementFromArray(page.pages, page.pages.length - 1) : undefined
                                    })
                                }}
                                goToPage={(newPage: number) => {
                                    setPage({
                                        number: newPage,
                                        pageType: undefined,
                                        pages: undefined
                                    })
                                }}
                                renderRow={({id, identifier, identity_uuid}: Identity, index: number) => (permission ? (
                                    <Row
                                        space className="list-item clickable" key={id}
                                        data-test={`user-item-${index}`}
                                    >
                                        <Flex>
                                            <Link
                                                to={`/project/${props.match.params.projectId}/environment/${props.match.params.environmentId}/users/${encodeURIComponent(identifier)}/${id}`}
                                            >
                                                <ButtonLink>
                                                    {identifier}
                                                    <span className="ion-ios-arrow-forward ml-3"/>
                                                </ButtonLink>
                                            </Link>
                                        </Flex>
                                        <Column>
                                            <button
                                                id="remove-feature"
                                                className="btn btn--with-icon"
                                                type="button"
                                                onClick={() => {
                                                    if (id) {
                                                        removeIdentity(id, identifier)
                                                    } else if (identity_uuid) {
                                                        removeIdentity(identity_uuid, identifier)
                                                    }
                                                }}
                                            >
                                                <RemoveIcon/>
                                            </button>
                                        </Column>
                                    </Row>
                                ) : (
                                    <Row
                                        space className="list-item" key={id}
                                        data-test={`user-item-${index}`}
                                    >
                                        {identifier}
                                    </Row>
                                ))}
                                renderNoResults={(
                                    <div>
                                        You have no users in your project{search ?
                                        <span> for <strong>"{search}"</strong></span> : ''}.
                                    </div>
                                )}
                                filterRow={() => true}
                                search={searchInput}
                                onChange={(e: InputEvent) => {
                                    setSearchInput(Utils.safeParseEventValue(e))
                                }}
                            />
                        </FormGroup>
                        <FormGroup>
                            <p className="faint mt-4">
                                Users are created for your environment automatically when calling
                                identify/get flags
                                from any of the SDKs.
                                <br/>
                                We've created
                                {' '}
                                <strong>user_123456</strong>
                                {' '}
                                for you so you always have an example user to
                                test with on your environments.
                            </p>
                            <div className="row">
                                <div className="col-md-12">
                                    <CodeHelp
                                        showInitially
                                        title="Creating users and getting their feature settings"
                                        snippets={Constants.codeHelp.CREATE_USER(props.match.params.environmentId, identities?.results?.[0]?.identifier)}
                                    />
                                </div>
                            </div>

                        </FormGroup>
                    </div>
                </FormGroup>
            </div>
        </div>
    )
}

export default ConfigProvider(UsersPage)<|MERGE_RESOLUTION|>--- conflicted
+++ resolved
@@ -12,14 +12,9 @@
 const CodeHelp = require('../CodeHelp');
 import CreateUserModal from '../modals/CreateUser';
 import RemoveIcon from '../RemoveIcon';
-<<<<<<< HEAD
 import PanelSearch from '../PanelSearch'
 import Button, {ButtonLink} from "../base/forms/Button"; // we need this to make JSX compile
-=======
-const PanelSearch = require('../PanelSearch');
-import Button, {ButtonLink} from "../base/forms/Button";
 import JSONReference from "../JSONReference"; // we need this to make JSX compile
->>>>>>> 0476857c
 
 type UsersPageType = {
     router: RouterChildContext['router']
