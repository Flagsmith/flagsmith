--- conflicted
+++ resolved
@@ -171,7 +171,6 @@
                                                     </Button>
                                                 </div>
 
-<<<<<<< HEAD
                                             </form>
                                             <Row>
                                                 <Flex>
@@ -189,30 +188,6 @@
                                                     checked={flagsmith.getTrait("json_inspect")}/>
                                             </Row>
                                         </div>
-=======
-                            <div className="row mb-4">
-                                <div className="col-md-12">
-                                    <h5>API Token</h5>
-                                    <p>
-                                        You can use this token to integrate with our RESTful API, the documentation can be found <a href="https://api.flagsmith.com/api/v1/docs/">here</a>.
-                                    </p>
-                                </div>
-                                <div className="col-md-12">
-                                    <Row>
-                                        <Token style={{ width: 400 }} token={_data.token}/>
-                                        <Button onClick={this.invalidateToken}
-                                                className="btn btn-danger">
-                                            Invalidate
-                                        </Button>
-                                    </Row>
-                                </div>
-                            </div>
-
-                            {AccountStore.model.auth_type === 'EMAIL' && (
-                                <div className="row">
-                                    <div className="col-md-12">
-                                        <h5>Change password</h5>
->>>>>>> 71881b79
                                     </div>
                                 </TabItem>
                                 <TabItem tabLabel="Keys" tabIcon="ion-md-key" >
@@ -226,12 +201,10 @@
                                         <div className="col-md-12">
                                             <Row>
                                                 <Token style={{ width: 400 }} token={_data.token}/>
-                                                {Utils.getFlagsmithHasFeature("rotate_api_token") && (
-                                                    <Button onClick={this.invalidateToken}
-                                                            className="btn btn-danger">
-                                                        Invalidate
-                                                    </Button>
-                                                )}
+                                                <Button onClick={this.invalidateToken}
+                                                        className="btn btn-danger">
+                                                    Invalidate
+                                                </Button>
                                             </Row>
                                         </div>
                                     </div>
