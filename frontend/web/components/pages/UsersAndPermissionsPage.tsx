--- conflicted
+++ resolved
@@ -39,12 +39,8 @@
   useGetUserInvitesQuery,
   useResendUserInviteMutation,
 } from 'common/services/useInvites'
-<<<<<<< HEAD
 import OrganisationUsersTable from 'components/users-permissions/OrganisationUsersTable/OrganisationUsersTable'
-=======
-import InspectPermissions from 'components/inspect-permissions/InspectPermissions'
 import getUserDisplayName from 'common/utils/getUserDisplayName'
->>>>>>> 0e4c1366
 
 type UsersAndPermissionsPageType = {
   router: RouterChildContext['router']
@@ -129,89 +125,6 @@
   const overSeats = paymentsEnabled && organisation.num_seats > max_seats
   const [role, setRole] = useState<'ADMIN' | 'USER'>('ADMIN')
 
-<<<<<<< HEAD
-=======
-  const editUserPermissions = (user: User, organisationId: number) => {
-    openModal(
-      getUserDisplayName(user),
-      <div>
-        <Tabs uncontrolled hideNavOnSingleTab>
-          {user.role !== 'ADMIN' && (
-            <TabItem tabLabel='Permissions'>
-              <div className='pt-4'>
-                <PermissionsTabs
-                  uncontrolled
-                  user={user}
-                  orgId={organisationId}
-                />
-              </div>
-            </TabItem>
-          )}
-          <TabItem tabLabel='Groups'>
-            <div className='pt-4'>
-              <UsersGroups user={user} orgId={organisationId} />
-            </div>
-          </TabItem>
-        </Tabs>
-      </div>,
-      'p-0 side-modal',
-    )
-  }
-
-  const inspectPermissions = (user: User, organisationId: number) => {
-    openModal(
-      getUserDisplayName(user),
-      <div>
-        <Tabs uncontrolled hideNavOnSingleTab>
-          <TabItem tabLabel='Permissions'>
-            <div className='pt-4'>
-              <InspectPermissions
-                uncontrolled
-                user={user}
-                orgId={organisationId}
-              />
-            </div>
-          </TabItem>
-        </Tabs>
-      </div>,
-      'p-0 side-modal',
-    )
-  }
-
-  const formatLastLoggedIn = (last_login: string | undefined) => {
-    if (!last_login) return 'Never'
-
-    const diff = moment().diff(moment(last_login), 'days')
-    if (diff >= 30) {
-      return (
-        <div className='mb-1'>
-          {`${diff} days ago`}
-          <br />
-          <div className='list-item-subtitle'>
-            {moment(last_login).format('Do MMM YYYY')}
-          </div>
-        </div>
-      )
-    }
-    return 'Within 30 days'
-  }
-
-  const deleteUser = (id: number, userDisplayName: string) => {
-    openConfirm({
-      body: (
-        <div>
-          Are you sure you want to remove the user{' '}
-          <strong>{userDisplayName}</strong> from the organisation? This action
-          cannot be undone.
-        </div>
-      ),
-      destructive: true,
-      onYes: () => AppActions.deleteUser(id),
-      title: 'Delete User',
-      yesText: 'Confirm',
-    })
-  }
->>>>>>> 0e4c1366
   const deleteInvite = (id: number) => {
     openConfirm({
       body: (
