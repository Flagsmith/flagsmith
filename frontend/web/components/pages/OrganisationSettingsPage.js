--- conflicted
+++ resolved
@@ -1271,22 +1271,7 @@
                             )}
                           </FormGroup>
                         </TabItem>
-<<<<<<< HEAD
-                        {(!Project.disableInflux ||
-                          !Project.disableAnalytics) && (
-                          <TabItem tabLabel='Usage' tabIcon='ion-md-analytics'>
-                            {this.state.tab === 4 && (
-                              <OrganisationUsage
-                                organisationId={
-                                  AccountStore.getOrganisation().id
-                                }
-                              />
-                            )}
-                          </TabItem>
-                        )}
-=======
-                        {Utils.getFlagsmithHasFeature('usage_chart') &&
-                          !Project.disableAnalytics && (
+                        {!Project.disableAnalytics && (
                             <TabItem
                               tabLabel='Usage'
                               tabIcon='ion-md-analytics'
@@ -1300,7 +1285,6 @@
                               )}
                             </TabItem>
                           )}
->>>>>>> 2aa018be
                       </Tabs>
                     </div>
                   )
