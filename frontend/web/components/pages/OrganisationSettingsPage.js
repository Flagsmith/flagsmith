import React, { Component } from 'react';
import { Bar, BarChart, CartesianGrid, Legend, ResponsiveContainer, Tooltip as _Tooltip, XAxis, YAxis } from 'recharts';
import CreateProjectModal from '../modals/CreateProject';
import InviteUsersModal from '../modals/InviteUsers';
import UserGroupList from '../UserGroupList';
import ConfirmRemoveOrganisation from '../modals/ConfirmRemoveOrganisation';
import PaymentModal from '../modals/Payment';
import CreateGroupModal from '../modals/CreateGroup';
import CancelPaymentPlanModal from '../modals/CancelPaymentPlan';
import withAuditWebhooks from '../../../common/providers/withAuditWebhooks';
import CreateAuditWebhookModal from '../modals/CreateAuditWebhook';
import ConfirmRemoveAuditWebhook from '../modals/ConfirmRemoveAuditWebhook';
import Button from '../base/forms/Button';
import { EditPermissionsModal } from '../EditPermissions';
import AdminAPIKeys from '../AdminAPIKeys';
import Tabs from '../base/forms/Tabs'
import TabItem from '../base/forms/TabItem'
import InfoMessage from "../InfoMessage";
import JSONReference from "../JSONReference";
<<<<<<< HEAD
import OrganisationUsage from '../OrganisationUsage';
=======
import ConfigProvider from 'common/providers/ConfigProvider';
>>>>>>> 1630191f

const OrganisationSettingsPage = class extends Component {
    static contextTypes = {
        router: propTypes.object.isRequired,
    };

    static displayName = 'OrganisationSettingsPage';

    constructor(props, context) {
        super(props, context);
        this.state = {
            role: 'ADMIN',
            manageSubscriptionLoaded: true,
        };
        if (!AccountStore.getOrganisation()) {
            return;
        }
        AppActions.getOrganisation(AccountStore.getOrganisation().id);
        this.props.getWebhooks();
    }

    componentDidMount = () => {
        API.trackPage(Constants.pages.ORGANISATION_SETTINGS);
        $('body').trigger('click');
        if (AccountStore.getUser() && AccountStore.getOrganisationRole() !== 'ADMIN') {
            this.context.router.history.replace('/projects');
        }
    };

    newProject = () => {
        openModal('Create  Project', <CreateProjectModal onSave={(projectId) => {
            this.context.router.history.push(`/project/${projectId}/environment/create`);
        }}
        />);
    };

    onSave = () => {
        toast('Saved organisation');
    }

    confirmRemove = (organisation, cb) => {
        openModal('Remove Organisation', <ConfirmRemoveOrganisation
            organisation={organisation}
            cb={cb}
        />);
    };

    onRemove = () => {
        toast('Your organisation has been removed');
        if (AccountStore.getOrganisation()) {
            this.context.router.history.replace('/projects');
        } else {
            this.context.router.history.replace('/create');
        }
    };

    deleteInvite = (id) => {
        openConfirm(<h3>Delete Invite</h3>, <p>
            Are you sure you want to delete this
            invite?
        </p>, () => AppActions.deleteInvite(id));
    }

    deleteUser = (id) => {
        openConfirm(<h3>Delete User</h3>, <p>
            Are you sure you want to delete this user?
        </p>, () => AppActions.deleteUser(id));
    }

    save = (e) => {
        e && e.preventDefault();
        const { name, webhook_notification_email, restrict_project_create_to_admin, force_2fa } = this.state;
        if (AccountStore.isSaving) {
            return;
        }

        const org = AccountStore.getOrganisation();
        AppActions.editOrganisation({
            name: name || org.name,
            force_2fa,
            restrict_project_create_to_admin: typeof restrict_project_create_to_admin === 'boolean' ? restrict_project_create_to_admin : undefined,
            webhook_notification_email: webhook_notification_email !== undefined ? webhook_notification_email : org.webhook_notification_email,
        });
    }

    save2FA = (force_2fa) => {
        const { name, webhook_notification_email, restrict_project_create_to_admin } = this.state;
        if (AccountStore.isSaving) {
            return;
        }

        const org = AccountStore.getOrganisation();
        AppActions.editOrganisation({
            name: name || org.name,
            force_2fa,
            restrict_project_create_to_admin: typeof restrict_project_create_to_admin === 'boolean' ? restrict_project_create_to_admin : undefined,
            webhook_notification_email: webhook_notification_email !== undefined ? webhook_notification_email : org.webhook_notification_email,
        });
    }

    setAdminCanCreateProject = (restrict_project_create_to_admin) => {
        this.setState({ restrict_project_create_to_admin }, this.save);
    }

    saveDisabled = () => {
        const { name, webhook_notification_email } = this.state;
        if (AccountStore.isSaving || (!name && webhook_notification_email === undefined)) {
            return true;
        }

        // Must have name
        if (name !== undefined && !name) {
            return true;
        }

        // Must be valid email for webhook notification email
        if (webhook_notification_email && !Utils.isValidEmail(webhook_notification_email)) {
            return true;
        }

        return false;
    }

    cancelPaymentPlan = () => {
        openModal(
            <h2>Are you sure you want to cancel your plan?</h2>,
            <CancelPaymentPlanModal />,
        );
    }

    roleChanged = (id, { value: role }) => {
        AppActions.updateUserRole(id, role);
    }

    createWebhook = () => {
        openModal('New Webhook', <CreateAuditWebhookModal
            router={this.context.router}
            save={this.props.createWebhook}
        />, null, { className: 'alert fade expand' });
    };


    editWebhook = (webhook) => {
        openModal('Edit Webhook', <CreateAuditWebhookModal
            router={this.context.router}
            webhook={webhook}
            isEdit
            save={this.props.saveWebhook}
        />, null, { className: 'alert fade expand' });
    };

    deleteWebhook = (webhook) => {
        openModal('Remove Webhook', <ConfirmRemoveAuditWebhook
            url={webhook.url}
            cb={() => this.props.deleteWebhook(webhook)}
        />);
    };

    editUserPermissions = (user) => {
        openModal('Edit Organisation Permissions', <EditPermissionsModal
            name={`${user.first_name} ${user.last_name}`}
            id={AccountStore.getOrganisation().id}
            onSave={() => {
                AppActions.getOrganisation(AccountStore.getOrganisation().id);
            }}
            level="organisation"
            user={user}
        />);
    }

    editGroupPermissions = (group) => {
        openModal('Edit Organisation Permissions', <EditPermissionsModal
            name={`${group.name}`}
            id={AccountStore.getOrganisation().id}
            isGroup
            onSave={() => {
                AppActions.getOrganisation(AccountStore.getOrganisation().id);
            }}
            level="organisation"
            group={group}
            push={this.context.router.history.push}
        />);
    }

    render() {
        const { name, webhook_notification_email } = this.state;
        const { props: { webhooks, webhooksLoading } } = this;
        const hasRbacPermission = Utils.getPlansPermission('RBAC');
        const paymentsEnabled = Utils.getFlagsmithHasFeature('payments_enabled');
        const force2faPermission = Utils.getPlansPermission('FORCE_2FA');

        return (
            <div className="app-container container">

                <AccountProvider onSave={this.onSave} onRemove={this.onRemove}>
                    {({
                        isLoading,
                        isSaving,
                        user,
                        organisation,
                    }, { createOrganisation, selectOrganisation, deleteOrganisation }) => !!organisation && (
                        <OrganisationProvider>
                            {({ isLoading, name, error, users, invites, inviteLinks, subscriptionMeta, invalidateInviteLink }) => {
                                const { max_seats } = subscriptionMeta || organisation.subscription || { max_seats: 1 };
                                const autoSeats = Utils.getPlansPermission("AUTO_SEATS")
                                const usedSeats = organisation.num_seats >= max_seats;
                                const overSeats = organisation.num_seats > max_seats;
                                const needsUpgradeForAdditionalSeats = overSeats || (!autoSeats && usedSeats);
                                return (
                                    <div>
                                        <Tabs inline transparent value={this.state.tab || 0} onChange={(tab) => this.setState({ tab })}>
                                            <TabItem tabLabel="General" tabIcon="ion-md-settings" >
                                                <FormGroup>
                                                    <div className="mt-4">
                                                        <div>
                                                            <JSONReference title={"Organisation"} json={organisation}/>
                                                            <JSONReference title={"Webhooks"} json={webhooks}/>
                                                            <form key={organisation.id} onSubmit={this.save}>
                                                                <h5>Organisation Name</h5>
                                                                <Row>
                                                                    <Column className="m-l-0">
                                                                        <Input
                                                                            ref={e => this.input = e}
                                                                            data-test="organisation-name"
                                                                            value={this.state.name || organisation.name}
                                                                            onChange={e => this.setState({ name: Utils.safeParseEventValue(e) })}
                                                                            isValid={name && name.length}
                                                                            type="text"
                                                                            inputClassName="input--wide"
                                                                            placeholder="My Organisation"
                                                                        />
                                                                    </Column>
                                                                    <Button disabled={this.saveDisabled()} className="float-right">
                                                                        {isSaving ? 'Saving' : 'Save'}
                                                                    </Button>
                                                                </Row>
                                                            </form>
                                                            {paymentsEnabled && (
                                                                <div className="plan plan--current flex-row m-t-2">
                                                                    <div className="plan__prefix">
                                                                        <img
                                                                            src="/static/images/nav-logo.svg" className="plan__prefix__image"
                                                                            alt="BT"
                                                                        />
                                                                    </div>
                                                                    <div className="plan__details flex flex-1">
                                                                        <p className="text-small m-b-0">Your plan</p>
                                                                        <h3 className="m-b-0">{Utils.getPlanName(_.get(organisation, 'subscription.plan')) ? Utils.getPlanName(_.get(organisation, 'subscription.plan')) : 'Free'}</h3>
                                                                    </div>
                                                                    <div>
                                                                        {organisation.subscription && (
                                                                            <a className="btn btn-primary mr-2" href="https://flagsmith.chargebeeportal.com/" target="_blank">
                                                                                Manage Invoices
                                                                            </a>
                                                                        )}
                                                                        {organisation.subscription ? (
                                                                            <button
                                                                                disabled={!this.state.manageSubscriptionLoaded}
                                                                                type="button" className="btn btn-primary text-center ml-auto mt-2 mb-2"
                                                                                onClick={() => {
                                                                                    if (this.state.chargebeeURL) {
                                                                                        window.location = this.state.chargebeeURL;
                                                                                    } else {
                                                                                        openModal('Payment plans', <PaymentModal
                                                                                            viewOnly={false}
                                                                                        />, null, { large: true });
                                                                                    }
                                                                                }}
                                                                            >
                                                                                Manage payment plan
                                                                            </button>
                                                                        ) : (
                                                                            <button
                                                                                type="button" className="btn btn-primary text-center ml-auto mt-2 mb-2"
                                                                                onClick={() => openModal('Payment Plans', <PaymentModal
                                                                                    viewOnly={false}
                                                                                />, null, { large: true })}
                                                                            >
                                                                                View plans
                                                                            </button>
                                                                        )}
                                                                    </div>
                                                                </div>
                                                            )}
                                                        </div>
                                                    </div>
                                                </FormGroup>

                                                <FormGroup className="m-y-3">
                                                    <Row className="mb-3" space>
                                                        <h3 className="m-b-0">Audit Webhooks</h3>
                                                        <Button onClick={this.createWebhook}>
                                                            Create audit webhook
                                                        </Button>
                                                    </Row>
                                                    <p>
                                                        Audit webhooks let you know when audit logs occur, you can configure 1 or more audit webhooks per organisation.
                                                        {' '}
                                                        <ButtonLink href="https://docs.flagsmith.com/advanced-use/system-administration#audit-log-webhooks/">Learn about Audit Webhooks.</ButtonLink>
                                                    </p>
                                                    {webhooksLoading && !webhooks ? (
                                                        <Loader />
                                                    ) : (
                                                        <PanelSearch
                                                            id="webhook-list"
                                                            title={(
                                                                <Tooltip
                                                                    title={<h6 className="mb-0">Webhooks <span className="icon ion-ios-information-circle" /></h6>}
                                                                    place="right"
                                                                >
                                                                    {Constants.strings.WEBHOOKS_DESCRIPTION}
                                                                </Tooltip>
                                                            )}
                                                            className="no-pad"
                                                            icon="ion-md-cloud"
                                                            items={webhooks}
                                                            renderRow={webhook => (
                                                                <Row
                                                                    onClick={() => {
                                                                        this.editWebhook(webhook);
                                                                    }} space className="list-item clickable cursor-pointer"
                                                                    key={webhook.id}
                                                                >
                                                                    <div>
                                                                        <ButtonLink>
                                                                            {webhook.url}
                                                                        </ButtonLink>
                                                                        <div className="list-item-footer faint">
                                                                            Created
                                                                            {' '}
                                                                            {moment(webhook.created_date).format('DD/MMM/YYYY')}
                                                                        </div>
                                                                    </div>
                                                                    <Row>
                                                                        <Switch checked={webhook.enabled} />
                                                                        <button
                                                                            id="delete-invite"
                                                                            type="button"
                                                                            onClick={(e) => {
                                                                                e.stopPropagation();
                                                                                e.preventDefault();
                                                                                this.deleteWebhook(webhook);
                                                                            }}
                                                                            className="btn btn--with-icon ml-auto btn--remove"
                                                                        >
                                                                            <RemoveIcon />
                                                                        </button>
                                                                    </Row>
                                                                </Row>
                                                            )}
                                                            renderNoResults={(
                                                                <Panel
                                                                    id="users-list"
                                                                    icon="ion-md-cloud"
                                                                    title={(
                                                                        <Tooltip
                                                                            title={<h6 className="mb-0">Webhooks <span className="icon ion-ios-information-circle" /></h6>}
                                                                            place="right"
                                                                        >
                                                                            {Constants.strings.AUDIT_WEBHOOKS_DESCRIPTION}
                                                                        </Tooltip>
                                                                    )}
                                                                >
                                                                    You currently have no webhooks configured for this organisation.
                                                                </Panel>
                                                            )}
                                                            isLoading={this.props.webhookLoading}
                                                        />
                                                    )}
                                                </FormGroup>
                                                {Utils.getFlagsmithHasFeature('force_2fa') && (
                                                    <div>
                                                        <Row space className="mt-4">
                                                            <h3 className="m-b-0">Enforce 2FA</h3>
                                                            {!force2faPermission ? (
                                                                <Tooltip title={<Switch checked={organisation.force_2fa} onChange={this.save2FA} />}>
                                                                    To access this feature please upgrade your account to scaleup or higher."
                                                                </Tooltip>
                                                            ) : (
                                                                <Switch checked={organisation.force_2fa} onChange={this.save2FA} />
                                                            )}
                                                        </Row>
                                                        <p>Enabling this setting forces users within the organisation to setup 2 factor security.</p>
                                                    </div>
                                                )}
                                                {Utils.getFlagsmithHasFeature('restrict_project_create_to_admin') && (
                                                    <FormGroup className="mt-4">
                                                        <Row>
                                                            <Column>
                                                                <h3>Admin Settings</h3>
                                                                <Row>
                                                                    Only allow organisation admins to create projects
                                                                    <Switch
                                                                        checked={organisation.restrict_project_create_to_admin} onChange={() => this.setAdminCanCreateProject(!organisation.restrict_project_create_to_admin)}
                                                                    />
                                                                </Row>
                                                            </Column>
                                                        </Row>

                                                    </FormGroup>
                                                )}
                                                <FormGroup className="mt-4">
                                                    <Row className="mt-4" space>
                                                        <div className="col-md-8 pl-0">
                                                            <h3>Delete Organisation</h3>
                                                            <p>
                                                                This organisation will be permanently deleted, along with all projects and features.
                                                            </p>
                                                        </div>
                                                        <Button
                                                            id="delete-org-btn"
                                                            onClick={() => this.confirmRemove(organisation, () => {
                                                                deleteOrganisation();
                                                            })}
                                                            className="btn btn--with-icon ml-auto btn--remove"
                                                        >
                                                            <RemoveIcon />
                                                        </Button>
                                                    </Row>
                                                </FormGroup>

                                            </TabItem>

                                            <TabItem tabLabel="Keys" tabIcon="ion-md-key" >
                                                <AdminAPIKeys />
                                            </TabItem>

                                            <TabItem data-test="tab-permissions" tabLabel="Members" tabIcon="ion-md-people" >
                                                <JSONReference showNamesButton className="mt-4" title={"Members"} json={users}/>
                                                <JSONReference title={"Invite Links"} json={inviteLinks}/>

                                                <FormGroup className="mt-4">
                                                    <h3>
                                                        Manage Users and Permissions
                                                    </h3>
                                                    <p>
                                                        Flagsmith lets you manage fine-grained permissions for your projects and environments, invite members as a user or an administrator and then set permission in your Project and Environment settings.
                                                        {' '}
                                                        <ButtonLink href="https://docs.flagsmith.com/advanced-use/permissions" target="_blank">Learn about User Roles.</ButtonLink>
                                                    </p>
                                                    <div>
                                                        <div>
                                                            <div>
                                                                {isLoading && <div className="centered-container"><Loader /></div>}
                                                                {!isLoading && (
                                                                    <div>

                                                                        <Tabs inline transparent uncontrolled>
                                                                            <TabItem tabLabel="Members">

                                                                                <Row space className="mt-5">
                                                                                    <h3 className="m-b-0">Team Members</h3>
                                                                                    <Button
                                                                                        disabled={needsUpgradeForAdditionalSeats}
                                                                                        style={{ width: 180 }}
                                                                                        id="btn-invite" onClick={() => openModal('Invite Users',
                                                                                        <InviteUsersModal/>)}
                                                                                        type="button">
                                                                                        Invite members
                                                                                    </Button>
                                                                                </Row>
                                                                            <FormGroup className="mt-4">
                                                                                {paymentsEnabled && !isLoading && (
                                                                                    <InfoMessage>
                                                                                        {'You are currently using '}
                                                                                        <strong className={overSeats ? 'text-danger' : ''}>
                                                                                            {`${organisation.num_seats} of ${max_seats}`}
                                                                                        </strong>
                                                                                        {` seat${organisation.num_seats === 1 ? '' : 's'} `} for your plan. {usedSeats &&
                                                                                        (
                                                                                            <>
                                                                                                {overSeats ? (
                                                                                                    <strong>If you wish to invite any additional members, please {(
                                                                                                        <a
                                                                                                            href="#" onClick={Utils.openChat}
                                                                                                        >
                                                                                                            Contact us
                                                                                                        </a>
                                                                                                    )}.</strong>
                                                                                                ): (
                                                                                                    needsUpgradeForAdditionalSeats?
                                                                                                        <strong>If you wish to invite any additional members, please {(
                                                                                                            <a
                                                                                                                href="#" onClick={() => openModal('Payment Plans', <PaymentModal
                                                                                                                viewOnly={false}
                                                                                                            />, null, { large: true })}
                                                                                                            >
                                                                                                                Upgrade your plan
                                                                                                            </a>
                                                                                                        )}.</strong> :
                                                                                                        <strong>You will automatically be charged $20/month for each additional member that joins your organisation.</strong>
                                                                                                )}
                                                                                            </>
                                                                                        )}
                                                                                    </InfoMessage>
                                                                                )}
                                                                                {
                                                                                    inviteLinks && (
                                                                                        <form onSubmit={(e) => {
                                                                                            e.preventDefault();
                                                                                        }}
                                                                                        >
                                                                                            <div className="mt-3">
                                                                                                <Row>
                                                                                                    <div className="mr-2" style={{ width: 280 }}>
                                                                                                        <Select
                                                                                                            value={{
                                                                                                                value: this.state.role,
                                                                                                                label: this.state.role === 'ADMIN' ? 'Organisation Administrator' : 'User',
                                                                                                            }}
                                                                                                            onChange={v => this.setState({ role: v.value })}
                                                                                                            options={[
                                                                                                                { label: 'Organisation Administrator', value: 'ADMIN' },
                                                                                                                {
                                                                                                                    label: hasRbacPermission ? 'User' : 'User - Please upgrade for role based access',
                                                                                                                    value: 'USER',
                                                                                                                    isDisabled: !hasRbacPermission,
                                                                                                                },
                                                                                                            ]}
                                                                                                        />
                                                                                                    </div>
                                                                                                    {inviteLinks.find(f => f.role === this.state.role) && (
                                                                                                        <>
                                                                                                            <Flex className="mr-4">
                                                                                                                <Input
                                                                                                                    style={{ width: '100%' }}
                                                                                                                    value={`${document.location.origin}/invite-link/${inviteLinks.find(f => f.role === this.state.role).hash}`}
                                                                                                                    data-test="invite-link"
                                                                                                                    inputClassName="input input--wide"
                                                                                                                    className="full-width"
                                                                                                                    type="text"
                                                                                                                    readonly="readonly"
                                                                                                                    title={<h3>Link</h3>}
                                                                                                                    placeholder="Link"
                                                                                                                />
                                                                                                            </Flex>

                                                                                                            <Row>
                                                                                                                <Button
                                                                                                                    className="btn-secondary"
                                                                                                                    style={{ width: 180 }}
                                                                                                                    onClick={() => {
                                                                                                                        navigator.clipboard.writeText(`${document.location.origin}/invite/${inviteLinks.find(f => f.role === this.state.role).hash}`);
                                                                                                                        toast('Link copied');
                                                                                                                    }}
                                                                                                                >
                                                                                                                    Copy Invite Link
                                                                                                                </Button>
                                                                                                                <Button
                                                                                                                    className="ml-4"
                                                                                                                    type="button"
                                                                                                                    onClick={() => {
                                                                                                                        openConfirm('Regenerate Invite Link', 'This will generate a new invite link for the selected role, users will no longer be able to use the existing one. Are you sure?', () => {
                                                                                                                            invalidateInviteLink(inviteLinks.find(f => f.role === this.state.role));
                                                                                                                        });
                                                                                                                    }}
                                                                                                                >
                                                                                                                    Regenerate
                                                                                                                </Button>
                                                                                                            </Row>
                                                                                                        </>
                                                                                                    )}
                                                                                                </Row>
                                                                                            </div>
                                                                                            <p className="mt-3">
                                                                                                Anyone with link can join as a standard user, once they have joined you can edit their role from the team members panel.
                                                                                                {' '}
                                                                                                <ButtonLink target="_blank" href="https://docs.flagsmith.com/advanced-use/permissions">Learn about User Roles.</ButtonLink>
                                                                                            </p>
                                                                                            <div className="text-right mt-2">
                                                                                                {error && <Error error={error} />}
                                                                                            </div>
                                                                                        </form>
                                                                                    )
                                                                                }
                                                                            <PanelSearch
                                                                                id="org-members-list"
                                                                                title="Members"
                                                                                className="no-pad"
                                                                                items={users}
                                                                                itemHeight={65}
                                                                                renderRow={(user, i) => {
                                                                                    const { id, first_name, last_name, email, role } = user;
                                                                                    const onEditClick = () => {
                                                                                        if (role !== 'ADMIN') {
                                                                                            this.editUserPermissions(user);
                                                                                        }
                                                                                    };
                                                                                    return (
                                                                                        <Row
                                                                                            data-test={`user-${i}`}
                                                                                            space className="list-item clickable" key={id}
                                                                                        >
                                                                                            <Flex onClick={onEditClick}>

                                                                                                {`${first_name} ${last_name}`}


                                                                                                {' '}
                                                                                                {id == AccountStore.getUserId() && '(You)'}
                                                                                                <div className="list-item-footer faint">
                                                                                                    {email}
                                                                                                </div>
                                                                                            </Flex>
                                                                                            <Row>
                                                                                                <Column>
                                                                                                    {organisation.role === 'ADMIN' && id !== AccountStore.getUserId() ? (
                                                                                                        <div style={{ width: 250 }}>
                                                                                                            <Select
                                                                                                                data-test="select-role"
                                                                                                                placeholder="Select a role"
                                                                                                                styles={{ menuPortal: base => ({ ...base, zIndex: 9999 }) }}
                                                                                                                value={role && { value: role, label: Constants.roles[role] }}
                                                                                                                onChange={e => this.roleChanged(id, Utils.safeParseEventValue(e))}
                                                                                                                className="pl-2"
                                                                                                                options={_.map(Constants.roles, (label, value) => (
                                                                                                                    {
                                                                                                                        value,
                                                                                                                        label:
                                                                                                                            value !== 'ADMIN' && !hasRbacPermission ? `${label} - Please upgrade for role based access` : label,
                                                                                                                        isDisabled: value !== 'ADMIN' && !hasRbacPermission,
                                                                                                                    }
                                                                                                                ))}
                                                                                                                menuPortalTarget={document.body}
                                                                                                                menuPosition="absolute"
                                                                                                                menuPlacement="auto"
                                                                                                            />
                                                                                                        </div>
                                                                                                    ) : (
                                                                                                        <div className="pl-3 mr-2">{Constants.roles[role] || ''}</div>
                                                                                                    )}
                                                                                                </Column>

                                                                                                {role !== 'ADMIN' && (
                                                                                                    <Column onClick={onEditClick}>
                                                                                                        <Button className="btn--link">Edit Permissions</Button>
                                                                                                    </Column>
                                                                                                )}
                                                                                                <Column>
                                                                                                    <button
                                                                                                        id="delete-invite"
                                                                                                        type="button"
                                                                                                        onClick={() => this.deleteUser(id)}
                                                                                                        className="btn btn--with-icon ml-auto btn--remove"
                                                                                                    >
                                                                                                        <RemoveIcon />
                                                                                                    </button>
                                                                                                </Column>
                                                                                            </Row>
                                                                                        </Row>
                                                                                    );
                                                                                }}
                                                                                renderNoResults={(
                                                                                    <div>
                                                                                        You have no users in this organisation.
                                                                                    </div>
                                                                                )}
                                                                                filterRow={(item, search) => {
                                                                                    const strToSearch = `${item.first_name} ${item.last_name} ${item.email}`;
                                                                                    return strToSearch.toLowerCase().indexOf(search.toLowerCase()) !== -1;
                                                                                }}
                                                                            />
                                                                            <div id="select-portal" />
                                                                        </FormGroup>

                                                                        {invites && invites.length ? (
                                                                            <FormGroup className="margin-top">
                                                                                <PanelSearch
                                                                                    itemHeight={70}
                                                                                    id="org-invites-list"
                                                                                    title="Invites Pending"
                                                                                    className="no-pad"
                                                                                    items={invites}
                                                                                    renderRow={({ id, email, date_created, invited_by, link }, i) => (
                                                                                        <Row
                                                                                            data-test={`pending-invite-${i}`}
                                                                                            className="list-item" key={id}
                                                                                        >
                                                                                            <div className="flex flex-1">
                                                                                                {email || link}
                                                                                                <div className="list-item-footer faint">
                                                                                                    Created
                                                                                                    {' '}
                                                                                                    {moment(date_created).format('DD/MMM/YYYY')}
                                                                                                </div>
                                                                                                {invited_by ? (
                                                                                                    <div
                                                                                                        className="list-item-footer faint"
                                                                                                    >
                                                                                                        Invited by
                                                                                                        {' '}
                                                                                                        {invited_by.first_name ? `${invited_by.first_name} ${invited_by.last_name}` : invited_by.email}
                                                                                                    </div>
                                                                                                ) : null}
                                                                                            </div>
                                                                                            <Row>
                                                                                                <Column>
                                                                                                    {link ? ' '
                                                                                                        : (
                                                                                                            <button
                                                                                                                id="resend-invite"
                                                                                                                type="button"
                                                                                                                onClick={() => AppActions.resendInvite(id)}
                                                                                                                className="btn btn--anchor"
                                                                                                            >
                                                                                                                Resend
                                                                                                            </button>
                                                                                                        )
                                                                                                    }
                                                                                                </Column>
                                                                                                <Column>
                                                                                                    <button
                                                                                                        id="delete-invite"
                                                                                                        type="button"
                                                                                                        onClick={() => this.deleteInvite(id)}
                                                                                                        className="btn btn--with-icon ml-auto btn--remove"
                                                                                                    >
                                                                                                        <RemoveIcon />
                                                                                                    </button>
                                                                                                </Column>
                                                                                            </Row>
                                                                                        </Row>
                                                                                    )}
                                                                                    filterRow={(item, search) => item.email.toLowerCase().indexOf(search.toLowerCase()) !== -1}
                                                                                />
                                                                            </FormGroup>
                                                                        ) : null}
                                                                            </TabItem>
                                                                            <TabItem tabLabel="Groups">
                                                                                <div>
                                                                                    <Row space className="mt-4">
                                                                                        <h3 className="m-b-0">User Groups</h3>
                                                                                        <Button
                                                                                            className="mr-2"
                                                                                            id="btn-invite" onClick={() => openModal('Create Group',
                                                                                            <CreateGroupModal orgId={organisation.id} />)}
                                                                                            type="button"
                                                                                        >
                                                                                            Create Group
                                                                                        </Button>
                                                                                    </Row>
                                                                                    <p>Groups allow you to manage permissions for viewing and editing projects, features and environments.</p>
                                                                                    <UserGroupList
                                                                                        onEditPermissions={
                                                                                            this.editGroupPermissions
                                                                                        } showRemove orgId={organisation && organisation.id}
                                                                                    />
                                                                                </div>
                                                                            </TabItem>
                                                                        </Tabs>
                                                                    </div>
                                                                )}
                                                            </div>
                                                        </div>
                                                    </div>
                                                </FormGroup>
                                            </TabItem>

                                            {Utils.getFlagsmithHasFeature('usage_chart') && !Project.disableInflux && (
                                                <TabItem tabLabel="Usage" tabIcon="ion-md-analytics" >
                                                    {this.state.tab === 3 && (
                                                        <OrganisationUsage organisationId={AccountStore.getOrganisation().id}/>
                                                    )}
                                                </TabItem>
                                            )}
                                        </Tabs>
                                    </div>
                                );
                            }}
                        </OrganisationProvider>
                    )}
                </AccountProvider>
            </div>
        );
    }
};

OrganisationSettingsPage.propTypes = {};

module.exports = ConfigProvider(withAuditWebhooks(OrganisationSettingsPage));<|MERGE_RESOLUTION|>--- conflicted
+++ resolved
@@ -17,11 +17,8 @@
 import TabItem from '../base/forms/TabItem'
 import InfoMessage from "../InfoMessage";
 import JSONReference from "../JSONReference";
-<<<<<<< HEAD
+import ConfigProvider from 'common/providers/ConfigProvider';
 import OrganisationUsage from '../OrganisationUsage';
-=======
-import ConfigProvider from 'common/providers/ConfigProvider';
->>>>>>> 1630191f
 
 const OrganisationSettingsPage = class extends Component {
     static contextTypes = {
