import React, { Component } from 'react'
import InviteUsersModal from 'components/modals/InviteUsers'
import UserGroupList from 'components/UserGroupList'
import ConfirmRemoveOrganisation from 'components/modals/ConfirmRemoveOrganisation'
import PaymentModal from 'components/modals/Payment'
import CreateGroupModal from 'components/modals/CreateGroup'
import withAuditWebhooks from 'common/providers/withAuditWebhooks'
import CreateAuditWebhookModal from 'components/modals/CreateAuditWebhook'
import ConfirmRemoveAuditWebhook from 'components/modals/ConfirmRemoveAuditWebhook'
import ConfirmDeleteRole from 'components/modals/ConfirmDeleteRole'
import Button from 'components/base/forms/Button'
import { EditPermissionsModal } from 'components/EditPermissions'
import AdminAPIKeys from 'components/AdminAPIKeys'
import Tabs from 'components/base/forms/Tabs'
import TabItem from 'components/base/forms/TabItem'
import InfoMessage from 'components/InfoMessage'
import JSONReference from 'components/JSONReference'
import ConfigProvider from 'common/providers/ConfigProvider'
import OrganisationUsage from 'components/OrganisationUsage'
import Constants from 'common/constants'
import ErrorMessage from 'components/ErrorMessage'
import Format from 'common/utils/format'
import CreateRole from 'components/modals/CreateRole'
import Icon from 'components/Icon'
import PageTitle from 'components/PageTitle'
import { getStore } from 'common/store'
import { getRoles } from 'common/services/useRole'

<<<<<<< HEAD
const widths = [170, 150, 80]

=======
const widths = [450, 150, 100]
const rolesWidths = [250, 600, 100]
>>>>>>> 00c6444c
const OrganisationSettingsPage = class extends Component {
  static contextTypes = {
    router: propTypes.object.isRequired,
  }

  static displayName = 'OrganisationSettingsPage'

  constructor(props, context) {
    super(props, context)
    this.state = {
      manageSubscriptionLoaded: true,
      role: 'ADMIN',
      roles: [],
    }
    if (!AccountStore.getOrganisation()) {
      return
    }
    AppActions.getOrganisation(AccountStore.getOrganisation().id)
    this.props.getWebhooks()
  }

  componentDidMount = () => {
    getRoles(
      getStore(),
      { organisation_id: AccountStore.getOrganisation().id },
      { forceRefetch: true },
    ).then((roles) => {
      this.setState({ roles: roles.data.results })
    })
    AppActions.getGroups(AccountStore.getOrganisation().id)
    API.trackPage(Constants.pages.ORGANISATION_SETTINGS)
    $('body').trigger('click')
    if (
      AccountStore.getUser() &&
      AccountStore.getOrganisationRole() !== 'ADMIN'
    ) {
      this.context.router.history.replace('/projects')
    }
  }

  onSave = () => {
    toast('Saved organisation')
  }

  confirmRemove = (organisation, cb) => {
    openModal(
      'Delete Organisation',
      <ConfirmRemoveOrganisation organisation={organisation} cb={cb} />,
      'p-0',
    )
  }

  onRemove = () => {
    toast('Your organisation has been removed')
    if (AccountStore.getOrganisation()) {
      this.context.router.history.replace('/projects')
    } else {
      this.context.router.history.replace('/create')
    }
  }


  deleteInvite = (id) => {
    openConfirm(
      'Delete Invite',
      <div>Are you sure you want to delete this invite?</div>,
      () => AppActions.deleteInvite(id),
    )
  }

  deleteUser = (id, userDisplayName) => {
    openConfirm(
      'Remove User',
      <div>
        Are you sure you want to remove the user{' '}
        <strong>{userDisplayName}</strong> from the organisation?
      </div>,
      () => AppActions.deleteUser(id),
    )
  }

  save = (e) => {
    e && e.preventDefault()
    const {
      force_2fa,
      name,
      restrict_project_create_to_admin,
      webhook_notification_email,
    } = this.state
    if (AccountStore.isSaving) {
      return
    }

    const org = AccountStore.getOrganisation()
    AppActions.editOrganisation({
      force_2fa,
      name: name || org.name,
      restrict_project_create_to_admin:
        typeof restrict_project_create_to_admin === 'boolean'
          ? restrict_project_create_to_admin
          : undefined,
      webhook_notification_email:
        webhook_notification_email !== undefined
          ? webhook_notification_email
          : org.webhook_notification_email,
    })
  }

  save2FA = (force_2fa) => {
    const {
      name,
      restrict_project_create_to_admin,
      webhook_notification_email,
    } = this.state
    if (AccountStore.isSaving) {
      return
    }

    const org = AccountStore.getOrganisation()
    AppActions.editOrganisation({
      force_2fa,
      name: name || org.name,
      restrict_project_create_to_admin:
        typeof restrict_project_create_to_admin === 'boolean'
          ? restrict_project_create_to_admin
          : undefined,
      webhook_notification_email:
        webhook_notification_email !== undefined
          ? webhook_notification_email
          : org.webhook_notification_email,
    })
  }

  setAdminCanCreateProject = (restrict_project_create_to_admin) => {
    this.setState({ restrict_project_create_to_admin }, this.save)
  }

  saveDisabled = () => {
    const { name, webhook_notification_email } = this.state
    if (
      AccountStore.isSaving ||
      (!name && webhook_notification_email === undefined)
    ) {
      return true
    }

    // Must have name
    if (name !== undefined && !name) {
      return true
    }

    // Must be valid email for webhook notification email
    return (
      webhook_notification_email &&
      !Utils.isValidEmail(webhook_notification_email)
    )
  }

  roleChanged = (id, { value: role }) => {
    AppActions.updateUserRole(id, role)
  }

  createWebhook = () => {
    openModal(
      'New Webhook',
      <CreateAuditWebhookModal
        router={this.context.router}
        save={this.props.createWebhook}
      />,
      'side-modal',
    )
  }

  editWebhook = (webhook) => {
    openModal(
      'Edit Webhook',
      <CreateAuditWebhookModal
        router={this.context.router}
        webhook={webhook}
        isEdit
        save={this.props.saveWebhook}
      />,
      'side-modal',
    )
  }

  deleteWebhook = (webhook) => {
    openModal(
      'Remove Webhook',
      <ConfirmRemoveAuditWebhook
        url={webhook.url}
        cb={() => this.props.deleteWebhook(webhook)}
      />,
      'p-0',
    )
  }

  editUserPermissions = (user, roles) => {
    openModal(
      'Edit Organisation Permissions',
      <EditPermissionsModal
        name={`${user.first_name} ${user.last_name}`}
        id={AccountStore.getOrganisation().id}
        onSave={() => {
          AppActions.getOrganisation(AccountStore.getOrganisation().id)
        }}
        level='organisation'
        roles={roles}
        user={user}
      />,
      'p-0 side-modal',
    )
  }

  editGroupPermissions = (group, roles) => {
    openModal(
      'Edit Organisation Permissions',
      <EditPermissionsModal
        name={`${group.name}`}
        id={AccountStore.getOrganisation().id}
        isGroup
        onSave={() => {
          AppActions.getOrganisation(AccountStore.getOrganisation().id)
        }}
        level='organisation'
        group={group}
        roles={roles}
        push={this.context.router.history.push}
      />,
      'p-0 side-modal',
    )
  }



  formatLastLoggedIn = (last_login) => {
    if (!last_login) return 'Never'

    const diff = moment().diff(moment(last_login), 'days')
    if (diff >= 30) {
      return (
        <div className='mb-1'>
          {`${diff} days ago`}
          <br />
          <div className='list-item-subtitle'>
            {moment(last_login).format('Do MMM YYYY')}
          </div>
        </div>
      )
    }
    return 'Within 30 days'
  }

  createRole = (organisationId) => {
    openModal(
      'Create Role',
      <CreateRole
        organisationId={organisationId}
        onComplete={() => {
          getRoles(
            getStore(),
            { organisation_id: AccountStore.getOrganisation().id },
            { forceRefetch: true },
          ).then((roles) => {
            this.setState({ roles: roles.data.results })
            toast('Role created')
            closeModal()
          })
        }}
      />,
      'side-modal',
    )
  }
  deleteRole = (role) => {
    openModal(
      'Remove Role',
      <ConfirmDeleteRole
        role={role}
        onComplete={() => {
          getRoles(
            getStore(),
            { organisation_id: AccountStore.getOrganisation().id },
            { forceRefetch: true },
          ).then((roles) => {
            this.setState({ roles: roles.data.results })
            toast('Role Deleted')
          })
        }}
      />,
      'p-0',
    )
  }
  editRole = (role, users, groups) => {
    openModal(
      'Edit Role and Permissions',
      <CreateRole
        organisationId={role.organisation}
        isEdit
        role={role}
        onComplete={() => {
          getRoles(
            getStore(),
            { organisation_id: AccountStore.getOrganisation().id },
            { forceRefetch: true },
          ).then((roles) => {
            this.setState({ roles: roles.data.results })
            toast('Role updated')
          })
        }}
        users={users}
        groups={groups}
      />,
      'side-modal',
    )
  }

  render() {
    const {
      props: { webhooks, webhooksLoading },
    } = this
    const hasRbacPermission = Utils.getPlansPermission('RBAC')
    const paymentsEnabled = Utils.getFlagsmithHasFeature('payments_enabled')
    const force2faPermission = Utils.getPlansPermission('FORCE_2FA')
    const verifySeatsLimit = Utils.getFlagsmithHasFeature(
      'verify_seats_limit_for_invite_links',
    )

    return (
      <div className='app-container container'>
        <PageTitle title='Manage' />
        <AccountProvider onSave={this.onSave} onRemove={this.onRemove}>
          {({ isSaving, organisation }, { deleteOrganisation }) =>
            !!organisation && (
              <OrganisationProvider>
                {({
                  error,
                  groups,
                  invalidateInviteLink,
                  inviteLinks,
                  invites,
                  isLoading,
                  name,
                  subscriptionMeta,
                  users,
                }) => {
                  const { max_seats } = subscriptionMeta ||
                    organisation.subscription || { max_seats: 1 }
                  const isAWS =
                    AccountStore.getPaymentMethod() === 'AWS_MARKETPLACE'
                  const { chargebee_email } = subscriptionMeta || {}
                  const autoSeats =
                    !isAWS && Utils.getPlansPermission('AUTO_SEATS')
                  const usedSeats =
                    paymentsEnabled && organisation.num_seats >= max_seats
                  const overSeats =
                    paymentsEnabled && organisation.num_seats > max_seats
                  const needsUpgradeForAdditionalSeats =
                    (overSeats && (!verifySeatsLimit || !autoSeats)) ||
                    (!autoSeats && usedSeats)
                  return (
                    <div>
                      <Tabs
                        value={this.state.tab || 0}
                        onChange={(tab) => this.setState({ tab })}
                        className='mt-0'
                      >
                        <TabItem tabLabel='General'>
                          <FormGroup className='mt-4'>
                            <div className='mt-4'>
                              <div>
                                <JSONReference
                                  title={'Organisation'}
                                  json={organisation}
                                />
                                <form
                                  key={organisation.id}
                                  onSubmit={this.save}
                                >
                                  <h5>Organisation Name</h5>
                                  <Row>
                                    <Column className='ml-0'>
                                      <Input
                                        ref={(e) => (this.input = e)}
                                        data-test='organisation-name'
                                        value={
                                          this.state.name || organisation.name
                                        }
                                        onChange={(e) =>
                                          this.setState({
                                            name: Utils.safeParseEventValue(e),
                                          })
                                        }
                                        isValid={name && name.length}
                                        type='text'
                                        inputClassName='input--wide'
                                        placeholder='My Organisation'
                                      />
                                    </Column>
                                    <Button
                                      type='submit'
                                      disabled={this.saveDisabled()}
                                      className='float-right'
                                    >
                                      {isSaving ? 'Saving' : 'Save'}
                                    </Button>
                                  </Row>
                                </form>
                                <div>
                                  <Row space className='mt-4'>
                                    <h5 className='m-b-0'>Organisation ID</h5>
                                  </Row>
                                  <p className='fs-small lh-sm'>
                                    {organisation.id}
                                  </p>
                                </div>
                                {paymentsEnabled && !isAWS && (
                                  <div className='plan plan--current flex-row m-t-2'>
                                    <div className='plan__prefix'>
                                      <img
                                        src='/static/images/nav-logo.svg'
                                        className='plan__prefix__image'
                                        alt='BT'
                                      />
                                    </div>
                                    <div className='plan__details flex flex-1'>
                                      <p className='fs-small lh-sm m-b-0'>
                                        Your plan
                                      </p>
                                      <h5 className='m-b-0'>
                                        {Utils.getPlanName(
                                          _.get(
                                            organisation,
                                            'subscription.plan',
                                          ),
                                        )
                                          ? Utils.getPlanName(
                                              _.get(
                                                organisation,
                                                'subscription.plan',
                                              ),
                                            )
                                          : 'Free'}
                                      </h5>
                                      {!!chargebee_email && (
                                        <p>
                                          Management Email:{' '}
                                          <strong>{chargebee_email}</strong>
                                        </p>
                                      )}
                                    </div>
                                    <div>
                                      {organisation.subscription && (
                                        <a
                                          className='btn btn-primary mr-2'
                                          href='https://flagsmith.chargebeeportal.com/'
                                          target='_blank'
                                          rel='noreferrer'
                                        >
                                          Manage Invoices
                                        </a>
                                      )}
                                      {organisation.subscription ? (
                                        <button
                                          disabled={
                                            !this.state.manageSubscriptionLoaded
                                          }
                                          type='button'
                                          className='btn btn-primary text-center ml-auto mt-2 mb-2'
                                          onClick={() => {
                                            if (this.state.chargebeeURL) {
                                              window.location =
                                                this.state.chargebeeURL
                                            } else {
                                              openModal(
                                                'Payment plans',
                                                <PaymentModal
                                                  viewOnly={false}
                                                />,
                                                'modal-lg',
                                              )
                                            }
                                          }}
                                        >
                                          Manage payment plan
                                        </button>
                                      ) : (
                                        <button
                                          type='button'
                                          className='btn btn-primary text-center ml-auto mt-2 mb-2'
                                          onClick={() =>
                                            openModal(
                                              'Payment Plans',
                                              <PaymentModal viewOnly={false} />,
                                              'modal-lg',
                                            )
                                          }
                                        >
                                          View plans
                                        </button>
                                      )}
                                    </div>
                                  </div>
                                )}
                              </div>
                            </div>
                          </FormGroup>
                          {Utils.getFlagsmithHasFeature('force_2fa') && (
                            <div>
                              <Row space className='mt-4'>
                                <h5 className='m-b-0'>Enforce 2FA</h5>
                                {!force2faPermission ? (
                                  <Tooltip
                                    title={
                                      <Switch
                                        checked={organisation.force_2fa}
                                        onChange={this.save2FA}
                                      />
                                    }
                                  >
                                    To access this feature please upgrade your
                                    account to scaleup or higher."
                                  </Tooltip>
                                ) : (
                                  <Switch
                                    checked={organisation.force_2fa}
                                    onChange={this.save2FA}
                                  />
                                )}
                              </Row>
                              <p className='fs-small lh-sm'>
                                Enabling this setting forces users within the
                                organisation to setup 2 factor security.
                              </p>
                            </div>
                          )}
                          {Utils.getFlagsmithHasFeature(
                            'restrict_project_create_to_admin',
                          ) && (
                            <FormGroup className='mt-4'>
                              <h5>Admin Settings</h5>
                              <div className='row'>
                                <div className='col-md-10'>
                                  <p className='fs-small lh-sm'>
                                    Only allow organisation admins to create
                                    projects.
                                  </p>
                                </div>
                                <div className='col-md-2 text-right'>
                                  <Switch
                                    checked={
                                      organisation.restrict_project_create_to_admin
                                    }
                                    onChange={() =>
                                      this.setAdminCanCreateProject(
                                        !organisation.restrict_project_create_to_admin,
                                      )
                                    }
                                  />
                                </div>
                              </div>
                            </FormGroup>
                          )}
                          <FormGroup className='mt-4'>
                            <h5>Delete Organisation</h5>
                            <div className='row'>
                              <div className='col-md-10'>
                                <p className='fs-small lh-sm'>
                                  This organisation will be permanently deleted,
                                  along with all projects and features.
                                </p>
                              </div>
                              <div className='col-md-2 text-right'>
                                <Button
                                  id='delete-org-btn'
                                  onClick={() =>
                                    this.confirmRemove(organisation, () => {
                                      deleteOrganisation()
                                    })
                                  }
                                  className='btn btn--with-icon ml-auto btn--remove'
                                >
                                  <RemoveIcon />
                                </Button>
                              </div>
                            </div>
                          </FormGroup>
                        </TabItem>

                        <TabItem tabLabel='Keys'>
                          <AdminAPIKeys />
                        </TabItem>

                        <TabItem data-test='tab-permissions' tabLabel='Members'>
                          <JSONReference
                            showNamesButton
                            className='mt-4'
                            title={'Members'}
                            json={users}
                          />
                          <JSONReference
                            title={'Invite Links'}
                            json={inviteLinks}
                          />

                          <FormGroup className='mt-4'>
                            <h5>Manage Users and Permissions</h5>
                            <p className='fs-small lh-sm'>
                              Flagsmith lets you manage fine-grained permissions
                              for your projects and environments, invite members
                              as a user or an administrator and then set
                              permission in your Project and Environment
                              settings.{' '}
                              <Button
                                theme='text'
                                href='https://docs.flagsmith.com/system-administration/rbac'
                                target='_blank'
                              >
                                Learn about User Roles.
                              </Button>
                            </p>
                            <div>
                              <div>
                                <div>
                                  {isLoading && (
                                    <div className='centered-container'>
                                      <Loader />
                                    </div>
                                  )}
                                  {!isLoading && (
                                    <div>
                                      <Tabs theme='pill' uncontrolled>
                                        <TabItem tabLabel='Members'>
                                          <Row space className='mt-4'>
                                            <h5 className='m-b-0'>
                                              Team Members
                                            </h5>
                                            <Button
                                              disabled={
                                                needsUpgradeForAdditionalSeats
                                              }
                                              style={{ width: 180 }}
                                              id='btn-invite'
                                              onClick={() =>
                                                openModal(
                                                  'Invite Users',
                                                  <InviteUsersModal />,
                                                  'p-0 side-modal',
                                                )
                                              }
                                              type='button'
                                            >
                                              Invite members
                                            </Button>
                                          </Row>
                                          <FormGroup className='mt-2'>
                                            {paymentsEnabled && !isLoading && (
                                              <InfoMessage>
                                                {'You are currently using '}
                                                <strong
                                                  className={
                                                    overSeats
                                                      ? 'text-danger'
                                                      : ''
                                                  }
                                                >
                                                  {`${organisation.num_seats} of ${max_seats}`}
                                                </strong>
                                                {` seat${
                                                  organisation.num_seats === 1
                                                    ? ''
                                                    : 's'
                                                } `}{' '}
                                                for your plan.{' '}
                                                {usedSeats && (
                                                  <>
                                                    {overSeats &&
                                                    (!verifySeatsLimit ||
                                                      !autoSeats) ? (
                                                      <strong>
                                                        If you wish to invite
                                                        any additional members,
                                                        please{' '}
                                                        {
                                                          <a
                                                            href='#'
                                                            onClick={
                                                              Utils.openChat
                                                            }
                                                          >
                                                            Contact us
                                                          </a>
                                                        }
                                                        .
                                                      </strong>
                                                    ) : needsUpgradeForAdditionalSeats ? (
                                                      <strong>
                                                        If you wish to invite
                                                        any additional members,
                                                        please{' '}
                                                        {
                                                          <a
                                                            href='#'
                                                            onClick={() =>
                                                              openModal(
                                                                'Payment Plans',
                                                                <PaymentModal
                                                                  viewOnly={
                                                                    false
                                                                  }
                                                                />,
                                                                'modal-lg',
                                                              )
                                                            }
                                                          >
                                                            Upgrade your plan
                                                          </a>
                                                        }
                                                        .
                                                      </strong>
                                                    ) : (
                                                      <strong>
                                                        You will automatically
                                                        be charged $20/month for
                                                        each additional member
                                                        that joins your
                                                        organisation.
                                                      </strong>
                                                    )}
                                                  </>
                                                )}
                                              </InfoMessage>
                                            )}
                                            {inviteLinks &&
                                              (!verifySeatsLimit ||
                                                !needsUpgradeForAdditionalSeats) && (
                                                <form
                                                  onSubmit={(e) => {
                                                    e.preventDefault()
                                                  }}
                                                >
                                                  <div className='mt-3'>
                                                    <Row>
                                                      <div
                                                        className='mr-2'
                                                        style={{ width: 280 }}
                                                      >
                                                        <Select
                                                          value={{
                                                            label:
                                                              this.state
                                                                .role ===
                                                              'ADMIN'
                                                                ? 'Organisation Administrator'
                                                                : 'User',
                                                            value:
                                                              this.state.role,
                                                          }}
                                                          onChange={(v) =>
                                                            this.setState({
                                                              role: v.value,
                                                            })
                                                          }
                                                          options={[
                                                            {
                                                              label:
                                                                'Organisation Administrator',
                                                              value: 'ADMIN',
                                                            },
                                                            {
                                                              isDisabled:
                                                                !hasRbacPermission,
                                                              label:
                                                                hasRbacPermission
                                                                  ? 'User'
                                                                  : 'User - Please upgrade for role based access',
                                                              value: 'USER',
                                                            },
                                                          ]}
                                                        />
                                                      </div>
                                                      {inviteLinks.find(
                                                        (f) =>
                                                          f.role ===
                                                          this.state.role,
                                                      ) && (
                                                        <>
                                                          <Flex className='mr-4'>
                                                            <Input
                                                              style={{
                                                                width: '100%',
                                                              }}
                                                              value={`${
                                                                document
                                                                  .location
                                                                  .origin
                                                              }/invite-link/${
                                                                inviteLinks.find(
                                                                  (f) =>
                                                                    f.role ===
                                                                    this.state
                                                                      .role,
                                                                ).hash
                                                              }`}
                                                              data-test='invite-link'
                                                              inputClassName='input input--wide'
                                                              className='full-width'
                                                              type='text'
                                                              readonly='readonly'
                                                              title={
                                                                <h3>Link</h3>
                                                              }
                                                              placeholder='Link'
                                                            />
                                                          </Flex>
                                                          <Row>
                                                            <Button
                                                              className='btn-secondary'
                                                              style={{
                                                                width: 180,
                                                              }}
                                                              onClick={() => {
                                                                navigator.clipboard.writeText(
                                                                  `${
                                                                    document
                                                                      .location
                                                                      .origin
                                                                  }/invite/${
                                                                    inviteLinks.find(
                                                                      (f) =>
                                                                        f.role ===
                                                                        this
                                                                          .state
                                                                          .role,
                                                                    ).hash
                                                                  }`,
                                                                )
                                                                toast(
                                                                  'Link copied',
                                                                )
                                                              }}
                                                            >
                                                              Copy Invite Link
                                                            </Button>
                                                            <Button
                                                              className='ml-4'
                                                              type='button'
                                                              onClick={() => {
                                                                openConfirm(
                                                                  'Regenerate Invite Link',
                                                                  'This will generate a new invite link for the selected role, users will no longer be able to use the existing one. Are you sure?',
                                                                  () => {
                                                                    invalidateInviteLink(
                                                                      inviteLinks.find(
                                                                        (f) =>
                                                                          f.role ===
                                                                          this
                                                                            .state
                                                                            .role,
                                                                      ),
                                                                    )
                                                                  },
                                                                )
                                                              }}
                                                            >
                                                              Regenerate
                                                            </Button>
                                                          </Row>
                                                        </>
                                                      )}
                                                    </Row>
                                                  </div>
                                                  <p className='mt-3'>
                                                    Anyone with link can join as
                                                    a standard user, once they
                                                    have joined you can edit
                                                    their role from the team
                                                    members panel.{' '}
                                                    <Button
                                                      theme='text'
                                                      target='_blank'
                                                      href='https://docs.flagsmith.com/advanced-use/permissions'
                                                    >
                                                      Learn about User Roles.
                                                    </Button>
                                                  </p>
                                                  <div className='text-right mt-2'>
                                                    {error && (
                                                      <ErrorMessage
                                                        error={error}
                                                      />
                                                    )}
                                                  </div>
                                                </form>
                                              )}
                                            <PanelSearch
                                              id='org-members-list'
                                              title='Members'
                                              className='no-pad'
                                              header={
                                                <Row className='table-header'>
                                                  <Flex className='table-column px-3'>
                                                    User
                                                  </Flex>
                                                  <Flex className='table-column'>
                                                    Role
                                                  </Flex>
                                                  <div
                                                    style={{ width: widths[0] }}
                                                    className='table-column'
                                                  >
                                                    Action
                                                  </div>
                                                  <div
                                                    style={{ width: widths[1] }}
                                                    className='table-column'
                                                  >
                                                    Last logged in
                                                  </div>
                                                  <div
                                                    style={{ width: widths[2] }}
                                                    className='table-column text-center'
                                                  >
                                                    Remove
                                                  </div>
                                                </Row>
                                              }
                                              items={_.sortBy(
                                                users,
                                                'first_name',
                                              )}
                                              itemHeight={65}
                                              renderRow={(user, i) => {
                                                const {
                                                  email,
                                                  first_name,
                                                  id,
                                                  last_login,
                                                  last_name,
                                                  role,
                                                } = user
                                                const onEditClick = () => {
                                                  if (role !== 'ADMIN') {
                                                    this.editUserPermissions(
                                                      user,
                                                      this.state.roles,
                                                    )
                                                  }
                                                }
                                                return (
                                                  <Row
                                                    data-test={`user-${i}`}
                                                    space
                                                    className='list-item clickable'
                                                    key={id}
                                                  >
                                                    <Flex
                                                      onClick={onEditClick}
                                                      className='table-column px-3 font-weight-medium'
                                                    >
                                                      {`${first_name} ${last_name}`}{' '}
                                                      {id ===
                                                        AccountStore.getUserId() &&
                                                        '(You)'}
                                                      <div className='list-item-subtitle mt-1'>
                                                        {email}
                                                      </div>
                                                    </Flex>

                                                    <Flex className='table-column'>
                                                      <div>
                                                        {organisation.role ===
                                                          'ADMIN' &&
                                                        id !==
                                                          AccountStore.getUserId() ? (
                                                          <div>
                                                            <Select
                                                              data-test='select-role'
                                                              placeholder='Select a role'
                                                              styles={{
                                                                menuPortal: (
                                                                  base,
                                                                ) => ({
                                                                  ...base,
                                                                  zIndex: 9999,
                                                                }),
                                                              }}
                                                              value={
                                                                role && {
                                                                  label:
                                                                    Constants
                                                                      .roles[
                                                                      role
                                                                    ],
                                                                  value: role,
                                                                }
                                                              }
                                                              onChange={(e) =>
                                                                this.roleChanged(
                                                                  id,
                                                                  Utils.safeParseEventValue(
                                                                    e,
                                                                  ),
                                                                )
                                                              }
                                                              options={_.map(
                                                                Constants.roles,
                                                                (
                                                                  label,
                                                                  value,
                                                                ) => ({
                                                                  isDisabled:
                                                                    value !==
                                                                      'ADMIN' &&
                                                                    !hasRbacPermission,
                                                                  label:
                                                                    value !==
                                                                      'ADMIN' &&
                                                                    !hasRbacPermission
                                                                      ? `${label} - Please upgrade for role based access`
                                                                      : label,
                                                                  value,
                                                                }),
                                                              )}
                                                              menuPortalTarget={
                                                                document.body
                                                              }
                                                              menuPosition='absolute'
                                                              menuPlacement='auto'
                                                              className='react-select select-xsm'
                                                            />
                                                          </div>
                                                        ) : (
                                                          <div className='mr-2 fs-small lh-sm'>
                                                            {Constants.roles[
                                                              role
                                                            ] || ''}
                                                          </div>
                                                        )}
                                                      </div>
                                                    </Flex>
                                                    {role !== 'ADMIN' ? (
                                                      <div
                                                        style={{
                                                          width: widths[0],
                                                        }}
                                                        onClick={onEditClick}
                                                        className='table-column'
                                                      >
                                                        <Button
                                                          theme='text'
                                                          size='small'
                                                        >
                                                          <Icon
                                                            name='edit'
                                                            width={18}
                                                            fill='#6837FC'
                                                          />{' '}
                                                          Edit Permissions
                                                        </Button>
                                                      </div>
                                                    ) : (
                                                      <div
                                                        style={{
                                                          width: widths[0],
                                                        }}
                                                      ></div>
                                                    )}
                                                    <div
                                                      style={{
                                                        width: widths[1],
                                                      }}
                                                      className='table-column'
                                                    >
                                                      <div className='fs-small lh-sm'>
                                                        {this.formatLastLoggedIn(
                                                          last_login,
                                                        )}
                                                      </div>
                                                    </div>
                                                    <div
                                                      style={{
                                                        width: widths[2],
                                                      }}
                                                      className='table-column text-center'
                                                    >
                                                      <Button
                                                        id='delete-invite'
                                                        type='button'
                                                        onClick={() =>
                                                          this.deleteUser(
                                                            id,
                                                            Format.userDisplayName(
                                                              {
                                                                email,
                                                                firstName:
                                                                  first_name,
                                                                lastName:
                                                                  last_name,
                                                              },
                                                            ),
                                                            email,
                                                          )
                                                        }
                                                        className='btn btn-with-icon'
                                                      >
                                                        <Icon
                                                          name='trash-2'
                                                          width={20}
                                                          fill='#656D7B'
                                                        />
                                                      </Button>
                                                    </div>
                                                  </Row>
                                                )
                                              }}
                                              renderNoResults={
                                                <div>
                                                  You have no users in this
                                                  organisation.
                                                </div>
                                              }
                                              filterRow={(item, search) => {
                                                const strToSearch = `${item.first_name} ${item.last_name} ${item.email}`
                                                return (
                                                  strToSearch
                                                    .toLowerCase()
                                                    .indexOf(
                                                      search.toLowerCase(),
                                                    ) !== -1
                                                )
                                              }}
                                            />
                                            <div id='select-portal' />
                                          </FormGroup>

                                          {invites && invites.length ? (
                                            <FormGroup className='margin-top'>
                                              <PanelSearch
                                                itemHeight={70}
                                                id='org-invites-list'
                                                title='Invites Pending'
                                                className='no-pad'
                                                items={_.sortBy(
                                                  invites,
                                                  'email',
                                                )}
                                                header={
                                                  <Row className='table-header'>
                                                    <Flex className='table-column px-3'>
                                                      User
                                                    </Flex>
                                                    <div
                                                      style={{
                                                        width: widths[0],
                                                      }}
                                                      className='table-column'
                                                    >
                                                      Action
                                                    </div>
                                                    <div
                                                      style={{
                                                        width: widths[2],
                                                      }}
                                                      className='table-column text-center'
                                                    >
                                                      Remove
                                                    </div>
                                                  </Row>
                                                }
                                                renderRow={(
                                                  {
                                                    date_created,
                                                    email,
                                                    id,
                                                    invited_by,
                                                    link,
                                                  },
                                                  i,
                                                ) => (
                                                  <Row
                                                    data-test={`pending-invite-${i}`}
                                                    className='list-item'
                                                    key={id}
                                                  >
                                                    <div className='flex flex-1 px-3'>
                                                      {email || link}
                                                      <div className='list-item-subtitle mt-1'>
                                                        Created{' '}
                                                        {moment(
                                                          date_created,
                                                        ).format('DD/MMM/YYYY')}
                                                      </div>
                                                      {invited_by ? (
                                                        <div className='list-item-subtitle'>
                                                          Invited by{' '}
                                                          {invited_by.first_name
                                                            ? `${invited_by.first_name} ${invited_by.last_name}`
                                                            : invited_by.email}
                                                        </div>
                                                      ) : null}
                                                    </div>
                                                    <div
                                                      style={{
                                                        width: widths[0],
                                                      }}
                                                      className='table-column'
                                                    >
                                                      {link ? (
                                                        ' '
                                                      ) : (
                                                        <Button
                                                          id='resend-invite'
                                                          type='button'
                                                          onClick={() =>
                                                            AppActions.resendInvite(
                                                              id,
                                                            )
                                                          }
                                                          theme='text'
                                                          size='small'
                                                        >
                                                          Resend
                                                        </Button>
                                                      )}
                                                    </div>
                                                    <div
                                                      className='table-column text-center'
                                                      style={{
                                                        width: widths[2],
                                                      }}
                                                    >
                                                      <Button
                                                        id='delete-invite'
                                                        type='button'
                                                        onClick={() =>
                                                          this.deleteInvite(id)
                                                        }
                                                        className='btn btn-with-icon'
                                                      >
                                                        <Icon
                                                          name='trash-2'
                                                          width={20}
                                                          fill='#656D7B'
                                                        />
                                                      </Button>
                                                    </div>
                                                  </Row>
                                                )}
                                                filterRow={(item, search) =>
                                                  item.email
                                                    .toLowerCase()
                                                    .indexOf(
                                                      search.toLowerCase(),
                                                    ) !== -1
                                                }
                                              />
                                            </FormGroup>
                                          ) : null}
                                        </TabItem>
                                        <TabItem tabLabel='Groups'>
                                          <div>
                                            <Row space className='mt-4'>
                                              <h5 className='m-b-0'>
                                                User Groups
                                              </h5>
                                              <Button
                                                className='mr-2'
                                                id='btn-invite'
                                                onClick={() =>
                                                  openModal(
                                                    'Create Group',
                                                    <CreateGroupModal
                                                      orgId={organisation.id}
                                                    />,
                                                    'side-modal',
                                                  )
                                                }
                                                type='button'
                                              >
                                                Create Group
                                              </Button>
                                            </Row>
                                            <p className='fs-small lh-sm'>
                                              Groups allow you to manage
                                              permissions for viewing and
                                              editing projects, features and
                                              environments.
                                            </p>
                                            <UserGroupList
                                              onEditPermissions={(group) =>
                                                this.editGroupPermissions(
                                                  group,
                                                  this.state.roles,
                                                )
                                              }
                                              showRemove
                                              orgId={
                                                organisation && organisation.id
                                              }
                                            />
                                          </div>
                                        </TabItem>
                                        {Utils.getFlagsmithHasFeature(
                                          'show_role_management',
                                        ) && (
                                          <TabItem tabLabel='Roles'>
                                            {hasRbacPermission ? (
                                              <>
                                                <Row space className='mt-4'>
                                                  <h5 className='m-b-0'>
                                                    Roles
                                                  </h5>
                                                  <Button
                                                    className='mr-2'
                                                    id='btn-invite'
                                                    onClick={() =>
                                                      this.createRole(
                                                        organisation.id,
                                                        users,
                                                      )
                                                    }
                                                    type='button'
                                                  >
                                                    Create Role
                                                  </Button>
                                                </Row>
                                                <p className='fs-small lh-sm'>
                                                  Create custom roles, assign
                                                  permissions, and keys to the
                                                  role, and then you can assign
                                                  roles to users and/or groups.
                                                </p>
                                                <PanelSearch
                                                  id='org-members-list'
                                                  title={'Roles'}
                                                  className='no-pad'
                                                  items={this.state.roles}
                                                  itemHeight={65}
                                                  header={
                                                    <Row className='table-header px-3'>
                                                      <div
                                                        style={{
                                                          width: rolesWidths[0],
                                                        }}
                                                      >
                                                        Roles
                                                      </div>
                                                      <div
                                                        style={{
                                                          width: rolesWidths[1],
                                                        }}
                                                      >
                                                        Description
                                                      </div>
                                                      <div className='table-column text-center'>
                                                        Remove
                                                      </div>
                                                    </Row>
                                                  }
                                                  renderRow={(role) => (
                                                    <Row
                                                      className='list-item clickable cursor-pointer'
                                                      key={role.id}
                                                    >
                                                      <Row
                                                        onClick={() => {
                                                          this.editRole(
                                                            role,
                                                            users,
                                                            groups,
                                                          )
                                                        }}
                                                        className='table-column px-3'
                                                        style={{
                                                          width: rolesWidths[0],
                                                        }}
                                                      >
                                                        {role.name}
                                                      </Row>
                                                      <Row
                                                        className='table-column px-3'
                                                        onClick={() => {
                                                          this.editRole(
                                                            role,
                                                            users,
                                                            groups,
                                                          )
                                                        }}
                                                        style={{
                                                          width: rolesWidths[1],
                                                        }}
                                                      >
                                                        {role.description}
                                                      </Row>
                                                      <div
                                                        style={{
                                                          width: rolesWidths[2],
                                                        }}
                                                        className='table-column text-center px-3'
                                                      >
                                                        <Button
                                                          id='remove-role'
                                                          type='button'
                                                          onClick={() => {
                                                            this.deleteRole(
                                                              role,
                                                            )
                                                          }}
                                                          className='btn btn-with-icon'
                                                        >
                                                          <Icon
                                                            name='trash-2'
                                                            width={20}
                                                            fill='#656D7B'
                                                          />
                                                        </Button>
                                                      </div>
                                                    </Row>
                                                  )}
                                                  renderNoResults={
                                                    <Panel
                                                      title={
                                                        'Organisation roles'
                                                      }
                                                      className='no-pad'
                                                    >
                                                      <div className='search-list'>
                                                        <Row className='list-item p-3 text-muted'>
                                                          You currently have no
                                                          organisation roles
                                                        </Row>
                                                      </div>
                                                    </Panel>
                                                  }
                                                  isLoading={false}
                                                />
                                              </>
                                            ) : (
                                              <div className='mt-4'>
                                                <InfoMessage>
                                                  To use <strong>role</strong>{' '}
                                                  features you have to upgrade
                                                  your plan.
                                                </InfoMessage>
                                              </div>
                                            )}
                                          </TabItem>
                                        )}
                                      </Tabs>
                                    </div>
                                  )}
                                </div>
                              </div>
                            </div>
                          </FormGroup>
                        </TabItem>

                        <TabItem tabLabel='Webhooks'>
                          <FormGroup className='mt-4'>
                            <JSONReference title={'Webhooks'} json={webhooks} />

                            <Column className='mb-3 ml-0'>
                              <h5 className='m-b-0'>Audit Webhooks</h5>
                              <p className='fs-small lh-sm mb-4'>
                                Audit webhooks let you know when audit logs
                                occur, you can configure 1 or more audit
                                webhooks per organisation.{' '}
                                <Button
                                  theme='text'
                                  href='https://docs.flagsmith.com/system-administration/webhooks'
                                >
                                  Learn about Audit Webhooks.
                                </Button>
                              </p>
                              <Button onClick={this.createWebhook}>
                                Create audit webhook
                              </Button>
                            </Column>
                            {webhooksLoading && !webhooks ? (
                              <Loader />
                            ) : (
                              <PanelSearch
                                id='webhook-list'
                                title={
                                  <Tooltip
                                    title={
                                      <h5 className='mb-0'>
                                        Webhooks <Icon name='info' />
                                      </h5>
                                    }
                                    place='right'
                                  >
                                    {Constants.strings.WEBHOOKS_DESCRIPTION}
                                  </Tooltip>
                                }
                                items={webhooks}
                                renderRow={(webhook) => (
                                  <Row
                                    onClick={() => {
                                      this.editWebhook(webhook)
                                    }}
                                    space
                                    className='list-item clickable cursor-pointer'
                                    key={webhook.id}
                                  >
                                    <Flex className='table-column px-3'>
                                      <div className='font-weight-medium mb-1'>
                                        {webhook.url}
                                      </div>
                                      {webhook.created_at ? (
                                        <div className='list-item-description'>
                                          Created{' '}
                                          {moment(webhook.created_at).format(
                                            'DD/MMM/YYYY',
                                          )}
                                        </div>
                                      ) : null}
                                    </Flex>
                                    <div className='table-column'>
                                      <Switch checked={webhook.enabled} />
                                    </div>
                                    <div className='table-column'>
                                      <Button
                                        id='delete-invite'
                                        type='button'
                                        onClick={(e) => {
                                          e.stopPropagation()
                                          e.preventDefault()
                                          this.deleteWebhook(webhook)
                                        }}
                                        className='btn btn-with-icon'
                                      >
                                        <Icon
                                          name='trash-2'
                                          width={20}
                                          fill='#656D7B'
                                        />
                                      </Button>
                                    </div>
                                  </Row>
                                )}
                                renderNoResults={
                                  <Panel
                                    className='no-pad'
                                    title={
                                      <Tooltip
                                        title={
                                          <h5 className='mb-0'>
                                            Webhooks{' '}
                                            <Icon name='info-outlined' />
                                          </h5>
                                        }
                                        place='right'
                                      >
                                        {
                                          Constants.strings
                                            .AUDIT_WEBHOOKS_DESCRIPTION
                                        }
                                      </Tooltip>
                                    }
                                  >
                                    <div className='search-list'>
                                      <Row className='list-item p-3 text-muted'>
                                        You currently have no webhooks
                                        configured for this organisation.
                                      </Row>
                                    </div>
                                  </Panel>
                                }
                                isLoading={this.props.webhookLoading}
                              />
                            )}
                          </FormGroup>
                        </TabItem>
                        {!Project.disableAnalytics && (
                          <TabItem tabLabel='Usage'>
                            {this.state.tab === 4 && (
                              <OrganisationUsage
                                organisationId={
                                  AccountStore.getOrganisation().id
                                }
                              />
                            )}
                          </TabItem>
                        )}
                      </Tabs>
                    </div>
                  )
                }}
              </OrganisationProvider>
            )
          }
        </AccountProvider>
      </div>
    )
  }
}

OrganisationSettingsPage.propTypes = {}

module.exports = ConfigProvider(withAuditWebhooks(OrganisationSettingsPage))<|MERGE_RESOLUTION|>--- conflicted
+++ resolved
@@ -26,13 +26,8 @@
 import { getStore } from 'common/store'
 import { getRoles } from 'common/services/useRole'
 
-<<<<<<< HEAD
 const widths = [170, 150, 80]
-
-=======
-const widths = [450, 150, 100]
 const rolesWidths = [250, 600, 100]
->>>>>>> 00c6444c
 const OrganisationSettingsPage = class extends Component {
   static contextTypes = {
     router: propTypes.object.isRequired,
