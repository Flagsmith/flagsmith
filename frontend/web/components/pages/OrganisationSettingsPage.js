import React, { Component } from 'react'
import InviteUsersModal from 'components/modals/InviteUsers'
import UserGroupList from 'components/UserGroupList'
import ConfirmRemoveOrganisation from 'components/modals/ConfirmRemoveOrganisation'
import Payment from 'components/modals/Payment'
import CreateGroupModal from 'components/modals/CreateGroup'
import withAuditWebhooks from 'common/providers/withAuditWebhooks'
import CreateAuditWebhookModal from 'components/modals/CreateAuditWebhook'
import ConfirmRemoveAuditWebhook from 'components/modals/ConfirmRemoveAuditWebhook'
import Button from 'components/base/forms/Button'
import { EditPermissionsModal } from 'components/EditPermissions'
import AdminAPIKeys from 'components/AdminAPIKeys'
import Tabs from 'components/base/forms/Tabs'
import TabItem from 'components/base/forms/TabItem'
import InfoMessage from 'components/InfoMessage'
import JSONReference from 'components/JSONReference'
import ConfigProvider from 'common/providers/ConfigProvider'
import OrganisationUsage from 'components/OrganisationUsage'
import Constants from 'common/constants'
import ErrorMessage from 'components/ErrorMessage'
import Format from 'common/utils/format'
import Icon from 'components/Icon'
import OrganisationManageWidget from 'components/OrganisationManageWidget'
import ProjectManageWidget from 'components/ProjectManageWidget'
import { getStore } from 'common/store'
import { getRoles } from 'common/services/useRole'
import _data from 'common/data/base/_data'
import RolesTable from 'components/RolesTable'
<<<<<<< HEAD
import classNames from 'classnames'
import CreateGroup from 'components/modals/CreateGroup'
=======
>>>>>>> 5ba3083f

const widths = [450, 255, 250, 235, 150, 100]

const SettingsTab = {
  'Billing': 'billing',
  'General': 'general',
  'Groups': 'groups',
  'Keys': 'keys',
  'Members': 'members',
  'Projects': 'projects',
  'Usage': 'usage',
  'Webhooks': 'webhooks',
}

const OrganisationSettingsPage = class extends Component {
  static contextTypes = {
    router: propTypes.object.isRequired,
  }

  static displayName = 'OrganisationSettingsPage'

  constructor(props, context) {
    super(props, context)
    this.state = {
      manageSubscriptionLoaded: true,
      permissions: [],
      role: 'ADMIN',
      roles: [],
    }
    if (!AccountStore.getOrganisation()) {
      return
    }
    AppActions.getOrganisation(AccountStore.getOrganisation().id)
    this.props.getWebhooks()

    this.getOrganisationPermissions(AccountStore.getOrganisation().id)
  }

  componentDidMount = () => {
    if (!AccountStore.getOrganisation()) {
      return
    }
    getRoles(
      getStore(),
      { organisation_id: AccountStore.getOrganisation().id },
      { forceRefetch: true },
    ).then((roles) => {
      this.setState({ roles: roles.data.results })
    })
    API.trackPage(Constants.pages.ORGANISATION_SETTINGS)
    $('body').trigger('click')
    if (
      AccountStore.getUser() &&
      AccountStore.getOrganisationRole() !== 'ADMIN'
    ) {
      this.setState({ permissionsError: true })
    }
  }

  onSave = () => {
    this.setState({ name: null }, () => {
      toast('Saved organisation')
    })
  }

  onChange = () => {
    this.props.getWebhooks()
  }

  confirmRemove = (organisation, cb) => {
    openModal(
      'Delete Organisation',
      <ConfirmRemoveOrganisation organisation={organisation} cb={cb} />,
      'p-0',
    )
  }

  onRemove = () => {
    toast('Your organisation has been removed')
    if (AccountStore.getOrganisation()) {
      this.context.router.history.replace('/organisation-settings')
    } else {
      this.context.router.history.replace('/create')
    }
  }

  deleteInvite = (id) => {
    openConfirm({
      body: (
        <div>
          Are you sure you want to delete this invite? This action cannot be
          undone.
        </div>
      ),
      destructive: true,
      onYes: () => AppActions.deleteInvite(id),
      title: 'Delete Invite',
      yesText: 'Confirm',
    })
  }

  deleteUser = (id, userDisplayName) => {
    openConfirm({
      body: (
        <div>
          Are you sure you want to remove the user{' '}
          <strong>{userDisplayName}</strong> from the organisation? This action
          cannot be undone.
        </div>
      ),
      destructive: true,
      onYes: () => AppActions.deleteUser(id),
      title: 'Delete User',
      yesText: 'Confirm',
    })
  }

  save = (e) => {
    e && e.preventDefault()
    const {
      force_2fa,
      name,
      restrict_project_create_to_admin,
      webhook_notification_email,
    } = this.state
    if (AccountStore.isSaving) {
      return
    }

    const org = AccountStore.getOrganisation()
    AppActions.editOrganisation({
      force_2fa,
      name: name || org.name,
      restrict_project_create_to_admin:
        typeof restrict_project_create_to_admin === 'boolean'
          ? restrict_project_create_to_admin
          : undefined,
      webhook_notification_email:
        webhook_notification_email !== undefined
          ? webhook_notification_email
          : org.webhook_notification_email,
    })
  }

  save2FA = (force_2fa) => {
    const {
      name,
      restrict_project_create_to_admin,
      webhook_notification_email,
    } = this.state
    if (AccountStore.isSaving) {
      return
    }

    const org = AccountStore.getOrganisation()
    AppActions.editOrganisation({
      force_2fa,
      name: name || org.name,
      restrict_project_create_to_admin:
        typeof restrict_project_create_to_admin === 'boolean'
          ? restrict_project_create_to_admin
          : undefined,
      webhook_notification_email:
        webhook_notification_email !== undefined
          ? webhook_notification_email
          : org.webhook_notification_email,
    })
  }

  setAdminCanCreateProject = (restrict_project_create_to_admin) => {
    this.setState({ restrict_project_create_to_admin }, this.save)
  }

  saveDisabled = () => {
    const { name, webhook_notification_email } = this.state
    if (
      AccountStore.isSaving ||
      (!name && webhook_notification_email === undefined)
    ) {
      return true
    }

    // Must have name
    if (name !== undefined && !name) {
      return true
    }

    // Must be valid email for webhook notification email
    return (
      webhook_notification_email &&
      !Utils.isValidEmail(webhook_notification_email)
    )
  }

  roleChanged = (id, { value: role }) => {
    AppActions.updateUserRole(id, role)
  }

  createWebhook = () => {
    openModal(
      'New Webhook',
      <CreateAuditWebhookModal
        router={this.context.router}
        save={this.props.createWebhook}
      />,
      'side-modal',
    )
  }

  editWebhook = (webhook) => {
    openModal(
      'Edit Webhook',
      <CreateAuditWebhookModal
        router={this.context.router}
        webhook={webhook}
        isEdit
        save={this.props.saveWebhook}
      />,
      'side-modal',
    )
  }

  editGroup = (group) => {
    openModal(
      'Edit Group',
      <CreateGroup
        roles={this.state.roles}
        isEdit
        orgId={AccountStore.getOrganisation().id}
        group={group}
      />,
      'side-modal',
    )
  }

  deleteWebhook = (webhook) => {
    openModal(
      'Remove Webhook',
      <ConfirmRemoveAuditWebhook
        url={webhook.url}
        cb={() => this.props.deleteWebhook(webhook)}
      />,
      'p-0',
    )
  }

  editUserPermissions = (user, roles) => {
    openModal(
      'Edit Organisation Permissions',
      <EditPermissionsModal
        name={`${user.first_name} ${user.last_name}`}
        id={AccountStore.getOrganisation().id}
        onSave={() => {
          AppActions.getOrganisation(AccountStore.getOrganisation().id)
        }}
        isEditUserPermission
        level='organisation'
        roles={roles}
        user={user}
      />,
      'p-0 side-modal',
    )
  }
  formatLastLoggedIn = (last_login) => {
    if (!last_login) return 'Never'

    const diff = moment().diff(moment(last_login), 'days')
    if (diff >= 30) {
      return (
        <div className='mb-1'>
          {`${diff} days ago`}
          <br />
          <div className='list-item-subtitle'>
            {moment(last_login).format('Do MMM YYYY')}
          </div>
        </div>
      )
    }
    return 'Within 30 days'
  }

  getOrganisationPermissions = (id) => {
    if (this.state.permissions.length) return

    const url = `${Project.api}organisations/${id}/my-permissions/`
    _data.get(url).then(({ permissions }) => {
      this.setState({ permissions })
    })
  }

  render() {
    const {
      props: { webhooks, webhooksLoading },
    } = this
    const hasRbacPermission = Utils.getPlansPermission('RBAC')
    const paymentsEnabled = Utils.getFlagsmithHasFeature('payments_enabled')
    const force2faPermission = Utils.getPlansPermission('FORCE_2FA')
    const verifySeatsLimit = Utils.getFlagsmithHasFeature(
      'verify_seats_limit_for_invite_links',
    )

    return (
      <div className='app-container container'>
        <AccountProvider
          onSave={this.onSave}
          onRemove={this.onRemove}
          onChange={this.onChange}
        >
          {({ isSaving, organisation }, { deleteOrganisation }) =>
            !!organisation && (
              <OrganisationProvider>
                {({
                  error,
                  invalidateInviteLink,
                  inviteLinks,
                  invites,
                  isLoading,
                  name,
                  subscriptionMeta,
                  users,
                }) => {
                  const canManageGroups = !!groups?.length
                  const { max_seats } = subscriptionMeta ||
                    organisation.subscription || { max_seats: 1 }
                  const isAWS =
                    AccountStore.getPaymentMethod() === 'AWS_MARKETPLACE'
                  const { chargebee_email } = subscriptionMeta || {}
                  const autoSeats =
                    !isAWS && Utils.getPlansPermission('AUTO_SEATS')
                  const usedSeats =
                    paymentsEnabled && organisation.num_seats >= max_seats
                  const overSeats =
                    paymentsEnabled && organisation.num_seats > max_seats
                  const needsUpgradeForAdditionalSeats =
                    (overSeats && (!verifySeatsLimit || !autoSeats)) ||
                    (!autoSeats && usedSeats)
                  const displayedTabs = [SettingsTab.Projects]

                  if (this.state.permissionsError) {
                    if (canManageGroups) {
                      displayedTabs.push(SettingsTab.Groups)
                    }
                  } else {
                    displayedTabs.push(
                      ...[
                        SettingsTab.General,
                        paymentsEnabled && !isAWS ? SettingsTab.Billing : null,
                        SettingsTab.Keys,
                        SettingsTab.Members,
                        SettingsTab.Webhooks,
                      ].filter((v) => !!v),
                    )

                    if (!Project.disableAnalytics) {
                      displayedTabs.push(SettingsTab.Usage)
                    }
                  }
                  return (
                    <div>
                      <div className='py-4'>
                        <OrganisationManageWidget />
                      </div>

                      <Tabs
                        hideNavOnSingleTab
                        value={this.state.tab || 0}
                        onChange={(tab) => this.setState({ tab })}
                        className='mt-0'
                      >
                        {displayedTabs.includes(SettingsTab.Projects) && (
                          <TabItem tabLabel='Projects'>
                            <h5 className='mt-4 mb-2'>Projects</h5>

                            <p className='fs-small lh-sm mb-4'>
                              Projects let you create and manage a set of
                              features and configure them between multiple app
                              environments.
                            </p>

                            <ProjectManageWidget
                              organisationId={organisation.id}
                            />
                          </TabItem>
                        )}

                        {displayedTabs.includes(SettingsTab.Groups) && (
                          <TabItem tabLabel='Groups'>
                            <Flex className='flex-row justify-content-between'>
                              <div>
                                <h5 className='mt-4 mb-2'>User Groups</h5>

                                <p className='fs-small lh-sm mb-4'>
                                  Groups allow you to manage permissions for
                                  viewing and editing projects, features and
                                  environments.
                                </p>
                              </div>

                              <Button
                                id='btn-invite'
                                onClick={() =>
                                  openModal(
                                    'Create Group',
                                    <CreateGroupModal
                                      orgId={organisation.id}
                                    />,
                                  )
                                }
                                type='button'
                              >
                                Create Group
                              </Button>
                            </Flex>
                            <UserGroupList
                              showRemove
                              onClick={this.editGroup}
                              roles={this.state.roles}
                              orgId={organisation.id}
                            />
                          </TabItem>
                        )}

                        {displayedTabs.includes(SettingsTab.General) && (
                          <TabItem tabLabel='General'>
                            <FormGroup className='mt-4'>
                              <h5 className='mb-5'>General Settings</h5>
                              <JSONReference
                                title={'Organisation'}
                                json={organisation}
                              />
                              <div className='mt-2'>
                                <div className='col-md-8'>
                                  <form
                                    key={organisation.id}
                                    onSubmit={this.save}
                                  >
                                    <Row>
                                      <Flex>
                                        <InputGroup
                                          ref={(e) => (this.input = e)}
                                          data-test='organisation-name'
                                          value={
                                            this.state.name || organisation.name
                                          }
                                          onChange={(e) =>
                                            this.setState({
                                              name: Utils.safeParseEventValue(
                                                e,
                                              ),
                                            })
                                          }
                                          isValid={name && name.length}
                                          type='text'
                                          inputClassName='input--wide'
                                          placeholder='My Organisation'
                                          title='Organisation Name'
                                          inputProps={{
                                            className: 'full-width',
                                          }}
                                        />
                                      </Flex>
                                      <Button
                                        type='submit'
                                        disabled={this.saveDisabled()}
                                        className='ml-3'
                                      >
                                        {isSaving ? 'Updating' : 'Update Name'}
                                      </Button>
                                    </Row>
                                  </form>
                                </div>
                                <hr className='mt-0 mb-4' />
                                {Utils.getFlagsmithHasFeature('force_2fa') && (
                                  <div className='col-md-6'>
                                    <Row className='mt-4 mb-2'>
                                      {!force2faPermission ? (
                                        <Tooltip
                                          title={
                                            <Switch
                                              checked={organisation.force_2fa}
                                              onChange={this.save2FA}
                                            />
                                          }
                                        >
                                          To access this feature please upgrade
                                          your account to scaleup or higher."
                                        </Tooltip>
                                      ) : (
                                        <Switch
                                          checked={organisation.force_2fa}
                                          onChange={this.save2FA}
                                        />
                                      )}
                                      <h5 className='mb-0 ml-3'>Enforce 2FA</h5>
                                    </Row>
                                    <p className='fs-small lh-sm'>
                                      Enabling this setting forces users within
                                      the organisation to setup 2 factor
                                      security.
                                    </p>
                                  </div>
                                )}
                                {Utils.getFlagsmithHasFeature(
                                  'restrict_project_create_to_admin',
                                ) && (
                                  <FormGroup className='mt-4 col-md-6'>
                                    <h5>Admin Settings</h5>
                                    <Row className='mb-2'>
                                      <Switch
                                        checked={
                                          organisation.restrict_project_create_to_admin
                                        }
                                        onChange={() =>
                                          this.setAdminCanCreateProject(
                                            !organisation.restrict_project_create_to_admin,
                                          )
                                        }
                                      />
                                      <p className='fs-small ml-3 mb-0 lh-sm'>
                                        Only allow organisation admins to create
                                        projects
                                      </p>
                                    </Row>
                                  </FormGroup>
                                )}
                              </div>
                            </FormGroup>
                            <hr className='my-4' />
                            <FormGroup className='mt-4 col-md-6'>
                              <Row space>
                                <div className='col-md-7'>
                                  <h5 className='mn-2'>Delete Organisation</h5>
                                  <p className='fs-small lh-sm'>
                                    This organisation will be permanently
                                    deleted, along with all projects and
                                    features.
                                  </p>
                                </div>
                                <Button
                                  id='delete-org-btn'
                                  onClick={() =>
                                    this.confirmRemove(organisation, () => {
                                      deleteOrganisation()
                                    })
                                  }
                                  className='btn-with-icon btn-remove'
                                >
                                  <Icon
                                    name='trash-2'
                                    width={20}
                                    fill='#EF4D56'
                                  />
                                </Button>
                              </Row>
                            </FormGroup>
                          </TabItem>
                        )}
                        {displayedTabs.includes(SettingsTab.Billing) && (
                          <TabItem tabLabel='Billing'>
                            <div className='mt-4'>
                              <Row space className='plan p-4 mb-4'>
                                <div>
                                  <Row>
                                    <div>
                                      <Row
                                        className='mr-3'
                                        style={{ width: '230px' }}
                                      >
                                        <div className='plan-icon'>
                                          <Icon name='layers' width={32} />
                                        </div>
                                        <div>
                                          <p className='fs-small lh-sm mb-0'>
                                            Your plan
                                          </p>
                                          <h4 className='mb-0'>
                                            {Utils.getPlanName(
                                              _.get(
                                                organisation,
                                                'subscription.plan',
                                              ),
                                            )
                                              ? Utils.getPlanName(
                                                  _.get(
                                                    organisation,
                                                    'subscription.plan',
                                                  ),
                                                )
                                              : 'Free'}
                                          </h4>
                                        </div>
                                      </Row>
                                    </div>
                                    <div>
                                      <Row
                                        style={{ width: '230px' }}
                                        className='mr-3'
                                      >
                                        <div className='plan-icon'>
                                          <h4
                                            className='mb-0 text-center'
                                            style={{ width: '32px' }}
                                          >
                                            ID
                                          </h4>
                                        </div>
                                        <div>
                                          <p className='fs-small lh-sm mb-0'>
                                            Organisation ID
                                          </p>
                                          <h4 className='mb-0'>
                                            {organisation.id}
                                          </h4>
                                        </div>
                                      </Row>
                                    </div>
                                    {!!chargebee_email && (
                                      <div>
                                        <Row style={{ width: '230px' }}>
                                          <div className='plan-icon'>
                                            <Icon name='layers' width={32} />
                                          </div>
                                          <div>
                                            <p className='fs-small lh-sm mb-0'>
                                              Management Email
                                            </p>
                                            <h6 className='mb-0'>
                                              {chargebee_email}
                                            </h6>
                                          </div>
                                        </Row>
                                      </div>
                                    )}
                                  </Row>
                                </div>
                                <div className='align-self-start'>
                                  {organisation.subscription
                                    ?.subscription_id && (
                                    <Button
                                      theme='secondary'
                                      href='https://flagsmith.chargebeeportal.com/'
                                      target='_blank'
                                      className='btn'
                                    >
                                      Manage Invoices
                                    </Button>
                                  )}
                                </div>
                              </Row>
                              <Payment viewOnly={false} />
                            </div>
                          </TabItem>
                        )}

                        {displayedTabs.includes(SettingsTab.Keys) && (
                          <TabItem tabLabel='API Keys'>
                            <AdminAPIKeys organisationId={organisation.id} />
                          </TabItem>
                        )}

                        {displayedTabs.includes(SettingsTab.Members) && (
                          <TabItem
                            data-test='tab-permissions'
                            tabLabel='Members'
                          >
                            <JSONReference
                              showNamesButton
                              className='mt-4'
                              title={'Members'}
                              json={users}
                            />
                            <JSONReference
                              title={'Invite Links'}
                              json={inviteLinks}
                            />

                            <FormGroup className='mt-4'>
                              <div className='col-md-8'>
                                <h5 className='mb-2'>
                                  Manage Users and Permissions
                                </h5>
                                <p className='mb-4 fs-small lh-sm'>
                                  Flagsmith lets you manage fine-grained
                                  permissions for your projects and
                                  environments, invite members as a user or an
                                  administrator and then set permission in your
                                  Project and Environment settings.{' '}
                                  <Button
                                    theme='text'
                                    href='https://docs.flagsmith.com/system-administration/rbac'
                                    target='_blank'
                                    className='fw-normal'
                                  >
                                    Learn about User Roles.
                                  </Button>
                                </p>
                              </div>
                              <div>
                                <div>
                                  <div>
                                    {isLoading && (
                                      <div className='centered-container'>
                                        <Loader />
                                      </div>
                                    )}
                                    {!isLoading && (
                                      <div>
                                        <Tabs theme='pill' uncontrolled>
                                          <TabItem tabLabel='Members'>
                                            <Row space className='mt-4'>
                                              <h5 className='mb-0'>
                                                Team Members
                                              </h5>
                                              <Button
                                                disabled={
                                                  needsUpgradeForAdditionalSeats
                                                }
                                                id='btn-invite'
                                                onClick={() =>
                                                  openModal(
                                                    'Invite Users',
                                                    <InviteUsersModal />,
                                                    'p-0 side-modal',
                                                  )
                                                }
                                                type='button'
                                                size='small'
                                              >
                                                Invite members
                                              </Button>
                                            </Row>
                                            <FormGroup className='mt-2'>
                                              {paymentsEnabled &&
                                                !isLoading && (
                                                  <div className='col-md-6 mt-3 mb-4'>
                                                    <InfoMessage>
                                                      {
                                                        'You are currently using '
                                                      }
                                                      <strong
                                                        className={
                                                          overSeats
                                                            ? 'text-danger'
                                                            : ''
                                                        }
                                                      >
                                                        {`${organisation.num_seats} of ${max_seats}`}
                                                      </strong>
                                                      {` seat${
                                                        organisation.num_seats ===
                                                        1
                                                          ? ''
                                                          : 's'
                                                      } `}{' '}
                                                      for your plan.{' '}
                                                      {usedSeats && (
                                                        <>
                                                          {overSeats &&
                                                          (!verifySeatsLimit ||
                                                            !autoSeats) ? (
                                                            <strong>
                                                              If you wish to
                                                              invite any
                                                              additional
                                                              members, please{' '}
                                                              {
                                                                <a
                                                                  href='#'
                                                                  onClick={
                                                                    Utils.openChat
                                                                  }
                                                                >
                                                                  Contact us
                                                                </a>
                                                              }
                                                              .
                                                            </strong>
                                                          ) : needsUpgradeForAdditionalSeats ? (
                                                            <strong>
                                                              If you wish to
                                                              invite any
                                                              additional
                                                              members, please{' '}
                                                              {
                                                                <a
                                                                  href='#'
                                                                  onClick={() =>
                                                                    this.setState(
                                                                      {
                                                                        tab: 0,
                                                                      },
                                                                    )
                                                                  }
                                                                >
                                                                  Upgrade your
                                                                  plan
                                                                </a>
                                                              }
                                                              .
                                                            </strong>
                                                          ) : (
                                                            <strong>
                                                              You will
                                                              automatically be
                                                              charged $20/month
                                                              for each
                                                              additional member
                                                              that joins your
                                                              organisation.
                                                            </strong>
                                                          )}
                                                        </>
                                                      )}
                                                    </InfoMessage>
                                                  </div>
                                                )}
                                              {inviteLinks &&
                                                (!verifySeatsLimit ||
                                                  !needsUpgradeForAdditionalSeats) && (
                                                  <form
                                                    onSubmit={(e) => {
                                                      e.preventDefault()
                                                    }}
                                                  >
                                                    <div className='mt-3'>
                                                      <Row>
                                                        <div
                                                          className='mr-3'
                                                          style={{ width: 257 }}
                                                        >
                                                          <Select
                                                            value={{
                                                              label:
                                                                this.state
                                                                  .role ===
                                                                'ADMIN'
                                                                  ? 'Organisation Administrator'
                                                                  : 'User',
                                                              value:
                                                                this.state.role,
                                                            }}
                                                            onChange={(v) =>
                                                              this.setState({
                                                                role: v.value,
                                                              })
                                                            }
                                                            options={[
                                                              {
                                                                label:
                                                                  'Organisation Administrator',
                                                                value: 'ADMIN',
                                                              },
                                                              {
                                                                isDisabled:
                                                                  !hasRbacPermission,
                                                                label:
                                                                  hasRbacPermission
                                                                    ? 'User'
                                                                    : 'User - Please upgrade for role based access',
                                                                value: 'USER',
                                                              },
                                                            ]}
                                                            className='react-select select-sm'
                                                          />
                                                        </div>
                                                        {inviteLinks.find(
                                                          (f) =>
                                                            f.role ===
                                                            this.state.role,
                                                        ) && (
                                                          <>
                                                            <Flex className='mr-4'>
                                                              <Input
                                                                style={{
                                                                  width: 257,
                                                                }}
                                                                value={`${
                                                                  document
                                                                    .location
                                                                    .origin
                                                                }/invite-link/${
                                                                  inviteLinks.find(
                                                                    (f) =>
                                                                      f.role ===
                                                                      this.state
                                                                        .role,
                                                                  ).hash
                                                                }`}
                                                                data-test='invite-link'
                                                                inputClassName='input input--wide'
                                                                type='text'
                                                                readonly='readonly'
                                                                title={
                                                                  <h3>Link</h3>
                                                                }
                                                                placeholder='Link'
                                                                size='small'
                                                              />
                                                            </Flex>
                                                            <Row>
                                                              <Button
                                                                theme='secondary'
                                                                size='small'
                                                                onClick={() => {
                                                                  navigator.clipboard.writeText(
                                                                    `${
                                                                      document
                                                                        .location
                                                                        .origin
                                                                    }/invite/${
                                                                      inviteLinks.find(
                                                                        (f) =>
                                                                          f.role ===
                                                                          this
                                                                            .state
                                                                            .role,
                                                                      ).hash
                                                                    }`,
                                                                  )
                                                                  toast(
                                                                    'Link copied',
                                                                  )
                                                                }}
                                                              >
                                                                Copy Invite Link
                                                              </Button>
                                                              <Button
                                                                className='ml-3'
                                                                size='small'
                                                                type='button'
                                                                onClick={() => {
                                                                  openConfirm({
                                                                    body: 'This will generate a new invite link for the selected role, users will no longer be able to use the existing one. Are you sure?',
                                                                    onYes:
                                                                      () => {
                                                                        invalidateInviteLink(
                                                                          inviteLinks.find(
                                                                            (
                                                                              f,
                                                                            ) =>
                                                                              f.role ===
                                                                              this
                                                                                .state
                                                                                .role,
                                                                          ),
                                                                        )
                                                                      },
                                                                    title:
                                                                      'Regenerate Invite Link',
                                                                    yesText:
                                                                      'Confirm',
                                                                  })
                                                                }}
                                                              >
                                                                Regenerate
                                                              </Button>
                                                            </Row>
                                                          </>
                                                        )}
                                                      </Row>
                                                    </div>
                                                    <p className='my-4 col-md-8'>
                                                      Anyone with link can join
                                                      as a standard user, once
                                                      they have joined you can
                                                      edit their role from the
                                                      team members panel.{' '}
                                                      <Button
                                                        theme='text'
                                                        target='_blank'
                                                        href='https://docs.flagsmith.com/advanced-use/permissions'
                                                        className='fw-normal'
                                                      >
                                                        Learn about User Roles.
                                                      </Button>
                                                    </p>
                                                    <div className='text-right mt-2'>
                                                      {error && (
                                                        <ErrorMessage
                                                          error={error}
                                                        />
                                                      )}
                                                    </div>
                                                  </form>
                                                )}
                                              <PanelSearch
                                                id='org-members-list'
                                                title='Members'
                                                className='no-pad'
                                                header={
                                                  <Row className='table-header'>
                                                    <Flex className='table-column px-3'>
                                                      User
                                                    </Flex>
                                                    <Flex
                                                      className='table-column'
                                                      style={{
                                                        minWidth: widths[1],
                                                      }}
                                                    >
                                                      Role
                                                    </Flex>
                                                    <div
                                                      style={{
                                                        width: widths[2],
                                                      }}
                                                      className='table-column'
                                                    >
                                                      Action
                                                    </div>
                                                    <div
                                                      style={{
                                                        width: widths[4],
                                                      }}
                                                      className='table-column'
                                                    >
                                                      Last logged in
                                                    </div>
                                                    <div
                                                      style={{
                                                        width: widths[5],
                                                      }}
                                                      className='table-column text-center'
                                                    >
                                                      Remove
                                                    </div>
                                                  </Row>
                                                }
                                                items={_.sortBy(
                                                  users,
                                                  'first_name',
                                                )}
                                                itemHeight={65}
                                                renderRow={(user, i) => {
                                                  const {
                                                    email,
                                                    first_name,
                                                    id,
                                                    last_login,
                                                    last_name,
                                                    role,
                                                  } = user
                                                  const onEditClick = () => {
                                                    if (role !== 'ADMIN') {
                                                      this.editUserPermissions(
                                                        user,
                                                        this.state.roles,
                                                      )
                                                    }
                                                  }
                                                  return (
                                                    <Row
                                                      data-test={`user-${i}`}
                                                      space
                                                      className='list-item clickable'
                                                      key={id}
                                                    >
                                                      <Flex
                                                        onClick={onEditClick}
                                                        className='table-column px-3 font-weight-medium'
                                                      >
                                                        {`${first_name} ${last_name}`}{' '}
                                                        {id ===
                                                          AccountStore.getUserId() &&
                                                          '(You)'}
                                                        <div className='list-item-subtitle mt-1'>
                                                          {email}
                                                        </div>
                                                      </Flex>

                                                      <Flex className='table-column'>
                                                        <div
                                                          style={{
                                                            minWidth: widths[3],
                                                          }}
                                                        >
                                                          {organisation.role ===
                                                            'ADMIN' &&
                                                          id !==
                                                            AccountStore.getUserId() ? (
                                                            <div>
                                                              <Select
                                                                data-test='select-role'
                                                                placeholder='Select a role'
                                                                styles={{
                                                                  menuPortal: (
                                                                    base,
                                                                  ) => ({
                                                                    ...base,
                                                                    zIndex: 9999,
                                                                  }),
                                                                }}
                                                                value={
                                                                  role && {
                                                                    label:
                                                                      Constants
                                                                        .roles[
                                                                        role
                                                                      ],
                                                                    value: role,
                                                                  }
                                                                }
                                                                onChange={(e) =>
                                                                  this.roleChanged(
                                                                    id,
                                                                    Utils.safeParseEventValue(
                                                                      e,
                                                                    ),
                                                                  )
                                                                }
                                                                options={_.map(
                                                                  Constants.roles,
                                                                  (
                                                                    label,
                                                                    value,
                                                                  ) => ({
                                                                    isDisabled:
                                                                      value !==
                                                                        'ADMIN' &&
                                                                      !hasRbacPermission,
                                                                    label:
                                                                      value !==
                                                                        'ADMIN' &&
                                                                      !hasRbacPermission
                                                                        ? `${label} - Please upgrade for role based access`
                                                                        : label,
                                                                    value,
                                                                  }),
                                                                )}
                                                                menuPortalTarget={
                                                                  document.body
                                                                }
                                                                menuPosition='absolute'
                                                                menuPlacement='auto'
                                                                className='react-select select-xsm'
                                                              />
                                                            </div>
                                                          ) : (
                                                            <div className='mr-2 fs-small lh-sm'>
                                                              {Constants.roles[
                                                                role
                                                              ] || ''}
                                                            </div>
                                                          )}
                                                        </div>
                                                      </Flex>
                                                      {role !== 'ADMIN' ? (
                                                        <div
                                                          style={{
                                                            width: widths[2],
                                                          }}
                                                          onClick={onEditClick}
                                                          className='table-column'
                                                        >
                                                          <Button
                                                            theme='text'
                                                            size='small'
                                                          >
                                                            <Icon
                                                              name='edit'
                                                              width={18}
                                                              fill='#6837FC'
                                                            />{' '}
                                                            Edit Permissions
                                                          </Button>
                                                        </div>
                                                      ) : (
                                                        <div
                                                          style={{
                                                            width: widths[2],
                                                          }}
                                                        ></div>
                                                      )}
                                                      <div
                                                        style={{
                                                          width: widths[4],
                                                        }}
                                                        className='table-column'
                                                      >
                                                        <div className='fs-small lh-sm'>
                                                          {this.formatLastLoggedIn(
                                                            last_login,
                                                          )}
                                                        </div>
                                                      </div>
                                                      <div
                                                        style={{
                                                          width: widths[5],
                                                        }}
                                                        className='table-column text-center'
                                                      >
                                                        <Button
                                                          id='delete-invite'
                                                          type='button'
                                                          onClick={() =>
                                                            this.deleteUser(
                                                              id,
                                                              Format.userDisplayName(
                                                                {
                                                                  email,
                                                                  firstName:
                                                                    first_name,
                                                                  lastName:
                                                                    last_name,
                                                                },
                                                              ),
                                                              email,
                                                            )
                                                          }
                                                          className='btn btn-with-icon'
                                                        >
                                                          <Icon
                                                            name='trash-2'
                                                            width={20}
                                                            fill='#656D7B'
                                                          />
                                                        </Button>
                                                      </div>
                                                    </Row>
                                                  )
                                                }}
                                                renderNoResults={
                                                  <div>
                                                    You have no users in this
                                                    organisation.
                                                  </div>
                                                }
                                                filterRow={(item, search) => {
                                                  const strToSearch = `${item.first_name} ${item.last_name} ${item.email}`
                                                  return (
                                                    strToSearch
                                                      .toLowerCase()
                                                      .indexOf(
                                                        search.toLowerCase(),
                                                      ) !== -1
                                                  )
                                                }}
                                              />
                                              <div id='select-portal' />
                                            </FormGroup>

                                            {invites && invites.length ? (
                                              <FormGroup className='margin-top'>
                                                <PanelSearch
                                                  itemHeight={70}
                                                  id='org-invites-list'
                                                  title='Invites Pending'
                                                  className='no-pad'
                                                  items={_.sortBy(
                                                    invites,
                                                    'email',
                                                  )}
                                                  header={
                                                    <Row className='table-header'>
                                                      <Flex className='table-column px-3'>
                                                        User
                                                      </Flex>
                                                      <div
                                                        style={{
                                                          width: widths[0],
                                                        }}
                                                        className='table-column'
                                                      >
                                                        Action
                                                      </div>
                                                      <div
                                                        style={{
                                                          width: widths[5],
                                                        }}
                                                        className='table-column text-center'
                                                      >
                                                        Remove
                                                      </div>
                                                    </Row>
                                                  }
                                                  renderRow={(
                                                    {
                                                      date_created,
                                                      email,
                                                      id,
                                                      invited_by,
                                                      link,
                                                    },
                                                    i,
                                                  ) => (
                                                    <Row
                                                      data-test={`pending-invite-${i}`}
                                                      className='list-item'
                                                      key={id}
                                                    >
                                                      <div className='flex flex-1 px-3'>
                                                        {email || link}
                                                        <div className='list-item-subtitle mt-1'>
                                                          Created{' '}
                                                          {moment(
                                                            date_created,
                                                          ).format(
                                                            'DD/MMM/YYYY',
                                                          )}
                                                        </div>
                                                        {invited_by ? (
                                                          <div className='list-item-subtitle'>
                                                            Invited by{' '}
                                                            {invited_by.first_name
                                                              ? `${invited_by.first_name} ${invited_by.last_name}`
                                                              : invited_by.email}
                                                          </div>
                                                        ) : null}
                                                      </div>
                                                      <div
                                                        style={{
                                                          width: widths[0],
                                                        }}
                                                        className='table-column'
                                                      >
                                                        {link ? (
                                                          ' '
                                                        ) : (
                                                          <Button
                                                            id='resend-invite'
                                                            type='button'
                                                            onClick={() =>
                                                              AppActions.resendInvite(
                                                                id,
                                                              )
                                                            }
                                                            theme='text'
                                                            size='small'
                                                          >
                                                            Resend
                                                          </Button>
                                                        )}
                                                      </div>
                                                      <div
                                                        className='table-column text-center'
                                                        style={{
                                                          width: widths[5],
                                                        }}
                                                      >
                                                        <Button
                                                          id='delete-invite'
                                                          type='button'
                                                          onClick={() =>
                                                            this.deleteInvite(
                                                              id,
                                                            )
                                                          }
                                                          className='btn btn-with-icon'
                                                        >
                                                          <Icon
                                                            name='trash-2'
                                                            width={20}
                                                            fill='#656D7B'
                                                          />
                                                        </Button>
                                                      </div>
                                                    </Row>
                                                  )}
                                                  filterRow={(item, search) =>
                                                    item.email
                                                      .toLowerCase()
                                                      .indexOf(
                                                        search.toLowerCase(),
                                                      ) !== -1
                                                  }
                                                />
                                              </FormGroup>
                                            ) : null}
                                          </TabItem>
                                          <TabItem tabLabel='Groups'>
                                            <div>
                                              <Row space className='mt-4 mb-1'>
                                                <h5 className='mb-0'>
                                                  User Groups
                                                </h5>
                                                <Button
                                                  id='btn-invite'
                                                  onClick={() =>
                                                    openModal(
                                                      'Create Group',
                                                      <CreateGroupModal
                                                        orgId={organisation.id}
                                                      />,
                                                      'side-modal',
                                                    )
                                                  }
                                                  type='button'
                                                  size='small'
                                                >
                                                  Create Group
                                                </Button>
                                              </Row>
                                              <p className='col-md-8 mb-4'>
                                                Groups allow you to manage
                                                permissions for viewing and
                                                editing projects, features and
                                                environments.
                                              </p>
                                              <UserGroupList
                                                showRemove
                                                onClick={this.editGroup}
                                                orgId={organisation.id}
                                              />
                                            </div>
                                          </TabItem>
                                          {Utils.getFlagsmithHasFeature(
                                            'show_role_management',
                                          ) && (
                                            <TabItem tabLabel='Roles'>
                                              {hasRbacPermission ? (
                                                <>
                                                  <RolesTable
                                                    organisationId={
<<<<<<< HEAD
                                                      organisation.id
=======
                                                      AccountStore.getOrganisation()
                                                        .id
>>>>>>> 5ba3083f
                                                    }
                                                    users={users}
                                                  />
                                                </>
                                              ) : (
                                                <div className='mt-4'>
                                                  <InfoMessage>
                                                    To use <strong>role</strong>{' '}
                                                    features you have to upgrade
                                                    your plan.
                                                  </InfoMessage>
                                                </div>
                                              )}
                                            </TabItem>
                                          )}
                                        </Tabs>
                                      </div>
                                    )}
                                  </div>
                                </div>
                              </div>
                            </FormGroup>
                          </TabItem>
                        )}

                        {displayedTabs.includes(SettingsTab.Webhooks) && (
                          <TabItem tabLabel='Webhooks'>
                            <FormGroup className='mt-4'>
                              <JSONReference
                                title={'Webhooks'}
                                json={webhooks}
                              />

                              <Column className='mb-3 ml-0 col-md-8'>
                                <h5 className='mb-2'>Audit Webhooks</h5>
                                <p className='fs-small lh-sm mb-4'>
                                  Audit webhooks let you know when audit logs
                                  occur, you can configure 1 or more audit
                                  webhooks per organisation.{' '}
                                  <Button
                                    theme='text'
                                    href='https://docs.flagsmith.com/system-administration/webhooks'
                                    className='fw-normal'
                                  >
                                    Learn about Audit Webhooks.
                                  </Button>
                                </p>
                                <Button onClick={this.createWebhook}>
                                  Create audit webhook
                                </Button>
                              </Column>
                              {webhooksLoading && !webhooks ? (
                                <Loader />
                              ) : (
                                <PanelSearch
                                  id='webhook-list'
                                  title={
                                    <Tooltip
                                      title={
                                        <h5 className='mb-0'>
                                          Webhooks <Icon name='info' />
                                        </h5>
                                      }
                                      place='right'
                                    >
                                      {Constants.strings.WEBHOOKS_DESCRIPTION}
                                    </Tooltip>
                                  }
                                  items={webhooks}
                                  renderRow={(webhook) => (
                                    <Row
                                      onClick={() => {
                                        this.editWebhook(webhook)
                                      }}
                                      space
                                      className='list-item clickable cursor-pointer'
                                      key={webhook.id}
                                    >
                                      <Flex className='table-column px-3'>
                                        <div className='font-weight-medium mb-1'>
                                          {webhook.url}
                                        </div>
                                        {webhook.created_at ? (
                                          <div className='list-item-description'>
                                            Created{' '}
                                            {moment(webhook.created_at).format(
                                              'DD/MMM/YYYY',
                                            )}
                                          </div>
                                        ) : null}
                                      </Flex>
                                      <div className='table-column'>
                                        <Switch checked={webhook.enabled} />
                                      </div>
                                      <div className='table-column'>
                                        <Button
                                          id='delete-invite'
                                          type='button'
                                          onClick={(e) => {
                                            e.stopPropagation()
                                            e.preventDefault()
                                            this.deleteWebhook(webhook)
                                          }}
                                          className='btn btn-with-icon'
                                        >
                                          <Icon
                                            name='trash-2'
                                            width={20}
                                            fill='#656D7B'
                                          />
                                        </Button>
                                      </div>
                                    </Row>
                                  )}
                                  renderNoResults={
                                    <Panel
                                      className='no-pad'
                                      title={
                                        <Tooltip
                                          title={
                                            <h5 className='mb-0'>
                                              Webhooks{' '}
                                              <Icon name='info-outlined' />
                                            </h5>
                                          }
                                          place='right'
                                        >
                                          {
                                            Constants.strings
                                              .AUDIT_WEBHOOKS_DESCRIPTION
                                          }
                                        </Tooltip>
                                      }
                                    >
                                      <div className='search-list'>
                                        <Row className='list-item p-3 text-muted'>
                                          You currently have no webhooks
                                          configured for this organisation.
                                        </Row>
                                      </div>
                                    </Panel>
                                  }
                                  isLoading={this.props.webhookLoading}
                                />
                              )}
                            </FormGroup>
                          </TabItem>
                        )}

                        {displayedTabs.includes(SettingsTab.Usage) && (
                          <TabItem tabLabel='Usage'>
                            {this.state.tab ===
                              displayedTabs.indexOf(SettingsTab.Usage) && (
                              <OrganisationUsage
                                organisationId={organisation.id}
                              />
                            )}
                          </TabItem>
                        )}
                      </Tabs>
                    </div>
                  )
                }}
              </OrganisationProvider>
            )
          }
        </AccountProvider>
      </div>
    )
  }
}

OrganisationSettingsPage.propTypes = {}

module.exports = ConfigProvider(withAuditWebhooks(OrganisationSettingsPage))<|MERGE_RESOLUTION|>--- conflicted
+++ resolved
@@ -26,11 +26,8 @@
 import { getRoles } from 'common/services/useRole'
 import _data from 'common/data/base/_data'
 import RolesTable from 'components/RolesTable'
-<<<<<<< HEAD
 import classNames from 'classnames'
 import CreateGroup from 'components/modals/CreateGroup'
-=======
->>>>>>> 5ba3083f
 
 const widths = [450, 255, 250, 235, 150, 100]
 
@@ -1444,12 +1441,7 @@
                                                 <>
                                                   <RolesTable
                                                     organisationId={
-<<<<<<< HEAD
                                                       organisation.id
-=======
-                                                      AccountStore.getOrganisation()
-                                                        .id
->>>>>>> 5ba3083f
                                                     }
                                                     users={users}
                                                   />
