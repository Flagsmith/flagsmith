--- conflicted
+++ resolved
@@ -596,74 +596,11 @@
                               )}
                             </div>
                           </FormGroup>
-<<<<<<< HEAD
                           <hr className='my-4' />
                           <FormGroup className='mt-4 col-md-6'>
                             <Row space>
                               <div className='col-md-7'>
                                 <h5 className='mn-2'>Delete Organisation</h5>
-=======
-                          {Utils.getFlagsmithHasFeature('force_2fa') && (
-                            <div>
-                              <Row space className='mt-4'>
-                                <h5 className='m-b-0'>Enforce 2FA</h5>
-                                {!force2faPermission ? (
-                                  <Tooltip
-                                    title={
-                                      <Switch
-                                        checked={organisation.force_2fa}
-                                        onChange={this.save2FA}
-                                      />
-                                    }
-                                  >
-                                    To access this feature please upgrade your
-                                    account to scaleup or higher."
-                                  </Tooltip>
-                                ) : (
-                                  <Switch
-                                    checked={organisation.force_2fa}
-                                    onChange={this.save2FA}
-                                  />
-                                )}
-                              </Row>
-                              <p className='fs-small lh-sm'>
-                                Enabling this setting forces users within the
-                                organisation to setup 2 factor security.
-                              </p>
-                            </div>
-                          )}
-                          {Utils.getFlagsmithHasFeature(
-                            'restrict_project_create_to_admin',
-                          ) && (
-                            <FormGroup className='mt-4'>
-                              <h5>Admin Settings</h5>
-                              <div className='row'>
-                                <div className='col-md-10'>
-                                  <p className='fs-small lh-sm'>
-                                    Only allow organisation admins to create
-                                    projects.
-                                  </p>
-                                </div>
-                                <div className='col-md-2 text-right'>
-                                  <Switch
-                                    checked={
-                                      organisation.restrict_project_create_to_admin
-                                    }
-                                    onChange={() =>
-                                      this.setAdminCanCreateProject(
-                                        !organisation.restrict_project_create_to_admin,
-                                      )
-                                    }
-                                  />
-                                </div>
-                              </div>
-                            </FormGroup>
-                          )}
-                          <FormGroup className='mt-4'>
-                            <h5>Delete Organisation</h5>
-                            <div className='row'>
-                              <div className='col-md-10'>
->>>>>>> 13e57fa5
                                 <p className='fs-small lh-sm'>
                                   This organisation will be permanently deleted,
                                   along with all projects and features.
