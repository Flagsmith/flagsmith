--- conflicted
+++ resolved
@@ -495,17 +495,10 @@
                             </FormGroup>
                           )}
                           <FormGroup className='mt-4'>
-<<<<<<< HEAD
                             <h5>Delete Organisation</h5>
                             <div className='row'>
                               <div className='col-md-10'>
                                 <p className='fs-small lh-sm'>
-=======
-                            <h3>Delete Organisation</h3>
-                            <div className='row'>
-                              <div className='col-md-10'>
-                                <p>
->>>>>>> 952732ca
                                   This organisation will be permanently deleted,
                                   along with all projects and features.
                                 </p>
@@ -1211,23 +1204,8 @@
                               <Button onClick={this.createWebhook}>
                                 Create audit webhook
                               </Button>
-<<<<<<< HEAD
                             </Column>
 
-=======
-                            </Row>
-                            <p>
-                              Audit webhooks let you know when audit logs occur,
-                              you can configure 1 or more audit webhooks per
-                              organisation.{' '}
-                              <Button
-                                theme='text'
-                                href='https://docs.flagsmith.com/system-administration/webhooks#audit-log-web-hooks'
-                              >
-                                Learn about Audit Webhooks.
-                              </Button>
-                            </p>
->>>>>>> 952732ca
                             {webhooksLoading && !webhooks ? (
                               <Loader />
                             ) : (
