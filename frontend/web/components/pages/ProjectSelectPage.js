import React, { Component } from 'react'
import CreateProjectModal from 'components/modals/CreateProject'
import CreateOrganisationModal from 'components/modals/CreateOrganisation'
import Permission from 'common/providers/Permission'
import ConfigProvider from 'common/providers/ConfigProvider'
import Constants from 'common/constants'
import Button from 'components/base/forms/Button'
import Icon from 'components/Icon'
import PageTitle from 'components/PageTitle'

const ProjectSelectPage = class extends Component {
  static displayName = 'ProjectSelectPage'

  static contextTypes = {
    router: propTypes.object.isRequired,
  }

  constructor(props, context) {
    super(props, context)
    this.state = {}
    AppActions.getOrganisation(AccountStore.getOrganisation().id)
  }

  componentDidMount = () => {
    API.trackPage(Constants.pages.PROJECT_SELECT)
    const { state } = this.props.location
    if (state && state.create) {
      this.newProject()
    }
  }

  newProject = () => {
    openModal(
      'Create Project',
      <CreateProjectModal
        onSave={({ environmentId, projectId }) => {
          this.context.router.history.push(
            `/project/${projectId}/environment/${environmentId}/features?new=true`,
          )
        }}
      />,
      'p-0 side-modal',
    )
  }

  newOrganisation = () => {
    openModal('Create Organisation', <CreateOrganisationModal />, 'side-modal')
  }

  render() {
    const isAdmin = AccountStore.isAdmin()
    return (
      <div
        data-test='project-select-page'
        id='project-select-page'
        className='app-container container'
      >
        <PageTitle title={'Your projects'}>
          Projects let you create and manage a set of features and configure
          them between multiple app environments.
        </PageTitle>
        <Panel title='Organisation' className='no-pad'>
          <Row space>
            <AccountProvider>
              {({ organisation }) =>
                organisation && (
                  <OrganisationSelect
                    onChange={(organisationId) => {
                      AppActions.selectOrganisation(organisationId)
                      AppActions.getOrganisation(organisationId)
                    }}
                  />
                )
              }
            </AccountProvider>
            {!Utils.getFlagsmithHasFeature('disable_create_org') &&
              (!Project.superUserCreateOnly ||
                (Project.superUserCreateOnly &&
                  AccountStore.model.is_superuser)) && (
                <div>
                  <Flex className='text-center'>
<<<<<<< HEAD
                    <Button
                      data-test='create-organisation-btn'
                      onClick={this.newOrganisation}
                    >
=======
                    <Button onClick={this.newOrganisation} size='large'>
>>>>>>> 9b4fdd09
                      Create Organisation
                    </Button>
                  </Flex>
                </div>
              )}
          </Row>
        </Panel>
        <hr className='py-0 my-5' />
        <OrganisationProvider>
          {({ isLoading, projects }) => (
            <div>
              {(projects && projects.length) || isLoading ? (
                <div className='flex-row pl-0 pr-0'></div>
              ) : isAdmin ? (
                <div className='container-mw-700 mb-4'>
                  <h5 className='mb-2'>
                    Great! Now you can create your first project.
                  </h5>
                  <p className='fs-small lh-sm mb-0'>
                    When you create a project we'll also generate a{' '}
                    <strong>development</strong> and <strong>production</strong>{' '}
                    environment for you.
                  </p>
                  <p className='fs-small lh-sm mb-0'>
                    You can create features for your project, then enable and
                    configure them per environment.
                  </p>
                </div>
              ) : (
                <div className='container-mw-700 mb-4'>
                  <p className='fs-small lh-sm mb-0'>
                    You do not have access to any projects within this
                    Organisation. If this is unexpected please contact a member
                    of the Project who has Administrator privileges. Users can
                    be added to Projects from the Project settings menu.
                  </p>
                </div>
              )}
              {(isLoading || !projects) && (
                <div className='centered-container'>
                  <Loader />
                </div>
              )}
              {!isLoading && (
                <div>
                  <FormGroup>
                    <PanelSearch
                      id='projects-list'
                      className='no-pad panel-projects'
                      listClassName='row mt-n2 gy-4'
                      title='Projects'
                      items={projects}
                      renderRow={({ environments, id, name }, i) => {
                        return (
                          <>
                            {i === 0 && (
                              <div className='col-md-6 col-xl-3'>
                                <Permission
                                  level='organisation'
                                  permission='CREATE_PROJECT'
                                  id={AccountStore.getOrganisation().id}
                                >
                                  {({ permission }) => {
                                    return Utils.renderWithPermission(
                                      permission,
                                      Constants.environmentPermissions(
                                        'Create Project',
                                      ),
                                      <Button
                                        disabled={!permission}
                                        onClick={this.newProject}
                                        className='btn-project btn-project-create'
                                      >
                                        <Row className='flex-nowrap'>
                                          <div className='btn-project-icon'>
                                            <Icon
                                              name='plus'
                                              width={32}
                                              fill='#9DA4AE'
                                            />
                                          </div>
                                          <div className='font-weight-medium btn-project-title'>
                                            Create Project
                                          </div>
                                        </Row>
                                      </Button>,
                                    )
                                  }}
                                </Permission>
                              </div>
                            )}
                            <Link
                              key={id}
                              id={`project-select-${i}`}
                              to={`/project/${id}/environment/${
                                environments && environments[0]
                                  ? `${environments[0].api_key}/features`
                                  : 'create'
                              }`}
                              className='clickable col-md-6 col-xl-3'
                              style={{ minWidth: '190px' }}
                            >
                              <Button className='btn-project'>
                                <Row className='flex-nowrap'>
                                  <h2
                                    style={{
                                      backgroundColor:
                                        Utils.getProjectColour(i),
                                    }}
                                    className='btn-project-letter mb-0'
                                  >
                                    {name[0]}
                                  </h2>
                                  <div className='font-weight-medium btn-project-title'>
                                    {name}
                                  </div>
                                </Row>
                              </Button>
                            </Link>
                          </>
                        )
                      }}
                      renderNoResults={
                        <div>
                          <Permission
                            level='organisation'
                            permission='CREATE_PROJECT'
                            id={AccountStore.getOrganisation().id}
                          >
                            {({ permission }) => {
                              return Utils.renderWithPermission(
                                permission,
                                Constants.environmentPermissions(
                                  'Create Project',
                                ),
                                <div className='col-md-6 col-xl-3'>
                                  <Button
                                    disabled={!permission}
                                    onClick={this.newProject}
                                    data-test='create-first-project-btn'
                                    id='create-first-project-btn'
                                    className='btn-project btn-project-create'
                                  >
                                    <Row>
                                      <div className='btn-project-icon'>
                                        <Icon
                                          name='plus'
                                          width={32}
                                          fill='#9DA4AE'
                                        />
                                      </div>
                                      <div className='font-weight-medium'>
                                        Create Project
                                      </div>
                                    </Row>
                                  </Button>
                                </div>,
                              )
                            }}
                          </Permission>
                        </div>
                      }
                      filterRow={(item, search) =>
                        item.name.toLowerCase().indexOf(search) > -1
                      }
                      sorting={[
                        {
                          default: true,
                          label: 'Name',
                          order: 'asc',
                          value: 'name',
                        },
                      ]}
                    />
                  </FormGroup>
                </div>
              )}
            </div>
          )}
        </OrganisationProvider>
      </div>
    )
  }
}

ProjectSelectPage.propTypes = {}

module.exports = ConfigProvider(ProjectSelectPage)<|MERGE_RESOLUTION|>--- conflicted
+++ resolved
@@ -79,14 +79,11 @@
                   AccountStore.model.is_superuser)) && (
                 <div>
                   <Flex className='text-center'>
-<<<<<<< HEAD
                     <Button
                       data-test='create-organisation-btn'
                       onClick={this.newOrganisation}
+                      size='large'
                     >
-=======
-                    <Button onClick={this.newOrganisation} size='large'>
->>>>>>> 9b4fdd09
                       Create Organisation
                     </Button>
                   </Flex>
