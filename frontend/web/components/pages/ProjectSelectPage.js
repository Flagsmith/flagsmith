import React, { Component } from 'react';
import CreateProjectModal from '../modals/CreateProject';
<<<<<<< HEAD
import Permission from "../../../common/providers/Permission";
=======
import ConfigProvider from 'common/providers/ConfigProvider';
>>>>>>> fddc11e2

const ProjectSelectPage = class extends Component {
    static displayName = 'ProjectSelectPage';

    static contextTypes = {
        router: propTypes.object.isRequired,
    };

    constructor(props, context) {
        super(props, context);
        this.state = {};
        AppActions.getOrganisation(AccountStore.getOrganisation().id);
    }

    componentDidMount = () => {
        API.trackPage(Constants.pages.PROJECT_SELECT);
        const { state } = this.props.location;
        if (state && state.create) {
            this.newProject();
        }
    };

    newProject = () => {
        openModal('Create  Project', <CreateProjectModal onSave={({ projectId, environmentId }) => {
            this.context.router.history.push(`/project/${projectId}/environment/${environmentId}/features?new=true`);
        }}
        />);
    };

    render() {
        const isAdmin = AccountStore.isAdmin();
        return (
            <div data-test="project-select-page" id="project-select-page" className="app-container container pt-5">
                <OrganisationProvider>
                    {({ isLoading, name, projects, users }) => (
                        <div>
                            {projects && projects.length ? (
                                <div className="flex-row pl-0 pr-0">
                                    <div className="col-md-9 pl-0 pr-0">
                                        <h3>Your projects</h3>
                                        <p>
                                            Projects let you create and manage a set of features and configure them between
                                            multiple
                                            app environments.
                                        </p>
                                    </div>
                                    <div className="col-md-3 pl-0 pr-0">
                                        <Permission level="organisation" permission="CREATE_PROJECT" id={AccountStore.getOrganisation().id}>
                                            {({ permission, isLoading }) => {
                                                const canCreate = permission;
                                                return Utils.renderWithPermission(permission, Constants.environmentPermissions('Create Project'), (
                                                    <Button disabled={!canCreate} className="float-right btn__md-full mb-md-0 mb-3" onClick={this.newProject}>
                                                        Create Project
                                                    </Button>
                                                ));
                                            }}
                                        </Permission>
                                    </div>
                                </div>
                            ) : isAdmin ? (
                                <div className="text-center">
                                    <h3>Great! Now you can create your first project.</h3>
                                    <p>
                                        When you create a project we'll also generate a
                                        {' '}
                                        <strong>development</strong>
                                        {' '}
                                        and
                                        {' '}
                                        <strong>production</strong>
                                        {' '}
                                        environment for you.
                                    </p>
                                    <p>
                                        You can create features for your project, then enable and configure them per
                                        environment.
                                    </p>
                                </div>
                            ) : (
                                <div>
                                    <h3>Your projects</h3>
                                    <p>
                                        You do not have access to any projects within this Organisation. If this is unexpected please contact a member of the Project who has Administrator privileges. Users can be added to Projects from the Project settings menu.
                                    </p>
                                </div>
                            )
                            }

                            {(isLoading || !projects) && <div className="centered-container"><Loader/></div>}
                            {!isLoading && (
                                <div className="conatiner">
                                    <FormGroup>
                                        <PanelSearch
                                          id="projects-list"
                                          className="no-pad"
                                          title="Projects"
                                          items={projects}
                                          renderRow={({ id, name, environments }, i) => (
                                              <Link
                                                key={id} className="list-item clickable"
                                                id={`project-select-${i}`}
                                                to={`/project/${id}/environment/${environments && environments[0]
                                                    ? `${environments[0].api_key}/features` : 'create'
                                                }`}
                                              >
                                                  <Row>
                                                      <Flex className="align-start">
                                                          <ButtonLink>
                                                              {name}
                                                          </ButtonLink>
                                                      </Flex>
                                                      <span className="text__link icon ion-ios-arrow-forward list-item"/>
                                                  </Row>
                                              </Link>
                                          )}
                                          renderNoResults={(
                                              <div className="text-center">
                                                  <div className="text-center">
                                                      <div>
                                                          <Permission level="organisation" permission="CREATE_PROJECT" id={AccountStore.getOrganisation().id}>
                                                              {({ permission, isLoading }) => {
                                                                  const canCreate = permission;
                                                                  return Utils.renderWithPermission(permission, Constants.environmentPermissions('Create Project'), (
                                                                      <button
                                                                        disabled={!canCreate}
                                                                        onClick={this.newProject}
                                                                        className="btn btn-primary btn-lg"
                                                                        data-test="create-first-project-btn"
                                                                        id="create-first-project-btn"
                                                                      >
                                                                          <span className="icon ion-ios-rocket"/>
                                                                          {' '}
                                                                          Create a project
                                                                      </button>
                                                                  ));
                                                              }}
                                                          </Permission>

                                                      </div>
                                                  </div>
                                              </div>
                                            )}
                                          filterRow={(item, search) => item.name.toLowerCase().indexOf(search) > -1}
                                        />
                                    </FormGroup>
                                </div>
                            )}
                        </div>
                    )}
                </OrganisationProvider>
            </div>
        );
    }
};

ProjectSelectPage.propTypes = {};

module.exports = ConfigProvider(ProjectSelectPage);<|MERGE_RESOLUTION|>--- conflicted
+++ resolved
@@ -1,10 +1,7 @@
 import React, { Component } from 'react';
 import CreateProjectModal from '../modals/CreateProject';
-<<<<<<< HEAD
-import Permission from "../../../common/providers/Permission";
-=======
+import Permission from "common/providers/Permission";
 import ConfigProvider from 'common/providers/ConfigProvider';
->>>>>>> fddc11e2
 
 const ProjectSelectPage = class extends Component {
     static displayName = 'ProjectSelectPage';
