--- conflicted
+++ resolved
@@ -140,14 +140,10 @@
                         return (
                           <>
                             {i === 0 && (
-<<<<<<< HEAD
-                              <div className='mr-3'>
-=======
                               <div
                                 className='col-sm-6 col-md-3 pr-3'
                                 style={{ minWidth: '190px' }}
                               >
->>>>>>> bb96ca41
                                 <Permission
                                   level='organisation'
                                   permission='CREATE_PROJECT'
@@ -164,11 +160,7 @@
                                         onClick={this.newProject}
                                         className='btn-project btn-project-create'
                                       >
-<<<<<<< HEAD
-                                        <Row>
-=======
                                         <Row className='flex-nowrap'>
->>>>>>> bb96ca41
                                           <div className='btn-project-icon'>
                                             <Icon
                                               name='plus'
@@ -176,11 +168,7 @@
                                               fill='#9DA4AE'
                                             />
                                           </div>
-<<<<<<< HEAD
-                                          <div className='font-weight-medium'>
-=======
                                           <div className='font-weight-medium btn-project-title'>
->>>>>>> bb96ca41
                                             Create Project
                                           </div>
                                         </Row>
@@ -198,18 +186,11 @@
                                   ? `${environments[0].api_key}/features`
                                   : 'create'
                               }`}
-<<<<<<< HEAD
-                              className='clickable mr-3'
-                            >
-                              <Button className='btn-project'>
-                                <Row>
-=======
                               className='clickable col-sm-6 col-md-3 pr-3'
                               style={{ minWidth: '190px' }}
                             >
                               <Button className='btn-project'>
                                 <Row className='flex-nowrap'>
->>>>>>> bb96ca41
                                   <h2 className='btn-project-letter mb-0'>
                                     {name[0]}
                                   </h2>
