import React, { FC, useCallback, useEffect, useState } from 'react'
import { RouterChildContext } from 'react-router'
import keyBy from 'lodash/keyBy'

import { getStore } from 'common/store'
import { getTags } from 'common/services/useTag'
import { getViewMode, setViewMode } from 'common/useViewMode'
import { removeUserOverride } from 'components/RemoveUserOverride'
import {
  FeatureState,
  IdentityFeatureState,
  ProjectFlag,
  TagStrategy,
} from 'common/types/responses'
import API from 'project/api'
import AccountStore from 'common/stores/account-store'
import AppActions from 'common/dispatcher/app-actions'
import Button from 'components/base/forms/Button'
import CodeHelp from 'components/CodeHelp'
import ConfigProvider from 'common/providers/ConfigProvider'
import ConfirmToggleFeature from 'components/modals/ConfirmToggleFeature'
import Constants from 'common/constants'
import CreateFlagModal from 'components/modals/CreateFlag'
import CreateSegmentModal from 'components/modals/CreateSegment'
import EditIdentity from 'components/EditIdentity'
import FeatureListStore from 'common/stores/feature-list-store'
import FeatureValue from 'components/FeatureValue'
import Format from 'common/utils/format'
import Icon from 'components/Icon'
import IdentifierString from 'components/IdentifierString'
import IdentityProvider from 'common/providers/IdentityProvider'
import InfoMessage from 'components/InfoMessage'
import JSONReference from 'components/JSONReference'
import PageTitle from 'components/PageTitle'
import Panel from 'components/base/grid/Panel'
import PanelSearch from 'components/PanelSearch'
import Permission from 'common/providers/Permission'
import Project from 'common/project'
import Switch from 'components/Switch'
import TableFilterOptions from 'components/tables/TableFilterOptions'
import TableGroupsFilter from 'components/tables/TableGroupsFilter'
import TableOwnerFilter from 'components/tables/TableOwnerFilter'
import TableSearchFilter from 'components/tables/TableSearchFilter'
import TableSortFilter, { SortValue } from 'components/tables/TableSortFilter'
import TableTagFilter from 'components/tables/TableTagFilter'
import TableValueFilter from 'components/tables/TableValueFilter'
import TagValues from 'components/tags/TagValues'
import TryIt from 'components/TryIt'
import Utils from 'common/utils/utils'
// @ts-ignore
import _data from 'common/data/base/_data'
import classNames from 'classnames'
import moment from 'moment'
import { removeIdentity } from './UsersPage'
import { isEqual } from 'lodash'
import ClearFilters from 'components/ClearFilters'
import SegmentsIcon from 'components/svg/SegmentsIcon'
import UsersIcon from 'components/svg/UsersIcon'
import IdentityTraits from 'components/IdentityTraits'
import { useGetIdentitySegmentsQuery } from 'common/services/useIdentitySegment'
import useSearchThrottle from 'common/useSearchThrottle'

const width = [200, 48, 78]

const valuesEqual = (actualValue: any, flagValue: any) => {
  const nullFalseyA =
    actualValue == null ||
    actualValue === '' ||
    typeof actualValue === 'undefined'
  const nullFalseyB =
    flagValue == null || flagValue === '' || typeof flagValue === 'undefined'
  return nullFalseyA && nullFalseyB ? true : actualValue === flagValue
}
type UserPageType = {
  router: RouterChildContext['router']
  match: {
    params: {
      environmentId: string
      projectId: string
      id: string
      identity: string
    }
  }
}
type FeatureFilter = {
  group_owners: number[]
  is_archived: boolean
  is_enabled: boolean | null
  owners: number[]
  tag_strategy: TagStrategy
  tags: (number | string)[]
  value_search: string | null
  search: string | null
  sort: SortValue
}
const getFiltersFromParams = (params: Record<string, string | undefined>) =>
  ({
    group_owners:
      typeof params.group_owners === 'string'
        ? params.group_owners.split(',').map((v: string) => parseInt(v))
        : [],
    is_archived: params.is_archived === 'true',
    is_enabled:
      params.is_enabled === 'true'
        ? true
        : params.is_enabled === 'false'
        ? false
        : null,
    owners:
      typeof params.owners === 'string'
        ? params.owners.split(',').map((v: string) => parseInt(v))
        : [],
    search: params.search || null,
    sort: {
      label: Format.camelCase(params.sortBy || 'Name'),
      sortBy: params.sortBy || 'name',
      sortOrder: params.sortOrder || 'asc',
    },
    tag_strategy: params.tag_strategy || 'INTERSECTION',
    tags:
      typeof params.tags === 'string'
        ? params.tags.split(',').map((v: string) => parseInt(v))
        : [],
    value_search: params.value_search || '',
  } as FeatureFilter)

const UserPage: FC<UserPageType> = (props) => {
  const params = Utils.fromParam()
  const defaultState = getFiltersFromParams(params)
  const { router } = props
  const { environmentId, id, identity, projectId } = props.match.params

  const [filter, setFilter] = useState(defaultState)
  const [actualFlags, setActualFlags] =
    useState<Record<string, IdentityFeatureState>>()
  const [preselect, setPreselect] = useState(Utils.fromParam().flag)
  const [segmentsPage, setSegmentsPage] = useState(1)
  const {
    search,
    searchInput: segmentSearchInput,
    setSearchInput: setSegmentSearchInput,
  } = useSearchThrottle('')
  const {
    data: segments,
    isFetching: isFetchingSegments,
    refetch: refetchIdentitySegments,
  } = useGetIdentitySegmentsQuery({
    identity: id,
    page: segmentsPage,
    page_size: 10,
    projectId,
    q: search,
  })
  const getFilter = useCallback(
    (filter) => ({
      ...filter,
      group_owners: filter.group_owners.length
        ? filter.group_owners
        : undefined,
      owners: filter.owners.length ? filter.owners : undefined,
      search: (filter.search || '').trim(),
      tags: filter.tags.length ? filter.tags.join(',') : undefined,
    }),
    [],
  )

  const hasFilters = !isEqual(
    getFilter({ ...filter, search: filter.search || null }),
    getFilter(getFiltersFromParams({})),
  )

  useEffect(() => {
    const { search, sort, ...rest } = getFilter(filter)
    AppActions.searchFeatures(
      projectId,
      environmentId,
      true,
      search,
      sort,
      rest,
    )
  }, [filter, getFilter, environmentId, projectId])

  useEffect(() => {
    AppActions.getIdentity(environmentId, id)
    getTags(getStore(), { projectId: `${projectId}` })
    getActualFlags()
    API.trackPage(Constants.pages.USER)
    // eslint-disable-next-line
  }, [])

  const getActualFlags = () => {
    const url = `${
      Project.api
    }environments/${environmentId}/${Utils.getIdentitiesEndpoint()}/${id}/${Utils.getFeatureStatesEndpoint()}/all/`
    _data.get(url).then((res: IdentityFeatureState[]) => {
      setActualFlags(keyBy(res, (v: IdentityFeatureState) => v.feature.name))
    })
  }

  const onSave = () => {
    getActualFlags()
  }

  const editSegment = (segment: any) => {
    API.trackEvent(Constants.events.VIEW_SEGMENT)
    openModal(
      `Segment - ${segment.name}`,
      <CreateSegmentModal
        segment={segment.id}
        readOnly
        environmentId={environmentId}
        projectId={projectId}
      />,
      'side-modal create-segment-modal',
    )
  }

  const confirmToggle = (projectFlag: any, environmentFlag: any, cb: any) => {
    openModal(
      'Toggle Feature',
      <ConfirmToggleFeature
        identity={id}
        identityName={decodeURIComponent(identity)}
        environmentId={environmentId}
        projectFlag={projectFlag}
        environmentFlag={environmentFlag}
        cb={cb}
      />,
      'p-0',
    )
  }
  const editFeature = (
    projectFlag: ProjectFlag,
    environmentFlag: FeatureState,
    identityFlag: IdentityFeatureState,
    multivariate_feature_state_values: IdentityFeatureState['multivariate_feature_state_values'],
  ) => {
    history.replaceState(
      {},
      '',
      `${document.location.pathname}?flag=${projectFlag.name}`,
    )
    API.trackEvent(Constants.events.VIEW_USER_FEATURE)
    openModal(
      <span>
        <Row>
          Edit User Feature:{' '}
          <span className='standard-case'>{projectFlag.name}</span>
          <Button
            onClick={() => {
              Utils.copyToClipboard(projectFlag.name)
            }}
            theme='icon'
            className='ms-2'
          >
            <Icon name='copy' />
          </Button>
        </Row>
      </span>,
      <CreateFlagModal
        history={router.history}
        identity={id}
        identityName={decodeURIComponent(identity)}
        environmentId={environmentId}
        projectId={projectId}
        projectFlag={projectFlag}
        identityFlag={{
          ...identityFlag,
          multivariate_feature_state_values,
        }}
        environmentFlag={environmentFlag}
      />,
      'side-modal create-feature-modal overflow-y-auto',
      () => {
        history.replaceState({}, '', `${document.location.pathname}`)
      },
    )
  }

  const preventAddTrait = !AccountStore.getOrganisation().persist_trait_data
  const isEdge = Utils.getIsEdge()
  const showAliases = isEdge && Utils.getFlagsmithHasFeature('identity_aliases')

  const clearFilters = () => {
    router.history.replace(`${document.location.pathname}`)
    setFilter(getFiltersFromParams({}))
  }

  return (
    <div className='app-container container'>
      <div>
        <IdentityProvider onSave={onSave}>
          {(
            {
              environmentFlags,
              identity,
              identityFlags,
              isLoading,
              projectFlags,
              traits,
            }: any,
            { toggleFlag }: any,
          ) =>
            isLoading &&
            !filter.tags.length &&
            !filter.is_archived &&
            typeof filter.search !== 'string' &&
            (!identityFlags || !actualFlags || !projectFlags) ? (
              <div className='text-center'>
                <Loader />
              </div>
            ) : (
              <>
                <PageTitle
                  title={
                    <div className='d-flex align-items-center justify-content-between'>
                      <div>
                        <IdentifierString
                          value={
                            (identity && identity.identity.identifier) || id
                          }
                        />
                        {showAliases && (
                          <h6>
                            <Tooltip
                              title={
                                <span className='user-select-none'>
                                  Alias:{' '}
                                </span>
                              }
                            >
                              Aliases allow you to add searchable names to an
                              identity
                            </Tooltip>
                            {!!identity && (
                              <EditIdentity
                                data={identity?.identity}
                                environmentId={environmentId}
                              />
                            )}
                          </h6>
                        )}
                      </div>
                      <Button
                        id='remove-feature'
                        className='btn btn-with-icon'
                        type='button'
                        onClick={() => {
                          removeIdentity(
                            id,
                            (identity && identity.identity.identifier) || id,
                            environmentId,
                            () => {
                              router.history.replace(
                                `/project/${projectId}/environment/${environmentId}/users`,
                              )
                            },
                          )
                        }}
                      >
                        <Icon name='trash-2' width={20} fill='#656D7B' />
                      </Button>
                    </div>
                  }
                >
                  View and manage feature states and traits for this user.
                  <br />
                </PageTitle>
                <div className='row'>
                  <div className='col-md-12'>
                    <FormGroup>
                      <FormGroup>
                        <PanelSearch
                          id='user-features-list'
                          className='no-pad overflow-visible'
                          itemHeight={70}
                          title={
                            <div>
                              Features
                              <div className='fw-normal mt-2 fs-medium'>
                                <InfoMessage collapseId={'identity-priority'}>
                                  Overriding features here will take priority
                                  over any segment override. Any features that
                                  are not overridden for this user will fallback
                                  to any segment overrides or the environment
                                  defaults.
                                </InfoMessage>
                              </div>
                            </div>
                          }
                          renderFooter={() => (
                            <>
                              <JSONReference
                                showNamesButton
                                className='mt-4 mx-2'
                                title={'Features'}
                                json={
                                  projectFlags && Object.values(projectFlags)
                                }
                              />
                              <JSONReference
                                className='mx-2'
                                title={'Environment Feature States'}
                                json={
                                  environmentFlags &&
                                  Object.values(environmentFlags)
                                }
                              />
                              <JSONReference
                                className='mx-2'
                                title={'Identity Feature States'}
                                json={
                                  identityFlags && Object.values(identityFlags)
                                }
                              />
                            </>
                          )}
                          header={
                            <Row className='table-header'>
                              <div className='table-column flex-row flex-fill'>
                                <TableSearchFilter
                                  onChange={(e) => {
                                    FeatureListStore.isLoading = true
                                    setFilter({
                                      ...filter,
                                      search: Utils.safeParseEventValue(e),
                                    })
                                  }}
                                  value={filter.search}
                                />
                                <Row className='flex-fill justify-content-end'>
                                  <TableTagFilter
                                    projectId={projectId}
                                    className='me-4'
                                    value={filter.tags}
                                    tagStrategy={filter.tag_strategy}
                                    onChangeStrategy={(tag_strategy) => {
                                      setFilter({
                                        ...filter,
                                        tag_strategy,
                                      })
                                    }}
                                    isLoading={FeatureListStore.isLoading}
                                    onToggleArchived={(value) => {
                                      if (value !== filter.is_archived) {
                                        FeatureListStore.isLoading = true
                                        setFilter({
                                          ...filter,
                                          is_archived: !filter.is_archived,
                                        })
<<<<<<< HEAD
                                      }
                                    }}
                                    showArchived={filter.is_archived}
                                    onChange={(newTags) => {
                                      FeatureListStore.isLoading = true
                                      setFilter({
                                        ...filter,
                                        tags:
                                          newTags.includes('') &&
                                          newTags.length > 1
                                            ? ['']
                                            : newTags,
                                      })
                                    }}
                                  />
                                  <TableValueFilter
                                    className='me-4'
                                    value={{
                                      enabled: filter.is_enabled,
                                      valueSearch: filter.value_search,
                                    }}
                                    onChange={({ enabled, valueSearch }) => {
                                      setFilter({
                                        ...filter,
                                        is_enabled: enabled,
                                        value_search: valueSearch,
                                      })
                                    }}
                                  />
                                  <TableOwnerFilter
                                    className={'me-4'}
                                    value={filter.owners}
                                    onChange={(owners) => {
                                      FeatureListStore.isLoading = true
                                      setFilter({
                                        ...filter,
                                        owners,
                                      })
                                    }}
                                  />
                                  <TableGroupsFilter
                                    className={'me-4'}
                                    projectId={projectId}
                                    orgId={AccountStore.getOrganisation()?.id}
                                    value={filter.group_owners}
                                    onChange={(group_owners) => {
                                      FeatureListStore.isLoading = true
                                      setFilter({
                                        ...filter,
                                        group_owners,
                                      })
                                    }}
                                  />
                                  <TableFilterOptions
                                    title={'View'}
                                    className={'me-4'}
                                    value={getViewMode()}
                                    onChange={setViewMode as any}
                                    options={[
                                      {
                                        label: 'Default',
                                        value: 'default',
                                      },
                                      {
                                        label: 'Compact',
                                        value: 'compact',
                                      },
                                    ]}
                                  />
                                  <TableSortFilter
                                    value={filter.sort}
                                    isLoading={FeatureListStore.isLoading}
                                    options={[
                                      {
                                        label: 'Name',
                                        value: 'name',
                                      },
                                      {
                                        label: 'Created Date',
                                        value: 'created_date',
                                      },
                                    ]}
                                    onChange={(sort) => {
                                      FeatureListStore.isLoading = true
                                      setFilter({
                                        ...filter,
                                        sort,
                                      })
                                    }}
                                  />
                                  {hasFilters && (
                                    <ClearFilters onClick={clearFilters} />
                                  )}
=======
                                      }}
                                      value={filter.search}
                                    />
                                    <Row className='flex-fill justify-content-end'>
                                      {hasFilters && (
                                        <ClearFilters onClick={clearFilters} />
                                      )}
                                      <TableTagFilter
                                        projectId={projectId}
                                        className='me-4'
                                        value={filter.tags}
                                        tagStrategy={filter.tag_strategy}
                                        onChangeStrategy={(tag_strategy) => {
                                          setFilter({
                                            ...filter,
                                            tag_strategy,
                                          })
                                        }}
                                        isLoading={FeatureListStore.isLoading}
                                        onToggleArchived={(value) => {
                                          if (value !== filter.is_archived) {
                                            FeatureListStore.isLoading = true
                                            setFilter({
                                              ...filter,
                                              is_archived: !filter.is_archived,
                                            })
                                          }
                                        }}
                                        showArchived={filter.is_archived}
                                        onChange={(newTags) => {
                                          FeatureListStore.isLoading = true
                                          setFilter({
                                            ...filter,
                                            tags:
                                              newTags.includes('') &&
                                              newTags.length > 1
                                                ? ['']
                                                : newTags,
                                          })
                                        }}
                                      />
                                      <TableValueFilter
                                        className='me-4'
                                        value={{
                                          enabled: filter.is_enabled,
                                          valueSearch: filter.value_search,
                                        }}
                                        onChange={({
                                          enabled,
                                          valueSearch,
                                        }) => {
                                          setFilter({
                                            ...filter,
                                            is_enabled: enabled,
                                            value_search: valueSearch,
                                          })
                                        }}
                                      />
                                      <TableOwnerFilter
                                        className={'me-4'}
                                        value={filter.owners}
                                        onChange={(owners) => {
                                          FeatureListStore.isLoading = true
                                          setFilter({
                                            ...filter,
                                            owners,
                                          })
                                        }}
                                      />
                                      <TableGroupsFilter
                                        className={'me-4'}
                                        projectId={projectId}
                                        orgId={
                                          AccountStore.getOrganisation()?.id
                                        }
                                        value={filter.group_owners}
                                        onChange={(group_owners) => {
                                          FeatureListStore.isLoading = true
                                          setFilter({
                                            ...filter,
                                            group_owners,
                                          })
                                        }}
                                      />
                                      <TableFilterOptions
                                        title={'View'}
                                        className={'me-4'}
                                        value={getViewMode()}
                                        onChange={setViewMode as any}
                                        options={[
                                          {
                                            label: 'Default',
                                            value: 'default',
                                          },
                                          {
                                            label: 'Compact',
                                            value: 'compact',
                                          },
                                        ]}
                                      />
                                      <TableSortFilter
                                        value={filter.sort}
                                        isLoading={FeatureListStore.isLoading}
                                        options={[
                                          {
                                            label: 'Name',
                                            value: 'name',
                                          },
                                          {
                                            label: 'Created Date',
                                            value: 'created_date',
                                          },
                                        ]}
                                        onChange={(sort) => {
                                          FeatureListStore.isLoading = true
                                          setFilter({
                                            ...filter,
                                            sort,
                                          })
                                        }}
                                      />
                                    </Row>
                                  </div>
>>>>>>> 65058e30
                                </Row>
                              </div>
                            </Row>
                          }
                          isLoading={FeatureListStore.isLoading}
                          items={projectFlags}
                          renderRow={(
                            { description, id: featureId, name, tags }: any,
                            i: number,
                          ) => {
                            return (
                              <Permission
                                level='environment'
                                permission={Utils.getManageFeaturePermission(
                                  false,
                                )}
                                id={environmentId}
                                tags={tags}
                              >
                                {({ permission }) => {
                                  const identityFlag =
                                    identityFlags[featureId] || {}
                                  const environmentFlag =
                                    (environmentFlags &&
                                      environmentFlags[featureId]) ||
                                    {}
                                  const hasUserOverride =
                                    identityFlag.identity ||
                                    identityFlag.identity_uuid
                                  const flagEnabled = hasUserOverride
                                    ? identityFlag.enabled
                                    : environmentFlag.enabled
                                  const flagValue = hasUserOverride
                                    ? identityFlag.feature_state_value
                                    : environmentFlag.feature_state_value
                                  const actualEnabled =
                                    actualFlags && actualFlags[name]?.enabled
                                  const actualValue =
                                    actualFlags &&
                                    actualFlags[name]?.feature_state_value
                                  const flagEnabledDifferent = hasUserOverride
                                    ? false
                                    : actualEnabled !== flagEnabled
                                  const flagValueDifferent = hasUserOverride
                                    ? false
                                    : !valuesEqual(actualValue, flagValue)
                                  const projectFlag = projectFlags?.find(
                                    (p: any) =>
                                      p.id === environmentFlag.feature,
                                  )
                                  const isMultiVariateOverride =
                                    flagValueDifferent &&
                                    projectFlag?.multivariate_options?.find(
                                      (v: any) =>
                                        Utils.featureStateToValue(v) ===
                                        actualValue,
                                    )

                                  const hasSegmentOverride =
                                    (flagEnabledDifferent ||
                                      flagValueDifferent) &&
                                    !hasUserOverride &&
                                    !isMultiVariateOverride

                                  const onClick = () => {
                                    if (permission) {
                                      editFeature(
                                        projectFlag,
                                        environmentFlags[featureId],
                                        identityFlags[featureId] ||
                                          actualFlags![name],
                                        identityFlags[featureId]
                                          ?.multivariate_feature_state_values,
                                      )
                                    }
                                  }

                                  const isCompact = getViewMode() === 'compact'
                                  if (name === preselect && actualFlags) {
                                    setPreselect(null)
                                    onClick()
                                  }

                                  return (
                                    <div
                                      className={classNames(
                                        `flex-row space list-item clickable py-2`,
                                        {
                                          'bg-primary-opacity-5':
                                            hasUserOverride ||
                                            hasSegmentOverride,
                                        },
                                        {
                                          'list-item-xs':
                                            isCompact &&
                                            !flagEnabledDifferent &&
                                            !flagValueDifferent,
                                        },
                                      )}
                                      key={featureId}
                                      data-test={`user-feature-${i}`}
                                      onClick={onClick}
                                    >
                                      <Flex className='table-column pt-0'>
                                        <Row>
                                          <Flex>
                                            <Row
                                              className='font-weight-medium'
                                              style={{
                                                alignItems: 'start',
                                                lineHeight: 1,
                                                rowGap: 4,
                                                wordBreak: 'break-all',
                                              }}
                                            >
                                              <Row>
                                                <span>
                                                  {description ? (
                                                    <Tooltip
                                                      title={
                                                        <span>{name}</span>
                                                      }
                                                    >
                                                      {description}
                                                    </Tooltip>
                                                  ) : (
                                                    name
                                                  )}
                                                </span>
                                                <Button
                                                  onClick={(e) => {
                                                    e?.stopPropagation()
                                                    e?.currentTarget?.blur()
                                                    Utils.copyToClipboard(
                                                      projectFlag.name,
                                                    )
                                                  }}
                                                  theme='icon'
                                                  className='ms-2 me-2'
                                                >
                                                  <Icon name='copy' />
                                                </Button>
                                              </Row>
                                              <TagValues
                                                projectId={`${projectId}`}
                                                value={projectFlag.tags}
                                              />
                                            </Row>
                                            {hasUserOverride ? (
                                              <div className='list-item-subtitle text-primary d-flex align-items-center'>
                                                <UsersIcon
                                                  fill='#6837fc'
                                                  width={16}
                                                  className='me-1'
                                                />
                                                This feature is being overridden
                                                for this identity
                                              </div>
                                            ) : flagEnabledDifferent ? (
                                              <div
                                                data-test={`feature-override-${i}`}
                                                className='list-item-subtitle'
                                              >
                                                <Row>
                                                  <Flex>
                                                    {isMultiVariateOverride ? (
                                                      <span>
                                                        This flag is being
                                                        overridden by a
                                                        variation defined on
                                                        your feature, the
                                                        control value is{' '}
                                                        <strong>
                                                          {flagEnabled
                                                            ? 'on'
                                                            : 'off'}
                                                        </strong>{' '}
                                                        for this user
                                                      </span>
                                                    ) : (
                                                      <span className='list-item-subtitle d-flex text-primary align-items-center'>
                                                        <SegmentsIcon
                                                          className='me-1'
                                                          width={16}
                                                          fill='#6837fc'
                                                        />
                                                        {`This flag is being overridden by a segment and would normally be`}
                                                        <div className='ph-1 ml-1 mr-1 fw-semibold'>
                                                          {flagEnabled
                                                            ? 'on'
                                                            : 'off'}
                                                        </div>{' '}
                                                        for this user
                                                      </span>
                                                    )}
                                                  </Flex>
                                                </Row>
                                              </div>
                                            ) : flagValueDifferent ? (
                                              isMultiVariateOverride ? (
                                                <div
                                                  data-test={`feature-override-${i}`}
                                                  className='list-item-subtitle'
                                                >
                                                  <span className='flex-row'>
                                                    This feature is being
                                                    overridden by a % variation
                                                    in the environment, the
                                                    control value of this
                                                    feature is{' '}
                                                    <FeatureValue
                                                      className='ml-1 chip--xs'
                                                      includeEmpty
                                                      data-test={`user-feature-original-value-${i}`}
                                                      value={`${flagValue}`}
                                                    />
                                                  </span>
                                                </div>
                                              ) : (
                                                <span className='d-flex list-item-subtitle text-primary align-items-center'>
                                                  <SegmentsIcon
                                                    className='me-1'
                                                    width={16}
                                                    fill='#6837fc'
                                                  />
                                                  {`This feature is being
                                                        overridden by a segment
                                                        and would normally be`}
                                                  <FeatureValue
                                                    className='ml-1 chip--xs'
                                                    includeEmpty
                                                    data-test={`user-feature-original-value-${i}`}
                                                    value={`${flagValue}`}
                                                  />{' '}
                                                  for this user
                                                </span>
                                              )
                                            ) : (
                                              getViewMode() === 'default' && (
                                                <div className='list-item-subtitle'>
                                                  Using environment defaults
                                                </div>
                                              )
                                            )}
                                          </Flex>
                                        </Row>
                                      </Flex>
                                      <div
                                        className='table-column'
                                        style={{ width: width[0] }}
                                      >
                                        <FeatureValue
                                          data-test={`user-feature-value-${i}`}
                                          value={actualValue!}
                                        />
                                      </div>
                                      <div
                                        className='table-column'
                                        style={{ width: width[1] }}
                                        onClick={(e) => e.stopPropagation()}
                                      >
                                        {Utils.renderWithPermission(
                                          permission,
                                          Constants.environmentPermissions(
                                            Utils.getManageFeaturePermissionDescription(
                                              false,
                                              true,
                                            ),
                                          ),
                                          <Switch
                                            disabled={!permission}
                                            data-test={`user-feature-switch-${i}${
                                              actualEnabled ? '-on' : '-off'
                                            }`}
                                            checked={actualEnabled}
                                            onChange={() =>
                                              confirmToggle(
                                                projectFlag,
                                                actualFlags![name],
                                                () =>
                                                  toggleFlag({
                                                    environmentFlag:
                                                      actualFlags![name],
                                                    environmentId,
                                                    identity: id,
                                                    identityFlag,
                                                    projectFlag: {
                                                      id: featureId,
                                                    },
                                                  }),
                                              )
                                            }
                                          />,
                                        )}
                                      </div>
                                      <div
                                        className='table-column p-0'
                                        style={{ width: width[2] }}
                                        onClick={(e) => e.stopPropagation()}
                                      >
                                        {hasUserOverride && (
                                          <>
                                            {Utils.renderWithPermission(
                                              permission,
                                              Constants.environmentPermissions(
                                                Utils.getManageFeaturePermissionDescription(
                                                  false,
                                                  true,
                                                ),
                                              ),
                                              <Button
                                                theme='text'
                                                size='xSmall'
                                                disabled={!permission}
                                                onClick={() => {
                                                  removeUserOverride({
                                                    environmentId,
                                                    identifier:
                                                      identity.identity
                                                        .identifier,
                                                    identity: id,
                                                    identityFlag,
                                                    projectFlag,
                                                  })
                                                }}
                                              >
                                                <Icon
                                                  name='refresh'
                                                  fill='#6837FC'
                                                  width={16}
                                                />{' '}
                                                Reset
                                              </Button>,
                                            )}
                                          </>
                                        )}
                                      </div>
                                    </div>
                                  )
                                }}
                              </Permission>
                            )
                          }}
                          renderSearchWithNoResults
                          paging={FeatureListStore.paging}
                          search={filter.search}
                          nextPage={() =>
                            AppActions.getFeatures(
                              projectId,
                              environmentId,
                              true,
                              filter.search,
                              filter.sort,
                              FeatureListStore.paging.next,
                              getFilter(filter),
                            )
                          }
                          prevPage={() =>
                            AppActions.getFeatures(
                              projectId,
                              environmentId,
                              true,
                              filter.search,
                              filter.sort,
                              FeatureListStore.paging.previous,
                              getFilter(filter),
                            )
                          }
                          goToPage={(pageNumber: number) =>
                            AppActions.getFeatures(
                              projectId,
                              environmentId,
                              true,
                              filter.search,
                              filter.sort,
                              pageNumber,
                              getFilter(filter),
                            )
                          }
                        />
                      </FormGroup>
                      {!preventAddTrait && (
                        <IdentityTraits
                          environmentId={environmentId}
                          projectId={projectId}
                          identityId={id}
                          identityName={identity?.identity?.identifier || id}
                        />
                      )}{' '}
                      {!segments?.results ? (
                        <div className='text-center'>
                          <Loader />
                        </div>
                      ) : (
                        <FormGroup>
                          <PanelSearch
                            id='user-segments-list'
                            className='no-pad'
                            title='Segments'
                            isLoading={isFetchingSegments}
                            search={segmentSearchInput}
                            onChange={(e: InputEvent) => {
                              setSegmentSearchInput(
                                Utils.safeParseEventValue(e),
                              )
                            }}
                            itemHeight={70}
                            paging={segments}
                            nextPage={() => setSegmentsPage(segmentsPage + 1)}
                            prevPage={() => setSegmentsPage(segmentsPage - 1)}
                            goToPage={setSegmentsPage}
                            header={
                              <Row className='table-header'>
                                <Flex
                                  className='table-column px-3'
                                  style={{ maxWidth: '230px' }}
                                >
                                  Name
                                </Flex>
                                <Flex className='table-column'>
                                  Description
                                </Flex>
                              </Row>
                            }
                            items={segments.results}
                            renderRow={(
                              { created_date, description, name }: any,
                              i: number,
                            ) => (
                              <Row
                                className='list-item clickable'
                                space
                                key={i}
                                onClick={() => editSegment(segments.results[i])}
                              >
                                <Flex
                                  className='table-column px-3'
                                  style={{ maxWidth: '230px' }}
                                >
                                  <div
                                    onClick={() =>
                                      editSegment(segments.results[i])
                                    }
                                  >
                                    <span
                                      data-test={`segment-${i}-name`}
                                      className='font-weight-medium'
                                    >
                                      {name}
                                    </span>
                                  </div>
                                  <div className='list-item-subtitle mt-1'>
                                    Created{' '}
                                    {moment(created_date).format('DD/MMM/YYYY')}
                                  </div>
                                </Flex>
                                <Flex className='table-column list-item-subtitle'>
                                  {description && <div>{description}</div>}
                                </Flex>
                              </Row>
                            )}
                            renderNoResults={
                              <Panel title='Segments' className='no-pad'>
                                <div className='search-list'>
                                  <Row className='list-item text-muted px-3'>
                                    This user is not a member of any segments.
                                  </Row>
                                </div>
                              </Panel>
                            }
                            filterRow={({ name }: any, searchString: string) =>
                              name
                                .toLowerCase()
                                .indexOf(searchString.toLowerCase()) > -1
                            }
                          />
                        </FormGroup>
                      )}
                    </FormGroup>
                  </div>
                  <div className='col-md-12 mt-2'>
                    <FormGroup>
                      <CodeHelp
                        title='Managing user traits and segments'
                        snippets={Constants.codeHelp.USER_TRAITS(
                          environmentId,
                          identity?.identifier,
                        )}
                      />
                    </FormGroup>
                    <FormGroup>
                      <TryIt
                        title='Check to see what features and traits are coming back for this user'
                        environmentId={environmentId}
                        userId={identity?.identity?.identifier || id}
                      />
                    </FormGroup>
                  </div>
                </div>
              </>
            )
          }
        </IdentityProvider>
      </div>
    </div>
  )
}

export default ConfigProvider(UserPage)<|MERGE_RESOLUTION|>--- conflicted
+++ resolved
@@ -430,6 +430,9 @@
                                   value={filter.search}
                                 />
                                 <Row className='flex-fill justify-content-end'>
+                                  {hasFilters && (
+                                    <ClearFilters onClick={clearFilters} />
+                                  )}
                                   <TableTagFilter
                                     projectId={projectId}
                                     className='me-4'
@@ -449,7 +452,6 @@
                                           ...filter,
                                           is_archived: !filter.is_archived,
                                         })
-<<<<<<< HEAD
                                       }
                                     }}
                                     showArchived={filter.is_archived}
@@ -540,134 +542,6 @@
                                       })
                                     }}
                                   />
-                                  {hasFilters && (
-                                    <ClearFilters onClick={clearFilters} />
-                                  )}
-=======
-                                      }}
-                                      value={filter.search}
-                                    />
-                                    <Row className='flex-fill justify-content-end'>
-                                      {hasFilters && (
-                                        <ClearFilters onClick={clearFilters} />
-                                      )}
-                                      <TableTagFilter
-                                        projectId={projectId}
-                                        className='me-4'
-                                        value={filter.tags}
-                                        tagStrategy={filter.tag_strategy}
-                                        onChangeStrategy={(tag_strategy) => {
-                                          setFilter({
-                                            ...filter,
-                                            tag_strategy,
-                                          })
-                                        }}
-                                        isLoading={FeatureListStore.isLoading}
-                                        onToggleArchived={(value) => {
-                                          if (value !== filter.is_archived) {
-                                            FeatureListStore.isLoading = true
-                                            setFilter({
-                                              ...filter,
-                                              is_archived: !filter.is_archived,
-                                            })
-                                          }
-                                        }}
-                                        showArchived={filter.is_archived}
-                                        onChange={(newTags) => {
-                                          FeatureListStore.isLoading = true
-                                          setFilter({
-                                            ...filter,
-                                            tags:
-                                              newTags.includes('') &&
-                                              newTags.length > 1
-                                                ? ['']
-                                                : newTags,
-                                          })
-                                        }}
-                                      />
-                                      <TableValueFilter
-                                        className='me-4'
-                                        value={{
-                                          enabled: filter.is_enabled,
-                                          valueSearch: filter.value_search,
-                                        }}
-                                        onChange={({
-                                          enabled,
-                                          valueSearch,
-                                        }) => {
-                                          setFilter({
-                                            ...filter,
-                                            is_enabled: enabled,
-                                            value_search: valueSearch,
-                                          })
-                                        }}
-                                      />
-                                      <TableOwnerFilter
-                                        className={'me-4'}
-                                        value={filter.owners}
-                                        onChange={(owners) => {
-                                          FeatureListStore.isLoading = true
-                                          setFilter({
-                                            ...filter,
-                                            owners,
-                                          })
-                                        }}
-                                      />
-                                      <TableGroupsFilter
-                                        className={'me-4'}
-                                        projectId={projectId}
-                                        orgId={
-                                          AccountStore.getOrganisation()?.id
-                                        }
-                                        value={filter.group_owners}
-                                        onChange={(group_owners) => {
-                                          FeatureListStore.isLoading = true
-                                          setFilter({
-                                            ...filter,
-                                            group_owners,
-                                          })
-                                        }}
-                                      />
-                                      <TableFilterOptions
-                                        title={'View'}
-                                        className={'me-4'}
-                                        value={getViewMode()}
-                                        onChange={setViewMode as any}
-                                        options={[
-                                          {
-                                            label: 'Default',
-                                            value: 'default',
-                                          },
-                                          {
-                                            label: 'Compact',
-                                            value: 'compact',
-                                          },
-                                        ]}
-                                      />
-                                      <TableSortFilter
-                                        value={filter.sort}
-                                        isLoading={FeatureListStore.isLoading}
-                                        options={[
-                                          {
-                                            label: 'Name',
-                                            value: 'name',
-                                          },
-                                          {
-                                            label: 'Created Date',
-                                            value: 'created_date',
-                                          },
-                                        ]}
-                                        onChange={(sort) => {
-                                          FeatureListStore.isLoading = true
-                                          setFilter({
-                                            ...filter,
-                                            sort,
-                                          })
-                                        }}
-                                      />
-                                    </Row>
-                                  </div>
->>>>>>> 65058e30
                                 </Row>
                               </div>
                             </Row>
