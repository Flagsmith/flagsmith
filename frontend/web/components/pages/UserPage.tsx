import React, { FC, useEffect, useState } from 'react'
import { Link, useHistory, useRouteMatch } from 'react-router-dom'
import { useRouteContext } from 'components/providers/RouteContext'
import keyBy from 'lodash/keyBy'

import { getStore } from 'common/store'
import { getTags } from 'common/services/useTag'
import {
  FeatureState,
  Identity,
  IdentityFeatureState,
  IdentityTrait,
  ProjectFlag,
} from 'common/types/responses'
import API from 'project/api'
import AccountStore from 'common/stores/account-store'
import AppActions from 'common/dispatcher/app-actions'
import Button from 'components/base/forms/Button'
import CodeHelp from 'components/CodeHelp'
import ConfigProvider from 'common/providers/ConfigProvider'
import Constants from 'common/constants'
import CreateSegmentModal from 'components/modals/CreateSegment'
import EditIdentity from 'components/EditIdentity'
import FeatureListStore from 'common/stores/feature-list-store'
import IdentifierString from 'components/IdentifierString'
import IdentityProvider from 'common/providers/IdentityProvider'
import InfoMessage from 'components/InfoMessage'
import JSONReference from 'components/JSONReference'
import PageTitle from 'components/PageTitle'
import Panel from 'components/base/grid/Panel'
import PanelSearch from 'components/PanelSearch'
import TryIt from 'components/TryIt'
import Utils from 'common/utils/utils'
import _data from 'common/data/base/_data'
import { removeIdentity } from './UsersPage'
import IdentityTraits from 'components/IdentityTraits'
import { useGetIdentitySegmentsQuery } from 'common/services/useIdentitySegment'
import useDebouncedSearch from 'common/useDebouncedSearch'
import FeatureOverrideRow from 'components/feature-override/FeatureOverrideRow'
import FeatureFilters, {
  FiltersValue,
  parseFiltersFromUrlParams,
  getServerFilter,
  getURLParamsFromFilters,
} from 'components/feature-page/FeatureFilters'
import Project from 'common/project'
import SettingTitle from 'components/SettingTitle'

interface RouteParams {
  environmentId: string
  projectId: string
  id: string
  identity: string
}

const UserPage: FC = () => {
  const match = useRouteMatch<RouteParams>()
  const history = useHistory()
  const params = Utils.fromParam()
  const defaultState = parseFiltersFromUrlParams(params)
  const environmentId = match?.params?.environmentId
  const id = match?.params?.id
  const { projectId } = useRouteContext()

  const [filter, setFilter] = useState<FiltersValue>(defaultState)
  const [actualFlags, setActualFlags] =
    useState<Record<string, IdentityFeatureState>>()
<<<<<<< HEAD
  const [preselect] = useState(Utils.fromParam().flag)
=======
  const preselect = Utils.fromParam().flag
>>>>>>> 408f13c4
  const [segmentsPage, setSegmentsPage] = useState(1)
  const { search, searchInput, setSearchInput } = useDebouncedSearch('')
  const { data: segments, isFetching: isFetchingSegments } =
    useGetIdentitySegmentsQuery(
      {
        identity: id,
        page: segmentsPage,
        page_size: 10,
        projectId: `${projectId}`,
        q: search,
      },
      { skip: !projectId },
    )

  useEffect(() => {
    const { search, sort } = filter
    AppActions.searchFeatures(
      projectId,
      environmentId,
      true,
      search,
      sort,
      getServerFilter(filter),
    )
  }, [filter, environmentId, projectId])

  useEffect(() => {
    AppActions.getIdentity(environmentId, id)
    getTags(getStore(), { projectId: `${projectId}` })
    getActualFlags()
    API.trackPage(Constants.pages.USER)
    // eslint-disable-next-line
  }, [])

  const getActualFlags = () => {
    const url = `${
      Project.api
    }environments/${environmentId}/${Utils.getIdentitiesEndpoint()}/${id}/${Utils.getFeatureStatesEndpoint()}/all/`
    _data.get(url).then((res: IdentityFeatureState[]) => {
      setActualFlags(keyBy(res, (v: IdentityFeatureState) => v.feature.name))
    })
  }

  const onSave = () => {
    getActualFlags()
  }

  const editSegment = (segment: any) => {
    API.trackEvent(Constants.events.VIEW_SEGMENT)
    if (!projectId) return
    openModal(
      `Segment - ${segment.name}`,
      <CreateSegmentModal
        segment={segment.id}
        readOnly
        environmentId={environmentId}
        projectId={projectId}
      />,
      'side-modal create-segment-modal',
    )
  }

  const preventAddTrait = !AccountStore.getOrganisation().persist_trait_data
  const showAliases = Utils.getIsEdge()

  const fetchPage = React.useCallback(
    (pageNumber: number) => {
      const { search, sort } = filter
      AppActions.getFeatures(
        projectId,
        environmentId,
        true,
        search,
        sort,
        pageNumber,
        getServerFilter(filter),
      )
    },
    [environmentId, projectId, filter],
  )

  return (
    <div className='app-container container'>
      <div>
        <IdentityProvider onSave={onSave}>
          {({
            environmentFlags,
            identity,
            identityFlags,
            isLoading,
            projectFlags,
          }: {
            environmentFlags: FeatureState[]
            identity: { identity: Identity; identifier: string }
            identityFlags: IdentityFeatureState[]
            isLoading: boolean
            projectFlags: ProjectFlag[]
            traits: IdentityTrait[]
          }) => {
            const identityName =
              (identity && identity.identity.identifier) || id
            return (isLoading || !projectId) &&
              (!identityFlags || !actualFlags || !projectFlags) ? (
              <div className='text-center'>
                <Loader />
              </div>
            ) : (
              <>
                <PageTitle
                  title={
                    <div className='h5'>
                      Identifier:{' '}
                      <span className='fw-normal'>
                        <IdentifierString
                          value={
                            (identity && identity.identity.identifier) || id
                          }
                        />
                      </span>
                      {showAliases && (
                        <h6 className='d-flex mb-0 align-items-end gap-1'>
                          <Tooltip
                            title={
                              <span className='user-select-none'>Alias: </span>
                            }
                          >
                            Aliases allow you to add searchable names to an
                            identity
                          </Tooltip>
                          {!!identity && (
                            <EditIdentity
                              data={identity?.identity}
                              environmentId={environmentId}
                            />
                          )}
                        </h6>
                      )}
                      <div className='text-nowrap fs-regular fw-normal mt-2'>
                        View and manage feature states and traits for this
                        identity.
                      </div>
                    </div>
                  }
                ></PageTitle>
                <div className='row'>
                  <div className='col-md-12'>
                    <FormGroup>
                      <FormGroup>
                        <PanelSearch
                          id='user-features-list'
                          className='no-pad overflow-visible'
                          itemHeight={70}
                          title={
                            <div>
                              Features
                              <div className='fw-normal mt-2 fs-medium'>
                                <InfoMessage collapseId={'identity-priority'}>
                                  Overriding features here will take priority
                                  over any segment override. Any features that
                                  are not overridden for this user will fallback
                                  to any segment overrides or the environment
                                  defaults.
                                </InfoMessage>
                              </div>
                            </div>
                          }
                          renderFooter={() => (
                            <>
                              <JSONReference
                                showNamesButton
                                className='mt-4 mx-2'
                                title={'Features'}
                                json={
                                  projectFlags && Object.values(projectFlags)
                                }
                              />
                              <JSONReference
                                className='mx-2'
                                title={'Environment Feature States'}
                                json={
                                  environmentFlags &&
                                  Object.values(environmentFlags)
                                }
                              />
                              <JSONReference
                                className='mx-2'
                                title={'Identity Feature States'}
                                json={
                                  identityFlags && Object.values(identityFlags)
                                }
                              />
                            </>
                          )}
                          header={
                            <FeatureFilters
                              value={filter}
                              projectId={projectId}
                              orgId={AccountStore.getOrganisation()?.id}
                              isLoading={FeatureListStore.isLoading}
                              onChange={(next) => {
                                FeatureListStore.isLoading = true
                                history.replace(
                                  `${
                                    document.location.pathname
                                  }?${Utils.toParam(
                                    getURLParamsFromFilters(next),
                                  )}`,
                                )
                                setFilter(next)
                              }}
                            />
                          }
                          isLoading={FeatureListStore.isLoading}
                          items={projectFlags}
                          renderRow={({ id: featureId, name }, i) => {
                            const identityFlag = identityFlags[featureId]
                            const actualEnabled =
                              actualFlags && actualFlags[name]?.enabled
                            const environmentFlag =
                              (environmentFlags &&
                                environmentFlags[featureId]) ||
                              {}
                            const projectFlag = projectFlags?.find(
                              (p: any) => p.id === environmentFlag.feature,
                            )
                            return (
                              !!projectFlag && (
                                <FeatureOverrideRow
                                  identity={id}
                                  environmentId={environmentId}
                                  identifier={identity?.identity?.identifier}
                                  identityName={identityName}
                                  shouldPreselect={name === preselect}
                                  toggleDataTest={`user-feature-switch-${i}${
                                    actualEnabled ? '-on' : '-off'
                                  }`}
                                  level='identity'
                                  valueDataTest={`user-feature-value-${i}`}
                                  projectFlag={projectFlag}
                                  dataTest={`user-feature-${i}`}
                                  overrideFeatureState={
                                    identityFlag
                                      ? {
                                          ...identityFlag,
                                          //resolves multivariate value if one is set
                                          feature_state_value:
                                            actualFlags?.[name]
                                              ?.feature_state_value,
                                        }
                                      : actualFlags?.[name]
                                  }
                                  environmentFeatureState={
                                    environmentFlags[featureId]
                                  }
                                />
                              )
                            )
                          }}
                          renderSearchWithNoResults
                          paging={FeatureListStore.paging}
                          nextPage={() =>
                            fetchPage(FeatureListStore.paging.next)
                          }
                          prevPage={() =>
                            fetchPage(FeatureListStore.paging.previous)
                          }
                          goToPage={(pageNumber: number) =>
                            fetchPage(pageNumber)
                          }
                        />
                      </FormGroup>
                      {!preventAddTrait && (
                        <IdentityTraits
                          environmentId={environmentId}
                          projectId={projectId}
                          identityId={id}
                          identityName={identity?.identity?.identifier || id}
                        />
                      )}{' '}
                      {!segments?.results ? (
                        <div className='text-center'>
                          <Loader />
                        </div>
                      ) : (
                        <FormGroup>
                          <PanelSearch
                            id='user-segments-list'
                            className='no-pad'
                            title='Segments'
                            isLoading={isFetchingSegments}
                            search={searchInput}
                            onChange={(e) => {
                              setSearchInput(Utils.safeParseEventValue(e))
                            }}
                            itemHeight={70}
                            paging={segments}
                            nextPage={() => setSegmentsPage(segmentsPage + 1)}
                            prevPage={() => setSegmentsPage(segmentsPage - 1)}
                            goToPage={setSegmentsPage}
                            header={
                              <Row className='table-header'>
                                <Flex
                                  className='table-column px-3'
                                  style={{ maxWidth: '230px' }}
                                >
                                  Name
                                </Flex>
                                <Flex className='table-column'>
                                  Description
                                </Flex>
                              </Row>
                            }
                            items={segments.results}
                            renderRow={({ description, name }, i) => (
                              <Row
                                className='list-item clickable'
                                space
                                key={i}
                                onClick={() => editSegment(segments.results[i])}
                              >
                                <Flex
                                  className='table-column px-3'
                                  style={{ maxWidth: '230px' }}
                                >
                                  <div
                                    onClick={() =>
                                      editSegment(segments.results[i])
                                    }
                                  >
                                    <span
                                      data-test={`segment-${i}-name`}
                                      className='font-weight-medium'
                                    >
                                      {name}
                                    </span>
                                  </div>
                                </Flex>
                                <Flex className='table-column list-item-subtitle'>
                                  {description && <div>{description}</div>}
                                </Flex>
                              </Row>
                            )}
                            renderNoResults={
                              <Panel title='Segments' className='no-pad'>
                                <div className='search-list'>
                                  <Row className='list-item text-muted px-3'>
                                    This user is not a member of any segments.
                                  </Row>
                                </div>
                              </Panel>
                            }
                            filterRow={({ name }: any, searchString: string) =>
                              name
                                .toLowerCase()
                                .indexOf(searchString.toLowerCase()) > -1
                            }
                          />
                        </FormGroup>
                      )}
                    </FormGroup>
                  </div>
                  <div className='col-md-12 mt-2'>
                    <FormGroup>
                      <CodeHelp
                        title='Managing user traits and segments'
                        snippets={Constants.codeHelp.USER_TRAITS(
                          environmentId,
                          identityName,
                        )}
                      />
                    </FormGroup>
                    <FormGroup>
                      <TryIt
                        title='Check to see what features and traits are coming back for this user'
                        environmentId={environmentId}
                        userId={identityName}
                      />
                    </FormGroup>
                    <FormGroup className='mt-5'>
                      <SettingTitle danger>Delete Identity</SettingTitle>
                      <FormGroup className='mt-4'>
                        <p className='fs-small col-lg-8 lh-sm'>
                          Deleting this identity will delete all of their stored
                          traits, and any identity overrides that you have
                          configured. The identity will be recreated if it is
                          identified when identified via your Flagsmith
                          integration again. You can also recreate it in the
                          dashboard from the{' '}
                          <Link
                            to={`/project/${projectId}/environment/${environmentId}/users`}
                          >
                            Identities Page
                          </Link>
                          .
                        </p>
                        <Button
                          id='delete-identity-btn'
                          onClick={() => {
                            removeIdentity(
                              id,
                              (identity && identity.identity.identifier) || id,
                              environmentId,
                              () => {
                                history.replace(
                                  `/project/${projectId}/environment/${environmentId}/users`,
                                )
                              },
                            )
                          }}
                          theme='danger'
                        >
                          Delete Identity
                        </Button>
                      </FormGroup>
                    </FormGroup>
                  </div>
                </div>
              </>
            )
          }}
        </IdentityProvider>
      </div>
    </div>
  )
}

export default ConfigProvider(UserPage)<|MERGE_RESOLUTION|>--- conflicted
+++ resolved
@@ -65,11 +65,7 @@
   const [filter, setFilter] = useState<FiltersValue>(defaultState)
   const [actualFlags, setActualFlags] =
     useState<Record<string, IdentityFeatureState>>()
-<<<<<<< HEAD
-  const [preselect] = useState(Utils.fromParam().flag)
-=======
   const preselect = Utils.fromParam().flag
->>>>>>> 408f13c4
   const [segmentsPage, setSegmentsPage] = useState(1)
   const { search, searchInput, setSearchInput } = useDebouncedSearch('')
   const { data: segments, isFetching: isFetchingSegments } =
