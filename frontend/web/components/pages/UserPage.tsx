--- conflicted
+++ resolved
@@ -1178,141 +1178,6 @@
                                     }
                                   />
                                 </FormGroup>
-<<<<<<< HEAD
-                              )}
-                              <IdentitySegmentsProvider id={id}>
-                                {({ segments }: any) =>
-                                  !segments ? (
-                                    <div className='text-center'>
-                                      <Loader />
-                                    </div>
-                                  ) : (
-                                    <FormGroup>
-                                      <PanelSearch
-                                        id='user-segments-list'
-                                        className='no-pad'
-                                        title='Segments'
-                                        itemHeight={70}
-                                        header={
-                                          <Row className='table-header'>
-                                            <Flex
-                                              className='table-column px-3'
-                                              style={{ maxWidth: '230px' }}
-                                            >
-                                              Name
-                                            </Flex>
-                                            <Flex className='table-column'>
-                                              Description
-                                            </Flex>
-                                          </Row>
-                                        }
-                                        items={segments || []}
-                                        renderRow={(
-                                          {
-                                            created_date,
-                                            description,
-                                            name,
-                                          }: any,
-                                          i: number,
-                                        ) => (
-                                          <Row
-                                            className='list-item clickable'
-                                            space
-                                            key={i}
-                                            onClick={() =>
-                                              editSegment(segments[i])
-                                            }
-                                          >
-                                            <Flex
-                                              className='table-column px-3'
-                                              style={{ maxWidth: '230px' }}
-                                            >
-                                              <div
-                                                onClick={() =>
-                                                  editSegment(segments[i])
-                                                }
-                                              >
-                                                <span
-                                                  data-test={`segment-${i}-name`}
-                                                  className='font-weight-medium'
-                                                >
-                                                  {name}
-                                                </span>
-                                              </div>
-                                              <div className='list-item-subtitle mt-1'>
-                                                Created{' '}
-                                                {moment(created_date).format(
-                                                  'DD/MMM/YYYY',
-                                                )}
-                                              </div>
-                                            </Flex>
-                                            <Flex className='table-column list-item-subtitle'>
-                                              {description && (
-                                                <div>{description}</div>
-                                              )}
-                                            </Flex>
-                                          </Row>
-                                        )}
-                                        renderNoResults={
-                                          <Panel
-                                            title='Segments'
-                                            className='no-pad'
-                                          >
-                                            <div className='search-list'>
-                                              <Row className='list-item text-muted px-3'>
-                                                This user is not a member of any
-                                                segments.
-                                              </Row>
-                                            </div>
-                                          </Panel>
-                                        }
-                                        filterRow={(
-                                          { name }: any,
-                                          searchString: string,
-                                        ) =>
-                                          name
-                                            .toLowerCase()
-                                            .indexOf(
-                                              searchString.toLowerCase(),
-                                            ) > -1
-                                        }
-                                      />
-                                    </FormGroup>
-                                  )
-                                }
-                              </IdentitySegmentsProvider>
-                            </FormGroup>
-                          </div>
-                          <div className='col-md-12 mt-2'>
-                            <FormGroup>
-                              <CodeHelp
-                                title='Managing user traits and segments'
-                                snippets={Constants.codeHelp.USER_TRAITS(
-                                  environmentId,
-                                  identity?.identifier,
-                                )}
-                              />
-                            </FormGroup>
-                            <FormGroup>
-                              <TryIt
-                                title='Check to see what features and traits are coming back for this user'
-                                environmentId={environmentId}
-                                userId={
-                                  (identity && identity.identity.identifier) ||
-                                  id
-                                }
-                              />
-                            </FormGroup>
-                          </div>
-                        </div>
-                      </>
-                    )
-                  }
-                </IdentityProvider>
-              </div>
-            )}
-          </Permission>
-=======
                               )
                             }
                           </IdentitySegmentsProvider>
@@ -1324,7 +1189,7 @@
                             title='Managing user traits and segments'
                             snippets={Constants.codeHelp.USER_TRAITS(
                               environmentId,
-                              identity,
+                              identity?.identifier,
                             )}
                           />
                         </FormGroup>
@@ -1344,7 +1209,6 @@
               }
             </IdentityProvider>
           </div>
->>>>>>> 0fdc0bbe
         )}
       </Permission>
     </div>
