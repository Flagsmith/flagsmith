import React, { FC, useCallback, useEffect, useState } from 'react'
import { RouterChildContext } from 'react-router'
import keyBy from 'lodash/keyBy'

import { getStore } from 'common/store'
import { getTags } from 'common/services/useTag'
import { getViewMode, setViewMode } from 'common/useViewMode'
import { removeUserOverride } from 'components/RemoveUserOverride'
import {
  FeatureState,
  IdentityFeatureState,
  ProjectFlag,
} from 'common/types/responses'
import API from 'project/api'
import AccountStore from 'common/stores/account-store'
import AppActions from 'common/dispatcher/app-actions'
import Button from 'components/base/forms/Button'
import CodeHelp from 'components/CodeHelp'
import ConfigProvider from 'common/providers/ConfigProvider'
import ConfirmToggleFeature from 'components/modals/ConfirmToggleFeature'
import Constants from 'common/constants'
import CreateFlagModal from 'components/modals/CreateFlag'
import CreateSegmentModal from 'components/modals/CreateSegment'
import CreateTraitModal from 'components/modals/CreateTrait'
import EditIdentity from 'components/EditIdentity'
import FeatureListStore from 'common/stores/feature-list-store'
import FeatureValue from 'components/FeatureValue'
import Format from 'common/utils/format'
import Icon from 'components/Icon'
import IdentifierString from 'components/IdentifierString'
import IdentityProvider from 'common/providers/IdentityProvider'
import IdentitySegmentsProvider from 'common/providers/IdentitySegmentsProvider'
import InfoMessage from 'components/InfoMessage'
import JSONReference from 'components/JSONReference'
import PageTitle from 'components/PageTitle'
import Panel from 'components/base/grid/Panel'
import PanelSearch from 'components/PanelSearch'
import Permission from 'common/providers/Permission'
import Project from 'common/project'
import Switch from 'components/Switch'
import TableFilterOptions from 'components/tables/TableFilterOptions'
import TableGroupsFilter from 'components/tables/TableGroupsFilter'
import TableOwnerFilter from 'components/tables/TableOwnerFilter'
import TableSearchFilter from 'components/tables/TableSearchFilter'
import TableSortFilter from 'components/tables/TableSortFilter'
import TableTagFilter from 'components/tables/TableTagFilter'
import TableValueFilter from 'components/tables/TableValueFilter'
import TagValues from 'components/tags/TagValues'
import TryIt from 'components/TryIt'
import Utils from 'common/utils/utils'
import _data from 'common/data/base/_data'
import classNames from 'classnames'
import moment from 'moment'
import { removeIdentity } from './UsersPage'

const width = [200, 48, 78]

const valuesEqual = (actualValue: any, flagValue: any) => {
  const nullFalseyA =
    actualValue == null ||
    actualValue === '' ||
    typeof actualValue === 'undefined'
  const nullFalseyB =
    flagValue == null || flagValue === '' || typeof flagValue === 'undefined'
  return nullFalseyA && nullFalseyB ? true : actualValue === flagValue
}
type UserPageType = {
  router: RouterChildContext['router']
  match: {
    params: {
      environmentId: string
      projectId: string
      id: string
      identity: string
    }
  }
}
const UserPage: FC<UserPageType> = (props) => {
  const params = Utils.fromParam()
  const { router } = props
  const { environmentId, id, identity, projectId } = props.match.params

  // Separate state hooks
  const [groupOwners, setGroupOwners] = useState(
    typeof params.group_owners === 'string'
      ? params.group_owners.split(',').map((v: string) => parseInt(v))
      : [],
  )
  const [isEnabled, setIsEnabled] = useState(
    params.is_enabled === 'true'
      ? true
      : params.is_enabled === 'false'
      ? false
      : null,
  )
  const [owners, setOwners] = useState(
    typeof params.owners === 'string'
      ? params.owners.split(',').map((v: string) => parseInt(v))
      : [],
  )
  const [preselect, setPreselect] = useState(Utils.fromParam().flag)
  const [search, setSearch] = useState(params.search || null)
  const [showArchived, setShowArchived] = useState(
    params.is_archived === 'true',
  )
  const [sort, setSort] = useState({
    label: Format.camelCase(params.sortBy || 'Name'),
    sortBy: params.sortBy || 'name',
    sortOrder: params.sortOrder || 'asc',
  })
  const [tagStrategy, setTagStrategy] = useState(
    params.tag_strategy || 'INTERSECTION',
  )
  const [tags, setTags] = useState(
    typeof params.tags === 'string'
      ? params.tags.split(',').map((v: string) => parseInt(v))
      : [],
  )
  const [valueSearch, setValueSearch] = useState(params.value_search || '')
  const [actualFlags, setActualFlags] =
    useState<Record<string, IdentityFeatureState>>()

  const getFilter = useCallback(
    () => ({
      group_owners: groupOwners.length ? groupOwners : undefined,
      is_archived: showArchived,
      is_enabled: isEnabled === null ? undefined : isEnabled,
      owners: owners.length ? owners : undefined,
      tag_strategy: tagStrategy,
      tags: tags.length ? tags.join(',') : undefined,
      value_search: valueSearch ? valueSearch : undefined,
    }),
    [
      groupOwners,
      showArchived,
      isEnabled,
      owners,
      tagStrategy,
      tags,
      valueSearch,
    ],
  )
  useEffect(() => {
    AppActions.searchFeatures(
      projectId,
      environmentId,
      true,
      search,
      sort,
      getFilter(),
    )
  }, [search, sort, getFilter, environmentId, projectId])

  useEffect(() => {
    AppActions.getIdentity(environmentId, id)
    AppActions.getIdentitySegments(projectId, id)
    getTags(getStore(), { projectId: `${projectId}` })
    getActualFlags()
    API.trackPage(Constants.pages.USER)
    // eslint-disable-next-line
  }, [])

  const getActualFlags = () => {
    const url = `${
      Project.api
    }environments/${environmentId}/${Utils.getIdentitiesEndpoint()}/${id}/${Utils.getFeatureStatesEndpoint()}/all/`
    _data.get(url).then((res: IdentityFeatureState[]) => {
      setActualFlags(keyBy(res, (v: IdentityFeatureState) => v.feature.name))
    })
  }

  const onSave = () => {
    getActualFlags()
  }

  const editSegment = (segment: any) => {
    API.trackEvent(Constants.events.VIEW_SEGMENT)
    openModal(
      `Segment - ${segment.name}`,
      <CreateSegmentModal
        segment={segment.id}
        readOnly
        environmentId={environmentId}
        projectId={projectId}
      />,
      'side-modal create-segment-modal',
    )
  }

  const confirmToggle = (projectFlag: any, environmentFlag: any, cb: any) => {
    openModal(
      'Toggle Feature',
      <ConfirmToggleFeature
        identity={id}
        identityName={decodeURIComponent(identity)}
        environmentId={environmentId}
        projectFlag={projectFlag}
        environmentFlag={environmentFlag}
        cb={cb}
      />,
      'p-0',
    )
  }
  const editFeature = (
    projectFlag: ProjectFlag,
    environmentFlag: FeatureState,
    identityFlag: IdentityFeatureState,
    multivariate_feature_state_values: IdentityFeatureState['multivariate_feature_state_values'],
  ) => {
    history.replaceState(
      {},
      '',
      `${document.location.pathname}?flag=${projectFlag.name}`,
    )
    API.trackEvent(Constants.events.VIEW_USER_FEATURE)
    openModal(
      <span>
        <Row>
          Edit User Feature:{' '}
          <span className='standard-case'>{projectFlag.name}</span>
          <Button
            onClick={() => {
              Utils.copyFeatureName(projectFlag.name)
            }}
            theme='icon'
            className='ms-2'
          >
            <Icon name='copy' />
          </Button>
        </Row>
      </span>,
      <CreateFlagModal
        history={router.history}
        identity={id}
        identityName={decodeURIComponent(identity)}
        environmentId={environmentId}
        projectId={projectId}
        projectFlag={projectFlag}
        identityFlag={{
          ...identityFlag,
          multivariate_feature_state_values,
        }}
        environmentFlag={environmentFlag}
      />,
      'side-modal create-feature-modal overflow-y-auto',
      () => {
        history.replaceState({}, '', `${document.location.pathname}`)
      },
    )
  }

  const createTrait = () => {
    API.trackEvent(Constants.events.VIEW_USER_FEATURE)
    openModal(
      'Create User Trait',
      <CreateTraitModal
        isEdit={false}
        onSave={onTraitSaved}
        identity={id}
        identityName={decodeURIComponent(identity)}
        environmentId={environmentId}
        projectId={projectId}
      />,
      'p-0',
    )
  }

  const filter = () => {
    const currentParams = Utils.fromParam()
    if (!currentParams.flag) {
      props.router.history.replace(
        `${document.location.pathname}?${Utils.toParam(getFilter())}`,
      )
    }
    AppActions.searchFeatures(
      projectId,
      environmentId,
      true,
      search,
      sort,
      getFilter(),
    )
  }
  const onTraitSaved = () => {
    AppActions.getIdentitySegments(projectId, id)
  }

  const editTrait = (trait: {
    id: string
    trait_key: string
    trait_value: string
  }) => {
    openModal(
      'Edit User Trait',
      <CreateTraitModal
        isEdit
        {...trait}
        onSave={onTraitSaved}
        identity={id}
        identityName={decodeURIComponent(identity)}
        environmentId={environmentId}
        projectId={projectId}
      />,
      'p-0',
    )
  }

  const removeTrait = (traitId: string, trait_key: string) => {
    openConfirm({
      body: (
        <div>
          {'Are you sure you want to delete trait '}
          <strong>{trait_key}</strong>
          {
            ' from this user? Traits can be re-added here or via one of our SDKs.'
          }
        </div>
      ),
      destructive: true,
      onYes: () =>
        AppActions.deleteIdentityTrait(environmentId, id, traitId || trait_key),
      title: 'Delete Trait',
      yesText: 'Confirm',
    })
  }

  const preventAddTrait = !AccountStore.getOrganisation().persist_trait_data
  const isEdge = Utils.getIsEdge()
  const showAliases = isEdge && Utils.getFlagsmithHasFeature('identity_aliases')

  return (
    <div className='app-container container'>
      <Permission
        level='environment'
        permission={Utils.getManageUserPermission()}
        id={environmentId}
      >
        {({ permission: manageUserPermission }) => (
<<<<<<< HEAD
          <div>
            <IdentityProvider onSave={onSave}>
              {(
                {
                  environmentFlags,
                  identity,
                  identityFlags,
                  isLoading,
                  projectFlags,
                  traits,
                }: any,
                { toggleFlag }: any,
              ) =>
                isLoading &&
                !tags.length &&
                !showArchived &&
                typeof search !== 'string' &&
                (!identityFlags || !actualFlags || !projectFlags) ? (
                  <div className='text-center'>
                    <Loader />
                  </div>
                ) : (
                  <>
                    <PageTitle
                      title={
                        <IdentifierString
                          value={
                            (identity && identity.identity.identifier) || id
                          }
                        />
                      }
                    >
                      {showAliases && (
                        <>
                          <h6>
                            <Tooltip
                              title={
                                <span className='user-select-none'>
                                  Alias:{' '}
                                </span>
                              }
                            >
                              Aliases allow you to add searchable names to an
                              identity
                            </Tooltip>
                            <EditIdentity
                              data={identity?.identity}
                              environmentId={environmentId}
                            />
                          </h6>
                        </>
                      )}
                      View and manage feature states and traits for this user.
                      <br />
                    </PageTitle>
                    <div className='row'>
                      <div className='col-md-12'>
                        <FormGroup>
                          <FormGroup>
                            <PanelSearch
                              id='user-features-list'
                              className='no-pad overflow-visible'
                              itemHeight={70}
                              title={
                                <div>
                                  Features
                                  <div className='fw-normal mt-2 fs-medium'>
                                    <InfoMessage
                                      collapseId={'identity-priority'}
                                    >
                                      Overriding features here will take
                                      priority over any segment override. Any
                                      features that are not overridden for this
                                      user will fallback to any segment
                                      overrides or the environment defaults.
                                    </InfoMessage>
                                  </div>
                                </div>
                              }
                              renderFooter={() => (
                                <>
                                  <JSONReference
                                    showNamesButton
                                    className='mt-4 mx-2'
                                    title={'Features'}
                                    json={
                                      projectFlags &&
                                      Object.values(projectFlags)
                                    }
                                  />
                                  <JSONReference
                                    className='mx-2'
                                    title={'Environment Feature States'}
                                    json={
                                      environmentFlags &&
                                      Object.values(environmentFlags)
                                    }
                                  />
                                  <JSONReference
                                    className='mx-2'
                                    title={'Identity Feature States'}
                                    json={
                                      identityFlags &&
                                      Object.values(identityFlags)
                                    }
                                  />
                                </>
                              )}
                              header={
                                <Row className='table-header'>
                                  <div className='table-column flex-row flex-fill'>
                                    <TableSearchFilter
                                      onChange={(e) => {
                                        FeatureListStore.isLoading = true
                                        setSearch(Utils.safeParseEventValue(e))
                                      }}
                                      value={search}
                                    />
                                    <Row className='flex-fill justify-content-end'>
                                      <TableTagFilter
                                        projectId={projectId}
                                        className='me-4'
                                        value={tags}
                                        tagStrategy={tagStrategy}
                                        onChangeStrategy={(strategy) => {
                                          setTagStrategy(strategy)
                                        }}
                                        isLoading={FeatureListStore.isLoading}
                                        onToggleArchived={(value) => {
                                          if (value !== showArchived) {
                                            FeatureListStore.isLoading = true
                                            setShowArchived(!showArchived)
                                          }
                                        }}
                                        showArchived={showArchived}
                                        onChange={(newTags) => {
                                          FeatureListStore.isLoading = true
                                          setTags(
                                            newTags.includes('') &&
                                              newTags.length > 1
                                              ? ['']
                                              : newTags,
                                          )
                                        }}
=======
          <Permission
            level='environment'
            permission={Utils.getManageFeaturePermission(false)}
            id={environmentId}
          >
            {({ permission }) => (
              <div>
                <IdentityProvider onSave={onSave}>
                  {(
                    {
                      environmentFlags,
                      identity,
                      identityFlags,
                      isLoading,
                      projectFlags,
                      traits,
                    }: any,
                    { toggleFlag }: any,
                  ) =>
                    isLoading &&
                    !tags.length &&
                    !showArchived &&
                    typeof search !== 'string' &&
                    (!identityFlags || !actualFlags || !projectFlags) ? (
                      <div className='text-center'>
                        <Loader />
                      </div>
                    ) : (
                      <>
                        <PageTitle
                          title={
                            <div className='d-flex align-items-center justify-content-between'>
                              <div>
                                <IdentifierString
                                  value={
                                    (identity &&
                                      identity.identity.identifier) ||
                                    id
                                  }
                                />
                                {showAliases && (
                                  <h6>
                                    <Tooltip
                                      title={
                                        <span className='user-select-none'>
                                          Alias:{' '}
                                        </span>
                                      }
                                    >
                                      Aliases allow you to add searchable names
                                      to an identity
                                    </Tooltip>
                                    <EditIdentity
                                      data={identity?.identity}
                                      environmentId={environmentId}
                                    />
                                  </h6>
                                )}
                              </div>
                              <Button
                                id='remove-feature'
                                className='btn btn-with-icon'
                                type='button'
                                onClick={() => {
                                  removeIdentity(
                                    id,
                                    (identity &&
                                      identity.identity.identifier) ||
                                      id,
                                    environmentId,
                                    () => {
                                      router.history.replace(
                                        `/project/${projectId}/environment/${environmentId}/users`,
                                      )
                                    },
                                  )
                                }}
                              >
                                <Icon
                                  name='trash-2'
                                  width={20}
                                  fill='#656D7B'
                                />
                              </Button>
                            </div>
                          }
                        >
                          View and manage feature states and traits for this
                          user.
                          <br />
                        </PageTitle>
                        <div className='row'>
                          <div className='col-md-12'>
                            <FormGroup>
                              <FormGroup>
                                <PanelSearch
                                  id='user-features-list'
                                  className='no-pad overflow-visible'
                                  itemHeight={70}
                                  title={
                                    <div>
                                      Features
                                      <div className='fw-normal mt-2 fs-medium'>
                                        <InfoMessage
                                          collapseId={'identity-priority'}
                                        >
                                          Overriding features here will take
                                          priority over any segment override.
                                          Any features that are not overridden
                                          for this user will fallback to any
                                          segment overrides or the environment
                                          defaults.
                                        </InfoMessage>
                                      </div>
                                    </div>
                                  }
                                  renderFooter={() => (
                                    <>
                                      <JSONReference
                                        showNamesButton
                                        className='mt-4 mx-2'
                                        title={'Features'}
                                        json={
                                          projectFlags &&
                                          Object.values(projectFlags)
                                        }
>>>>>>> 247857ff
                                      />
                                      <TableValueFilter
                                        className='me-4'
                                        value={{
                                          enabled: isEnabled,
                                          valueSearch,
                                        }}
                                        onChange={({
                                          enabled,
                                          valueSearch,
                                        }) => {
                                          setIsEnabled(enabled)
                                          setValueSearch(valueSearch)
                                        }}
                                      />
                                      <TableOwnerFilter
                                        className={'me-4'}
                                        value={owners}
                                        onChange={(newOwners) => {
                                          FeatureListStore.isLoading = true
                                          setOwners(newOwners)
                                        }}
                                      />
                                      <TableGroupsFilter
                                        className={'me-4'}
                                        projectId={projectId}
                                        orgId={
                                          AccountStore.getOrganisation()?.id
                                        }
                                        value={groupOwners}
                                        onChange={(newGroupOwners) => {
                                          FeatureListStore.isLoading = true
                                          setGroupOwners(newGroupOwners)
                                        }}
                                      />
                                      <TableFilterOptions
                                        title={'View'}
                                        className={'me-4'}
                                        value={getViewMode()}
                                        onChange={setViewMode as any}
                                        options={[
                                          {
                                            label: 'Default',
                                            value: 'default',
                                          },
                                          {
                                            label: 'Compact',
                                            value: 'compact',
                                          },
                                        ]}
                                      />
                                      <TableSortFilter
                                        value={sort}
                                        isLoading={FeatureListStore.isLoading}
                                        options={[
                                          {
                                            label: 'Name',
                                            value: 'name',
                                          },
                                          {
                                            label: 'Created Date',
                                            value: 'created_date',
                                          },
                                        ]}
                                        onChange={(newSort) => {
                                          FeatureListStore.isLoading = true
                                          setSort(newSort)
                                        }}
                                      />
                                    </Row>
                                  </div>
                                </Row>
                              }
                              isLoading={FeatureListStore.isLoading}
                              items={projectFlags}
                              renderRow={(
                                { description, id: featureId, name, tags }: any,
                                i: number,
                              ) => {
                                return (
                                  <Permission
                                    level='environment'
                                    permission={Utils.getManageFeaturePermission(
                                      false,
                                    )}
                                    id={environmentId}
                                    tags={tags}
                                  >
                                    {({ permission }) => {
                                      const identityFlag =
                                        identityFlags[featureId] || {}
                                      const environmentFlag =
                                        (environmentFlags &&
                                          environmentFlags[featureId]) ||
                                        {}
                                      const hasUserOverride =
                                        identityFlag.identity ||
                                        identityFlag.identity_uuid
                                      const flagEnabled = hasUserOverride
                                        ? identityFlag.enabled
                                        : environmentFlag.enabled
                                      const flagValue = hasUserOverride
                                        ? identityFlag.feature_state_value
                                        : environmentFlag.feature_state_value
                                      const actualEnabled =
                                        actualFlags &&
                                        actualFlags[name]?.enabled
                                      const actualValue =
                                        actualFlags &&
                                        actualFlags[name]?.feature_state_value
                                      const flagEnabledDifferent =
                                        hasUserOverride
                                          ? false
                                          : actualEnabled !== flagEnabled
                                      const flagValueDifferent = hasUserOverride
                                        ? false
                                        : !valuesEqual(actualValue, flagValue)
                                      const projectFlag = projectFlags?.find(
                                        (p: any) =>
                                          p.id === environmentFlag.feature,
                                      )
                                      const isMultiVariateOverride =
                                        flagValueDifferent &&
                                        projectFlag?.multivariate_options?.find(
                                          (v: any) =>
                                            Utils.featureStateToValue(v) ===
                                            actualValue,
                                        )
                                      const flagDifferent =
                                        flagEnabledDifferent ||
                                        flagValueDifferent

                                      const onClick = () => {
                                        if (permission) {
                                          editFeature(
                                            projectFlag,
                                            environmentFlags[featureId],
                                            identityFlags[featureId] ||
                                              actualFlags![name],
                                            identityFlags[featureId]
                                              ?.multivariate_feature_state_values,
                                          )
                                        }
                                      }

                                      const isCompact =
                                        getViewMode() === 'compact'
                                      if (name === preselect && actualFlags) {
                                        setPreselect(null)
                                        onClick()
                                      }

                                      return (
                                        <div
                                          className={classNames(
                                            `flex-row space list-item clickable py-2 ${
                                              flagDifferent && 'flag-different'
                                            }`,
                                            {
                                              'list-item-xs':
                                                isCompact &&
                                                !flagEnabledDifferent &&
                                                !flagValueDifferent,
                                            },
                                          )}
                                          key={featureId}
                                          data-test={`user-feature-${i}`}
                                          onClick={onClick}
                                        >
                                          <Flex className='table-column'>
                                            <Row>
                                              <Flex>
                                                <Row
                                                  className='font-weight-medium'
                                                  style={{
                                                    alignItems: 'start',
                                                    lineHeight: 1,
                                                    rowGap: 4,
                                                    wordBreak: 'break-all',
                                                  }}
                                                >
                                                  <Row>
                                                    <span>
                                                      {description ? (
                                                        <Tooltip
                                                          title={
                                                            <span>{name}</span>
                                                          }
                                                        >
                                                          {description}
                                                        </Tooltip>
                                                      ) : (
                                                        name
                                                      )}
                                                    </span>
                                                    <Button
                                                      onClick={(e) => {
                                                        e?.stopPropagation()
                                                        e?.currentTarget?.blur()
                                                        Utils.copyFeatureName(
                                                          projectFlag.name,
                                                        )
                                                      }}
                                                      theme='icon'
                                                      className='ms-2 me-2'
                                                    >
                                                      <Icon name='copy' />
                                                    </Button>
                                                  </Row>
                                                  <TagValues
                                                    projectId={`${projectId}`}
                                                    value={projectFlag.tags}
                                                  />
                                                </Row>
                                                {hasUserOverride ? (
                                                  <div className='list-item-subtitle mt-1'>
                                                    Overriding defaults
                                                  </div>
                                                ) : flagEnabledDifferent ? (
                                                  <div
                                                    data-test={`feature-override-${i}`}
                                                    className='list-item-subtitle mt-1'
                                                  >
                                                    <Row>
                                                      <Flex>
                                                        {isMultiVariateOverride ? (
                                                          <span>
                                                            This flag is being
                                                            overridden by a
                                                            variation defined on
                                                            your feature, the
                                                            control value is{' '}
                                                            <strong>
                                                              {flagEnabled
                                                                ? 'on'
                                                                : 'off'}
                                                            </strong>{' '}
                                                            for this user
                                                          </span>
                                                        ) : (
                                                          <span>
                                                            This flag is being
                                                            overridden by
                                                            segments and would
                                                            normally be{' '}
                                                            <strong>
                                                              {flagEnabled
                                                                ? 'on'
                                                                : 'off'}
                                                            </strong>{' '}
                                                            for this user
                                                          </span>
                                                        )}
                                                      </Flex>
                                                    </Row>
                                                  </div>
                                                ) : flagValueDifferent ? (
                                                  isMultiVariateOverride ? (
                                                    <div
                                                      data-test={`feature-override-${i}`}
                                                      className='list-item-subtitle mt-1'
                                                    >
                                                      <span className='flex-row'>
                                                        This feature is being
                                                        overridden by a %
                                                        variation in the
                                                        environment, the control
                                                        value of this feature is{' '}
                                                        <FeatureValue
                                                          className='ml-1 chip--xs'
                                                          includeEmpty
                                                          data-test={`user-feature-original-value-${i}`}
                                                          value={`${flagValue}`}
                                                        />
                                                      </span>
                                                    </div>
                                                  ) : (
                                                    <div
                                                      data-test={`feature-override-${i}`}
                                                      className='list-item-subtitle mt-1'
                                                    >
                                                      <span className='flex-row'>
                                                        This feature is being
                                                        overridden by segments
                                                        and would normally be{' '}
                                                        <FeatureValue
                                                          className='ml-1 chip--xs'
                                                          includeEmpty
                                                          data-test={`user-feature-original-value-${i}`}
                                                          value={`${flagValue}`}
                                                        />{' '}
                                                        for this user
                                                      </span>
                                                    </div>
                                                  )
                                                ) : (
                                                  getViewMode() ===
                                                    'default' && (
                                                    <div className='list-item-subtitle mt-1'>
                                                      Using environment defaults
                                                    </div>
                                                  )
                                                )}
                                              </Flex>
                                            </Row>
                                          </Flex>
                                          <div
                                            className='table-column'
                                            style={{ width: width[0] }}
                                          >
                                            <FeatureValue
                                              data-test={`user-feature-value-${i}`}
                                              value={actualValue!}
                                            />
                                          </div>
                                          <div
                                            className='table-column'
                                            style={{ width: width[1] }}
                                            onClick={(e) => e.stopPropagation()}
                                          >
                                            {Utils.renderWithPermission(
                                              permission,
                                              Constants.environmentPermissions(
                                                Utils.getManageFeaturePermissionDescription(
                                                  false,
                                                  true,
                                                ),
                                              ),
                                              <Switch
                                                disabled={!permission}
                                                data-test={`user-feature-switch-${i}${
                                                  actualEnabled ? '-on' : '-off'
                                                }`}
                                                checked={actualEnabled}
                                                onChange={() =>
                                                  confirmToggle(
                                                    projectFlag,
                                                    actualFlags![name],
                                                    () =>
                                                      toggleFlag({
                                                        environmentFlag:
                                                          actualFlags![name],
                                                        environmentId,
                                                        identity: id,
                                                        identityFlag,
                                                        projectFlag: {
                                                          id: featureId,
                                                        },
                                                      }),
                                                  )
                                                }
                                              />,
                                            )}
                                          </div>
                                          <div
                                            className='table-column p-0'
                                            style={{ width: width[2] }}
                                            onClick={(e) => e.stopPropagation()}
                                          >
                                            {hasUserOverride && (
                                              <>
                                                {Utils.renderWithPermission(
                                                  permission,
                                                  Constants.environmentPermissions(
                                                    Utils.getManageFeaturePermissionDescription(
                                                      false,
                                                      true,
                                                    ),
                                                  ),
                                                  <Button
                                                    theme='text'
                                                    size='xSmall'
                                                    disabled={!permission}
                                                    onClick={() => {
                                                      removeUserOverride({
                                                        environmentId,
                                                        identifier:
                                                          identity.identity
                                                            .identifier,
                                                        identity: id,
                                                        identityFlag,
                                                        projectFlag,
                                                      })
                                                    }}
                                                  >
                                                    <Icon
                                                      name='refresh'
                                                      fill='#6837FC'
                                                      width={16}
                                                    />{' '}
                                                    Reset
                                                  </Button>,
                                                )}
                                              </>
                                            )}
                                          </div>
                                        </div>
                                      )
                                    }}
                                  </Permission>
                                )
                              }}
                              renderSearchWithNoResults
                              paging={FeatureListStore.paging}
                              search={search}
                              nextPage={() =>
                                AppActions.getFeatures(
                                  projectId,
                                  environmentId,
                                  true,
                                  search,
                                  sort,
                                  FeatureListStore.paging.next,
                                  getFilter(),
                                )
                              }
                              prevPage={() =>
                                AppActions.getFeatures(
                                  projectId,
                                  environmentId,
                                  true,
                                  search,
                                  sort,
                                  FeatureListStore.paging.previous,
                                  getFilter(),
                                )
                              }
                              goToPage={(pageNumber: number) =>
                                AppActions.getFeatures(
                                  projectId,
                                  environmentId,
                                  true,
                                  search,
                                  sort,
                                  pageNumber,
                                  getFilter(),
                                )
                              }
                            />
                          </FormGroup>
                          {!preventAddTrait && (
                            <FormGroup>
                              <PanelSearch
                                id='user-traits-list'
                                className='no-pad'
                                itemHeight={65}
                                title='Traits'
                                items={traits}
                                actionButton={
                                  <div className='ml-2'>
                                    {Utils.renderWithPermission(
                                      manageUserPermission,
                                      Constants.environmentPermissions(
                                        Utils.getManageUserPermissionDescription(),
                                      ),
                                      <Button
                                        disabled={!manageUserPermission}
                                        id='add-trait'
                                        onClick={createTrait}
                                        size='small'
                                      >
                                        Add new trait
                                      </Button>,
                                    )}
                                  </div>
                                }
                                header={
                                  <Row className='table-header'>
                                    <Flex className='table-column px-3'>
                                      Trait
                                    </Flex>
                                    <Flex className='table-column'>Value</Flex>
                                    <div
                                      className='table-column'
                                      style={{ width: '80px' }}
                                    >
                                      Remove
                                    </div>
                                  </Row>
                                }
                                renderRow={(
                                  { id, trait_key, trait_value }: any,
                                  i: number,
                                ) => (
                                  <Row
                                    className='list-item clickable'
                                    key={trait_key}
                                    space
                                    data-test={`user-trait-${i}`}
                                    onClick={() =>
                                      editTrait({
                                        id,
                                        trait_key,
                                        trait_value,
                                      })
                                    }
                                  >
                                    <Flex className='table-column px-3'>
                                      <div
                                        className={`js-trait-key-${i} font-weight-medium`}
                                      >
                                        {trait_key}
                                      </div>
                                    </Flex>
                                    <Flex className='table-column'>
                                      <FeatureValue
                                        includeEmpty
                                        data-test={`user-trait-value-${i}`}
                                        value={trait_value}
                                      />
                                    </Flex>
                                    <div
                                      className='table-column text-center'
                                      style={{ width: '80px' }}
                                      onClick={(e) => e.stopPropagation()}
                                    >
                                      {Utils.renderWithPermission(
                                        manageUserPermission,
                                        Constants.environmentPermissions(
                                          Utils.getManageUserPermissionDescription(),
                                        ),
                                        <Button
                                          id='remove-feature'
                                          className='btn btn-with-icon'
                                          type='button'
                                          disabled={!manageUserPermission}
                                          onClick={() =>
                                            removeTrait(id, trait_key)
                                          }
                                          data-test={`delete-user-trait-${i}`}
                                        >
                                          <Icon
                                            name='trash-2'
                                            width={20}
                                            fill='#656D7B'
                                          />
                                        </Button>,
                                      )}
                                    </div>
                                  </Row>
                                )}
                                renderNoResults={
                                  <Panel
                                    title='Traits'
                                    className='no-pad'
                                    action={
                                      <div>
                                        {Utils.renderWithPermission(
                                          manageUserPermission,
                                          Constants.environmentPermissions(
                                            Utils.getManageUserPermissionDescription(),
                                          ),
                                          <Button
                                            disabled={!manageUserPermission}
                                            className='mb-2'
                                            id='add-trait'
                                            onClick={createTrait}
                                            size='small'
                                          >
                                            Add new trait
                                          </Button>,
                                        )}
                                      </div>
                                    }
                                  >
                                    <div className='search-list'>
                                      <Row className='list-item text-muted px-3'>
                                        This user has no traits.
                                      </Row>
                                    </div>
                                  </Panel>
                                }
                                filterRow={(
                                  { trait_key }: any,
                                  searchString: string,
                                ) =>
                                  trait_key
                                    .toLowerCase()
                                    .indexOf(searchString.toLowerCase()) > -1
                                }
                              />
                            </FormGroup>
                          )}
                          <IdentitySegmentsProvider id={id}>
                            {({ segments }: any) =>
                              !segments ? (
                                <div className='text-center'>
                                  <Loader />
                                </div>
                              ) : (
                                <FormGroup>
                                  <PanelSearch
                                    id='user-segments-list'
                                    className='no-pad'
                                    title='Segments'
                                    itemHeight={70}
                                    header={
                                      <Row className='table-header'>
                                        <Flex
                                          className='table-column px-3'
                                          style={{ maxWidth: '230px' }}
                                        >
                                          Name
                                        </Flex>
                                        <Flex className='table-column'>
                                          Description
                                        </Flex>
                                      </Row>
                                    }
                                    items={segments || []}
                                    renderRow={(
                                      { created_date, description, name }: any,
                                      i: number,
                                    ) => (
                                      <Row
                                        className='list-item clickable'
                                        space
                                        key={i}
                                        onClick={() => editSegment(segments[i])}
                                      >
                                        <Flex
                                          className='table-column px-3'
                                          style={{ maxWidth: '230px' }}
                                        >
                                          <div
                                            onClick={() =>
                                              editSegment(segments[i])
                                            }
                                          >
                                            <span
                                              data-test={`segment-${i}-name`}
                                              className='font-weight-medium'
                                            >
                                              {name}
                                            </span>
                                          </div>
                                          <div className='list-item-subtitle mt-1'>
                                            Created{' '}
                                            {moment(created_date).format(
                                              'DD/MMM/YYYY',
                                            )}
                                          </div>
                                        </Flex>
                                        <Flex className='table-column list-item-subtitle'>
                                          {description && (
                                            <div>{description}</div>
                                          )}
                                        </Flex>
                                      </Row>
                                    )}
                                    renderNoResults={
                                      <Panel
                                        title='Segments'
                                        className='no-pad'
                                      >
                                        <div className='search-list'>
                                          <Row className='list-item text-muted px-3'>
                                            This user is not a member of any
                                            segments.
                                          </Row>
                                        </div>
                                      </Panel>
                                    }
                                    filterRow={(
                                      { name }: any,
                                      searchString: string,
                                    ) =>
                                      name
                                        .toLowerCase()
                                        .indexOf(searchString.toLowerCase()) >
                                      -1
                                    }
                                  />
                                </FormGroup>
                              )
                            }
                          </IdentitySegmentsProvider>
                        </FormGroup>
                      </div>
                      <div className='col-md-12 mt-2'>
                        <FormGroup>
                          <CodeHelp
                            title='Managing user traits and segments'
                            snippets={Constants.codeHelp.USER_TRAITS(
                              environmentId,
                              identity,
                            )}
                          />
                        </FormGroup>
                        <FormGroup>
                          <TryIt
                            title='Check to see what features and traits are coming back for this user'
                            environmentId={environmentId}
                            userId={
                              (identity && identity.identity.identifier) || id
                            }
                          />
                        </FormGroup>
                      </div>
                    </div>
                  </>
                )
              }
            </IdentityProvider>
          </div>
        )}
      </Permission>
    </div>
  )
}

export default ConfigProvider(UserPage)<|MERGE_RESOLUTION|>--- conflicted
+++ resolved
@@ -336,7 +336,6 @@
         id={environmentId}
       >
         {({ permission: manageUserPermission }) => (
-<<<<<<< HEAD
           <div>
             <IdentityProvider onSave={onSave}>
               {(
@@ -362,15 +361,16 @@
                   <>
                     <PageTitle
                       title={
+                            <div className='d-flex align-items-center justify-content-between'>
+                              <div>
                         <IdentifierString
                           value={
-                            (identity && identity.identity.identifier) || id
+                                    (identity &&
+                                      identity.identity.identifier) ||
+                                    id
                           }
                         />
-                      }
-                    >
                       {showAliases && (
-                        <>
                           <h6>
                             <Tooltip
                               title={
@@ -379,17 +379,46 @@
                                 </span>
                               }
                             >
-                              Aliases allow you to add searchable names to an
-                              identity
+                                      Aliases allow you to add searchable names
+                                      to an identity
                             </Tooltip>
                             <EditIdentity
                               data={identity?.identity}
                               environmentId={environmentId}
                             />
                           </h6>
-                        </>
                       )}
-                      View and manage feature states and traits for this user.
+                              </div>
+                              <Button
+                                id='remove-feature'
+                                className='btn btn-with-icon'
+                                type='button'
+                                onClick={() => {
+                                  removeIdentity(
+                                    id,
+                                    (identity &&
+                                      identity.identity.identifier) ||
+                                      id,
+                                    environmentId,
+                                    () => {
+                                      router.history.replace(
+                                        `/project/${projectId}/environment/${environmentId}/users`,
+                                      )
+                                    },
+                                  )
+                                }}
+                              >
+                                <Icon
+                                  name='trash-2'
+                                  width={20}
+                                  fill='#656D7B'
+                                />
+                              </Button>
+                            </div>
+                          }
+                        >
+                          View and manage feature states and traits for this
+                          user.
                       <br />
                     </PageTitle>
                     <div className='row'>
@@ -481,134 +510,6 @@
                                               : newTags,
                                           )
                                         }}
-=======
-          <Permission
-            level='environment'
-            permission={Utils.getManageFeaturePermission(false)}
-            id={environmentId}
-          >
-            {({ permission }) => (
-              <div>
-                <IdentityProvider onSave={onSave}>
-                  {(
-                    {
-                      environmentFlags,
-                      identity,
-                      identityFlags,
-                      isLoading,
-                      projectFlags,
-                      traits,
-                    }: any,
-                    { toggleFlag }: any,
-                  ) =>
-                    isLoading &&
-                    !tags.length &&
-                    !showArchived &&
-                    typeof search !== 'string' &&
-                    (!identityFlags || !actualFlags || !projectFlags) ? (
-                      <div className='text-center'>
-                        <Loader />
-                      </div>
-                    ) : (
-                      <>
-                        <PageTitle
-                          title={
-                            <div className='d-flex align-items-center justify-content-between'>
-                              <div>
-                                <IdentifierString
-                                  value={
-                                    (identity &&
-                                      identity.identity.identifier) ||
-                                    id
-                                  }
-                                />
-                                {showAliases && (
-                                  <h6>
-                                    <Tooltip
-                                      title={
-                                        <span className='user-select-none'>
-                                          Alias:{' '}
-                                        </span>
-                                      }
-                                    >
-                                      Aliases allow you to add searchable names
-                                      to an identity
-                                    </Tooltip>
-                                    <EditIdentity
-                                      data={identity?.identity}
-                                      environmentId={environmentId}
-                                    />
-                                  </h6>
-                                )}
-                              </div>
-                              <Button
-                                id='remove-feature'
-                                className='btn btn-with-icon'
-                                type='button'
-                                onClick={() => {
-                                  removeIdentity(
-                                    id,
-                                    (identity &&
-                                      identity.identity.identifier) ||
-                                      id,
-                                    environmentId,
-                                    () => {
-                                      router.history.replace(
-                                        `/project/${projectId}/environment/${environmentId}/users`,
-                                      )
-                                    },
-                                  )
-                                }}
-                              >
-                                <Icon
-                                  name='trash-2'
-                                  width={20}
-                                  fill='#656D7B'
-                                />
-                              </Button>
-                            </div>
-                          }
-                        >
-                          View and manage feature states and traits for this
-                          user.
-                          <br />
-                        </PageTitle>
-                        <div className='row'>
-                          <div className='col-md-12'>
-                            <FormGroup>
-                              <FormGroup>
-                                <PanelSearch
-                                  id='user-features-list'
-                                  className='no-pad overflow-visible'
-                                  itemHeight={70}
-                                  title={
-                                    <div>
-                                      Features
-                                      <div className='fw-normal mt-2 fs-medium'>
-                                        <InfoMessage
-                                          collapseId={'identity-priority'}
-                                        >
-                                          Overriding features here will take
-                                          priority over any segment override.
-                                          Any features that are not overridden
-                                          for this user will fallback to any
-                                          segment overrides or the environment
-                                          defaults.
-                                        </InfoMessage>
-                                      </div>
-                                    </div>
-                                  }
-                                  renderFooter={() => (
-                                    <>
-                                      <JSONReference
-                                        showNamesButton
-                                        className='mt-4 mx-2'
-                                        title={'Features'}
-                                        json={
-                                          projectFlags &&
-                                          Object.values(projectFlags)
-                                        }
->>>>>>> 247857ff
                                       />
                                       <TableValueFilter
                                         className='me-4'
