--- conflicted
+++ resolved
@@ -128,9 +128,7 @@
   }
 
   const preventAddTrait = !AccountStore.getOrganisation().persist_trait_data
-<<<<<<< HEAD
-  const isEdge = Utils.getIsEdge()
-  const showAliases = isEdge && Utils.getFlagsmithHasFeature('identity_aliases')
+  const showAliases = Utils.getIsEdge()
 
   const fetchPage = React.useCallback(
     (pageNumber: number) => {
@@ -147,13 +145,6 @@
     },
     [environmentId, projectId, filter],
   )
-=======
-  const showAliases = Utils.getIsEdge()
-  const clearFilters = () => {
-    history.replace(`${document.location.pathname}`)
-    setFilter(getFiltersFromParams({}))
-  }
->>>>>>> acd54202
 
   return (
     <div className='app-container container'>
