import React, { Component, useMemo } from 'react'
import ChangeRequestStore from 'common/stores/change-requests-store'
import OrganisationStore from 'common/stores/organisation-store'
import FeatureListStore from 'common/stores/feature-list-store'
import withSegmentOverrides from 'common/providers/withSegmentOverrides'
import ProjectStore from 'common/stores/project-store'
import ConfigProvider from 'common/providers/ConfigProvider'
import Constants from 'common/constants'
import Button from 'components/base/forms/Button'
import UserSelect from 'components/UserSelect'
import CreateFlagModal from 'components/modals/CreateFlag'
import InfoMessage from 'components/InfoMessage'
import Permission from 'common/providers/Permission'
import JSONReference from 'components/JSONReference'
import MyGroupsSelect from 'components/MyGroupsSelect'
import { getMyGroups } from 'common/services/useMyGroup'
import { getStore } from 'common/store'
import PageTitle from 'components/PageTitle'
import { close } from 'ionicons/icons'
import { IonIcon } from '@ionic/react'
import Breadcrumb from 'components/Breadcrumb'
import SettingsButton from 'components/SettingsButton'
import DiffChangeRequest from 'components/diff/DiffChangeRequest'
import NewVersionWarning from 'components/NewVersionWarning'
<<<<<<< HEAD
import AddEditTags from 'components/tags/AddEditTags'
=======
import { mergeChangeSets } from 'common/services/useChangeRequest'
import WarningMessage from 'components/WarningMessage'
import ErrorMessage from 'components/ErrorMessage'
>>>>>>> 25f0ca2f

const ChangeRequestsPage = class extends Component {
  static displayName = 'ChangeRequestsPage'

  static contextTypes = {
    router: propTypes.object.isRequired,
  }
  getApprovals = (users, approvals) =>
    users?.filter((v) => approvals?.includes(v.id))

  getGroupApprovals = (groups, approvals) =>
    groups.filter((v) => approvals.find((a) => a.group === v.id))

  constructor(props, context) {
    super(props, context)
    this.state = {
      showArchived: false,
      tags: [],
    }
    ES6Component(this)
    this.listenTo(ChangeRequestStore, 'change', () => this.forceUpdate())
    this.listenTo(FeatureListStore, 'change', () => this.forceUpdate())
    this.listenTo(OrganisationStore, 'change', () => this.forceUpdate())
    this.listenTo(ChangeRequestStore, 'problem', () =>
      this.setState({ error: true }),
    )
    AppActions.getChangeRequest(
      this.props.match.params.id,
      this.props.match.params.projectId,
      this.props.match.params.environmentId,
    )
    AppActions.getOrganisation(AccountStore.getOrganisation().id)
    getMyGroups(getStore(), { orgId: AccountStore.getOrganisation().id }).then(
      (res) => {
        this.setState({ groups: res?.data?.results || [] })
      },
    )
  }

  removeOwner = (id, isUser = true) => {
    if (ChangeRequestStore.isLoading) return
    const changeRequest = ChangeRequestStore.model[this.props.match.params.id]
    AppActions.updateChangeRequest({
      approvals: isUser
        ? changeRequest.approvals.filter((v) => v.user !== id)
        : changeRequest.approvals,
      description: changeRequest.description,
      feature_states: changeRequest.feature_states,
      group_assignments: isUser
        ? changeRequest.group_assignments
        : changeRequest.group_assignments.filter((v) => v.group !== id),
      id: changeRequest.id,
      title: changeRequest.title,
    })
  }

  addOwner = (id, isUser = true) => {
    if (ChangeRequestStore.isLoading) return
    const changeRequest = ChangeRequestStore.model[this.props.match.params.id]
    AppActions.updateChangeRequest({
      approvals: isUser
        ? changeRequest.approvals.concat([{ user: id }])
        : changeRequest.approvals,
      description: changeRequest.description,
      feature_states: changeRequest.feature_states,
      group_assignments: isUser
        ? changeRequest.group_assignments
        : changeRequest.group_assignments.concat([{ group: id }]),
      id: changeRequest.id,
      title: changeRequest.title,
    })
  }

<<<<<<< HEAD
  addTag = (tags) => {
    if (ChangeRequestStore.isLoading) return
    const changeRequest = ChangeRequestStore.model[this.props.match.params.id]
    AppActions.updateChangeRequest({
      approvals: changeRequest.approvals,
      description: changeRequest.description,
      feature_states: changeRequest.feature_states,
      group_assignments: changeRequest.group_assignments,
      id: changeRequest.id,
      tags: tags,
      title: changeRequest.title,
    })
  }

  syncTagsFromChangeRequest = () => {
    const { id } = this.props.match.params
    const changeRequest = ChangeRequestStore.model[id]

    if (changeRequest) {
      if (changeRequest.tags !== this.state.tags) {
        this.setState({ tags: changeRequest.tags })
      }
    }
  }

  componentDidMount = () => {
    this.syncTagsFromChangeRequest()
  }
=======
  componentDidUpdate(prevProps, prevState, snapshot) {
    if (prevProps.match.params.id !== this.props.match.params.id) {
      AppActions.getChangeRequest(
        this.props.match.params.id,
        this.props.match.params.projectId,
        this.props.match.params.environmentId,
      )
    }
  }

  componentDidMount = () => {}
>>>>>>> 25f0ca2f

  deleteChangeRequest = () => {
    openConfirm({
      body: (
        <div>
          Are you sure you want to delete this change request? This action
          cannot be undone.
        </div>
      ),
      destructive: true,
      onYes: () => {
        AppActions.deleteChangeRequest(this.props.match.params.id, () => {
          this.context.router.history.replace(
            `/project/${this.props.match.params.projectId}/environment/${this.props.match.params.environmentId}/change-requests`,
          )
        })
      },
      title: 'Delete Change Request',
      yesText: 'Confirm',
    })
  }

  editChangeRequest = (projectFlag, environmentFlag) => {
    const id = this.props.match.params.id
    const changeRequest = ChangeRequestStore.model[id]

    openModal(
      'Edit Change Request',
      <CreateFlagModal
        history={this.props.router.history}
        environmentId={this.props.match.params.environmentId}
        projectId={this.props.match.params.projectId}
        changeRequest={ChangeRequestStore.model[id]}
        projectFlag={projectFlag}
        multivariate_options={
          changeRequest.feature_states[0].multivariate_feature_state_values
        }
        environmentFlag={{
          ...environmentFlag,
          enabled: changeRequest.feature_states[0].enabled,
          feature_state_value: Utils.featureStateToValue(
            changeRequest.feature_states[0].feature_state_value,
          ),
        }}
        flagId={environmentFlag.id}
      />,
      'side-modal create-feature-modal',
    )
  }
  refreshChangeRequests = () => {
    const environmentId = this.props.match.params.environmentId
    AppActions.getChangeRequests(environmentId, {})
    AppActions.getChangeRequests(environmentId, { committed: true })
    AppActions.getChangeRequests(environmentId, {
      live_from_after: new Date().toISOString(),
    })
  }
  approveChangeRequest = () => {
    AppActions.actionChangeRequest(
      this.props.match.params.id,
      'approve',
      this.refreshChangeRequests,
    )
  }

  getScheduledDate = (changeRequest) => {
    return changeRequest.environment_feature_versions.length > 0
      ? moment(changeRequest.environment_feature_versions[0].live_from)
      : changeRequest?.change_sets?.[0]?.live_from
      ? moment(changeRequest?.change_sets?.[0]?.live_from)
      : moment(changeRequest.feature_states[0].live_from)
  }

  publishChangeRequest = () => {
    const id = this.props.match.params.id
    const changeRequest = ChangeRequestStore.model[id]
    const scheduledDate = this.getScheduledDate(changeRequest)
    const isScheduled = moment(scheduledDate).valueOf() > moment().valueOf()
    const featureId =
      changeRequest &&
      changeRequest.feature_states[0] &&
      changeRequest.feature_states[0].feature
    const environment = ProjectStore.getEnvironment(
      this.props.match.params.environmentId,
    )
    openConfirm({
      body: (
        <div>
          Are you sure you want to {isScheduled ? 'schedule' : 'publish'} this
          change request
          {isScheduled
            ? ` for ${moment(scheduledDate).format('Do MMM YYYY hh:mma')}`
            : ''}
          ? This will adjust the feature for your environment.
          <NewVersionWarning
            environmentId={environment?.id}
            featureId={featureId}
            date={changeRequest?.created_at}
          />
          {!!changeRequest?.conflicts?.length && (
            <div className='mt-2'>
              <WarningMessage
                warningMessage={
                  <div>
                    A change request was published since the creation of this
                    one that also modified this feature. Please review the
                    changes on this page to make sure they are correct.
                  </div>
                }
              />
            </div>
          )}
        </div>
      ),
      onYes: () => {
        AppActions.actionChangeRequest(
          this.props.match.params.id,
          'commit',
          () => {
            AppActions.refreshFeatures(
              this.props.match.params.projectId,
              this.props.match.params.environmentId,
              true,
            )
            this.refreshChangeRequests()
          },
        )
      },
      title: `${isScheduled ? 'Schedule' : 'Publish'} Change Request`,
    })
  }

  fetchFeature = (featureId) => {
    this.activeFeature = featureId
  }

  render() {
    const id = this.props.match.params.id
    const changeRequest = ChangeRequestStore.model[id]
    const flags = ChangeRequestStore.flags[id]
    const environmentFlag = flags && flags.environmentFlag
    const projectFlag = flags && flags.projectFlag

    if (this.state.error && !changeRequest) {
      return (
        <div
          data-test='change-requests-page'
          id='change-requests-page'
          className='app-container container'
        >
          <h3>Change Request not Found</h3>
          <p>The Change Request may have been deleted.</p>
        </div>
      )
    }
    if (
      !changeRequest ||
      OrganisationStore.isLoading ||
      !projectFlag ||
      !environmentFlag
    ) {
      return (
        <div
          data-test='change-requests-page'
          id='change-requests-page'
          className='app-container container'
        >
          <div className='text-center'>
            <Loader />
          </div>
        </div>
      )
    }
    const orgUsers = OrganisationStore.model && OrganisationStore.model.users
    const orgGroups = this.state.groups || []
    const ownerUsers =
      changeRequest &&
      this.getApprovals(
        orgUsers,
        changeRequest.approvals.map((v) => v.user),
      )
    const ownerGroups =
      changeRequest &&
      this.getGroupApprovals(orgGroups, changeRequest.group_assignments)
    const featureId =
      changeRequest &&
      changeRequest.feature_states[0] &&
      changeRequest.feature_states[0].feature
    if (featureId !== this.activeFeature) {
      this.fetchFeature(featureId)
    }
    const user =
      changeRequest &&
      changeRequest.user &&
      orgUsers.find((v) => v.id === changeRequest.user)
    const committedBy =
      (changeRequest.committed_by &&
        orgUsers &&
        orgUsers.find((v) => v.id === changeRequest.committed_by)) ||
      {}

    const scheduledDate = this.getScheduledDate(changeRequest)
    const isScheduled = moment(scheduledDate).valueOf() > moment().valueOf()

    const approval =
      changeRequest &&
      changeRequest.approvals.find((v) => v.user === AccountStore.getUser().id)
    const approvedBy = changeRequest.approvals
      .filter((v) => !!v.approved_at)
      .map((v) => {
        const matchingUser = orgUsers.find((u) => u.id === v.user) || {}
        return `${matchingUser.first_name} ${matchingUser.last_name}`
      })
    const approved = !!approval && !!approval.approved_at
    const environment = ProjectStore.getEnvironment(
      this.props.match.params.environmentId,
    )
    const isVersioned = environment?.use_v2_feature_versioning
    const minApprovals = environment.minimum_change_request_approvals || 0
    const isYourChangeRequest = changeRequest.user === AccountStore.getUser().id
    return (
      <Permission
        level='environment'
        permission={Utils.getApproveChangeRequestPermission(true)}
        id={this.props.match.params.environmentId}
      >
        {({ permission: approvePermission }) => (
          <Permission
            level='environment'
            permission='UPDATE_FEATURE_STATE'
            id={this.props.match.params.environmentId}
          >
            {({ permission: publishPermission }) => (
              <div
                style={{ opacity: ChangeRequestStore.isLoading ? 0.25 : 1 }}
                data-test='change-requests-page'
                id='change-requests-page'
                className='app-container container-fluid mt-1'
              >
                <Breadcrumb
                  items={[
                    {
                      title: isScheduled ? 'Scheduling' : 'Change requests',
                      url: `/project/${
                        this.props.match.params.projectId
                      }/environment/${this.props.match.params.environmentId}/${
                        isScheduled ? 'scheduled-changes' : 'change-requests'
                      }`,
                    },
                  ]}
                  currentPage={changeRequest.title}
                />
                <PageTitle
                  cta={
                    (!changeRequest?.committed_at || isScheduled) && (
                      <Row>
                        <Button
                          theme='secondary'
                          onClick={this.deleteChangeRequest}
                        >
                          Delete
                        </Button>
                        {!isVersioned && !changeRequest?.committedAt && (
                          <Button
                            onClick={() =>
                              this.editChangeRequest(
                                projectFlag,
                                environmentFlag,
                              )
                            }
                            className='ml-2'
                          >
                            Edit
                          </Button>
                        )}
                      </Row>
                    )
                  }
                  title={changeRequest.title}
                >
                  Created{' '}
                  {moment(changeRequest.created_at).format(
                    'Do MMM YYYY HH:mma',
                  )}{' '}
                  by{' '}
                  {user
                    ? `${user.first_name} ${user.last_name}`
                    : 'Unknown user'}
                </PageTitle>
                <p className='mt-2'>{changeRequest.description}</p>
                {isScheduled && (
                  <div className='col-md-6 mb-4'>
                    <InfoMessage icon='calendar' title='Scheduled Change'>
                      This feature change{' '}
                      {changeRequest?.committedAt ? 'is scheduled to' : 'will'}{' '}
                      go live at{' '}
                      {moment(scheduledDate).format('Do MMM YYYY hh:mma')}
                      {changeRequest?.committed_at
                        ? ' unless it is edited or deleted'
                        : ' if it is approved and published'}
                      .
                      {!!changeRequest?.committedAt &&
                        'You can still edit / remove the change request before this date.'}
                    </InfoMessage>
                  </div>
                )}
                <InputGroup
                  className='col-md-6'
                  component={
                    <>
                      {!Utils.getFlagsmithHasFeature(
                        'disable_users_as_reviewers',
                      ) && (
                        <div className='mb-4'>
                          <SettingsButton
                            onClick={() => this.setState({ showUsers: true })}
                          >
                            Assigned users
                          </SettingsButton>
                          <Row className='mt-2'>
                            {ownerUsers.length !== 0 &&
                              ownerUsers.map((u) => (
                                <Row
                                  key={u.id}
                                  onClick={() => this.removeOwner(u.id)}
                                  className='chip'
                                  style={{
                                    marginBottom: 4,
                                    marginTop: 4,
                                  }}
                                >
                                  <span className='font-weight-bold'>
                                    {u.first_name} {u.last_name}
                                  </span>
                                  <span className='chip-icon ion'>
                                    <IonIcon icon={close} />
                                  </span>
                                </Row>
                              ))}
                          </Row>
                          <UserSelect
                            users={orgUsers}
                            value={ownerUsers && ownerUsers.map((v) => v.id)}
                            onAdd={this.addOwner}
                            onRemove={this.removeOwner}
                            isOpen={this.state.showUsers}
                            onToggle={() =>
                              this.setState({
                                showUsers: !this.state.showUsers,
                              })
                            }
                          />
                        </div>
                      )}
                      <div className='mb-4'>
                        <SettingsButton
                          onClick={() => this.setState({ showGroups: true })}
                        >
                          Assigned groups
                        </SettingsButton>
                        <FormGroup className='my-2 setting'>
                          <InputGroup
                            title={'Tags'}
                            component={
                              <AddEditTags
                                projectId={`${this.props.match.params.projectId}`}
                                value={this.state.tags}
                                onChange={(tags) => {
                                  this.setState({ tags: tags })
                                  this.addTag(tags)
                                }}
                              />
                            }
                          />
                        </FormGroup>
                        <Row className='mt-2'>
                          {!!ownerGroups?.length &&
                            ownerGroups.map((g) => (
                              <Row
                                key={g.id}
                                onClick={() => this.removeOwner(g.id, false)}
                                className='chip'
                                style={{
                                  marginBottom: 4,
                                  marginTop: 4,
                                }}
                              >
                                <span className='font-weight-bold'>
                                  {g.name}
                                </span>
                                <span className='chip-icon ion'>
                                  <IonIcon icon={close} />
                                </span>
                              </Row>
                            ))}
                        </Row>
                        <MyGroupsSelect
                          orgId={AccountStore.getOrganisation().id}
                          groups={orgGroups}
                          value={ownerGroups && ownerGroups.map((v) => v.id)}
                          onAdd={this.addOwner}
                          onRemove={this.removeOwner}
                          isOpen={this.state.showGroups}
                          onToggle={() =>
                            this.setState({
                              showGroups: !this.state.showGroups,
                            })
                          }
                        />
                      </div>
                    </>
                  }
                />

                <div>
                  <Panel
                    title={isScheduled ? 'Scheduled Change' : 'Change Request'}
                    className='no-pad mb-2'
                  >
                    <div className='search-list change-request-list'>
                      <Row className='list-item change-request-item px-4'>
                        <div className='font-weight-medium mr-3'>Feature:</div>

                        <a
                          target='_blank'
                          className='btn-link font-weight-medium'
                          href={`/project/${
                            this.props.match.params.projectId
                          }/environment/${
                            this.props.match.params.environmentId
                          }/features?feature=${projectFlag && projectFlag.id}`}
                          rel='noreferrer'
                        >
                          {projectFlag && projectFlag.name}
                        </a>
                      </Row>
                    </div>
                  </Panel>

                  <NewVersionWarning
                    environmentId={environment?.id}
                    featureId={featureId}
                    date={changeRequest?.created_at}
                  />
                  <DiffChangeRequest
                    environmentId={this.props.match.params.environmentId}
                    isVersioned={isVersioned}
                    changeRequest={changeRequest}
                    feature={projectFlag.id}
                    projectId={this.props.match.params.projectId}
                  />
                </div>
                <JSONReference
                  className='mt-4'
                  title={'Change Request'}
                  json={ChangeRequestStore.model?.[id]}
                />
                <Row className='mt-4'>
                  <Flex>
                    {approvedBy.length ? (
                      <div className='text-right mb-2 mr-2 font-weight-medium'>
                        Approved by {approvedBy.join(', ')}
                      </div>
                    ) : (
                      !!minApprovals && (
                        <div className='text-right mb-2 mr-2 font-weight-medium'>
                          You need at least {minApprovals} approval
                          {minApprovals !== 1 ? 's' : ''} to{' '}
                          {isScheduled ? 'schedule' : 'publish'} this change
                        </div>
                      )
                    )}
                    <ErrorMessage error={ChangeRequestStore.error} />
                    {changeRequest.committed_at ? (
                      <div className='mr-2 font-weight-medium'>
                        Committed at{' '}
                        {moment(changeRequest.committed_at).format(
                          'Do MMM YYYY HH:mma',
                        )}{' '}
                        by {committedBy.first_name} {committedBy.last_name}
                      </div>
                    ) : (
                      <Row className='text-right mt-2'>
                        <Flex />
                        {!isYourChangeRequest &&
                          Utils.renderWithPermission(
                            approvePermission,
                            Constants.environmentPermissions(
                              'Approve Change Requests',
                            ),
                            <Button
                              disabled={approved || !approvePermission}
                              onClick={this.approveChangeRequest}
                              theme='secondary'
                            >
                              {approved ? 'Approved' : 'Approve'}
                            </Button>,
                          )}
                        {Utils.renderWithPermission(
                          publishPermission,
                          Constants.environmentPermissions(
                            'Update Feature States',
                          ),
                          <Button
                            disabled={
                              approvedBy.length < minApprovals ||
                              !publishPermission
                            }
                            onClick={this.publishChangeRequest}
                            className='btn ml-2'
                          >
                            {isScheduled ? 'Publish Scheduled' : 'Publish'}{' '}
                            Change
                          </Button>,
                        )}
                      </Row>
                    )}
                  </Flex>
                </Row>
              </div>
            )}
          </Permission>
        )}
      </Permission>
    )
  }
}

ChangeRequestsPage.propTypes = {}

module.exports = ConfigProvider(withSegmentOverrides(ChangeRequestsPage))<|MERGE_RESOLUTION|>--- conflicted
+++ resolved
@@ -22,13 +22,10 @@
 import SettingsButton from 'components/SettingsButton'
 import DiffChangeRequest from 'components/diff/DiffChangeRequest'
 import NewVersionWarning from 'components/NewVersionWarning'
-<<<<<<< HEAD
 import AddEditTags from 'components/tags/AddEditTags'
-=======
 import { mergeChangeSets } from 'common/services/useChangeRequest'
 import WarningMessage from 'components/WarningMessage'
 import ErrorMessage from 'components/ErrorMessage'
->>>>>>> 25f0ca2f
 
 const ChangeRequestsPage = class extends Component {
   static displayName = 'ChangeRequestsPage'
@@ -102,7 +99,6 @@
     })
   }
 
-<<<<<<< HEAD
   addTag = (tags) => {
     if (ChangeRequestStore.isLoading) return
     const changeRequest = ChangeRequestStore.model[this.props.match.params.id]
@@ -128,10 +124,6 @@
     }
   }
 
-  componentDidMount = () => {
-    this.syncTagsFromChangeRequest()
-  }
-=======
   componentDidUpdate(prevProps, prevState, snapshot) {
     if (prevProps.match.params.id !== this.props.match.params.id) {
       AppActions.getChangeRequest(
@@ -142,8 +134,9 @@
     }
   }
 
-  componentDidMount = () => {}
->>>>>>> 25f0ca2f
+  componentDidMount = () => {
+    this.syncTagsFromChangeRequest()
+  }
 
   deleteChangeRequest = () => {
     openConfirm({
