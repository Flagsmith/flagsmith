import React, { Component } from 'react'
import ChangeRequestStore from 'common/stores/change-requests-store'
import OrganisationStore from 'common/stores/organisation-store'
import FeatureListStore from 'common/stores/feature-list-store'
import withSegmentOverrides from 'common/providers/withSegmentOverrides'
import ProjectStore from 'common/stores/project-store'
import ConfigProvider from 'common/providers/ConfigProvider'
import Constants from 'common/constants'
import Button from 'components/base/forms/Button'
import UserSelect from 'components/UserSelect'
import ValueEditor from 'components/ValueEditor'
import CreateFlagModal from 'components/modals/CreateFlag'
import InfoMessage from 'components/InfoMessage'
import Permission from 'common/providers/Permission'
import JSONReference from 'components/JSONReference'
import MyGroupsSelect from 'components/MyGroupsSelect'
import { getMyGroups } from 'common/services/useMyGroup'
import { getStore } from 'common/store'
import PageTitle from 'components/PageTitle'
import Icon from 'components/Icon'
import { close } from 'ionicons/icons'
import { IonIcon } from '@ionic/react'
import classnames from 'classnames'

const labelWidth = 120

const ChangeRequestsPage = class extends Component {
  static displayName = 'ChangeRequestsPage'

  static contextTypes = {
    router: propTypes.object.isRequired,
  }
  getApprovals = (users, approvals) =>
    users?.filter((v) => approvals?.includes(v.id))

  getGroupApprovals = (groups, approvals) =>
    groups.filter((v) => approvals.find((a) => a.group === v.id))

  constructor(props, context) {
    super(props, context)
    this.state = {
      showArchived: false,
      tags: [],
    }
    ES6Component(this)
    this.listenTo(ChangeRequestStore, 'change', () => this.forceUpdate())
    this.listenTo(FeatureListStore, 'change', () => this.forceUpdate())
    this.listenTo(OrganisationStore, 'change', () => this.forceUpdate())
    this.listenTo(ChangeRequestStore, 'problem', () =>
      this.setState({ error: true }),
    )
    AppActions.getChangeRequest(
      this.props.match.params.id,
      this.props.match.params.projectId,
      this.props.match.params.environmentId,
    )
    AppActions.getOrganisation(AccountStore.getOrganisation().id)
    getMyGroups(getStore(), { orgId: AccountStore.getOrganisation().id }).then(
      (res) => {
        this.setState({ groups: res?.data?.results || [] })
      },
    )
  }

  removeOwner = (id, isUser = true) => {
    if (ChangeRequestStore.isLoading) return
    const changeRequest = ChangeRequestStore.model[this.props.match.params.id]
    AppActions.updateChangeRequest({
      approvals: isUser
        ? changeRequest.approvals.filter((v) => v.user !== id)
        : changeRequest.approvals,
      description: changeRequest.description,
      feature_states: changeRequest.feature_states,
      group_assignments: isUser
        ? changeRequest.group_assignments
        : changeRequest.group_assignments.filter((v) => v.group !== id),
      id: changeRequest.id,
      title: changeRequest.title,
    })
  }

  addOwner = (id, isUser = true) => {
    if (ChangeRequestStore.isLoading) return
    const changeRequest = ChangeRequestStore.model[this.props.match.params.id]
    AppActions.updateChangeRequest({
      approvals: isUser
        ? changeRequest.approvals.concat([{ user: id }])
        : changeRequest.approvals,
      description: changeRequest.description,
      feature_states: changeRequest.feature_states,
      group_assignments: isUser
        ? changeRequest.group_assignments
        : changeRequest.group_assignments.concat([{ group: id }]),
      id: changeRequest.id,
      title: changeRequest.title,
    })
  }
  componentDidMount = () => {}

  deleteChangeRequest = () => {
    openConfirm(
      'Delete Change Request',
      <div>Are you sure you want to delete this change request?</div>,
      () => {
        AppActions.deleteChangeRequest(this.props.match.params.id, () => {
          this.context.router.history.replace(
            `/project/${this.props.match.params.projectId}/environment/${this.props.match.params.environmentId}/change-requests`,
          )
        })
      },
    )
  }

  editChangeRequest = (projectFlag, environmentFlag) => {
    const id = this.props.match.params.id
    const changeRequest = ChangeRequestStore.model[id]

    openModal(
      'Edit Change Request',
      <CreateFlagModal
        isEdit
        environmentId={this.props.match.params.environmentId}
        projectId={this.props.match.params.projectId}
        changeRequest={ChangeRequestStore.model[id]}
        projectFlag={projectFlag}
        multivariate_options={
          changeRequest.feature_states[0].multivariate_feature_state_values
        }
        environmentFlag={{
          ...environmentFlag,
          enabled: changeRequest.feature_states[0].enabled,
          feature_state_value: Utils.featureStateToValue(
            changeRequest.feature_states[0].feature_state_value,
          ),
        }}
        flagId={environmentFlag.id}
      />,
      'side-modal create-feature-modal',
    )
  }

  approveChangeRequest = () => {
    AppActions.actionChangeRequest(this.props.match.params.id, 'approve')
  }

  publishChangeRequest = () => {
    const id = this.props.match.params.id
    const changeRequest = ChangeRequestStore.model[id]
    const isScheduled =
      new Date(changeRequest.feature_states[0].live_from).valueOf() >
      new Date().valueOf()
    const scheduledDate = moment(changeRequest.feature_states[0].live_from)

    openConfirm(
      `${isScheduled ? 'Schedule' : 'Publish'} Change Request`,
      <div>
        Are you sure you want to {isScheduled ? 'schedule' : 'publish'} this
        change request
        {isScheduled
          ? ` for ${scheduledDate.format('Do MMM YYYY hh:mma')}`
          : ''}
        ? This will adjust the feature for your environment.
      </div>,
      () => {
        AppActions.actionChangeRequest(
          this.props.match.params.id,
          'commit',
          () => {
            AppActions.refreshFeatures(
              this.props.match.params.projectId,
              this.props.match.params.environmentId,
              true,
            )
          },
        )
      },
    )
  }

  fetchFeature = (featureId) => {
    this.activeFeature = featureId
  }

  render() {
    const id = this.props.match.params.id
    const changeRequest = ChangeRequestStore.model[id]
    const flags = ChangeRequestStore.flags[id]
    const environmentFlag = flags && flags.environmentFlag
    const projectFlag = flags && flags.projectFlag

    if (this.state.error && !changeRequest) {
      return (
        <div
          data-test='change-requests-page'
          id='change-requests-page'
          className='app-container container'
        >
          <h3>Change Request not Found</h3>
          <p>The Change Request may have been deleted.</p>
        </div>
      )
    }
    if (
      !changeRequest ||
      OrganisationStore.isLoading ||
      !projectFlag ||
      !environmentFlag
    ) {
      return (
        <div
          data-test='change-requests-page'
          id='change-requests-page'
          className='app-container container'
        >
          <div className='text-center'>
            <Loader />
          </div>
        </div>
      )
    }
    const orgUsers = OrganisationStore.model && OrganisationStore.model.users
    const orgGroups = this.state.groups || []
    const ownerUsers =
      changeRequest &&
      this.getApprovals(
        orgUsers,
        changeRequest.approvals.map((v) => v.user),
      )
    const ownerGroups =
      changeRequest &&
      this.getGroupApprovals(orgGroups, changeRequest.group_assignments)
    const featureId =
      changeRequest &&
      changeRequest.feature_states[0] &&
      changeRequest.feature_states[0].feature
    if (featureId !== this.activeFeature) {
      this.fetchFeature(featureId)
    }
    const user =
      changeRequest && orgUsers.find((v) => v.id === changeRequest.user)
    const committedBy =
      (changeRequest.committed_by &&
        orgUsers &&
        orgUsers.find((v) => v.id === changeRequest.committed_by)) ||
      {}
    const isScheduled =
      new Date(changeRequest.feature_states[0].live_from).valueOf() >
      new Date().valueOf()
    const scheduledDate = moment(changeRequest.feature_states[0].live_from)
    const isMv =
      projectFlag &&
      projectFlag.multivariate_options &&
      !!projectFlag.multivariate_options.length

    const approval =
      changeRequest &&
      changeRequest.approvals.find((v) => v.user === AccountStore.getUser().id)
    const approvedBy = changeRequest.approvals
      .filter((v) => !!v.approved_at)
      .map((v) => {
        const matchingUser = orgUsers.find((u) => u.id === v.user) || {}
        return `${matchingUser.first_name} ${matchingUser.last_name}`
      })
    const approved = !!approval && !!approval.approved_at
    const environment = ProjectStore.getEnvironment(
      this.props.match.params.environmentId,
    )

    const minApprovals = environment.minimum_change_request_approvals || 0
    const newValue =
      changeRequest.feature_states[0] &&
      Utils.featureStateToValue(
        changeRequest.feature_states[0].feature_state_value,
      )
    const oldValue = environmentFlag && environmentFlag.feature_state_value
    const newEnabled =
      changeRequest.feature_states[0] && changeRequest.feature_states[0].enabled
    const oldEnabled = environmentFlag && environmentFlag.enabled
    let mvData = []
    let mvChanged = false
    if (isMv) {
      mvData = projectFlag.multivariate_options.map((v) => {
        const matchingOldValue =
          environmentFlag.multivariate_feature_state_values.find(
            (e) => e.multivariate_feature_option === v.id,
          )
        const matchingNewValue =
          changeRequest.feature_states[0].multivariate_feature_state_values.find(
            (e) => e.multivariate_feature_option === v.id,
          )
        if (
          matchingOldValue.percentage_allocation !==
          matchingNewValue.percentage_allocation
        ) {
          mvChanged = true
        }
        return {
          changed:
            matchingOldValue.percentage_allocation !==
            matchingNewValue.percentage_allocation,
          newValue: matchingNewValue.percentage_allocation,
          oldValue: matchingOldValue.percentage_allocation,
          value: Utils.featureStateToValue(v),
        }
      })
    }
    const isYourChangeRequest = changeRequest.user === AccountStore.getUser().id
    return (
      <Permission
        level='environment'
        permission={Utils.getApproveChangeRequestPermission(true)}
        id={this.props.match.params.environmentId}
      >
        {({ permission: approvePermission }) => (
          <Permission
            level='environment'
            permission='UPDATE_FEATURE_STATE'
            id={this.props.match.params.environmentId}
          >
            {({ permission: publishPermission }) => (
              <div
                style={{ opacity: ChangeRequestStore.isLoading ? 0.25 : 1 }}
                data-test='change-requests-page'
                id='change-requests-page'
                className='app-container container-fluid mt-1'
              >
                <nav aria-label='breadcrumb'>
                  <ol className='breadcrumb mb-2 py-1"'>
                    <li className='breadcrumb-item fs-small lh-sm'>
                      <Link
                        className='fw-normal'
                        to={`/project/${
                          this.props.match.params.projectId
                        }/environment/${
                          this.props.match.params.environmentId
                        }/${
                          isScheduled ? 'scheduled-changes' : 'change-requests'
                        }`}
                      >
                        {isScheduled ? 'Scheduling' : 'Change request'}
                      </Link>
                    </li>
                    <li
                      className='breadcrumb-item active fs-small lh-sm text-muted'
                      aria-current='page'
                      style={{ opacity: 0.6 }}
                    >
                      {changeRequest.title}
                    </li>
                  </ol>
                </nav>
                <PageTitle
                  cta={
                    <Row>
                      <Button
                        theme='secondary'
                        onClick={this.deleteChangeRequest}
                      >
                        Delete
                      </Button>
                      <Button
                        onClick={() =>
                          this.editChangeRequest(projectFlag, environmentFlag)
                        }
                        className='ml-2'
                      >
                        Edit
                      </Button>
                    </Row>
                  }
                  title={changeRequest.title}
                >
                  Created at{' '}
                  {moment(changeRequest.created_at).format(
                    'Do MMM YYYY HH:mma',
                  )}{' '}
                  by {changeRequest.user && user.first_name}{' '}
                  {user && user.last_name}
                </PageTitle>
                <p className='mt-2'>{changeRequest.description}</p>
                <div className='row'>
                  <div className='col-md-12'>
                    {isScheduled && (
                      <div className='col-md-6 mb-4'>
                        <InfoMessage
                          icon='ion-md-calendar'
                          title='Scheduled Change'
                        >
                          This feature change{' '}
                          {changeRequest?.committedAt
                            ? 'is scheduled to'
                            : 'will'}{' '}
                          go live at{' '}
                          {scheduledDate.format('Do MMM YYYY hh:mma')}
                          {changeRequest?.committed_at
                            ? ' unless it is edited or deleted'
                            : ' if it is approved and published'}
                          .
                          {!!changeRequest?.committedAt &&
                            'You can still edit / remove the change request before this date.'}
                        </InfoMessage>
                      </div>
                    )}
                    <InputGroup
                      className='col-md-6'
                      component={
                        <>
                          {!Utils.getFlagsmithHasFeature(
                            'disable_users_as_reviewers',
                          ) && (
                            <div className='mb-4'>
                              <Row
                                onClick={() =>
                                  this.setState({ showUsers: true })
                                }
                                className='font-weight-medium clickable'
                              >
                                <div className='mr-2'>Assigned users</div>
                                <Icon
                                  name='setting'
                                  width={20}
                                  fill='#656D7B'
                                />
                              </Row>
                              <Row className='mt-2'>
                                {ownerUsers.length !== 0 &&
                                  ownerUsers.map((u) => (
                                    <Row
                                      key={u.id}
                                      onClick={() => this.removeOwner(u.id)}
                                      className='chip'
                                      style={{
                                        marginBottom: 4,
                                        marginTop: 4,
                                      }}
                                    >
                                      <span className='font-weight-bold'>
                                        {u.first_name} {u.last_name}
                                      </span>
                                      <span className='chip-icon ion'>
                                        <IonIcon icon={close} />
                                      </span>
                                    </Row>
                                  ))}
                              </Row>
                              <UserSelect
                                users={orgUsers}
                                value={
                                  ownerUsers && ownerUsers.map((v) => v.id)
                                }
                                onAdd={this.addOwner}
                                onRemove={this.removeOwner}
                                isOpen={this.state.showUsers}
                                onToggle={() =>
                                  this.setState({
                                    showUsers: !this.state.showUsers,
                                  })
                                }
                              />
                            </div>
                          )}
                          {Utils.getFlagsmithHasFeature(
                            'enable_groups_as_reviewers',
                          ) && (
                            <div className='mb-4'>
                              <Row
                                onClick={() =>
                                  this.setState({ showGroups: true })
                                }
                                className='font-weight-medium clickable'
                              >
                                <div className='mr-2'>Assigned groups</div>
                                <Icon
                                  name='setting'
                                  width={20}
                                  fill='#656D7B'
                                />
                              </Row>
                              <Row className='mt-2'>
                                {!!ownerGroups?.length &&
                                  ownerGroups.map((g) => (
                                    <Row
                                      key={g.id}
                                      onClick={() =>
                                        this.removeOwner(g.id, false)
                                      }
                                      className='chip'
                                      style={{
                                        marginBottom: 4,
                                        marginTop: 4,
                                      }}
                                    >
                                      <span className='font-weight-bold'>
                                        {g.name}
                                      </span>
                                      <span className='chip-icon ion'>
                                        <IonIcon icon={close} />
                                      </span>
                                    </Row>
                                  ))}
                              </Row>
                              <MyGroupsSelect
                                orgId={AccountStore.getOrganisation().id}
                                groups={orgGroups}
                                value={
                                  ownerGroups && ownerGroups.map((v) => v.id)
                                }
                                onAdd={this.addOwner}
                                onRemove={this.removeOwner}
                                isOpen={this.state.showGroups}
                                onToggle={() =>
                                  this.setState({
                                    showGroups: !this.state.showGroups,
                                  })
                                }
                              />
                            </div>
                          )}
                        </>
                      }
                    />
<<<<<<< HEAD
                    <Panel
                      title={
                        isScheduled ? 'Scheduled Change' : 'Change Request'
                      }
                      className='no-pad'
                    >
                      <div className='search-list change-request-list'>
                        <Row className='list-item change-request-item px-4'>
                          <div
                            className='font-weight-medium mr-3'
                            style={{ width: labelWidth }}
                          >
                            Feature:
                          </div>
=======
>>>>>>> 46ccc47e

                    <div
                      style={{
                        maxWidth: changeRequest.committed_at ? '530px' : '',
                      }}
                    >
                      <Panel
                        title={
                          isScheduled ? 'Scheduled Change' : 'Change Request'
                        }
                        className='no-pad mb-2'
                      >
                        <div className='search-list'>
                          <Row className='list-item change-request-item px-4'>
                            <div
                              className='font-weight-medium mr-3'
                              style={{ width: labelWidth }}
                            >
                              Feature:
                            </div>

                            <a
                              target='_blank'
                              className='btn-link font-weight-medium'
                              href={`/project/${
                                this.props.match.params.projectId
                              }/environment/${
                                this.props.match.params.environmentId
                              }/features?feature=${
                                projectFlag && projectFlag.id
                              }`}
                              rel='noreferrer'
                            >
                              {projectFlag && projectFlag.name}
                            </a>
                          </Row>
                        </div>
                      </Panel>

                      <Flex className='gap-3 flex-row'>
                        <Flex>
                          <Panel className='no-pad'>
                            <div className='search-list'>
                              <Row className='table-header px-4'>
                                Live Version
                              </Row>
                              <Row className='list-item change-request-item px-4'>
                                <div
                                  className='font-weight-medium mr-3'
                                  style={{ width: labelWidth }}
                                >
                                  Enabled:
                                </div>
                                <Switch
                                  checked={oldEnabled}
                                  disabled
                                  style={{
                                    opacity:
                                      newEnabled === oldEnabled &&
                                      !changeRequest.committed_at
                                        ? 0.25
                                        : 1,
                                  }}
                                />
                              </Row>
                              <Row className='list-item change-request-item px-4 align-items-start'>
                                <div
                                  className='font-weight-medium mr-3'
                                  style={{ width: labelWidth }}
                                >
                                  Value:
                                </div>
                                <Flex
                                  style={{
                                    opacity:
                                      oldValue === newValue &&
                                      !changeRequest.committed_at
                                        ? 0.25
                                        : 1,
                                  }}
                                >
                                  <label>Value</label>
                                  <ValueEditor
                                    value={Utils.getTypedValue(oldValue)}
                                    className='code-medium'
                                  />
                                </Flex>
                              </Row>

                              {isMv &&
                                mvData.map((v, i) => (
                                  <Row
                                    key={i}
                                    className='list-item px-4 align-start change-request-item'
                                  >
                                    <div
                                      style={{ width: labelWidth }}
                                      className='font-weight-medium flex flex-row align-items-start mr-3'
                                    >
                                      <div className='flex flex-row align-items-center align-self-start'>
                                        <span className='mr-1'>
                                          Variation {i + 1}
                                        </span>
                                        <Tooltip
                                          place='bottom'
                                          title={<Icon name='info-outlined' />}
                                          className='ml-1'
                                          noIcon
                                        >
                                          {Utils.getTypedValue(v.value)}
                                        </Tooltip>
                                      </div>
                                    </div>
                                    <Flex
                                      style={{
                                        opacity:
                                          !changeRequest.committed_at &&
                                          !v.changed
                                            ? 0.25
                                            : 1,
                                      }}
                                    >
                                      <label>Environment Weight %</label>
                                      <Input
                                        value={v.oldValue}
                                        style={{ pointerEvents: 'none' }}
                                      />
                                    </Flex>
                                  </Row>
                                ))}
                            </div>
                          </Panel>
                        </Flex>

                        {!changeRequest.committed_at && (
                          <Flex>
                            <Panel className='no-pad panel-change-request'>
                              <div className='search-list'>
                                <Row className='table-header px-4'>
                                  {isScheduled
                                    ? 'Scheduled Change'
                                    : 'Change Request'}
                                </Row>
                                <Row className='list-item change-request-item px-4'>
                                  <div
                                    className='font-weight-medium mr-3'
                                    style={{ width: labelWidth }}
                                  >
                                    Enabled:
                                  </div>
                                  <Switch
                                    checked={newEnabled}
                                    disabled
                                    style={{
                                      opacity:
                                        newEnabled === oldEnabled ? 0.25 : 1,
                                    }}
                                  />
                                </Row>
                                <Row className='list-item change-request-item px-4 align-items-start'>
                                  <div
                                    className='font-weight-medium mr-3'
                                    style={{ width: labelWidth }}
                                  >
                                    Value:
                                  </div>
                                  <Flex
                                    style={{
                                      opacity: oldValue === newValue ? 0.25 : 1,
                                    }}
                                  >
                                    <label>Value</label>
                                    <ValueEditor
                                      value={newValue}
                                      className={classnames('code-medium', {
                                        'change-request-updated-value':
                                          oldValue !== newValue,
                                      })}
                                    />
                                  </Flex>
                                </Row>

                                {isMv &&
                                  mvData.map((v, i) => (
                                    <Row
                                      key={i}
                                      className='list-item px-4 align-start change-request-item'
                                    >
                                      <div
                                        style={{ width: labelWidth }}
                                        className='font-weight-medium flex flex-row align-items-center mr-3'
                                      >
                                        <div className='flex flex-row align-items-center align-self-start'>
                                          <span className='mr-1'>
                                            Variation {i + 1}
                                          </span>
                                          <Tooltip
                                            place='bottom'
                                            title={
                                              <Icon name='info-outlined' />
                                            }
                                            className='ml-1'
                                            noIcon
                                          >
                                            {Utils.getTypedValue(v.value)}
                                          </Tooltip>
                                        </div>
                                      </div>
                                      <Flex
                                        style={{
                                          opacity: !v.changed ? 0.25 : 1,
                                        }}
                                      >
                                        <label>Environment Weight %</label>
                                        <Input
                                          value={v.newValue}
                                          className={classnames('code-medium', {
                                            'change-request-updated-value':
                                              v.changed,
                                          })}
                                          style={{ pointerEvents: 'none' }}
                                        />
                                      </Flex>
                                    </Row>
                                  ))}
                              </div>
                            </Panel>
                          </Flex>
                        )}
                      </Flex>
                    </div>
                  </div>
                </div>
                <JSONReference
                  className='mt-4'
                  title={'Change Request'}
                  json={ChangeRequestStore.model?.[id]}
                />
                <Row className='mt-4'>
                  <Flex>
                    {approvedBy.length ? (
                      <div className='text-right mb-2 mr-2 font-weight-medium'>
                        Approved by {approvedBy.join(', ')}
                      </div>
                    ) : (
                      !!minApprovals && (
                        <div className='text-right mb-2 mr-2 font-weight-medium'>
                          You need at least {minApprovals} approval
                          {minApprovals !== 1 ? 's' : ''} to{' '}
                          {isScheduled ? 'schedule' : 'publish'} this change
                        </div>
                      )
                    )}

                    {changeRequest.committed_at ? (
                      <div className='mr-2 font-weight-medium'>
                        Committed at{' '}
                        {moment(changeRequest.committed_at).format(
                          'Do MMM YYYY HH:mma',
                        )}{' '}
                        by {committedBy.first_name} {committedBy.last_name}
                      </div>
                    ) : (
                      <Row className='text-right'>
                        <Flex />
                        {!isYourChangeRequest &&
                          Utils.renderWithPermission(
                            approvePermission,
                            Constants.environmentPermissions(
                              'Approve Change Requests',
                            ),
                            <Button
                              disabled={approved || !approvePermission}
                              onClick={this.approveChangeRequest}
                              theme='secondary'
                            >
                              {approved ? 'Approved' : 'Approve'}
                            </Button>,
                          )}
                        {Utils.renderWithPermission(
                          publishPermission,
                          Constants.environmentPermissions(
                            'Update Feature States',
                          ),
                          <Button
                            disabled={
                              approvedBy.length < minApprovals ||
                              !publishPermission
                            }
                            onClick={this.publishChangeRequest}
                            className='btn ml-2'
                          >
                            {isScheduled ? 'Publish Scheduled' : 'Publish'}{' '}
                            Change
                          </Button>,
                        )}
                      </Row>
                    )}
                  </Flex>
                </Row>

                <Row>
                  <div style={{ minHeight: 300 }} />
                </Row>
              </div>
            )}
          </Permission>
        )}
      </Permission>
    )
  }
}

ChangeRequestsPage.propTypes = {}

module.exports = ConfigProvider(withSegmentOverrides(ChangeRequestsPage))<|MERGE_RESOLUTION|>--- conflicted
+++ resolved
@@ -519,23 +519,6 @@
                         </>
                       }
                     />
-<<<<<<< HEAD
-                    <Panel
-                      title={
-                        isScheduled ? 'Scheduled Change' : 'Change Request'
-                      }
-                      className='no-pad'
-                    >
-                      <div className='search-list change-request-list'>
-                        <Row className='list-item change-request-item px-4'>
-                          <div
-                            className='font-weight-medium mr-3'
-                            style={{ width: labelWidth }}
-                          >
-                            Feature:
-                          </div>
-=======
->>>>>>> 46ccc47e
 
                     <div
                       style={{
@@ -548,7 +531,7 @@
                         }
                         className='no-pad mb-2'
                       >
-                        <div className='search-list'>
+                        <div className='search-list change-request-list'>
                           <Row className='list-item change-request-item px-4'>
                             <div
                               className='font-weight-medium mr-3'
