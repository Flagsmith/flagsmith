--- conflicted
+++ resolved
@@ -16,11 +16,8 @@
 import Permission from 'common/providers/Permission'
 import JSONReference from 'components/JSONReference'
 import MyGroupsSelect from 'components/MyGroupsSelect'
-<<<<<<< HEAD
-=======
 import { getMyGroups } from 'common/services/useMyGroup'
 import { getStore } from 'common/store'
->>>>>>> 51dd2a34
 
 const labelWidth = 200
 
@@ -32,14 +29,10 @@
   }
 
   getApprovals = (users, approvals) =>
-<<<<<<< HEAD
-    users?.filter((v) => approvals?.includes(v.id))
-=======
     users?.filter((v) => approvals?.includes(v.group))
 
   getGroupApprovals = (groups, approvals) =>
       groups.filter((v) => approvals.find((a) => a.group === v.id))
->>>>>>> 51dd2a34
 
   constructor(props, context) {
     super(props, context)
@@ -494,11 +487,7 @@
                                 orgId={AccountStore.getOrganisation().id}
                                 groups={orgGroups}
                                 value={
-<<<<<<< HEAD
-                                  ownerGroups && ownerGroups.map((v) => v.group)
-=======
                                   ownerGroups && ownerGroups.map((v) => v.id)
->>>>>>> 51dd2a34
                                 }
                                 onAdd={this.addOwner}
                                 onRemove={this.removeOwner}
