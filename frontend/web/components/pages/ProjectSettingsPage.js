--- conflicted
+++ resolved
@@ -12,14 +12,11 @@
 import JSONReference from 'components/JSONReference'
 import PageTitle from 'components/PageTitle'
 import Icon from 'components/Icon'
-<<<<<<< HEAD
 import { getStore } from 'common/store'
 import { getRoles } from 'common/services/useRole'
 import { getRolesProjectPermissions } from 'common/services/useRolePermission'
 import AccountStore from 'common/stores/account-store'
-=======
 import ImportPage from './ImportPage'
->>>>>>> bafbc48e
 
 const ProjectSettingsPage = class extends Component {
   static displayName = 'ProjectSettingsPage'
