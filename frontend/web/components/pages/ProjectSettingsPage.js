--- conflicted
+++ resolved
@@ -597,15 +597,12 @@
                         roles={this.state.roles}
                       />
                     </TabItem>
-<<<<<<< HEAD
-                    {Utils.getFlagsmithHasFeature('import_project') && (
-                      <TabItem data-test='js-import-page' tabLabel='Import'>
-                        <ImportPage
-                          projectId={this.props.match.params.projectId}
-                          projectName={project.name}
-                        />
-                      </TabItem>
-                    )}
+                    <TabItem data-test='js-import-page' tabLabel='Import'>
+                      <ImportPage
+                        projectId={this.props.match.params.projectId}
+                        projectName={project.name}
+                      />
+                    </TabItem>
                     {metadataEnable && (
                       <TabItem tabLabel='Metadata'>
                         <div>
@@ -915,14 +912,6 @@
                         </div>
                       </TabItem>
                     )}
-=======
-                    <TabItem data-test='js-import-page' tabLabel='Import'>
-                      <ImportPage
-                        projectId={this.props.match.params.projectId}
-                        projectName={project.name}
-                      />
-                    </TabItem>
->>>>>>> 79e67ee4
                   </Tabs>
                 }
               </div>
