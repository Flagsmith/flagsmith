--- conflicted
+++ resolved
@@ -6,7 +6,6 @@
 import _data from '../../../common/data/base/_data';
 import Tabs from '../base/forms/Tabs'
 import TabItem from '../base/forms/TabItem'
-
 const ProjectSettingsPage = class extends Component {
     static displayName = 'ProjectSettingsPage'
 
@@ -50,21 +49,21 @@
 
     confirmRemove = (project, cb) => {
         openModal('Remove Project', <ConfirmRemoveProject
-            project={project}
-            cb={cb}
+          project={project}
+          cb={cb}
         />);
     };
 
     toggleHideDisabledFlags = (project, editProject) => {
         openModal('Hide Disabled Flags', <ConfirmHideFlags
-            project={project}
-            value={!!project.hide_disabled_flags}
-            cb={() => {
-                editProject({
-                    ...project,
-                    hide_disabled_flags: !project.hide_disabled_flags,
-                });
-            }}
+          project={project}
+          value={!!project.hide_disabled_flags}
+          cb={() => {
+              editProject({
+                  ...project,
+                  hide_disabled_flags: !project.hide_disabled_flags,
+              });
+          }}
         />);
     };
 
@@ -75,7 +74,6 @@
         });
     };
 
-<<<<<<< HEAD
     toggleFeatureValidation = (project, editProject) => {
         if (project.feature_name_regex) {
             editProject({
@@ -94,12 +92,13 @@
         editProject({
             ...project,
             feature_name_regex: this.state.feature_name_regex,
-=======
+        });
+    };
+
     toggleCaseSensitivity = (project, editProject) => {
         editProject({
             ...project,
             only_allow_lower_case_feature_names: !project.only_allow_lower_case_feature_names,
->>>>>>> 93d57dd9
         });
     };
 
@@ -199,7 +198,26 @@
                                                     </div>
                                                 </div>
                                             </FormGroup>
-<<<<<<< HEAD
+                                            {
+                                                Utils.getFlagsmithHasFeature("case_sensitive_flags") && (
+                                                    <FormGroup className="mt-4">
+                                                        <h3>Case sensitive features</h3>
+                                                        <div className="row">
+                                                            <div className="col-md-10">
+                                                                <p>
+                                                                    By default, features are lower case in order to prevent human error. Enabling this will allow you to use upper case characters when creating features.
+                                                                </p>
+                                                            </div>
+                                                            <div className="col-md-2 text-right">
+                                                                <Switch
+                                                                    data-test="js-flag-case-sensitivity" disabled={isSaving} onChange={() => this.toggleCaseSensitivity(project, editProject)}
+                                                                    checked={!project.only_allow_lower_case_feature_names}
+                                                                />
+                                                            </div>
+                                                        </div>
+                                                    </FormGroup>
+                                                )
+                                            }
                                             {
                                                 Utils.getFlagsmithHasFeature("feature_name_regex") && (
                                                     <FormGroup className="mt-4">
@@ -277,30 +295,6 @@
                                                 </FormGroup>
                                             )}
 
-=======
-                                        {
-                                            Utils.getFlagsmithHasFeature("case_sensitive_flags") && (
-                                                <FormGroup className="mt-4">
-                                                    <h3>Case sensitive features</h3>
-                                                    <div className="row">
-                                                        <div className="col-md-10">
-                                                            <p>
-                                                                By default, features are lower case in order to prevent human error. Enabling this will allow you to use upper case characters when creating features.
-                                                            </p>
-                                                        </div>
-                                                        <div className="col-md-2 text-right">
-                                                            <Switch
-                                                                data-test="js-flag-case-sensitivity" disabled={isSaving} onChange={() => this.toggleCaseSensitivity(project, editProject)}
-                                                                checked={!project.only_allow_lower_case_feature_names}
-                                                            />
-                                                        </div>
-                                                    </div>
-                                                </FormGroup>
-                                            )
-                                        }
-
-                                        {!Utils.getIsEdge() && this.props.hasFeature('edge_identities') && (
->>>>>>> 93d57dd9
                                             <FormGroup className="mt-4">
                                                 <h3>Delete Project</h3>
                                                 <div className="row">
