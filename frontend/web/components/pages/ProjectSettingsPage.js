--- conflicted
+++ resolved
@@ -19,7 +19,6 @@
 import ImportPage from './ImportPage'
 import CreateMetadata from 'components/modals/CreateMetadata'
 import { getListMetadata, deleteMetadata } from 'common/services/useMetadata'
-import { getStore } from 'common/store'
 import { getMetadataModelFieldList } from 'common/services/useMetadataModelField'
 
 const metadataWidth = [200, 150, 150, 70, 450]
@@ -32,14 +31,11 @@
 
   constructor(props, context) {
     super(props, context)
-<<<<<<< HEAD
     this.state = {
       metadata: [],
       metadataModelField: [],
+      roles: [],
     }
-=======
-    this.state = { roles: [] }
->>>>>>> 00c6444c
     AppActions.getProject(this.props.match.params.projectId)
     this.getPermissions()
   }
@@ -56,10 +52,10 @@
 
   componentDidMount = () => {
     API.trackPage(Constants.pages.PROJECT_SETTINGS)
-<<<<<<< HEAD
-    this.getMetadata()
-    this.getMetadataModelField()
-=======
+    if (Utils.getFlagsmithHasFeature('enable_metadata')) {
+      this.getMetadata()
+      this.getMetadataModelField()
+    }
     if (Utils.getFlagsmithHasFeature('show_role_management')) {
       getRoles(
         getStore(),
@@ -82,7 +78,6 @@
         })
       })
     }
->>>>>>> 00c6444c
   }
 
   onSave = () => {
