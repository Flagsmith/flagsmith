--- conflicted
+++ resolved
@@ -163,11 +163,7 @@
               typeof this.state.feature_name_regex === 'string'
             return (
               <div>
-<<<<<<< HEAD
-                <PageTitle className='mb-2' title={'Project Settings'} />
-=======
                 <PageTitle title={'Project Settings'} />
->>>>>>> 879e6685
                 {
                   <Tabs className='mt-0' uncontrolled>
                     <TabItem tabLabel='General'>
