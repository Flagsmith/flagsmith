import React, { Component } from 'react';
import ConfirmToggleFeature from '../modals/ConfirmToggleFeature';
import ConfirmRemoveFeature from '../modals/ConfirmRemoveFeature';
import CreateFlagModal from '../modals/CreateFlag';
import CreateTraitModal from '../modals/CreateTrait';
import TryIt from '../TryIt';
import CreateSegmentModal from '../modals/CreateSegment';
import FeatureListStore from '../../../common/stores/feature-list-store';
import TagFilter from '../tags/TagFilter';
import _data from '../../../common/data/base/_data';
import Tag from "../tags/Tag";
import { getTags } from "../../../common/services/useTag";
import { getStore } from "../../../common/store";
import TagValues from "../tags/TagValues";
<<<<<<< HEAD
import IdentitySegmentsProvider from "../../../common/providers/IdentitySegmentsProvider";
=======
import JSONReference from "../JSONReference";
import Constants from "../../../common/constants";
>>>>>>> 0476857c

const returnIfDefined = (value, value2) => {
    if (value === null || value === undefined) {
        return value2;
    }
    return value;
};
const valuesEqual = (actualValue, flagValue) => {
    const nullFalseyA = actualValue == null || actualValue === '' || typeof actualValue === 'undefined';
    const nullFalseyB = flagValue == null || flagValue === '' || typeof flagValue === 'undefined';
    if (nullFalseyA && nullFalseyB) {
        return true;
    }
    return actualValue == flagValue;
};
const UserPage = class extends Component {
    static displayName = 'UserPage'

    constructor(props, context) {
        super(props, context);
        this.state = {
            tags: [],
            preselect: Utils.fromParam().flag,
        };
    }

    getFilter = () => ({
        tags: !this.state.tags || !this.state.tags.length ? undefined : this.state.tags.join(','),
        is_archived: this.state.showArchived,
    })

    componentDidMount() {
        const { match: { params } } = this.props;

        AppActions.getIdentity(this.props.match.params.environmentId, this.props.match.params.id);
        AppActions.getIdentitySegments(this.props.match.params.projectId, this.props.match.params.id);
        AppActions.getFeatures(this.props.match.params.projectId, this.props.match.params.environmentId, true, this.state.search, this.state.sort, 0, this.getFilter());
        getTags(getStore(),{
            projectId: `${params.projectId}`
        })
        this.getActualFlags();
        API.trackPage(Constants.pages.USER);
    }

    onSave = () => {
        this.getActualFlags();
    }


    editSegment = (segment) => {
        API.trackEvent(Constants.events.VIEW_SEGMENT);
        openModal(`Segment - ${segment.name}`, <CreateSegmentModal
          segment={segment.id}
          readOnly
          isEdit
          environmentId={this.props.match.params.environmentId}
          projectId={this.props.match.params.projectId}
        />, null, { className: 'fade side-modal create-segment-modal' });
    };


    getActualFlags = () => {
        const { identity, id, environmentId } = this.props.match.params;
        if (Utils.getFlagsmithHasFeature('use_admin_identity_featurestates')) {
            const url = `${Project.api}environments/${environmentId}/${Utils.getIdentitiesEndpoint()}/${id}/${Utils.getFeatureStatesEndpoint()}/all/`;
            _data.get(url).then((res) => {
                this.setState({ actualFlags: _.keyBy(res, v => v.feature.name) });
            }).catch((err) => {
            });
        } else {
            const url = `${Utils.getSDKEndpoint()}identities/?identifier=${this.props.match.params.identity}`;
            fetch(url, {
                headers: { 'X-Environment-Key': this.props.match.params.environmentId },
            }).then(res => res.json()).then((res) => {
                this.setState({ actualFlags: _.keyBy(res.flags, v => v.feature.name) });
            }).catch((err) => {
            });
        }
    }

    onTraitSaved = () => {
        AppActions.getIdentitySegments(this.props.match.params.projectId, this.props.match.params.id);
    }

    confirmToggle = (projectFlag, environmentFlag, cb) => {
        openModal('Toggle Feature', <ConfirmToggleFeature
          identity={this.props.match.params.id}
          identityName={decodeURIComponent(this.props.match.params.identity)}
          environmentId={this.props.match.params.environmentId}
          projectFlag={projectFlag}
          environmentFlag={environmentFlag}
          cb={cb}
        />);
    }

    editFlag = (projectFlag, environmentFlag, identityFlag, multivariate_feature_state_values) => {
        history.replaceState(
            {},
            null,
            `${document.location.pathname}?flag=${projectFlag.name}`,
        );
        API.trackEvent(Constants.events.VIEW_USER_FEATURE);
        openModal(<span>Edit User Feature: <span className="standard-case">{projectFlag.name}</span></span>, <CreateFlagModal
          isEdit
          identity={this.props.match.params.id}
          identityName={decodeURIComponent(this.props.match.params.identity)}
          environmentId={this.props.match.params.environmentId}
          projectId={this.props.match.params.projectId}
          projectFlag={projectFlag}
          identityFlag={{
              ...identityFlag,
              multivariate_feature_state_values,
          }}
          environmentFlag={environmentFlag}
        />, null, {
            className: 'side-modal fade create-feature-modal',
            onClose: () => {
                history.replaceState(
                    {},
                    null,
                    `${document.location.pathname}`,
                );
            },
        });
    };

    createTrait = () => {
        API.trackEvent(Constants.events.VIEW_USER_FEATURE);
        openModal('Create User Trait', <CreateTraitModal
          isEdit={false}
          onSave={this.onTraitSaved}
          identity={this.props.match.params.id}
          identityName={decodeURIComponent(this.props.match.params.identity)}
          environmentId={this.props.match.params.environmentId}
          projectId={this.props.match.params.projectId}
        />);
    };

    editTrait = (trait) => {
        API.trackEvent(Constants.events.VIEW_USER_FEATURE);
        openModal('Edit User Trait', <CreateTraitModal
          isEdit
          {...trait}
          onSave={this.onTraitSaved}
          identity={this.props.match.params.id}
          identityName={decodeURIComponent(this.props.match.params.identity)}
          environmentId={this.props.match.params.environmentId}
          projectId={this.props.match.params.projectId}
        />);
    };

    confirmRemove = (projectFlag, cb, identity) => {
        openModal('Reset User Feature', <ConfirmRemoveFeature
          identity={identity}
          environmentId={this.props.match.params.environmentId}
          projectFlag={projectFlag}
          cb={cb}
        />);
    }

    removeTrait = (id, trait_key) => {
        openConfirm(
            <h3>Delete Trait</h3>,
            <p>
                {'Are you sure you want to delete trait '}
                <strong>{trait_key}</strong>
                {' from this user?'}
            </p>,
            () => AppActions.deleteIdentityTrait(this.props.match.params.environmentId, this.props.match.params.id, id || trait_key),
        );
    }

    filter = () => {
        AppActions.searchFeatures(this.props.match.params.projectId, this.props.match.params.environmentId, true, this.state.search, this.state.sort, 0, this.getFilter());
    }

    render() {
        const { actualFlags } = this.state;
        const { projectId, environmentId } = this.props.match.params;

        const preventAddTrait = !AccountStore.getOrganisation().persist_trait_data;
        return (
            <Permission level="environment" permission={Utils.getManageUserPermission()} id={environmentId}>
                {({ permission:manageUserPermission }) => (
                    <Permission level="environment" permission={Utils.getManageFeaturePermission(false)} id={environmentId}>
                        {({ permission }) => (
                            <div className="app-container">
                            <IdentityProvider onSave={this.onSave}>
                                {({ isSaving, isLoading, error, environmentFlags, projectFlags, traits, identityFlags, identity }, { toggleFlag, removeFlag }) => (isLoading && !this.state.tags.length && !this.state.tags.length && !this.state.showArchived && typeof this.state.search !== 'string' && (!identityFlags || !actualFlags || !projectFlags)
                                    ? <div className="text-center"><Loader/></div> : (
                                        <div className="container">
                                            <div className="row">
                                                <div className="col-md-12">
                                                    <h3>
                                                        {(identity && identity.identity.identifier) || this.props.match.params.id}
                                                    </h3>
                                                    <p>
                                                        View and manage feature states and traits for this user. This will override
                                                        any feature
                                                        states you have for your current environment for this user only. Any
                                                        features that are not overriden for this user will fallback to the
                                                        environment defaults.
                                                    </p>
                                                    <FormGroup>
                                                        <FormGroup>
                                                            <PanelSearch
                                                              id="user-features-list"
                                                              className="no-pad"
                                                              itemHeight={70}
                                                              icon="ion-ios-rocket"
                                                              title="Features"
                                                              renderFooter={()=>
                                                                  <>
                                                                      <JSONReference showNamesButton className="mt-4 mx-2" title={"Features"} json={projectFlags && Object.values(projectFlags)}/>
                                                                      <JSONReference className="mx-2" title={"Environment Feature States"} json={environmentFlags && Object.values(environmentFlags)}/>
                                                                      <JSONReference className="mx-2" title={"Identity Feature States"} json={identityFlags && Object.values(identityFlags)}/>
                                                                  </>
                                                              }
                                                              header={(
                                                                  <div className="pb-2">
                                                                      <TagFilter
                                                                          showUntagged
                                                                          showClearAll={(this.state.tags && !!this.state.tags.length) || this.state.showArchived}
                                                                          onClearAll={() => this.setState({ showArchived: false, tags: [] }, this.filter)}
                                                                          projectId={`${projectId}`} value={this.state.tags} onChange={(tags) => {
                                                                          FeatureListStore.isLoading = true;
                                                                          if (tags?.includes('') && tags?.length>1) {
                                                                              if (!this.state.tags.includes('')) {
                                                                                  this.setState({ tags: [''] }, this.filter);
                                                                              } else {
                                                                                  this.setState({ tags: tags?.filter(v => !!v) }, this.filter);
                                                                              }
                                                                          } else {
                                                                              this.setState({ tags }, this.filter);
                                                                          }
                                                                          AsyncStorage.setItem(`${projectId}tags`, JSON.stringify(tags));
                                                                      }}
                                                                      >
                                                                          <Tag
                                                                              selected={this.state.showArchived}
                                                                              onClick={() => {
                                                                                  FeatureListStore.isLoading = true;
                                                                                  this.setState({ showArchived: !this.state.showArchived }, this.filter);
                                                                              }}
                                                                              className="px-2 py-2 ml-2 mr-2"
                                                                              tag={{ label: 'Archived' }}
                                                                          />
                                                                      </TagFilter>
                                                                  </div>
                                                              )}
                                                              isLoading={FeatureListStore.isLoading}
                                                              onSortChange={(sort) => {
                                                                  this.setState({ sort }, () => {
                                                                      AppActions.getFeatures(this.props.match.params.projectId, this.props.match.params.environmentId, true, this.state.search, this.state.sort, 0, this.getFilter());
                                                                  });
                                                              }}
                                                              items={projectFlags}
                                                              sorting={[
                                                                  { label: 'Name', value: 'name', order: 'asc', default: true },
                                                                  { label: 'Created Date', value: 'created_date', order: 'asc' },
                                                              ]}
                                                              renderRow={({ name, id, enabled, created_date, feature, type }, i) => {
                                                                  const identityFlag = identityFlags[id] || {};
                                                                  const environmentFlag = (environmentFlags && environmentFlags[id]) || {};
                                                                  const hasUserOverride = identityFlag.identity || identityFlag.identity_uuid;
                                                                  const flagEnabled = hasUserOverride
                                                                      ? identityFlag.enabled
                                                                      : environmentFlag.enabled; // show default value s
                                                                  const flagValue = hasUserOverride ? identityFlag.feature_state_value
                                                                      : environmentFlag.feature_state_value;

                                                                  const actualEnabled = (actualFlags && !!actualFlags && actualFlags[name] && actualFlags[name].enabled) || false;
                                                                  const actualValue = !!actualFlags && actualFlags[name] && actualFlags[name].feature_state_value;
                                                                  const flagEnabledDifferent = (hasUserOverride ? false
                                                                      : actualEnabled !== flagEnabled);
                                                                  const flagValueDifferent = (hasUserOverride ? false : !valuesEqual(actualValue, flagValue));
                                                                  const projectFlag = projectFlags && projectFlags.find(p => p.id === (environmentFlag && environmentFlag.feature));
                                                                  const isMultiVariateOverride = flagValueDifferent && projectFlag && projectFlag.multivariate_options && projectFlag.multivariate_options.find((v) => {
                                                                      const value = Utils.featureStateToValue(v);
                                                                      return value === actualValue;
                                                                  });
                                                                  const flagDifferent = flagEnabledDifferent || flagValueDifferent;
                                                                  const onClick = () => {
                                                                      if(permission) {
                                                                          this.editFlag(_.find(projectFlags, { id }), environmentFlags && environmentFlags[id], (identityFlags && identityFlags[id]) || actualFlags[name], identityFlags && identityFlags[id] && identityFlags[id].multivariate_feature_state_values);
                                                                      }
                                                                  }

                                                      if (name === this.state.preselect) {
                                                          this.state.preselect = null;
                                                          onClick();
                                                      }
                                                      return (
                                                          <Row
                                                            className={`list-item clickable py-1 ${flagDifferent && 'flag-different'}`} key={id} space
                                                            data-test={`user-feature-${i}`}
                                                          >
                                                              <div
                                                                onClick={onClick}
                                                                className="flex flex-1"
                                                              >
                                                                  <Row>
                                                                      <ButtonLink className="mr-2">
                                                                          {name}
                                                                      </ButtonLink>
                                                                      <TagValues
                                                                          projectId={`${projectId}`}
                                                                          value={projectFlag.tags}
                                                                      />
                                                                  </Row>
                                                                  {hasUserOverride ? (
                                                                      <Row className="chip">
                                                                          <span>
                                                                                Overriding defaults
                                                                          </span>
                                                                          <span
                                                                            className="chip-icon icon ion-md-information"
                                                                          />
                                                                      </Row>

                                                                              ) : (
                                                                                  flagEnabledDifferent ? (
                                                                                      <span data-test={`feature-override-${i}`} className="flex-row chip">
                                                                                          <Row>
                                                                                              <Flex>
                                                                                                  {isMultiVariateOverride ? (
                                                                                                      <span>
                                                                                                            This flag is being overridden by a variation defined on your feature, the control value is <strong>{flagEnabled ? 'on' : 'off'}</strong> for this user
                                                                                                      </span>
                                                                                                  ) : (
                                                                                                      <span>
                                                                                                            This flag is being overridden by segments and would normally be <strong>{flagEnabled ? 'on' : 'off'}</strong> for this user
                                                                                                          </span>
                                                                                                  )}

                                                                                              </Flex>
                                                                                              <span
                                                                                                className="ml-1 chip-icon icon ion-md-information"
                                                                                              />
                                                                                          </Row>


                                                                                      </span>
                                                                                  ) : flagValueDifferent ? isMultiVariateOverride ? (
                                                                                      <span data-test={`feature-override-${i}`} className="flex-row chip">
                                                                                          <span>
                                                                                                This feature is being overriden by a % variation in the environment, the control value of this feature is  <FeatureValue
                                                                                                  includeEmpty
                                                                                                  data-test={`user-feature-original-value-${i}`}
                                                                                                  value={`${flagValue}`}
                                                                                                />
                                                                                          </span>
                                                                                          <span
                                                                                            className="chip-icon icon ion-md-information"
                                                                                          />
                                                                                      </span>
                                                                                  ) : (
                                                                                      <span data-test={`feature-override-${i}`} className="flex-row chip">
                                                                                          <span>
                                                                                                This feature is being overriden by segments and would normally be <FeatureValue
                                                                                                  includeEmpty
                                                                                                  data-test={`user-feature-original-value-${i}`}
                                                                                                  value={`${flagValue}`}
                                                                                                /> for this user
                                                                                          </span>
                                                                                          <span
                                                                                            className="chip-icon icon ion-md-information"
                                                                                          />
                                                                                      </span>
                                                                                  ) : (
                                                                                      <div className="list-item-footer">
                                                                                          <span className="faint">
                                                                                                Using environment defaults
                                                                                          </span>
                                                                                      </div>
                                                                                  )
                                                                              )}
                                                                          </div>
                                                                          <Row>
                                                                              <Column>
                                                                                  <div className="feature-value">
                                                                                      <FeatureValue
                                                                                        data-test={`user-feature-value-${i}`}
                                                                                        value={actualValue}
                                                                                      />
                                                                                  </div>
                                                                              </Column>
                                                                              <Column>
                                                                                  <div>
                                                                                      {
                                                                                          Utils.renderWithPermission(permission, Constants.environmentPermissions(Utils.getManageFeaturePermissionDescription(false,true)), (
                                                                                              <Switch
                                                                                                disabled={!permission}
                                                                                                data-test={`user-feature-switch-${i}${actualEnabled ? '-on' : '-off'}`}
                                                                                                checked={actualEnabled}
                                                                                                onChange={() => this.confirmToggle(_.find(projectFlags, { id }), actualFlags[name], (environments) => {
                                                                                                    toggleFlag({
                                                                                                        environmentId: this.props.match.params.environmentId,
                                                                                                        identity: this.props.match.params.id,
                                                                                                        projectFlag: { id },
                                                                                                        environmentFlag: actualFlags[name],
                                                                                                        identityFlag,
                                                                                                    });
                                                                                                })}
                                                                                              />
                                                                                          ))
                                                                                      }
                                                                                  </div>
                                                                              </Column>
                                                                              {hasUserOverride && (
                                                                                  <Column>
                                                                                      {
                                                                                          Utils.renderWithPermission(permission, Constants.environmentPermissions(Utils.getManageFeaturePermissionDescription(false,true)), (
                                                                                              <Button
                                                                                                  disabled={!permission}
                                                                                                  onClick={() => this.confirmRemove(_.find(projectFlags, { id }), () => {
                                                                                                      removeFlag({
                                                                                                          environmentId: this.props.match.params.environmentId,
                                                                                                          identity: this.props.match.params.id,
                                                                                                          identityFlag,
                                                                                                      });
                                                                                                  }, identity.identity.identifier)}
                                                                                              >
                                                                                                  Reset
                                                                                              </Button>
                                                                                          ))
                                                                                      }
                                                                                  </Column>
                                                                              )}
                                                                          </Row>
                                                                      </Row>
                                                                  );
                                                              }
                                                            }
                                                              renderSearchWithNoResults
                                                              renderNoResults={ this.state.tags?.length || this.state.showArchived ? (
                                                                  <div >
                                                                      No results
                                                                  </div>
                                                              ):(
                                                                  <div className="text-center m-2">
                                                                      This user has no features yet.
                                                                      {' '}
                                                                      <br/>
                                                                      When you start
                                                                      {' '}
                                                                      <Link
                                                                          className="dark"
                                                                          to={`project/${this.props.match.params.projectId}/environment/${this.props.match.params.environmentId}/features`}
                                                                      >
                                                                          creating features
                                                                      </Link>
                                                                      {' '}
                                                                      for your project you will set them per user here.
                                                                  </div>
                                                                )}
                                                              paging={FeatureListStore.paging}
                                                              search={this.state.search}

                                                              nextPage={() => AppActions.getFeatures(this.props.match.params.projectId, this.props.match.params.environmentId, true, this.state.search, this.state.sort, FeatureListStore.paging.next, this.getFilter())}
                                                              prevPage={() => AppActions.getFeatures(this.props.match.params.projectId, this.props.match.params.environmentId, true, this.state.search, this.state.sort, FeatureListStore.paging.previous, this.getFilter())}
                                                              goToPage={page => AppActions.getFeatures(this.props.match.params.projectId, this.props.match.params.environmentId, true, this.state.search, this.state.sort, page, this.getFilter())}
                                                              onChange={(e) => {
                                                                  this.setState({ search: Utils.safeParseEventValue(e) }, () => {
                                                                      AppActions.searchFeatures(this.props.match.params.projectId, this.props.match.params.environmentId, true, this.state.search, this.state.sort, 0, this.getFilter());
                                                                  });
                                                              }}
                                                              filterRow={({ name }, search) => true}
                                                            />
                                                        </FormGroup>
                                                        {!preventAddTrait && (
                                                            <FormGroup>
                                                                <PanelSearch
                                                                  id="user-traits-list"
                                                                  className="no-pad"
                                                                  icon="ion-ios-person"
                                                                  itemHeight={65}
                                                                  title="Traits"
                                                                  items={traits}
                                                                  renderFooter={() => (
                                                                      <FormGroup className="text-center mb-2">
                                                                          {
                                                                              Utils.renderWithPermission(manageUserPermission, Constants.environmentPermissions(Utils.getManageUserPermissionDescription()), (
                                                                                  <Button disabled={!manageUserPermission} className="mb-2" id="add-trait" onClick={this.createTrait}>Add new trait</Button>
                                                                           ))}
                                                                      </FormGroup>
                                                                  )}
                                                                  renderRow={({ id, trait_value, trait_key }, i) => (
                                                                      <Row
                                                                        className="list-item clickable py-2" key={trait_key}
                                                                        space data-test={`user-trait-${i}`}
                                                                      >
                                                                          <div
                                                                            onClick={() => this.editTrait({
                                                                                trait_value,
                                                                                trait_key,
                                                                            })}
                                                                            className="flex flex-1"
                                                                          >
                                                                              <Row>
                                                                                  <ButtonLink className={`js-trait-key-${i}`} href="#">
                                                                                      {trait_key}
                                                                                  </ButtonLink>
                                                                              </Row>
                                                                          </div>
                                                                          <Row>
                                                                              <Column>
                                                                                  <FeatureValue
                                                                                    includeEmpty
                                                                                    data-test={`user-trait-value-${i}`}
                                                                                    value={trait_value}
                                                                                  />
                                                                              </Column>
                                                                              <Column>
                                                                                  {
                                                                                      Utils.renderWithPermission(manageUserPermission, Constants.environmentPermissions(Utils.getManageUserPermissionDescription()), (
                                                                                          <button
                                                                                              id="remove-feature"
                                                                                              className="btn btn--with-icon"
                                                                                              type="button"
                                                                                              disabled={!manageUserPermission}
                                                                                              onClick={() => this.removeTrait(id, trait_key)}
                                                                                              data-test={`delete-user-trait-${i}`}
                                                                                          >
                                                                                              <RemoveIcon/>
                                                                                          </button>
                                                                                      ))}

                                                                              </Column>
                                                                          </Row>
                                                                      </Row>
                                                                  )
                                                                    }
                                                                  renderNoResults={(
                                                                      <Panel
                                                                        icon="ion-ios-person"
                                                                        title="Traits"
                                                                      >
                                                                          <div className="text-center">
                                                                                This user has no traits.
                                                                              <FormGroup className="text-center mb-0 mt-2">
                                                                                  {
                                                                                      Utils.renderWithPermission(manageUserPermission, Constants.environmentPermissions(Utils.getManageUserPermissionDescription()), (
                                                                                          <Button disabled={!manageUserPermission} className="mb-2" id="add-trait" onClick={this.createTrait}>Add new trait</Button>
                                                                                  ))}
                                                                              </FormGroup>
                                                                          </div>
                                                                      </Panel>
                                                                    )}
                                                                  filterRow={({ trait_key }, search) => trait_key.toLowerCase().indexOf(search) > -1}
                                                                />
                                                            </FormGroup>
                                                        )}
                                                        <IdentitySegmentsProvider id={this.props.match.params.id}>
                                                            {({ isLoading: segmentsLoading, segments }) => (!segments ? <div className="text-center"><Loader/></div> : (
                                                                <FormGroup>
                                                                    <PanelSearch
                                                                      id="user-segments-list"
                                                                      className="no-pad"
                                                                      icon="ion-ios-globe"
                                                                      title="Segments"
                                                                      itemHeight={70}
                                                                      items={segments || []}
                                                                      renderRow={({ name, id, enabled, created_date, type, description }, i) => (
                                                                          <Row
                                                                            onClick={() => this.editSegment(segments[i])}
                                                                            className="list-item clickable"
                                                                            space
                                                                            key={i}
                                                                          >
                                                                              <div
                                                                                className="flex flex-1"
                                                                              >
                                                                                  <Row>
                                                                                      <ButtonLink
                                                                                        onClick={() => this.editSegment(segments[i])}
                                                                                      >
                                                                                          <span data-test={`segment-${i}-name`} className="bold-link">
                                                                                              {name}
                                                                                          </span>
                                                                                      </ButtonLink>
                                                                                  </Row>
                                                                                  <div className="list-item-footer faint mt-2">
                                                                                      {description ? <div>{description}<br/></div> : ''}
                                                                                            Created
                                                                                      {' '}
                                                                                      {moment(created_date).format('DD/MMM/YYYY')}
                                                                                  </div>
                                                                              </div>
                                                                          </Row>
                                                                      )
                                                                            }
                                                                      renderNoResults={(
                                                                          <Panel
                                                                            icon="ion-ios-globe"
                                                                            title="Segments"
                                                                          >
                                                                              <div>
                                                                                        This user is not a member of any segments.
                                                                              </div>
                                                                          </Panel>
                                                                            )}
                                                                      filterRow={({ name }, search) => name.toLowerCase().indexOf(search) > -1}
                                                                    />
                                                                </FormGroup>
                                                            ))}
                                                        </IdentitySegmentsProvider>
                                                    </FormGroup>
                                                </div>
                                                <div className="col-md-12 mt-2">
                                                    <FormGroup>
                                                        <CodeHelp
                                                          title="Managing user traits and segments"
                                                          snippets={Constants.codeHelp.USER_TRAITS(this.props.match.params.environmentId, this.props.match.params.identity)}
                                                        />
                                                    </FormGroup>
                                                    <FormGroup>
                                                        <TryIt
                                                          title="Check to see what features and traits are coming back for this user"
                                                          environmentId={this.props.match.params.environmentId}
                                                          userId={(identity && identity.identity.identifier) || this.props.match.params.id}
                                                        />
                                                    </FormGroup>
                                                </div>
                                            </div>
                                        </div>
                                    ))
                                }
                            </IdentityProvider>
                        </div>
                        )}
                    </Permission>
                )}
            </Permission>
        );
    }
};

UserPage.propTypes = {};

module.exports = ConfigProvider(UserPage);<|MERGE_RESOLUTION|>--- conflicted
+++ resolved
@@ -12,12 +12,9 @@
 import { getTags } from "../../../common/services/useTag";
 import { getStore } from "../../../common/store";
 import TagValues from "../tags/TagValues";
-<<<<<<< HEAD
-import IdentitySegmentsProvider from "../../../common/providers/IdentitySegmentsProvider";
-=======
 import JSONReference from "../JSONReference";
 import Constants from "../../../common/constants";
->>>>>>> 0476857c
+import IdentitySegmentsProvider from "../../../common/providers/IdentitySegmentsProvider";
 
 const returnIfDefined = (value, value2) => {
     if (value === null || value === undefined) {
