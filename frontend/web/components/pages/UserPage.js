--- conflicted
+++ resolved
@@ -19,11 +19,7 @@
 import Permission from 'common/providers/Permission'
 import Icon from 'components/Icon'
 
-<<<<<<< HEAD
-const width = [200, 190, 48, 78]
-=======
 const width = [200, 48, 78]
->>>>>>> 64209975
 const valuesEqual = (actualValue, flagValue) => {
   const nullFalseyA =
     actualValue == null ||
@@ -418,34 +414,17 @@
                                         className='table-column'
                                         style={{ width: width[0] }}
                                       >
-<<<<<<< HEAD
-                                        Description
+                                        Value
                                       </div>
                                       <div
                                         className='table-column'
                                         style={{ width: width[1] }}
                                       >
-=======
->>>>>>> 64209975
-                                        Value
-                                      </div>
-                                      <div
-                                        className='table-column'
-<<<<<<< HEAD
-                                        style={{ width: width[2] }}
-=======
-                                        style={{ width: width[1] }}
->>>>>>> 64209975
-                                      >
                                         <Switch disabled />
                                       </div>
                                       <div
                                         className='table-column'
-<<<<<<< HEAD
-                                        style={{ width: width[3] }}
-=======
                                         style={{ width: width[2] }}
->>>>>>> 64209975
                                       ></div>
                                     </Row>
                                   }
@@ -566,12 +545,6 @@
                                               <Row
                                                 className='font-weight-medium'
                                                 style={{
-<<<<<<< HEAD
-                                                  wordBreak: 'break-all',
-                                                }}
-                                              >
-                                                <span className='me-1'>
-=======
                                                   alignItems: 'start',
                                                   lineHeight: 1,
                                                   rowGap: 4,
@@ -579,7 +552,6 @@
                                                 }}
                                               >
                                                 <span className='me-2'>
->>>>>>> 64209975
                                                   {description ? (
                                                     <Tooltip
                                                       title={
@@ -594,49 +566,6 @@
                                                     >
                                                       {description}
                                                     </Tooltip>
-<<<<<<< HEAD
-                                                  ) : (
-                                                    name
-                                                  )}
-                                                </span>
-                                                <TagValues
-                                                  projectId={`${projectId}`}
-                                                  value={projectFlag.tags}
-                                                />
-                                              </Row>
-                                            </Flex>
-                                          </Row>
-                                        </Flex>
-                                        <div
-                                          style={{ width: width[0] }}
-                                          className='table-column'
-                                        >
-                                          {hasUserOverride ? (
-                                            <div className='list-item-subtitle'>
-                                              Overriding defaults
-                                            </div>
-                                          ) : flagEnabledDifferent ? (
-                                            <div
-                                              data-test={`feature-override-${i}`}
-                                              className='list-item-subtitle'
-                                            >
-                                              <Row>
-                                                <Flex>
-                                                  {isMultiVariateOverride ? (
-                                                    <span>
-                                                      This flag is being
-                                                      overridden by a variation
-                                                      defined on your feature,
-                                                      the control value is{' '}
-                                                      <strong>
-                                                        {flagEnabled
-                                                          ? 'on'
-                                                          : 'off'}
-                                                      </strong>{' '}
-                                                      for this user
-                                                    </span>
-=======
->>>>>>> 64209975
                                                   ) : (
                                                     name
                                                   )}
@@ -722,112 +651,6 @@
                                                       />{' '}
                                                       for this user
                                                     </span>
-<<<<<<< HEAD
-                                                  )}
-                                                </Flex>
-                                              </Row>
-                                            </div>
-                                          ) : flagValueDifferent ? (
-                                            isMultiVariateOverride ? (
-                                              <div
-                                                data-test={`feature-override-${i}`}
-                                                className='list-item-subtitle'
-                                              >
-                                                <span className='flex-row'>
-                                                  This feature is being
-                                                  overriden by a % variation in
-                                                  the environment, the control
-                                                  value of this feature is{' '}
-                                                  <FeatureValue
-                                                    includeEmpty
-                                                    data-test={`user-feature-original-value-${i}`}
-                                                    value={`${flagValue}`}
-                                                  />
-                                                </span>
-                                              </div>
-                                            ) : (
-                                              <div
-                                                data-test={`feature-override-${i}`}
-                                                className='list-item-subtitle'
-                                              >
-                                                <span className='flex-row'>
-                                                  This feature is being
-                                                  overriden by segments and
-                                                  would normally be{' '}
-                                                  <FeatureValue
-                                                    includeEmpty
-                                                    data-test={`user-feature-original-value-${i}`}
-                                                    value={`${flagValue}`}
-                                                  />{' '}
-                                                  for this user
-                                                </span>
-                                              </div>
-                                            )
-                                          ) : (
-                                            <div className='list-item-subtitle'>
-                                              Using environment defaults
-                                            </div>
-                                          )}
-                                        </div>
-                                        <div
-                                          className='table-column'
-                                          style={{ width: width[1] }}
-                                        >
-                                          <FeatureValue
-                                            data-test={`user-feature-value-${i}`}
-                                            value={actualValue}
-                                          />
-                                        </div>
-                                        <div
-                                          className='table-column'
-                                          style={{ width: width[2] }}
-                                          onClick={(e) => {
-                                            e.stopPropagation()
-                                          }}
-                                        >
-                                          {Utils.renderWithPermission(
-                                            permission,
-                                            Constants.environmentPermissions(
-                                              Utils.getManageFeaturePermissionDescription(
-                                                false,
-                                                true,
-                                              ),
-                                            ),
-                                            <Switch
-                                              disabled={!permission}
-                                              data-test={`user-feature-switch-${i}${
-                                                actualEnabled ? '-on' : '-off'
-                                              }`}
-                                              checked={actualEnabled}
-                                              onChange={() =>
-                                                this.confirmToggle(
-                                                  _.find(projectFlags, {
-                                                    id,
-                                                  }),
-                                                  actualFlags[name],
-                                                  () => {
-                                                    toggleFlag({
-                                                      environmentFlag:
-                                                        actualFlags[name],
-                                                      environmentId:
-                                                        this.props.match.params
-                                                          .environmentId,
-                                                      identity:
-                                                        this.props.match.params
-                                                          .id,
-                                                      identityFlag,
-                                                      projectFlag: { id },
-                                                    })
-                                                  },
-                                                )
-                                              }
-                                            />,
-                                          )}
-                                        </div>
-                                        <div
-                                          className='table-column p-0'
-                                          style={{ width: width[3] }}
-=======
                                                   </div>
                                                 )
                                               ) : (
@@ -896,7 +719,6 @@
                                         <div
                                           className='table-column p-0'
                                           style={{ width: width[2] }}
->>>>>>> 64209975
                                           onClick={(e) => {
                                             e.stopPropagation()
                                           }}
