import React, { Component } from 'react'
import ConfirmToggleFeature from 'components/modals/ConfirmToggleFeature'
import ConfirmRemoveFeature from 'components/modals/ConfirmRemoveFeature'
import CreateFlagModal from 'components/modals/CreateFlag'
import CreateTraitModal from 'components/modals/CreateTrait'
import TryIt from 'components/TryIt'
import CreateSegmentModal from 'components/modals/CreateSegment'
import FeatureListStore from 'common/stores/feature-list-store'
import TagFilter from 'components/tags/TagFilter'
import Tag from 'components/tags/Tag'
import { getTags } from 'common/services/useTag'
import { getStore } from 'common/store'
import TagValues from 'components/tags/TagValues'
import _data from 'common/data/base/_data'
import JSONReference from 'components/JSONReference'
import Constants from 'common/constants'
import IdentitySegmentsProvider from 'common/providers/IdentitySegmentsProvider'
import ConfigProvider from 'common/providers/ConfigProvider'
import Permission from 'common/providers/Permission'
import Icon from 'components/Icon'

<<<<<<< HEAD
const width = [170, 200, 65, 80]
=======
const width = [200, 48, 78]
>>>>>>> 64209975
const valuesEqual = (actualValue, flagValue) => {
  const nullFalseyA =
    actualValue == null ||
    actualValue === '' ||
    typeof actualValue === 'undefined'
  const nullFalseyB =
    flagValue == null || flagValue === '' || typeof flagValue === 'undefined'
  if (nullFalseyA && nullFalseyB) {
    return true
  }
  return actualValue === flagValue
}
const UserPage = class extends Component {
  static displayName = 'UserPage'

  constructor(props, context) {
    super(props, context)
    this.state = {
      preselect: Utils.fromParam().flag,
      showArchived: false,
      tags: [],
    }
  }

  getFilter = () => ({
    is_archived: this.state.showArchived,
    tags:
      !this.state.tags || !this.state.tags.length
        ? undefined
        : this.state.tags.join(','),
  })

  componentDidMount() {
    const {
      match: { params },
    } = this.props

    AppActions.getIdentity(
      this.props.match.params.environmentId,
      this.props.match.params.id,
    )
    AppActions.getIdentitySegments(
      this.props.match.params.projectId,
      this.props.match.params.id,
    )
    AppActions.getFeatures(
      this.props.match.params.projectId,
      this.props.match.params.environmentId,
      true,
      this.state.search,
      this.state.sort,
      0,
      this.getFilter(),
    )
    getTags(getStore(), {
      projectId: `${params.projectId}`,
    })
    this.getActualFlags()
    API.trackPage(Constants.pages.USER)
  }

  onSave = () => {
    this.getActualFlags()
  }

  editSegment = (segment) => {
    API.trackEvent(Constants.events.VIEW_SEGMENT)
    openModal(
      `Segment - ${segment.name}`,
      <CreateSegmentModal
        segment={segment.id}
        readOnly
        isEdit
        environmentId={this.props.match.params.environmentId}
        projectId={this.props.match.params.projectId}
      />,
      'side-modal create-segment-modal',
    )
  }

  getActualFlags = () => {
    const { environmentId, id } = this.props.match.params
    const url = `${
      Project.api
    }environments/${environmentId}/${Utils.getIdentitiesEndpoint()}/${id}/${Utils.getFeatureStatesEndpoint()}/all/`
    _data
      .get(url)
      .then((res) => {
        this.setState({ actualFlags: _.keyBy(res, (v) => v.feature.name) })
      })
      .catch(() => {})
  }

  onTraitSaved = () => {
    AppActions.getIdentitySegments(
      this.props.match.params.projectId,
      this.props.match.params.id,
    )
  }

  confirmToggle = (projectFlag, environmentFlag, cb) => {
    openModal(
      'Toggle Feature',
      <ConfirmToggleFeature
        identity={this.props.match.params.id}
        identityName={decodeURIComponent(this.props.match.params.identity)}
        environmentId={this.props.match.params.environmentId}
        projectFlag={projectFlag}
        environmentFlag={environmentFlag}
        cb={cb}
      />,
      'p-0',
    )
  }

  editFeature = (
    projectFlag,
    environmentFlag,
    identityFlag,
    multivariate_feature_state_values,
  ) => {
    history.replaceState(
      {},
      null,
      `${document.location.pathname}?flag=${projectFlag.name}`,
    )
    API.trackEvent(Constants.events.VIEW_USER_FEATURE)
    openModal(
      <span>
        Edit User Feature:{' '}
        <span className='standard-case'>{projectFlag.name}</span>
      </span>,
      <CreateFlagModal
        isEdit
        identity={this.props.match.params.id}
        identityName={decodeURIComponent(this.props.match.params.identity)}
        environmentId={this.props.match.params.environmentId}
        projectId={this.props.match.params.projectId}
        projectFlag={projectFlag}
        identityFlag={{
          ...identityFlag,
          multivariate_feature_state_values,
        }}
        environmentFlag={environmentFlag}
      />,
      'side-modal create-feature-modal overflow-y-auto',
      () => {
        history.replaceState({}, null, `${document.location.pathname}`)
      },
    )
  }

  createTrait = () => {
    API.trackEvent(Constants.events.VIEW_USER_FEATURE)
    openModal(
      'Create User Trait',
      <CreateTraitModal
        isEdit={false}
        onSave={this.onTraitSaved}
        identity={this.props.match.params.id}
        identityName={decodeURIComponent(this.props.match.params.identity)}
        environmentId={this.props.match.params.environmentId}
        projectId={this.props.match.params.projectId}
      />,
      'p-0',
    )
  }

  editTrait = (trait) => {
    API.trackEvent(Constants.events.VIEW_USER_FEATURE)
    openModal(
      'Edit User Trait',
      <CreateTraitModal
        isEdit
        {...trait}
        onSave={this.onTraitSaved}
        identity={this.props.match.params.id}
        identityName={decodeURIComponent(this.props.match.params.identity)}
        environmentId={this.props.match.params.environmentId}
        projectId={this.props.match.params.projectId}
      />,
      'p-0',
    )
  }

  confirmRemove = (projectFlag, cb, identity) => {
    openModal(
      'Reset User Feature',
      <ConfirmRemoveFeature
        identity={identity}
        environmentId={this.props.match.params.environmentId}
        projectFlag={projectFlag}
        cb={cb}
      />,
    )
  }

  removeTrait = (id, trait_key) => {
    openConfirm(
      'Delete Trait',
      <div>
        {'Are you sure you want to delete trait '}
        <strong>{trait_key}</strong>
        {' from this user?'}
      </div>,
      () =>
        AppActions.deleteIdentityTrait(
          this.props.match.params.environmentId,
          this.props.match.params.id,
          id || trait_key,
        ),
    )
  }

  filter = () => {
    AppActions.searchFeatures(
      this.props.match.params.projectId,
      this.props.match.params.environmentId,
      true,
      this.state.search,
      this.state.sort,
      0,
      this.getFilter(),
    )
  }

  render() {
    const { actualFlags } = this.state
    const { environmentId, projectId } = this.props.match.params

    const preventAddTrait = !AccountStore.getOrganisation().persist_trait_data
    return (
      <Permission
        level='environment'
        permission={Utils.getManageUserPermission()}
        id={environmentId}
      >
        {({ permission: manageUserPermission }) => (
          <Permission
            level='environment'
            permission={Utils.getManageFeaturePermission(false)}
            id={environmentId}
          >
            {({ permission }) => (
              <div className='app-container'>
                <IdentityProvider onSave={this.onSave}>
                  {(
                    {
                      environmentFlags,
                      identity,
                      identityFlags,
                      isLoading,
                      projectFlags,
                      traits,
                    },
                    { removeFlag, toggleFlag },
                  ) =>
                    isLoading &&
                    !this.state.tags.length &&
                    !this.state.tags.length &&
                    !this.state.showArchived &&
                    typeof this.state.search !== 'string' &&
                    (!identityFlags || !actualFlags || !projectFlags) ? (
                      <div className='text-center'>
                        <Loader />
                      </div>
                    ) : (
                      <div className='container'>
                        <div className='row'>
                          <div className='col-md-12'>
                            <h4>
                              {(identity && identity.identity.identifier) ||
                                this.props.match.params.id}
                            </h4>
                            <p>
                              View and manage feature states and traits for this
                              user. This will override any feature states you
                              have for your current environment for this user
                              only. Any features that are not overriden for this
                              user will fallback to the environment defaults.
                            </p>
                            <FormGroup>
                              <FormGroup>
                                <PanelSearch
                                  id='user-features-list'
                                  className='no-pad'
                                  itemHeight={70}
                                  title='Features'
                                  renderFooter={() => (
                                    <>
                                      <JSONReference
                                        showNamesButton
                                        className='mt-4 mx-2'
                                        title={'Features'}
                                        json={
                                          projectFlags &&
                                          Object.values(projectFlags)
                                        }
                                      />
                                      <JSONReference
                                        className='mx-2'
                                        title={'Environment Feature States'}
                                        json={
                                          environmentFlags &&
                                          Object.values(environmentFlags)
                                        }
                                      />
                                      <JSONReference
                                        className='mx-2'
                                        title={'Identity Feature States'}
                                        json={
                                          identityFlags &&
                                          Object.values(identityFlags)
                                        }
                                      />
                                    </>
                                  )}
                                  searchPanel={
                                    <div className='pb-2'>
                                      <TagFilter
                                        showUntagged
                                        showClearAll={
                                          (this.state.tags &&
                                            !!this.state.tags.length) ||
                                          this.state.showArchived
                                        }
                                        onClearAll={() =>
                                          this.setState(
                                            { showArchived: false, tags: [] },
                                            this.filter,
                                          )
                                        }
                                        projectId={`${projectId}`}
                                        value={this.state.tags}
                                        onChange={(tags) => {
                                          FeatureListStore.isLoading = true
                                          if (
                                            tags?.includes('') &&
                                            tags?.length > 1
                                          ) {
                                            if (!this.state.tags.includes('')) {
                                              this.setState(
                                                { tags: [''] },
                                                this.filter,
                                              )
                                            } else {
                                              this.setState(
                                                {
                                                  tags: tags?.filter(
                                                    (v) => !!v,
                                                  ),
                                                },
                                                this.filter,
                                              )
                                            }
                                          } else {
                                            this.setState({ tags }, this.filter)
                                          }
                                          AsyncStorage.setItem(
                                            `${projectId}tags`,
                                            JSON.stringify(tags),
                                          )
                                        }}
                                      >
                                        <Tag
                                          selected={this.state.showArchived}
                                          onClick={() => {
                                            FeatureListStore.isLoading = true
                                            this.setState(
                                              {
                                                showArchived:
                                                  !this.state.showArchived,
                                              },
                                              this.filter,
                                            )
                                          }}
                                          className='px-2 py-2 ml-2 mr-2'
                                          tag={{
                                            color: '#0AADDF',
                                            label: 'Archived',
                                          }}
                                        />
                                      </TagFilter>
                                    </div>
                                  }
                                  header={
                                    <Row className='table-header'>
<<<<<<< HEAD
                                      <Flex className='table-column px-3'>
                                        Name
                                      </Flex>
                                      <Flex className='table-column'>
                                        Description
                                      </Flex>
=======
                                      <Flex className='table-column flex-fill px-3'>
                                        Name
                                      </Flex>
>>>>>>> 64209975
                                      <div
                                        className='table-column'
                                        style={{ width: width[0] }}
                                      >
<<<<<<< HEAD
                                        Tag
                                      </div>
                                      <div
                                        className='table-column'
                                        style={{ width: width[1] }}
                                      >
=======
>>>>>>> 64209975
                                        Value
                                      </div>
                                      <div
                                        className='table-column'
<<<<<<< HEAD
                                        style={{ width: width[2] }}
=======
                                        style={{ width: width[1] }}
>>>>>>> 64209975
                                      >
                                        <Switch disabled />
                                      </div>
                                      <div
                                        className='table-column'
<<<<<<< HEAD
                                        style={{ width: width[3] }}
=======
                                        style={{ width: width[2] }}
>>>>>>> 64209975
                                      ></div>
                                    </Row>
                                  }
                                  isLoading={FeatureListStore.isLoading}
                                  onSortChange={(sort) => {
                                    this.setState({ sort }, () => {
                                      AppActions.getFeatures(
                                        this.props.match.params.projectId,
                                        this.props.match.params.environmentId,
                                        true,
                                        this.state.search,
                                        this.state.sort,
                                        0,
                                        this.getFilter(),
                                      )
                                    })
                                  }}
                                  items={projectFlags}
                                  sorting={[
                                    {
                                      default: true,
                                      label: 'Name',
                                      order: 'asc',
                                      value: 'name',
                                    },
                                    {
                                      label: 'Created Date',
                                      order: 'asc',
                                      value: 'created_date',
                                    },
                                  ]}
                                  renderRow={({ description, id, name }, i) => {
                                    const identityFlag = identityFlags[id] || {}
                                    const environmentFlag =
                                      (environmentFlags &&
                                        environmentFlags[id]) ||
                                      {}
                                    const hasUserOverride =
                                      identityFlag.identity ||
                                      identityFlag.identity_uuid
                                    const flagEnabled = hasUserOverride
                                      ? identityFlag.enabled
                                      : environmentFlag.enabled // show default value s
                                    const flagValue = hasUserOverride
                                      ? identityFlag.feature_state_value
                                      : environmentFlag.feature_state_value

                                    const actualEnabled =
                                      (actualFlags &&
                                        !!actualFlags &&
                                        actualFlags[name] &&
                                        actualFlags[name].enabled) ||
                                      false
                                    const actualValue =
                                      !!actualFlags &&
                                      actualFlags[name] &&
                                      actualFlags[name].feature_state_value
                                    const flagEnabledDifferent = hasUserOverride
                                      ? false
                                      : actualEnabled !== flagEnabled
                                    const flagValueDifferent = hasUserOverride
                                      ? false
                                      : !valuesEqual(actualValue, flagValue)
                                    const projectFlag =
                                      projectFlags &&
                                      projectFlags.find(
                                        (p) =>
                                          p.id ===
                                          (environmentFlag &&
                                            environmentFlag.feature),
                                      )
                                    const isMultiVariateOverride =
                                      flagValueDifferent &&
                                      projectFlag &&
                                      projectFlag.multivariate_options &&
                                      projectFlag.multivariate_options.find(
                                        (v) => {
                                          const value =
                                            Utils.featureStateToValue(v)
                                          return value === actualValue
                                        },
                                      )
                                    const flagDifferent =
                                      flagEnabledDifferent || flagValueDifferent
                                    const onClick = () => {
                                      if (permission) {
                                        this.editFeature(
                                          _.find(projectFlags, { id }),
                                          environmentFlags &&
                                            environmentFlags[id],
                                          (identityFlags &&
                                            identityFlags[id]) ||
                                            actualFlags[name],
                                          identityFlags &&
                                            identityFlags[id] &&
                                            identityFlags[id]
                                              .multivariate_feature_state_values,
                                        )
                                      }
                                    }

                                    if (name === this.state.preselect) {
                                      this.state.preselect = null
                                      onClick()
                                    }
                                    return (
                                      <div
                                        className={`flex-row space list-item clickable py-2 ${
                                          flagDifferent && 'flag-different'
                                        }`}
                                        key={id}
                                        data-test={`user-feature-${i}`}
                                        onClick={onClick}
                                      >
<<<<<<< HEAD
                                        <Flex className='table-column px-3'>
                                          <div className='font-weight-medium'>
                                            {name}
                                          </div>
                                        </Flex>
                                        <Flex className='table-column'>
                                          {hasUserOverride ? (
                                            <div className='list-item-subtitle'>
                                              Overriding defaults
                                            </div>
                                          ) : flagEnabledDifferent ? (
                                            <div
                                              data-test={`feature-override-${i}`}
                                              className='list-item-subtitle'
                                            >
                                              <Row>
                                                <Flex>
                                                  {isMultiVariateOverride ? (
                                                    <span>
                                                      This flag is being
                                                      overridden by a variation
                                                      defined on your feature,
                                                      the control value is{' '}
                                                      <strong>
                                                        {flagEnabled
                                                          ? 'on'
                                                          : 'off'}
                                                      </strong>{' '}
                                                      for this user
                                                    </span>
=======
                                        <Flex className='table-column'>
                                          <Row>
                                            <Flex>
                                              <Row
                                                className='font-weight-medium'
                                                style={{
                                                  alignItems: 'start',
                                                  lineHeight: 1,
                                                  rowGap: 4,
                                                  wordBreak: 'break-all',
                                                }}
                                              >
                                                <span className='me-2'>
                                                  {description ? (
                                                    <Tooltip
                                                      title={
                                                        <span>
                                                          {name}
                                                          <span
                                                            className={'ms-1'}
                                                          ></span>
                                                          <Icon name='info-outlined' />
                                                        </span>
                                                      }
                                                    >
                                                      {description}
                                                    </Tooltip>
>>>>>>> 64209975
                                                  ) : (
                                                    name
                                                  )}
                                                </span>
                                                <TagValues
                                                  projectId={`${projectId}`}
                                                  value={projectFlag.tags}
                                                />
                                              </Row>
                                              {hasUserOverride ? (
                                                <div className='list-item-subtitle'>
                                                  Overriding defaults
                                                </div>
                                              ) : flagEnabledDifferent ? (
                                                <div
                                                  data-test={`feature-override-${i}`}
                                                  className='list-item-subtitle'
                                                >
                                                  <Row>
                                                    <Flex>
                                                      {isMultiVariateOverride ? (
                                                        <span>
                                                          This flag is being
                                                          overridden by a
                                                          variation defined on
                                                          your feature, the
                                                          control value is{' '}
                                                          <strong>
                                                            {flagEnabled
                                                              ? 'on'
                                                              : 'off'}
                                                          </strong>{' '}
                                                          for this user
                                                        </span>
                                                      ) : (
                                                        <span>
                                                          This flag is being
                                                          overridden by segments
                                                          and would normally be{' '}
                                                          <strong>
                                                            {flagEnabled
                                                              ? 'on'
                                                              : 'off'}
                                                          </strong>{' '}
                                                          for this user
                                                        </span>
                                                      )}
                                                    </Flex>
                                                  </Row>
                                                </div>
                                              ) : flagValueDifferent ? (
                                                isMultiVariateOverride ? (
                                                  <div
                                                    data-test={`feature-override-${i}`}
                                                    className='list-item-subtitle'
                                                  >
                                                    <span className='flex-row'>
                                                      This feature is being
                                                      overriden by a % variation
                                                      in the environment, the
                                                      control value of this
                                                      feature is{' '}
                                                      <FeatureValue
                                                        includeEmpty
                                                        data-test={`user-feature-original-value-${i}`}
                                                        value={`${flagValue}`}
                                                      />
                                                    </span>
                                                  </div>
                                                ) : (
                                                  <div
                                                    data-test={`feature-override-${i}`}
                                                    className='list-item-subtitle'
                                                  >
                                                    <span className='flex-row'>
                                                      This feature is being
                                                      overriden by segments and
                                                      would normally be{' '}
                                                      <FeatureValue
                                                        includeEmpty
                                                        data-test={`user-feature-original-value-${i}`}
                                                        value={`${flagValue}`}
                                                      />{' '}
                                                      for this user
                                                    </span>
<<<<<<< HEAD
                                                  )}
                                                </Flex>
                                              </Row>
                                            </div>
                                          ) : flagValueDifferent ? (
                                            isMultiVariateOverride ? (
                                              <div
                                                data-test={`feature-override-${i}`}
                                                className='list-item-subtitle'
                                              >
                                                <span className='flex-row'>
                                                  This feature is being
                                                  overriden by a % variation in
                                                  the environment, the control
                                                  value of this feature is{' '}
                                                  <FeatureValue
                                                    includeEmpty
                                                    data-test={`user-feature-original-value-${i}`}
                                                    value={`${flagValue}`}
                                                  />
                                                </span>
                                              </div>
                                            ) : (
                                              <div
                                                data-test={`feature-override-${i}`}
                                                className='list-item-subtitle'
                                              >
                                                <span className='flex-row'>
                                                  This feature is being
                                                  overriden by segments and
                                                  would normally be{' '}
                                                  <FeatureValue
                                                    includeEmpty
                                                    data-test={`user-feature-original-value-${i}`}
                                                    value={`${flagValue}`}
                                                  />{' '}
                                                  for this user
                                                </span>
                                              </div>
                                            )
                                          ) : (
                                            <div className='list-item-subtitle'>
                                              Using environment defaults
                                            </div>
=======
                                                  </div>
                                                )
                                              ) : (
                                                <div className='list-item-subtitle'>
                                                  Using environment defaults
                                                </div>
                                              )}
                                            </Flex>
                                          </Row>
                                        </Flex>
                                        <div
                                          className='table-column'
                                          style={{ width: width[0] }}
                                        >
                                          <FeatureValue
                                            data-test={`user-feature-value-${i}`}
                                            value={actualValue}
                                          />
                                        </div>
                                        <div
                                          className='table-column'
                                          style={{ width: width[1] }}
                                          onClick={(e) => {
                                            e.stopPropagation()
                                          }}
                                        >
                                          {Utils.renderWithPermission(
                                            permission,
                                            Constants.environmentPermissions(
                                              Utils.getManageFeaturePermissionDescription(
                                                false,
                                                true,
                                              ),
                                            ),
                                            <Switch
                                              disabled={!permission}
                                              data-test={`user-feature-switch-${i}${
                                                actualEnabled ? '-on' : '-off'
                                              }`}
                                              checked={actualEnabled}
                                              onChange={() =>
                                                this.confirmToggle(
                                                  _.find(projectFlags, {
                                                    id,
                                                  }),
                                                  actualFlags[name],
                                                  () => {
                                                    toggleFlag({
                                                      environmentFlag:
                                                        actualFlags[name],
                                                      environmentId:
                                                        this.props.match.params
                                                          .environmentId,
                                                      identity:
                                                        this.props.match.params
                                                          .id,
                                                      identityFlag,
                                                      projectFlag: { id },
                                                    })
                                                  },
                                                )
                                              }
                                            />,
>>>>>>> 64209975
                                          )}
                                        </Flex>
                                        <div
                                          className='table-column'
                                          style={{ width: width[0] }}
                                        >
                                          <TagValues
                                            projectId={`${projectId}`}
                                            value={projectFlag.tags}
                                          />
                                        </div>
                                        <div
<<<<<<< HEAD
                                          className='table-column'
                                          style={{ width: width[1] }}
                                        >
                                          <FeatureValue
                                            data-test={`user-feature-value-${i}`}
                                            value={actualValue}
                                          />
                                        </div>
                                        <div
                                          className='table-column'
                                          style={{ width: width[2] }}
                                          onClick={(e) => {
                                            e.stopPropagation()
                                          }}
                                        >
                                          {Utils.renderWithPermission(
                                            permission,
                                            Constants.environmentPermissions(
                                              Utils.getManageFeaturePermissionDescription(
                                                false,
                                                true,
                                              ),
                                            ),
                                            <Switch
                                              disabled={!permission}
                                              data-test={`user-feature-switch-${i}${
                                                actualEnabled ? '-on' : '-off'
                                              }`}
                                              checked={actualEnabled}
                                              onChange={() =>
                                                this.confirmToggle(
                                                  _.find(projectFlags, {
                                                    id,
                                                  }),
                                                  actualFlags[name],
                                                  () => {
                                                    toggleFlag({
                                                      environmentFlag:
                                                        actualFlags[name],
                                                      environmentId:
                                                        this.props.match.params
                                                          .environmentId,
                                                      identity:
                                                        this.props.match.params
                                                          .id,
                                                      identityFlag,
                                                      projectFlag: { id },
                                                    })
                                                  },
                                                )
                                              }
                                            />,
                                          )}
                                        </div>
                                        <div
                                          className='table-column p-0'
                                          style={{ width: width[3] }}
=======
                                          className='table-column p-0'
                                          style={{ width: width[2] }}
>>>>>>> 64209975
                                          onClick={(e) => {
                                            e.stopPropagation()
                                          }}
                                        >
                                          {hasUserOverride && (
                                            <>
                                              {Utils.renderWithPermission(
                                                permission,
                                                Constants.environmentPermissions(
                                                  Utils.getManageFeaturePermissionDescription(
                                                    false,
                                                    true,
                                                  ),
                                                ),
                                                <Button
                                                  theme='text'
                                                  size='xSmall'
                                                  disabled={!permission}
                                                  onClick={() =>
                                                    this.confirmRemove(
                                                      _.find(projectFlags, {
                                                        id,
                                                      }),
                                                      () => {
                                                        removeFlag({
                                                          environmentId:
                                                            this.props.match
                                                              .params
                                                              .environmentId,
                                                          identity:
                                                            this.props.match
                                                              .params.id,
                                                          identityFlag,
                                                        })
                                                      },
                                                      identity.identity
                                                        .identifier,
                                                    )
                                                  }
                                                >
                                                  <Icon
                                                    name='refresh'
                                                    fill='#6837FC'
                                                    width={16}
                                                  />{' '}
                                                  Reset
                                                </Button>,
                                              )}
                                            </>
                                          )}
                                        </div>
<<<<<<< HEAD
                                      </Row>
=======
                                      </div>
>>>>>>> 64209975
                                    )
                                  }}
                                  renderSearchWithNoResults
                                  renderNoResults={
                                    this.state.tags?.length ||
                                    this.state.showArchived ? (
                                      <div>No results</div>
                                    ) : (
                                      <div className='text-center m-2'>
                                        This user has no features yet. <br />
                                        When you start{' '}
                                        <Link
                                          className='dark'
                                          to={`project/${this.props.match.params.projectId}/environment/${this.props.match.params.environmentId}/features`}
                                        >
                                          creating features
                                        </Link>{' '}
                                        for your project you will set them per
                                        user here.
                                      </div>
                                    )
                                  }
                                  paging={FeatureListStore.paging}
                                  search={this.state.search}
                                  nextPage={() =>
                                    AppActions.getFeatures(
                                      this.props.match.params.projectId,
                                      this.props.match.params.environmentId,
                                      true,
                                      this.state.search,
                                      this.state.sort,
                                      FeatureListStore.paging.next,
                                      this.getFilter(),
                                    )
                                  }
                                  prevPage={() =>
                                    AppActions.getFeatures(
                                      this.props.match.params.projectId,
                                      this.props.match.params.environmentId,
                                      true,
                                      this.state.search,
                                      this.state.sort,
                                      FeatureListStore.paging.previous,
                                      this.getFilter(),
                                    )
                                  }
                                  goToPage={(page) =>
                                    AppActions.getFeatures(
                                      this.props.match.params.projectId,
                                      this.props.match.params.environmentId,
                                      true,
                                      this.state.search,
                                      this.state.sort,
                                      page,
                                      this.getFilter(),
                                    )
                                  }
                                  onChange={(e) => {
                                    this.setState(
                                      { search: Utils.safeParseEventValue(e) },
                                      () => {
                                        AppActions.searchFeatures(
                                          this.props.match.params.projectId,
                                          this.props.match.params.environmentId,
                                          true,
                                          this.state.search,
                                          this.state.sort,
                                          0,
                                          this.getFilter(),
                                        )
                                      },
                                    )
                                  }}
                                  filterRow={() => true}
                                />
                              </FormGroup>
                              {!preventAddTrait && (
                                <FormGroup>
                                  <PanelSearch
                                    id='user-traits-list'
                                    className='no-pad'
                                    itemHeight={65}
                                    title='Traits'
                                    items={traits}
                                    actionButton={
                                      <div className='ml-2'>
                                        {Utils.renderWithPermission(
                                          manageUserPermission,
                                          Constants.environmentPermissions(
                                            Utils.getManageUserPermissionDescription(),
                                          ),
                                          <Button
                                            disabled={!manageUserPermission}
                                            id='add-trait'
                                            onClick={this.createTrait}
                                            size='small'
                                          >
                                            Add new trait
                                          </Button>,
                                        )}
                                      </div>
                                    }
                                    header={
                                      <Row className='table-header'>
                                        <Flex className='table-column px-3'>
                                          Trait
                                        </Flex>
                                        <Flex className='table-column'>
                                          Value
                                        </Flex>
                                        <div
                                          className='table-column'
                                          style={{ width: '80px' }}
                                        >
                                          Remove
                                        </div>
                                      </Row>
                                    }
                                    renderRow={(
                                      { id, trait_key, trait_value },
                                      i,
                                    ) => (
                                      <Row
                                        className='list-item clickable '
                                        key={trait_key}
                                        space
                                        data-test={`user-trait-${i}`}
                                        onClick={() =>
                                          this.editTrait({
                                            id,
                                            trait_key,
                                            trait_value,
                                          })
                                        }
                                      >
                                        <Flex className='table-column px-3'>
                                          <div
                                            className={`js-trait-key-${i} font-weight-medium`}
                                          >
                                            {trait_key}
                                          </div>
                                        </Flex>
                                        <Flex className='table-column'>
                                          <FeatureValue
                                            includeEmpty
                                            data-test={`user-trait-value-${i}`}
                                            value={trait_value}
                                          />
                                        </Flex>
                                        <div
                                          className='table-column text-center'
                                          style={{ width: '80px' }}
                                          onClick={(e) => e.stopPropagation()}
                                        >
                                          {Utils.renderWithPermission(
                                            manageUserPermission,
                                            Constants.environmentPermissions(
                                              Utils.getManageUserPermissionDescription(),
                                            ),
                                            <Button
                                              id='remove-feature'
                                              className='btn btn-with-icon'
                                              type='button'
                                              disabled={!manageUserPermission}
                                              onClick={() =>
                                                this.removeTrait(id, trait_key)
                                              }
                                              data-test={`delete-user-trait-${i}`}
                                            >
                                              <Icon
                                                name='trash-2'
                                                width={20}
                                                fill='#656D7B'
                                              />
                                            </Button>,
                                          )}
                                        </div>
                                      </Row>
                                    )}
                                    renderNoResults={
                                      <Panel
                                        title='Traits'
                                        className='no-pad'
                                        action={
                                          <div>
                                            {Utils.renderWithPermission(
                                              manageUserPermission,
                                              Constants.environmentPermissions(
                                                Utils.getManageUserPermissionDescription(),
                                              ),
                                              <Button
                                                disabled={!manageUserPermission}
                                                className='mb-2'
                                                id='add-trait'
                                                onClick={this.createTrait}
                                                size='small'
                                              >
                                                Add new trait
                                              </Button>,
                                            )}
                                          </div>
                                        }
                                      >
                                        <div className='search-list'>
                                          <Row className='list-item text-muted px-3'>
                                            This user has no traits.
                                          </Row>
                                        </div>
                                      </Panel>
                                    }
                                    filterRow={({ trait_key }, search) =>
                                      trait_key.toLowerCase().indexOf(search) >
                                      -1
                                    }
                                  />
                                </FormGroup>
                              )}
                              <IdentitySegmentsProvider
                                id={this.props.match.params.id}
                              >
                                {({ segments }) =>
                                  !segments ? (
                                    <div className='text-center'>
                                      <Loader />
                                    </div>
                                  ) : (
                                    <FormGroup>
                                      <PanelSearch
                                        id='user-segments-list'
                                        className='no-pad'
                                        title='Segments'
                                        itemHeight={70}
                                        header={
                                          <Row className='table-header'>
                                            <Flex
                                              className='table-column px-3'
                                              style={{ maxWidth: '230px' }}
                                            >
                                              Name
                                            </Flex>
                                            <Flex className='table-column'>
                                              Description
                                            </Flex>
                                          </Row>
                                        }
                                        items={segments || []}
                                        renderRow={(
                                          { created_date, description, name },
                                          i,
                                        ) => (
                                          <Row
                                            onClick={() =>
                                              this.editSegment(segments[i])
                                            }
                                            className='list-item clickable'
                                            space
                                            key={i}
                                          >
                                            <Flex
                                              className=' table-column px-3'
                                              style={{ maxWidth: '230px' }}
                                            >
                                              <div
                                                onClick={() =>
                                                  this.editSegment(segments[i])
                                                }
                                              >
                                                <span
                                                  data-test={`segment-${i}-name`}
                                                  className='font-weight-medium'
                                                >
                                                  {name}
                                                </span>
                                              </div>
                                              <div className='list-item-subtitle'>
                                                Created{' '}
                                                {moment(created_date).format(
                                                  'DD/MMM/YYYY',
                                                )}
                                              </div>
                                            </Flex>
                                            <Flex className='table-column list-item-subtitle'>
                                              {description ? (
                                                <div>
                                                  {description}
                                                  <br />
                                                </div>
                                              ) : (
                                                ''
                                              )}
                                            </Flex>
                                          </Row>
                                        )}
                                        renderNoResults={
                                          <Panel
                                            title='Segments'
                                            className='no-pad'
                                          >
                                            <div className='search-list'>
                                              <Row className='list-item text-muted px-3'>
                                                This user is not a member of any
                                                segments.
                                              </Row>
                                            </div>
                                          </Panel>
                                        }
                                        filterRow={({ name }, search) =>
                                          name.toLowerCase().indexOf(search) >
                                          -1
                                        }
                                      />
                                    </FormGroup>
                                  )
                                }
                              </IdentitySegmentsProvider>
                            </FormGroup>
                          </div>
                          <div className='col-md-12 mt-2'>
                            <FormGroup>
                              <CodeHelp
                                title='Managing user traits and segments'
                                snippets={Constants.codeHelp.USER_TRAITS(
                                  this.props.match.params.environmentId,
                                  this.props.match.params.identity,
                                )}
                              />
                            </FormGroup>
                            <FormGroup>
                              <TryIt
                                title='Check to see what features and traits are coming back for this user'
                                environmentId={
                                  this.props.match.params.environmentId
                                }
                                userId={
                                  (identity && identity.identity.identifier) ||
                                  this.props.match.params.id
                                }
                              />
                            </FormGroup>
                          </div>
                        </div>
                      </div>
                    )
                  }
                </IdentityProvider>
              </div>
            )}
          </Permission>
        )}
      </Permission>
    )
  }
}

UserPage.propTypes = {}

module.exports = ConfigProvider(UserPage)<|MERGE_RESOLUTION|>--- conflicted
+++ resolved
@@ -19,11 +19,7 @@
 import Permission from 'common/providers/Permission'
 import Icon from 'components/Icon'
 
-<<<<<<< HEAD
-const width = [170, 200, 65, 80]
-=======
 const width = [200, 48, 78]
->>>>>>> 64209975
 const valuesEqual = (actualValue, flagValue) => {
   const nullFalseyA =
     actualValue == null ||
@@ -411,50 +407,24 @@
                                   }
                                   header={
                                     <Row className='table-header'>
-<<<<<<< HEAD
-                                      <Flex className='table-column px-3'>
-                                        Name
-                                      </Flex>
-                                      <Flex className='table-column'>
-                                        Description
-                                      </Flex>
-=======
                                       <Flex className='table-column flex-fill px-3'>
                                         Name
                                       </Flex>
->>>>>>> 64209975
                                       <div
                                         className='table-column'
                                         style={{ width: width[0] }}
                                       >
-<<<<<<< HEAD
-                                        Tag
+                                        Value
                                       </div>
                                       <div
                                         className='table-column'
                                         style={{ width: width[1] }}
                                       >
-=======
->>>>>>> 64209975
-                                        Value
-                                      </div>
-                                      <div
-                                        className='table-column'
-<<<<<<< HEAD
-                                        style={{ width: width[2] }}
-=======
-                                        style={{ width: width[1] }}
->>>>>>> 64209975
-                                      >
                                         <Switch disabled />
                                       </div>
                                       <div
                                         className='table-column'
-<<<<<<< HEAD
-                                        style={{ width: width[3] }}
-=======
                                         style={{ width: width[2] }}
->>>>>>> 64209975
                                       ></div>
                                     </Row>
                                   }
@@ -569,38 +539,6 @@
                                         data-test={`user-feature-${i}`}
                                         onClick={onClick}
                                       >
-<<<<<<< HEAD
-                                        <Flex className='table-column px-3'>
-                                          <div className='font-weight-medium'>
-                                            {name}
-                                          </div>
-                                        </Flex>
-                                        <Flex className='table-column'>
-                                          {hasUserOverride ? (
-                                            <div className='list-item-subtitle'>
-                                              Overriding defaults
-                                            </div>
-                                          ) : flagEnabledDifferent ? (
-                                            <div
-                                              data-test={`feature-override-${i}`}
-                                              className='list-item-subtitle'
-                                            >
-                                              <Row>
-                                                <Flex>
-                                                  {isMultiVariateOverride ? (
-                                                    <span>
-                                                      This flag is being
-                                                      overridden by a variation
-                                                      defined on your feature,
-                                                      the control value is{' '}
-                                                      <strong>
-                                                        {flagEnabled
-                                                          ? 'on'
-                                                          : 'off'}
-                                                      </strong>{' '}
-                                                      for this user
-                                                    </span>
-=======
                                         <Flex className='table-column'>
                                           <Row>
                                             <Flex>
@@ -628,7 +566,6 @@
                                                     >
                                                       {description}
                                                     </Tooltip>
->>>>>>> 64209975
                                                   ) : (
                                                     name
                                                   )}
@@ -714,52 +651,6 @@
                                                       />{' '}
                                                       for this user
                                                     </span>
-<<<<<<< HEAD
-                                                  )}
-                                                </Flex>
-                                              </Row>
-                                            </div>
-                                          ) : flagValueDifferent ? (
-                                            isMultiVariateOverride ? (
-                                              <div
-                                                data-test={`feature-override-${i}`}
-                                                className='list-item-subtitle'
-                                              >
-                                                <span className='flex-row'>
-                                                  This feature is being
-                                                  overriden by a % variation in
-                                                  the environment, the control
-                                                  value of this feature is{' '}
-                                                  <FeatureValue
-                                                    includeEmpty
-                                                    data-test={`user-feature-original-value-${i}`}
-                                                    value={`${flagValue}`}
-                                                  />
-                                                </span>
-                                              </div>
-                                            ) : (
-                                              <div
-                                                data-test={`feature-override-${i}`}
-                                                className='list-item-subtitle'
-                                              >
-                                                <span className='flex-row'>
-                                                  This feature is being
-                                                  overriden by segments and
-                                                  would normally be{' '}
-                                                  <FeatureValue
-                                                    includeEmpty
-                                                    data-test={`user-feature-original-value-${i}`}
-                                                    value={`${flagValue}`}
-                                                  />{' '}
-                                                  for this user
-                                                </span>
-                                              </div>
-                                            )
-                                          ) : (
-                                            <div className='list-item-subtitle'>
-                                              Using environment defaults
-                                            </div>
-=======
                                                   </div>
                                                 )
                                               ) : (
@@ -823,81 +714,11 @@
                                                 )
                                               }
                                             />,
->>>>>>> 64209975
-                                          )}
-                                        </Flex>
-                                        <div
-                                          className='table-column'
-                                          style={{ width: width[0] }}
-                                        >
-                                          <TagValues
-                                            projectId={`${projectId}`}
-                                            value={projectFlag.tags}
-                                          />
-                                        </div>
-                                        <div
-<<<<<<< HEAD
-                                          className='table-column'
-                                          style={{ width: width[1] }}
-                                        >
-                                          <FeatureValue
-                                            data-test={`user-feature-value-${i}`}
-                                            value={actualValue}
-                                          />
-                                        </div>
-                                        <div
-                                          className='table-column'
-                                          style={{ width: width[2] }}
-                                          onClick={(e) => {
-                                            e.stopPropagation()
-                                          }}
-                                        >
-                                          {Utils.renderWithPermission(
-                                            permission,
-                                            Constants.environmentPermissions(
-                                              Utils.getManageFeaturePermissionDescription(
-                                                false,
-                                                true,
-                                              ),
-                                            ),
-                                            <Switch
-                                              disabled={!permission}
-                                              data-test={`user-feature-switch-${i}${
-                                                actualEnabled ? '-on' : '-off'
-                                              }`}
-                                              checked={actualEnabled}
-                                              onChange={() =>
-                                                this.confirmToggle(
-                                                  _.find(projectFlags, {
-                                                    id,
-                                                  }),
-                                                  actualFlags[name],
-                                                  () => {
-                                                    toggleFlag({
-                                                      environmentFlag:
-                                                        actualFlags[name],
-                                                      environmentId:
-                                                        this.props.match.params
-                                                          .environmentId,
-                                                      identity:
-                                                        this.props.match.params
-                                                          .id,
-                                                      identityFlag,
-                                                      projectFlag: { id },
-                                                    })
-                                                  },
-                                                )
-                                              }
-                                            />,
                                           )}
                                         </div>
                                         <div
                                           className='table-column p-0'
-                                          style={{ width: width[3] }}
-=======
-                                          className='table-column p-0'
                                           style={{ width: width[2] }}
->>>>>>> 64209975
                                           onClick={(e) => {
                                             e.stopPropagation()
                                           }}
@@ -949,11 +770,7 @@
                                             </>
                                           )}
                                         </div>
-<<<<<<< HEAD
-                                      </Row>
-=======
                                       </div>
->>>>>>> 64209975
                                     )
                                   }}
                                   renderSearchWithNoResults
