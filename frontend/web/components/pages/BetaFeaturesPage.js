import React, { Component } from 'react';
import Switch from '../Switch';
import EditBetaFeatureModal from '../modals/EditBetaFeature';
<<<<<<< HEAD
import Format from "../../../common/utils/format";
=======
import ConfigProvider from 'common/providers/ConfigProvider';
>>>>>>> 7b2ffc34

const BetaFeaturesPage = class extends Component {
    static displayName = 'BetaFeaturesPage';

    static contextTypes = {
        router: propTypes.object.isRequired,
    };

    constructor(props, context) {
        super(props, context);
        this.state = {
            tags: [],
            showArchived: false,
        };
        ES6Component(this);
    }

    editFeature = (flag, showEnabled, showValue) => {
        openModal('Edit Beta Feature', <EditBetaFeatureModal
          enabled={Utils.getFlagsmithHasFeature(flag)}
          value={Utils.getFlagsmithValue(flag)}
          showEnabled={showEnabled}
          showValue={showValue}
          onSave={(enabled, value) => {
              const toSet = {};
              toSet[`${flag}-opt-in-value`] = value;
              toSet[`${flag}-opt-in-enabled`] = enabled;
              flagsmith.setTraits(toSet).then(() => {
                  location.reload();
              });
          }}
        />);
    }

    resetFeature = (flag) => {
        openConfirm('Please confirm', 'This will reset this feature to use their defaults, are you sure?', () => {
            const toSet = {};
            toSet[`${flag}-opt-in-value`] = null;
            toSet[`${flag}-opt-in-enabled`] = null;
            flagsmith.setTraits(toSet).then(() => {
                location.reload();
            });
        });
    }

    render() {
        let features = {};
        try {
            features = JSON.parse(Utils.getFlagsmithValue('beta_features'));
        } catch (e) {
            return <div><Loader/></div>;
        }
        return (
            <div
              data-test="beta-features-page"
              id="beta-features-page"
              className="app-container container"
            >
                <h3>Beta Features</h3>
                <p>
                    The Flagsmith web application uses Flagsmith to manage all of its features. To demonstrate this, here you can manage features for your user!
                </p>
                {
                    Object.keys(features).map((v) => {
                        const featureCategory = features[v];
                        return (
                            <div className="mb-4">
                                <h4 className="mb-4">
                                    {Format.camelCase(v)}
                                </h4>
                                <div className="mt-2 mb-2">
                                    {!featureCategory.length && <div>There are no features in this category right now.</div>}
                                    {!!featureCategory.length && (
                                        <PanelSearch
                                          className="no-pad"
                                          id="features-list"
                                          icon="ion-ios-rocket"
                                          title="Features"
                                          renderSearchWithNoResults
                                          items={features[v]}
                                          renderRow={feature => (
                                              <div onClick={() => this.editFeature(feature.flag, feature.hasEnabled, feature.hasValue)} className="list-item clickable">
                                                  <Row>
                                                      <Flex>
                                                          <div>
                                                              <strong>
                                                                  {feature.flag}
                                                              </strong>
                                                          </div>
                                                          <div className="list-item-footer faint">
                                                              {feature.description}
                                                          </div>
                                                      </Flex>
                                                      {feature.hasValue && (
                                                          <div className="mr-2">
                                                              <FeatureValue value={Utils.getFlagsmithValue(feature.flag)}/>
                                                          </div>
                                                      )}
                                                      {feature.hasEnabled && (
                                                          <div className="mr-2">
                                                              <Switch checked={Utils.getFlagsmithHasFeature(feature.flag)}/>
                                                          </div>
                                                      )}
                                                      {
                                                          typeof flagsmith.getTrait(`${feature.flag}-opt-in-enabled`) === 'boolean' && (
                                                              <Button onClick={(e) => {
                                                                  e.preventDefault();
                                                                  e.stopPropagation();

                                                                  this.resetFeature(feature.flag);
                                                              }}
                                                              >
                                                                  Reset
                                                              </Button>
                                                          )
                                                      }
                                                  </Row>

                                              </div>
                                          )}
                                          itemHeight={65}
                                        />
                                    )}
                                </div>
                            </div>
                        );
                    })
                }
            </div>

        );
    }
};

BetaFeaturesPage.propTypes = {};

module.exports = ConfigProvider(BetaFeaturesPage);<|MERGE_RESOLUTION|>--- conflicted
+++ resolved
@@ -1,11 +1,8 @@
 import React, { Component } from 'react';
 import Switch from '../Switch';
 import EditBetaFeatureModal from '../modals/EditBetaFeature';
-<<<<<<< HEAD
-import Format from "../../../common/utils/format";
-=======
 import ConfigProvider from 'common/providers/ConfigProvider';
->>>>>>> 7b2ffc34
+import Format from "common/utils/format";
 
 const BetaFeaturesPage = class extends Component {
     static displayName = 'BetaFeaturesPage';
