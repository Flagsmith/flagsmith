--- conflicted
+++ resolved
@@ -13,8 +13,8 @@
 import PanelSearch from 'components/PanelSearch'
 import TabItem from 'components/base/forms/TabItem'
 import FeatureExport from 'components/FeatureExport'
-import { createFeatureExport } from 'common/services/useFeatureExport';
-import { getStore } from 'common/store';
+import { createFeatureExport } from 'common/services/useFeatureExport'
+import { getStore } from 'common/store'
 
 type ImportPageType = {
   projectId: string
@@ -90,10 +90,7 @@
     key: string,
     projectId: string,
   ) => {
-<<<<<<< HEAD
-    createFeatureExport(getStore(),{})
-=======
->>>>>>> 76cc1521
+    createFeatureExport(getStore(), {})
     createLaunchDarklyProjectImport({
       body: { project_key: key, token: LDKey },
       project_id: projectId,
@@ -222,69 +219,7 @@
             </TabItem>
           </Tabs>
         ) : (
-<<<<<<< HEAD
           launchDarklyImport
-=======
-          projects.length > 0 && (
-            <div>
-              <FormGroup>
-                <PanelSearch
-                  id='projects-list'
-                  className='no-pad panel-projects'
-                  listClassName='row mt-n2 gy-4'
-                  title='LaunchDarkly Projects'
-                  items={projects}
-                  renderRow={({ key, name }, i) => {
-                    return (
-                      <>
-                        <Button
-                          className='btn-project'
-                          onClick={() =>
-                            openConfirm(
-                              'Import LaunchDarkly project',
-                              <span>
-                                Flagsmith will import {<strong>{name}</strong>}{' '}
-                                to {<strong>{projectName}</strong>}. Are you
-                                sure?
-                              </span>,
-                              () => {
-                                createImportLDProjects(LDKey, key, projectId)
-                              },
-                              () => {
-                                return
-                              },
-                            )
-                          }
-                        >
-                          <Row className='flex-nowrap'>
-                            <h2
-                              style={{
-                                backgroundColor: Utils.getProjectColour(i),
-                              }}
-                              className='btn-project-letter mb-0'
-                            >
-                              {name[0]}
-                            </h2>
-                            <div className='font-weight-medium btn-project-title'>
-                              {name}
-                            </div>
-                          </Row>
-                        </Button>
-                      </>
-                    )
-                  }}
-                  renderNoResults={
-                    <div>
-                      <Row>
-                        <div className='font-weight-medium'>No Projects</div>
-                      </Row>
-                    </div>
-                  }
-                />
-              </FormGroup>
-            </div>
-          )
->>>>>>> 76cc1521
         )}
       </div>
     </>
