--- conflicted
+++ resolved
@@ -10,7 +10,7 @@
     constructor(props, context) {
         super(props, context);
         this.state = {
-            search: null,
+            search: null
         };
     }
 
@@ -123,23 +123,6 @@
                                                 {!fullReload && (
                                                     <FormGroup>
                                                         <PanelSearch
-<<<<<<< HEAD
-                                                          renderSearchWithNoResults
-                                                          id="users-list"
-                                                          title="Users"
-                                                          className="no-pad"
-                                                          icon="ion-md-person"
-                                                          items={identities}
-                                                          paging={identitiesPaging}
-                                                          nextPage={() => AppActions.getIdentitiesPage(environmentId, identitiesPaging.next)}
-                                                          prevPage={() => AppActions.getIdentitiesPage(environmentId, identitiesPaging.previous)}
-                                                          goToPage={page => AppActions.getIdentitiesPage(environmentId, `${Project.api}environments/${environmentId}/identities/?page=${page}`)}
-                                                          renderRow={({ id, identifier }, index) => (permission ? (
-                                                              <Row
-                                                                space className="list-item clickable" key={id}
-                                                              >
-                                                                  <Flex
-=======
                                                             renderSearchWithNoResults
                                                             id="users-list"
                                                             title="Users"
@@ -154,53 +137,45 @@
                                                             renderRow={({ id, identifier }, index) => (permission ? (
                                                                 <Row
                                                                     space className="list-item clickable" key={id}
->>>>>>> 3e668cab
                                                                     data-test={`user-item-${index}`}
-                                                                  >
-                                                                      <Link
-                                                                        to={`/project/${this.props.match.params.projectId}/environment/${this.props.match.params.environmentId}/users/${encodeURIComponent(identifier)}/${id}`}
-                                                                      >
-                                                                          <ButtonLink>
-                                                                              {identifier}
-
-                                                                              <span className="ion-ios-arrow-forward ml-3"/>
-                                                                          </ButtonLink>
-
-                                                                      </Link>
-                                                                  </Flex>
-
-                                                                  <Column>
-                                                                      <button
-                                                                        id="remove-feature"
-                                                                        className="btn btn--with-icon"
-                                                                        type="button"
-                                                                        onClick={() => this.removeIdentity(id, identifier)}
-                                                                      >
-                                                                          <RemoveIcon/>
-                                                                      </button>
-                                                                  </Column>
-                                                              </Row>
-                                                          ) : (
-                                                              <Row
-                                                                space className="list-item" key={id}
-                                                                data-test={`user-item-${index}`}
-                                                              >
-                                                                  {identifier}
-                                                              </Row>
-                                                          ))}
-                                                          renderNoResults={(
-                                                              <div>
+                                                                >
+                                                                    <Flex>
+                                                                        <Link
+                                                                            to={`/project/${this.props.match.params.projectId}/environment/${this.props.match.params.environmentId}/users/${encodeURIComponent(identifier)}/${id}`}
+                                                                        >
+                                                                            <ButtonLink>
+                                                                                {identifier}
+
+                                                                                <span className="ion-ios-arrow-forward ml-3"/>
+                                                                            </ButtonLink>
+
+                                                                        </Link>
+                                                                    </Flex>
+
+                                                                    <Column>
+                                                                        <button
+                                                                            id="remove-feature"
+                                                                            className="btn btn--with-icon"
+                                                                            type="button"
+                                                                            onClick={() => this.removeIdentity(id, identifier)}
+                                                                        >
+                                                                            <RemoveIcon/>
+                                                                        </button>
+                                                                    </Column>
+                                                                </Row>
+                                                            ) : (
+                                                                <Row
+                                                                    space className="list-item" key={id}
+                                                                    data-test={`user-item-${index}`}
+                                                                >
+                                                                    {identifier}
+                                                                </Row>
+                                                            ))}
+                                                            renderNoResults={(
+                                                                <div>
                                                                     You have no users in your project{this.state.search ? <span> for <strong>"{this.state.search}"</strong></span> : ''}.
-                                                              </div>
+                                                                </div>
                                                             )}
-<<<<<<< HEAD
-                                                          filterRow={(flag, search) => flag.identifier && flag.identifier.indexOf(search) != -1}
-                                                          onChange={(e) => {
-                                                              this.setState({ search: Utils.safeParseEventValue(e) });
-                                                              AppActions.searchIdentities(this.props.match.params.environmentId, Utils.safeParseEventValue(e));
-                                                          }}
-                                                          isLoading={isLoading}
-=======
                                                             filterRow={(flag, search) => flag.identifier && flag.identifier.indexOf(search) != -1}
                                                             search={this.state.search}
                                                             onChange={(e) => {
@@ -208,7 +183,6 @@
                                                                 AppActions.searchIdentities(this.props.match.params.environmentId, Utils.safeParseEventValue(e));
                                                             }}
                                                             isLoading={isLoading}
->>>>>>> 3e668cab
                                                         />
                                                     </FormGroup>
                                                 )}
