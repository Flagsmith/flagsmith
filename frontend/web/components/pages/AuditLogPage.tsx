--- conflicted
+++ resolved
@@ -3,11 +3,7 @@
 import ToggleChip from '../ToggleChip';
 import Utils from 'common/utils/utils';
 import { Project } from 'common/types/responses';
-<<<<<<< HEAD
-import { RoutPanelSearcherChildContext } from 'react-router';
-=======
 import { RouterChildContext } from 'react-router';
->>>>>>> 1ac8417b
 import AuditLog from '../AuditLog';
 
 const ProjectProvider = require('common/providers/ProjectProvider');
