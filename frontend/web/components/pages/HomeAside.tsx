--- conflicted
+++ resolved
@@ -81,7 +81,6 @@
               </Permission>
             )
             return (
-<<<<<<< HEAD
               <div className='border-right home-aside d-flex flex-column'>
                 <div className='flex-1 flex-column'>
                   <div className='mt-3'>
@@ -91,55 +90,6 @@
                           <EnvironmentSelect
                             dataTest={({ label }) =>
                               `switch-environment-${label.toLowerCase()}`
-=======
-              <div className='border-right home-aside'>
-                <div className='mt-3'>
-                  <div className='px-3 mb-2 d-flex align-items-center justify-content-between'>
-                    <div className='full-width mb-1'>
-                      {!!environment && (
-                        <EnvironmentSelect
-                          dataTest={({ label }) =>
-                            `switch-environment-${label.toLowerCase()}`
-                          }
-                          id='environment-select'
-                          data-test={`switch-environment-${environment.name.toLowerCase()}-active`}
-                          styles={{
-                            container: (base: any) => ({
-                              ...base,
-                              border: 'none',
-                              padding: 0,
-                            }),
-                          }}
-                          label={environment.name}
-                          value={environmentId}
-                          projectId={projectId}
-                          components={{
-                            Menu: ({ ...props }: any) => {
-                              return (
-                                <components.Menu {...props}>
-                                  {props.children}
-                                  {createEnvironmentButton}
-                                </components.Menu>
-                              )
-                            },
-                          }}
-                          onChange={(newEnvironmentId) => {
-                            if (newEnvironmentId !== environmentId) {
-                              AsyncStorage.setItem(
-                                'lastEnv',
-                                JSON.stringify({
-                                  environmentId: newEnvironmentId,
-                                  orgId: AccountStore.getOrganisation().id,
-                                  projectId: projectId,
-                                }),
-                              ).finally(() => {
-                                history.push(
-                                  `${document.location.pathname}${
-                                    document.location.search || ''
-                                  }`.replace(environmentId, newEnvironmentId),
-                                )
-                              })
->>>>>>> e1f3a7b9
                             }
                             id='environment-select'
                             data-test={`switch-environment-${environment.name.toLowerCase()}-active`}
@@ -165,11 +115,20 @@
                             }}
                             onChange={(newEnvironmentId) => {
                               if (newEnvironmentId !== environmentId) {
+                              AsyncStorage.setItem(
+                                'lastEnv',
+                                JSON.stringify({
+                                  environmentId: newEnvironmentId,
+                                  orgId: AccountStore.getOrganisation().id,
+                                  projectId: projectId,
+                                }),
+                              ).finally(() => {
                                 history.push(
                                   `${document.location.pathname}${
                                     document.location.search || ''
                                   }`.replace(environmentId, newEnvironmentId),
                                 )
+                              })
                               }
                             }}
                           />
@@ -246,7 +205,6 @@
                                           </span>
                                         ) : null}
                                       </NavLink>
-<<<<<<< HEAD
                                       {environment.use_v2_feature_versioning && (
                                         <NavLink
                                           activeClassName='active'
@@ -318,39 +276,10 @@
                     projectId={projectId}
                     environmentId={environmentId}
                     clearableValue={false}
-                    onChange={(environment: string) => {
-                      history.push(
-                        `/project/${projectId}/environment/${environment}/features`,
-                      )
-                      AsyncStorage.setItem(
-                        'lastEnv',
-                        JSON.stringify({
-                          environmentId: environment,
-                          orgId: AccountStore.getOrganisation().id,
-                          projectId: projectId,
-                        }),
-                      )
-                    }}
                   />
                 </div>
 
                 <BuildVersion />
-=======
-                                    )}
-                                  </div>
-                                )
-                              }
-                            </Permission>
-                          )}
-                        </Permission>
-                      </div>
-                    )
-                  }
-                  projectId={projectId}
-                  environmentId={environmentId}
-                  clearableValue={false}
-                />
->>>>>>> e1f3a7b9
               </div>
             )
           }}
