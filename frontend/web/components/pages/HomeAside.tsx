--- conflicted
+++ resolved
@@ -29,7 +29,6 @@
 import { useGetHealthEventsQuery } from 'common/services/useHealthEvents'
 import Resources from 'components/Resources'
 import Constants from 'common/constants'
-import SidebarLink from 'components/SidebarLink'
 
 type HomeAsideType = {
   environmentId: string
@@ -177,7 +176,7 @@
                   permission && (
                     <Link
                       id='create-env-link'
-                      className='btn mt-1 mb-2 ml-2 mr-2 d-flex justify-content-center btn-xsm d-flex align-items-center btn--outline'
+                      className='btn mt-1 mb-2 ml-2 mr-2 d-flex justify-content-center btn-xsm d-flex gap-1 align-items-center btn--outline'
                       to={`/project/${projectId}/environment/create`}
                     >
                       <IonIcon className='fs-small' icon={createOutline} />
@@ -287,87 +286,95 @@
                                 </div>
                               ) : (
                                 <div className='list-unstyled aside-nav d-flex flex-column gap-1 ms-3 mb-2 mt-1'>
-                                  <SidebarLink
+                                  <NavLink
+                                    activeClassName='active'
                                     id='features-link'
-                                    icon={<Icon name='features' />}
                                     to={`/project/${project.id}/environment/${environment.api_key}/features`}
                                   >
-<<<<<<< HEAD
-=======
                                     <span className='mr-2'>
                                       <Icon name='features' fill='#9DA4AE' />
                                     </span>
->>>>>>> 5bd692d7
                                     Features
-                                  </SidebarLink>
-                                  <SidebarLink
+                                  </NavLink>
+                                  <NavLink
+                                    activeClassName='active'
                                     id='change-requests-link'
-                                    icon={<Icon name='timer' />}
                                     to={`/project/${project.id}/environment/${environment.api_key}/scheduled-changes/`}
                                   >
+                                    <span className='mr-2'>
+                                      <Icon name='timer' fill='#9DA4AE' />
+                                    </span>
                                     Scheduling
                                     {scheduled ? (
                                       <span className='ml-1 unread d-inline'>
                                         {scheduled}
                                       </span>
                                     ) : null}
-                                  </SidebarLink>
-                                  <SidebarLink
-                                    icon={<Icon name='request' />}
+                                  </NavLink>
+                                  <NavLink
+                                    activeClassName='active'
                                     id='change-requests-link'
                                     to={`/project/${project.id}/environment/${environment.api_key}/change-requests/`}
                                   >
+                                    <span className='mr-2'>
+                                      <Icon name='request' fill='#9DA4AE' />
+                                    </span>
                                     Change Requests{' '}
                                     {changeRequests ? (
                                       <span className='ms-1 unread d-inline'>
                                         {changeRequests}
                                       </span>
                                     ) : null}
-                                  </SidebarLink>
-                                  <SidebarLink
+                                  </NavLink>
+                                  <NavLink
                                     id='users-link'
                                     exact
-                                    icon={<Icon name='people' />}
                                     to={`/project/${project.id}/environment/${environment.api_key}/users`}
                                   >
+                                    <span className='mr-2'>
+                                      <Icon name='people' fill={'#9DA4AE'} />
+                                    </span>
                                     Identities
-                                  </SidebarLink>
-                                  <SidebarLink
+                                  </NavLink>
+                                  <NavLink
                                     id='sdk-keys-link'
                                     exact
-                                    icon={<IonIcon icon={code} />}
                                     to={`/project/${project.id}/environment/${environment.api_key}/sdk-keys`}
                                   >
+                                    <IonIcon
+                                      color={'#9DA4AE'}
+                                      className='mr-2'
+                                      icon={code}
+                                    />
                                     SDK Keys
-                                  </SidebarLink>
+                                  </NavLink>
                                   {Utils.getFlagsmithHasFeature(
                                     'split_testing',
                                   ) && (
-                                    <SidebarLink
+                                    <NavLink
                                       id='split-tests-link'
                                       exact
-                                      icon={<IonIcon icon={flask} />}
                                       to={`/project/${project.id}/environment/${environment.api_key}/split-tests`}
                                     >
-<<<<<<< HEAD
-=======
                                       <IonIcon
                                         color={'#9DA4AE'}
                                         className='mr-2'
                                         icon={flask}
                                       />
->>>>>>> 5bd692d7
                                       Split Tests
-                                    </SidebarLink>
+                                    </NavLink>
                                   )}
                                   {environmentAdmin && (
-                                    <SidebarLink
-                                      icon={<SettingsIcon />}
+                                    <NavLink
                                       id='env-settings-link'
+                                      className='aside__environment-list-item'
                                       to={`/project/${project.id}/environment/${environment.api_key}/settings`}
                                     >
+                                      <span className='mr-2'>
+                                        <SettingsIcon />
+                                      </span>
                                       Environment Settings
-                                    </SidebarLink>
+                                    </NavLink>
                                   )}
                                 </div>
                               )
