import React, { ComponentProps, FC, useEffect, useMemo, useState } from 'react'
import ProjectStore from 'common/stores/project-store'
import ChangeRequestStore from 'common/stores/change-requests-store'
import Utils from 'common/utils/utils'
import { Environment } from 'common/types/responses'
import ConfigProvider from 'common/providers/ConfigProvider'
import Permission from 'common/providers/Permission'
import { Link, NavLink } from 'react-router-dom'
import { IonIcon } from '@ionic/react'
<<<<<<< HEAD
import { code, createOutline, flask } from 'ionicons/icons'
=======
import { checkmarkCircle, code, createOutline, warning } from 'ionicons/icons'
>>>>>>> 1344a176
import EnvironmentDropdown from 'components/EnvironmentDropdown'
import ProjectProvider from 'common/providers/ProjectProvider'
import OrganisationProvider from 'common/providers/OrganisationProvider'
import Icon from 'components/Icon'
// @ts-ignore
import { AsyncStorage } from 'polyfill-react-native'
import AccountStore from 'common/stores/account-store'
import AppActions from 'common/dispatcher/app-actions'
import { RouterChildContext } from 'react-router'
import EnvironmentSelect from 'components/EnvironmentSelect'
import { components } from 'react-select'
import SettingsIcon from 'components/svg/SettingsIcon'
import BuildVersion from 'components/BuildVersion'
import { useGetHealthEventsQuery } from 'common/services/useHealthEvents'

type HomeAsideType = {
  environmentId: string
  projectId: string
  history: RouterChildContext['router']['history']
}

type CustomOptionProps = ComponentProps<typeof components.Option> & {
  hasWarning?: boolean
}

type CustomSingleValueProps = ComponentProps<typeof components.SingleValue> & {
  hasWarning?: boolean
}

const TooltipWrapper = ({
  showWarning,
  title,
}: {
  title: React.ReactElement
  showWarning: boolean
}) => {
  return showWarning ? (
    <Tooltip place='bottom' title={title} effect='solid' renderInPortal>
      One or more environments have unhealthy features
    </Tooltip>
  ) : (
    title
  )
}

const CustomOption = ({ hasWarning, ...rest }: CustomOptionProps) => {
  const showWarning =
    Utils.getFlagsmithHasFeature('feature_health') && hasWarning
  return (
    <components.Option {...rest}>
      <div className='d-flex align-items-center'>
        {rest.children}
        <div className='d-flex flex-1 align-items-center justify-content-between '>
          {showWarning && (
            <Tooltip
              title={
                <div className='flex ml-1'>
                  <IonIcon className='text-warning' icon={warning} />
                </div>
              }
            >
              This environment has unhealthy features
            </Tooltip>
          )}
          <div className='flex ml-auto'>
            {rest.isSelected && (
              <IonIcon icon={checkmarkCircle} className='text-primary' />
            )}
          </div>
        </div>
      </div>
    </components.Option>
  )
}

const CustomSingleValue = ({ hasWarning, ...rest }: CustomSingleValueProps) => {
  const showWarning =
    Utils.getFlagsmithHasFeature('feature_health') && hasWarning
  return (
    <components.SingleValue {...rest}>
      <div className='d-flex align-items-center'>
        <div>{rest.children}</div>
        <div>
          {showWarning && (
            <div className='flex ml-1'>
              <IonIcon className='text-warning' icon={warning} />
            </div>
          )}
        </div>
      </div>
    </components.SingleValue>
  )
}

const HomeAside: FC<HomeAsideType> = ({
  environmentId,
  history,
  projectId,
}) => {
  const { data: healthEvents } = useGetHealthEventsQuery(
    { projectId: projectId },
    { refetchOnFocus: false, skip: !projectId },
  )

  useEffect(() => {
    if (environmentId) {
      AppActions.getChangeRequests(environmentId, {})
    }
  }, [environmentId])
  const [_, setChangeRequestsUpdated] = useState(Date.now())

  useEffect(() => {
    const onChangeRequestsUpdated = () => setChangeRequestsUpdated(Date.now())
    ChangeRequestStore.on('change', onChangeRequestsUpdated)
    return () => {
      ChangeRequestStore.off('change', onChangeRequestsUpdated)
    }
    //eslint-disable-next-line
  }, [])

  const unhealthyEnvironments = healthEvents
    ?.filter((event) => event?.type === 'UNHEALTHY' && !!event?.environment)
    .map(
      (event) =>
        (
          ProjectStore.getEnvironmentById(
            event.environment,
          ) as Environment | null
        )?.api_key,
    )

  const hasUnhealthyEnvironments =
    Utils.getFlagsmithHasFeature('feature_health') &&
    !!unhealthyEnvironments?.length
  const environment: Environment | null =
    environmentId === 'create'
      ? null
      : (ProjectStore.getEnvironment(environmentId) as any)
  const changeRequest = Utils.changeRequestsEnabled(
    environment?.minimum_change_request_approvals,
  )
    ? ChangeRequestStore.model[environmentId]
    : null
  const changeRequests = changeRequest?.count || 0
  const scheduled =
    (environment && ChangeRequestStore.scheduled[environmentId]?.count) || 0
  const onProjectSave = () => {
    AppActions.refreshOrganisation()
  }
  return (
    <OrganisationProvider>
      {() => (
        <ProjectProvider id={projectId} onSave={onProjectSave}>
          {({ project }) => {
            const createEnvironmentButton = (
              <Permission
                level='project'
                permission='CREATE_ENVIRONMENT'
                id={projectId}
              >
                {({ permission }) =>
                  permission && (
                    <Link
                      id='create-env-link'
                      className='btn mt-1 mb-2 ml-2 mr-2 d-flex justify-content-center btn-xsm d-flex gap-1 align-items-center btn--outline'
                      to={`/project/${projectId}/environment/create`}
                    >
                      <IonIcon className='fs-small' icon={createOutline} />
                      Create Environment
                    </Link>
                  )
                }
              </Permission>
            )
            return (
              <div className='border-right home-aside d-flex flex-column'>
                <div className='flex-1 flex-column'>
                  <div className='mt-3'>
                    <div className='px-3 mb-2 d-flex align-items-center justify-content-between'>
                      <div className='full-width mb-1'>
                        {!!environment && (
                          <EnvironmentSelect
                            dataTest={({ label }) =>
                              `switch-environment-${label.toLowerCase()}`
                            }
                            id='environment-select'
                            data-test={`switch-environment-${environment.name.toLowerCase()}-active`}
                            styles={{
                              container: (base: any) => ({
                                ...base,
                                border: hasUnhealthyEnvironments
                                  ? '1px solid #D35400'
                                  : 'none',
                                borderRadius: 6,
                                padding: 0,
                              }),
                            }}
                            label={environment.name}
                            value={environmentId}
                            projectId={projectId}
                            components={{
                              Control: (props) => (
                                <TooltipWrapper
                                  showWarning={hasUnhealthyEnvironments}
                                  title={<components.Control {...props} />}
                                />
                              ),
                              Menu: ({ ...props }: any) => (
                                <components.Menu {...props}>
                                  {props.children}
                                  {createEnvironmentButton}
                                </components.Menu>
                              ),
                              Option: (props) => (
                                <CustomOption
                                  {...props}
                                  hasWarning={unhealthyEnvironments?.includes(
                                    props.data.value,
                                  )}
                                />
                              ),
                              SingleValue: (props) => (
                                <CustomSingleValue
                                  {...props}
                                  hasWarning={unhealthyEnvironments?.includes(
                                    props.data.value,
                                  )}
                                />
                              ),
                            }}
                            onChange={(newEnvironmentId) => {
                              if (newEnvironmentId !== environmentId) {
                                AsyncStorage.setItem(
                                  'lastEnv',
                                  JSON.stringify({
                                    environmentId: newEnvironmentId,
                                    orgId: AccountStore.getOrganisation().id,
                                    projectId: projectId,
                                  }),
                                ).finally(() => {
                                  history.push(
                                    `${document.location.pathname}${
                                      document.location.search || ''
                                    }`.replace(environmentId, newEnvironmentId),
                                  )
                                })
                              }
                            }}
                          />
                        )}
                        {E2E && createEnvironmentButton}
                      </div>
                    </div>
                  </div>
                  <EnvironmentDropdown
                    renderRow={(environment: Environment, onClick: any) =>
                      environment?.api_key === environmentId && (
                        <div className='collapsible__content'>
                          <Permission
                            level='environment'
                            permission='ADMIN'
                            id={environment.api_key}
                          >
<<<<<<< HEAD
                            {({
                              isLoading: manageIdentityLoading,
                              permission: manageIdentityPermission,
                            }) => (
                              <Permission
                                level='environment'
                                permission='ADMIN'
                                id={environment.api_key}
                              >
                                {({
                                  isLoading,
                                  permission: environmentAdmin,
                                }) =>
                                  isLoading || manageIdentityLoading ? (
                                    <div className='text-center'>
                                      <Loader />
                                    </div>
                                  ) : (
                                    <div className='list-unstyled aside-nav d-flex flex-column gap-1 ms-3 mb-2 mt-1'>
                                      <NavLink
                                        activeClassName='active'
                                        id='features-link'
                                        to={`/project/${project.id}/environment/${environment.api_key}/features`}
                                      >
                                        <span className='mr-2'>
                                          <Icon name='rocket' fill='#9DA4AE' />
                                        </span>
                                        Features
                                      </NavLink>
                                      <NavLink
                                        activeClassName='active'
                                        id='change-requests-link'
                                        to={`/project/${project.id}/environment/${environment.api_key}/scheduled-changes/`}
                                      >
                                        <span className='mr-2'>
                                          <Icon name='timer' fill='#9DA4AE' />
                                        </span>
                                        Scheduling
                                        {scheduled ? (
                                          <span className='ml-1 unread d-inline'>
                                            {scheduled}
                                          </span>
                                        ) : null}
                                      </NavLink>
                                      <NavLink
                                        activeClassName='active'
                                        id='change-requests-link'
                                        to={`/project/${project.id}/environment/${environment.api_key}/change-requests/`}
                                      >
                                        <span className='mr-2'>
                                          <Icon name='request' fill='#9DA4AE' />
                                        </span>
                                        Change Requests{' '}
                                        {changeRequests ? (
                                          <span className='ms-1 unread d-inline'>
                                            {changeRequests}
                                          </span>
                                        ) : null}
                                      </NavLink>
                                      {Utils.renderWithPermission(
                                        manageIdentityPermission,
                                        Constants.environmentPermissions(
                                          'View Identities',
                                        ),
                                        <NavLink
                                          id='users-link'
                                          className={`${
                                            !manageIdentityPermission &&
                                            'disabled'
                                          }`}
                                          exact
                                          to={`/project/${project.id}/environment/${environment.api_key}/users`}
                                        >
                                          <span className='mr-2'>
                                            <Icon
                                              name='people'
                                              fill={
                                                manageIdentityPermission
                                                  ? '#9DA4AE'
                                                  : '#696969'
                                              }
                                            />
                                          </span>
                                          Identities
                                        </NavLink>,
                                      )}
                                      <NavLink
                                        id='sdk-keys-link'
                                        exact
                                        to={`/project/${project.id}/environment/${environment.api_key}/sdk-keys`}
                                      >
                                        <IonIcon className='mr-2' icon={code} />
                                        SDK Keys
                                      </NavLink>
                                      {Utils.getFlagsmithHasFeature(
                                        'split_testing',
                                      ) && (
                                        <NavLink
                                          id='split-tests-link'
                                          exact
                                          to={`/project/${project.id}/environment/${environment.api_key}/split-tests`}
                                        >
                                          <IonIcon
                                            className='mr-2'
                                            icon={flask}
                                          />
                                          Split Tests
                                        </NavLink>
                                      )}
                                      {environmentAdmin && (
                                        <NavLink
                                          id='env-settings-link'
                                          className='aside__environment-list-item'
                                          to={`/project/${project.id}/environment/${environment.api_key}/settings`}
                                        >
                                          <span className='mr-2'>
                                            <SettingsIcon />
                                          </span>
                                          Environment Settings
                                        </NavLink>
                                      )}
                                    </div>
                                  )
                                }
                              </Permission>
                            )}
=======
                            {({ isLoading, permission: environmentAdmin }) =>
                              isLoading ? (
                                <div className='text-center'>
                                  <Loader />
                                </div>
                              ) : (
                                <div className='list-unstyled aside-nav d-flex flex-column gap-1 ms-3 mb-2 mt-1'>
                                  <NavLink
                                    activeClassName='active'
                                    id='features-link'
                                    to={`/project/${project.id}/environment/${environment.api_key}/features`}
                                  >
                                    <span className='mr-2'>
                                      <Icon name='rocket' fill='#9DA4AE' />
                                    </span>
                                    Features
                                  </NavLink>
                                  <NavLink
                                    activeClassName='active'
                                    id='change-requests-link'
                                    to={`/project/${project.id}/environment/${environment.api_key}/scheduled-changes/`}
                                  >
                                    <span className='mr-2'>
                                      <Icon name='timer' fill='#9DA4AE' />
                                    </span>
                                    Scheduling
                                    {scheduled ? (
                                      <span className='ml-1 unread d-inline'>
                                        {scheduled}
                                      </span>
                                    ) : null}
                                  </NavLink>
                                  <NavLink
                                    activeClassName='active'
                                    id='change-requests-link'
                                    to={`/project/${project.id}/environment/${environment.api_key}/change-requests/`}
                                  >
                                    <span className='mr-2'>
                                      <Icon name='request' fill='#9DA4AE' />
                                    </span>
                                    Change Requests{' '}
                                    {changeRequests ? (
                                      <span className='ms-1 unread d-inline'>
                                        {changeRequests}
                                      </span>
                                    ) : null}
                                  </NavLink>
                                  <NavLink
                                    id='users-link'
                                    exact
                                    to={`/project/${project.id}/environment/${environment.api_key}/users`}
                                  >
                                    <span className='mr-2'>
                                      <Icon name='people' fill={'#9DA4AE'} />
                                    </span>
                                    Identities
                                  </NavLink>
                                  <NavLink
                                    id='sdk-keys-link'
                                    exact
                                    to={`/project/${project.id}/environment/${environment.api_key}/sdk-keys`}
                                  >
                                    <IonIcon
                                      color={'#9DA4AE'}
                                      className='mr-2'
                                      icon={code}
                                    />
                                    SDK Keys
                                  </NavLink>
                                  {environmentAdmin && (
                                    <NavLink
                                      id='env-settings-link'
                                      className='aside__environment-list-item'
                                      to={`/project/${project.id}/environment/${environment.api_key}/settings`}
                                    >
                                      <span className='mr-2'>
                                        <SettingsIcon />
                                      </span>
                                      Environment Settings
                                    </NavLink>
                                  )}
                                </div>
                              )
                            }
>>>>>>> 1344a176
                          </Permission>
                        </div>
                      )
                    }
                    projectId={projectId}
                    environmentId={environmentId}
                    clearableValue={false}
                  />
                </div>

                <BuildVersion />
              </div>
            )
          }}
        </ProjectProvider>
      )}
    </OrganisationProvider>
  )
}

export default ConfigProvider(HomeAside)<|MERGE_RESOLUTION|>--- conflicted
+++ resolved
@@ -7,11 +7,7 @@
 import Permission from 'common/providers/Permission'
 import { Link, NavLink } from 'react-router-dom'
 import { IonIcon } from '@ionic/react'
-<<<<<<< HEAD
-import { code, createOutline, flask } from 'ionicons/icons'
-=======
-import { checkmarkCircle, code, createOutline, warning } from 'ionicons/icons'
->>>>>>> 1344a176
+import { checkmarkCircle, code, createOutline, flask,  warning } from 'ionicons/icons'
 import EnvironmentDropdown from 'components/EnvironmentDropdown'
 import ProjectProvider from 'common/providers/ProjectProvider'
 import OrganisationProvider from 'common/providers/OrganisationProvider'
@@ -275,101 +271,75 @@
                             permission='ADMIN'
                             id={environment.api_key}
                           >
-<<<<<<< HEAD
-                            {({
-                              isLoading: manageIdentityLoading,
-                              permission: manageIdentityPermission,
-                            }) => (
-                              <Permission
-                                level='environment'
-                                permission='ADMIN'
-                                id={environment.api_key}
-                              >
-                                {({
-                                  isLoading,
-                                  permission: environmentAdmin,
-                                }) =>
-                                  isLoading || manageIdentityLoading ? (
-                                    <div className='text-center'>
-                                      <Loader />
-                                    </div>
-                                  ) : (
-                                    <div className='list-unstyled aside-nav d-flex flex-column gap-1 ms-3 mb-2 mt-1'>
-                                      <NavLink
-                                        activeClassName='active'
-                                        id='features-link'
-                                        to={`/project/${project.id}/environment/${environment.api_key}/features`}
-                                      >
-                                        <span className='mr-2'>
-                                          <Icon name='rocket' fill='#9DA4AE' />
-                                        </span>
-                                        Features
-                                      </NavLink>
-                                      <NavLink
-                                        activeClassName='active'
-                                        id='change-requests-link'
-                                        to={`/project/${project.id}/environment/${environment.api_key}/scheduled-changes/`}
-                                      >
-                                        <span className='mr-2'>
-                                          <Icon name='timer' fill='#9DA4AE' />
-                                        </span>
-                                        Scheduling
-                                        {scheduled ? (
-                                          <span className='ml-1 unread d-inline'>
-                                            {scheduled}
-                                          </span>
-                                        ) : null}
-                                      </NavLink>
-                                      <NavLink
-                                        activeClassName='active'
-                                        id='change-requests-link'
-                                        to={`/project/${project.id}/environment/${environment.api_key}/change-requests/`}
-                                      >
-                                        <span className='mr-2'>
-                                          <Icon name='request' fill='#9DA4AE' />
-                                        </span>
-                                        Change Requests{' '}
-                                        {changeRequests ? (
-                                          <span className='ms-1 unread d-inline'>
-                                            {changeRequests}
-                                          </span>
-                                        ) : null}
-                                      </NavLink>
-                                      {Utils.renderWithPermission(
-                                        manageIdentityPermission,
-                                        Constants.environmentPermissions(
-                                          'View Identities',
-                                        ),
-                                        <NavLink
-                                          id='users-link'
-                                          className={`${
-                                            !manageIdentityPermission &&
-                                            'disabled'
-                                          }`}
-                                          exact
-                                          to={`/project/${project.id}/environment/${environment.api_key}/users`}
-                                        >
-                                          <span className='mr-2'>
-                                            <Icon
-                                              name='people'
-                                              fill={
-                                                manageIdentityPermission
-                                                  ? '#9DA4AE'
-                                                  : '#696969'
-                                              }
-                                            />
-                                          </span>
-                                          Identities
-                                        </NavLink>,
-                                      )}
-                                      <NavLink
-                                        id='sdk-keys-link'
-                                        exact
-                                        to={`/project/${project.id}/environment/${environment.api_key}/sdk-keys`}
-                                      >
-                                        <IonIcon className='mr-2' icon={code} />
-                                        SDK Keys
-                                      </NavLink>
+                            {({ isLoading, permission: environmentAdmin }) =>
+                              isLoading ? (
+                                <div className='text-center'>
+                                  <Loader />
+                                </div>
+                              ) : (
+                                <div className='list-unstyled aside-nav d-flex flex-column gap-1 ms-3 mb-2 mt-1'>
+                                  <NavLink
+                                    activeClassName='active'
+                                    id='features-link'
+                                    to={`/project/${project.id}/environment/${environment.api_key}/features`}
+                                  >
+                                    <span className='mr-2'>
+                                      <Icon name='rocket' fill='#9DA4AE' />
+                                    </span>
+                                    Features
+                                  </NavLink>
+                                  <NavLink
+                                    activeClassName='active'
+                                    id='change-requests-link'
+                                    to={`/project/${project.id}/environment/${environment.api_key}/scheduled-changes/`}
+                                  >
+                                    <span className='mr-2'>
+                                      <Icon name='timer' fill='#9DA4AE' />
+                                    </span>
+                                    Scheduling
+                                    {scheduled ? (
+                                      <span className='ml-1 unread d-inline'>
+                                        {scheduled}
+                                      </span>
+                                    ) : null}
+                                  </NavLink>
+                                  <NavLink
+                                    activeClassName='active'
+                                    id='change-requests-link'
+                                    to={`/project/${project.id}/environment/${environment.api_key}/change-requests/`}
+                                  >
+                                    <span className='mr-2'>
+                                      <Icon name='request' fill='#9DA4AE' />
+                                    </span>
+                                    Change Requests{' '}
+                                    {changeRequests ? (
+                                      <span className='ms-1 unread d-inline'>
+                                        {changeRequests}
+                                      </span>
+                                    ) : null}
+                                  </NavLink>
+                                  <NavLink
+                                    id='users-link'
+                                    exact
+                                    to={`/project/${project.id}/environment/${environment.api_key}/users`}
+                                  >
+                                    <span className='mr-2'>
+                                      <Icon name='people' fill={'#9DA4AE'} />
+                                    </span>
+                                    Identities
+                                  </NavLink>
+                                  <NavLink
+                                    id='sdk-keys-link'
+                                    exact
+                                    to={`/project/${project.id}/environment/${environment.api_key}/sdk-keys`}
+                                  >
+                                    <IonIcon
+                                      color={'#9DA4AE'}
+                                      className='mr-2'
+                                      icon={code}
+                                    />
+                                    SDK Keys
+                                  </NavLink>
                                       {Utils.getFlagsmithHasFeature(
                                         'split_testing',
                                       ) && (
@@ -385,93 +355,6 @@
                                           Split Tests
                                         </NavLink>
                                       )}
-                                      {environmentAdmin && (
-                                        <NavLink
-                                          id='env-settings-link'
-                                          className='aside__environment-list-item'
-                                          to={`/project/${project.id}/environment/${environment.api_key}/settings`}
-                                        >
-                                          <span className='mr-2'>
-                                            <SettingsIcon />
-                                          </span>
-                                          Environment Settings
-                                        </NavLink>
-                                      )}
-                                    </div>
-                                  )
-                                }
-                              </Permission>
-                            )}
-=======
-                            {({ isLoading, permission: environmentAdmin }) =>
-                              isLoading ? (
-                                <div className='text-center'>
-                                  <Loader />
-                                </div>
-                              ) : (
-                                <div className='list-unstyled aside-nav d-flex flex-column gap-1 ms-3 mb-2 mt-1'>
-                                  <NavLink
-                                    activeClassName='active'
-                                    id='features-link'
-                                    to={`/project/${project.id}/environment/${environment.api_key}/features`}
-                                  >
-                                    <span className='mr-2'>
-                                      <Icon name='rocket' fill='#9DA4AE' />
-                                    </span>
-                                    Features
-                                  </NavLink>
-                                  <NavLink
-                                    activeClassName='active'
-                                    id='change-requests-link'
-                                    to={`/project/${project.id}/environment/${environment.api_key}/scheduled-changes/`}
-                                  >
-                                    <span className='mr-2'>
-                                      <Icon name='timer' fill='#9DA4AE' />
-                                    </span>
-                                    Scheduling
-                                    {scheduled ? (
-                                      <span className='ml-1 unread d-inline'>
-                                        {scheduled}
-                                      </span>
-                                    ) : null}
-                                  </NavLink>
-                                  <NavLink
-                                    activeClassName='active'
-                                    id='change-requests-link'
-                                    to={`/project/${project.id}/environment/${environment.api_key}/change-requests/`}
-                                  >
-                                    <span className='mr-2'>
-                                      <Icon name='request' fill='#9DA4AE' />
-                                    </span>
-                                    Change Requests{' '}
-                                    {changeRequests ? (
-                                      <span className='ms-1 unread d-inline'>
-                                        {changeRequests}
-                                      </span>
-                                    ) : null}
-                                  </NavLink>
-                                  <NavLink
-                                    id='users-link'
-                                    exact
-                                    to={`/project/${project.id}/environment/${environment.api_key}/users`}
-                                  >
-                                    <span className='mr-2'>
-                                      <Icon name='people' fill={'#9DA4AE'} />
-                                    </span>
-                                    Identities
-                                  </NavLink>
-                                  <NavLink
-                                    id='sdk-keys-link'
-                                    exact
-                                    to={`/project/${project.id}/environment/${environment.api_key}/sdk-keys`}
-                                  >
-                                    <IonIcon
-                                      color={'#9DA4AE'}
-                                      className='mr-2'
-                                      icon={code}
-                                    />
-                                    SDK Keys
-                                  </NavLink>
                                   {environmentAdmin && (
                                     <NavLink
                                       id='env-settings-link'
@@ -487,7 +370,6 @@
                                 </div>
                               )
                             }
->>>>>>> 1344a176
                           </Permission>
                         </div>
                       )
