--- conflicted
+++ resolved
@@ -42,13 +42,8 @@
   const { projectId } = props.match.params
   const environmentId =
     ProjectStore.getEnvironment()?.api_key || 'ENVIRONMENT_API_KEY'
-<<<<<<< HEAD
-  const preselect = useRef(Utils.fromParam().id)
-=======
   const params = Utils.fromParam()
   const id = params.id
->>>>>>> d083e794
-
   const { search, searchInput, setSearchInput } = useSearchThrottle('')
   const [page, setPage] = useState(1)
   const [showFeatureSpecific, setShowFeatureSpecific] = useState(
