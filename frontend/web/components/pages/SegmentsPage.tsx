import React, { FC, ReactNode, useEffect, useState } from 'react' // we need this to make JSX compile
<<<<<<< HEAD
import {
  RouteComponentProps,
  useHistory,
  useLocation,
  useRouteMatch,
} from 'react-router'
import { find, sortBy } from 'lodash'
=======
import { useHistory, useRouteMatch } from 'react-router'
import { sortBy } from 'lodash'
>>>>>>> 0a246362

import Constants from 'common/constants'
import useSearchThrottle from 'common/useSearchThrottle'
import { Environment } from 'common/types/responses'
import {
  useDeleteSegmentMutation,
  useGetSegmentsQuery,
} from 'common/services/useSegment'
import { useHasPermission } from 'common/providers/Permission'
import API from 'project/api'
import Button from 'components/base/forms/Button'
import CreateSegmentModal from 'components/modals/CreateSegment'
import PanelSearch from 'components/PanelSearch'
import JSONReference from 'components/JSONReference'

import Utils from 'common/utils/utils'
import ProjectStore from 'common/stores/project-store'
import PageTitle from 'components/PageTitle'
import Switch from 'components/Switch'
import { setModalTitle } from 'components/modals/base/ModalDefault'
import classNames from 'classnames'
import InfoMessage from 'components/InfoMessage'

import CodeHelp from 'components/CodeHelp'
<<<<<<< HEAD
type SegmentsPageType = RouteComponentProps<{
  environmentId: string
  projectId: string
}> & {
  router: {
    history: History
  }
}

const SegmentsPage: FC<SegmentsPageType> = (props) => {
  const history = useHistory()
  const route = useRouteMatch<{ environmentId: string; projectId: string }>()
  const location = useLocation()

=======
import SegmentRow from 'components/segments/SegmentRow/SegmentRow'

const SegmentsPage: FC = () => {
  const history = useHistory()
  const route = useRouteMatch<{ environmentId: string; projectId: string }>()

>>>>>>> 0a246362
  const { projectId } = route.params
  const environmentId = (
    ProjectStore.getEnvironment() as unknown as Environment | undefined
  )?.api_key
  const params = Utils.fromParam()
  const id = params.id
  const { search, searchInput, setSearchInput } = useSearchThrottle('')
  const [page, setPage] = useState(1)
  const [showFeatureSpecific, setShowFeatureSpecific] = useState(
    params.featureSpecific === 'true',
  )

  useEffect(() => {
    if (id) {
      editSegment(id, !manageSegmentsPermission)
    } else if (!id && typeof closeModal !== 'undefined') {
      closeModal()
    }
  }, [id])

  const { data, error, isLoading, refetch } = useGetSegmentsQuery({
    include_feature_specific: showFeatureSpecific,
    page,
    page_size: 100,
    projectId,
    q: search,
  })
  const [removeSegment, { isLoading: isRemoving }] = useDeleteSegmentMutation()

  const segmentsLimitAlert = Utils.calculateRemainingLimitsPercentage(
    ProjectStore.getTotalSegments(),
    ProjectStore.getMaxSegmentsAllowed(),
  )

  useEffect(() => {
    API.trackPage(Constants.pages.FEATURES)
  }, [])
  useEffect(() => {
    if (error) {
      // Kick user back out to projects
      history.replace(Utils.getOrganisationHomePage())
    }
  }, [error, history])

  useEffect(() => {
    history.replace(
      `${document.location.pathname}?${Utils.toParam({
        ...Utils.fromParam(),
        featureSpecific: showFeatureSpecific,
      })}`,
    )
  }, [showFeatureSpecific, history])

  const newSegment = () => {
    openModal(
      'New Segment',
      <CreateSegmentModal
        onComplete={(segment) => {
          //todo: remove when CreateSegment uses hooks
          setModalTitle(`Edit Segment: ${segment.name}`)
          toast('Created segment')
        }}
        environmentId={environmentId!}
        projectId={projectId}
      />,
      'side-modal create-new-segment-modal',
    )
  }

  const { permission: manageSegmentsPermission } = useHasPermission({
    id: projectId,
    level: 'project',
    permission: 'MANAGE_SEGMENTS',
  })

  const editSegment = (id: number, readOnly?: boolean) => {
    API.trackEvent(Constants.events.VIEW_SEGMENT)

    openModal(
      `Edit Segment`,
      <CreateSegmentModal
        key={id}
        segment={id}
        onSegmentRetrieved={(segment) => {
          setShowFeatureSpecific(!!segment?.feature)
          setModalTitle(`Edit Segment: ${segment.name}`)
        }}
        readOnly={readOnly}
        onComplete={() => {
          refetch()
          toast('Updated Segment')
        }}
        environmentId={environmentId!}
        projectId={projectId}
      />,
      'side-modal create-segment-modal',
      () => {
        history.push(
          `${document.location.pathname}?${Utils.toParam({
            ...Utils.fromParam(),
            id: undefined,
          })}`,
        )
      },
    )
  }

  const renderWithPermission = (
    permission: boolean,
    name: string,
    el: ReactNode,
  ) => {
    return permission ? (
      el
    ) : (
      <Tooltip title={el} place='right'>
        {Constants.projectPermissions('Manage segments')}
      </Tooltip>
    )
  }

  const segments = data?.results
  return (
    <div
      data-test='segments-page'
      id='segments-page'
      className='app-container container'
    >
      <PageTitle
        cta={
          <>
            {renderWithPermission(
              manageSegmentsPermission,
              'Manage segments',
              <Button
                disabled={
                  !manageSegmentsPermission ||
                  segmentsLimitAlert.percentage >= 100
                }
                id='show-create-segment-btn'
                data-test='show-create-segment-btn'
                onClick={newSegment}
              >
                Create Segment
              </Button>,
            )}
          </>
        }
        title={'Segments'}
      >
        Create and manage groups of users with similar{' '}
        <Button
          theme='text'
          href='https://docs.flagsmith.com/basic-features/managing-identities#identity-traits'
          target='_blank'
        >
          traits
        </Button>
        . Segments can be used to override features within the features page for
        any environment.{' '}
        <Button
          theme='text'
          target='_blank'
          href='https://docs.flagsmith.com/basic-features/segments'
          className='fw-normal'
        >
          Learn more.
        </Button>
      </PageTitle>
      <div className='segments-page'>
        {isLoading && !segments && !searchInput && (
          <div className='centered-container'>
            <Loader />
          </div>
        )}
        {(!isLoading || segments || searchInput) && (
          <div>
            {Utils.displayLimitAlert('segments', segmentsLimitAlert.percentage)}
            <div>
              <FormGroup className={classNames({ 'opacity-50': isRemoving })}>
                <PanelSearch
                  filterElement={
                    <div className='text-right me-2'>
                      <label className='me-2'>Include Feature-Specific</label>
                      <Switch
                        checked={showFeatureSpecific}
                        onChange={setShowFeatureSpecific}
                      />
                    </div>
                  }
                  renderSearchWithNoResults
                  className='no-pad'
                  id='segment-list'
                  title=' '
                  renderFooter={() => (
                    <JSONReference
                      className='mx-2 mt-4'
                      title={'Segments'}
                      json={segments}
                    />
                  )}
                  items={sortBy(segments, (v) => {
                    return `${v.feature ? 'a' : 'z'}${v.name}`
                  })}
                  renderRow={(segment, index) => {
                    return renderWithPermission(
                      manageSegmentsPermission,
                      'Manage segments',
<<<<<<< HEAD
                      <Row className='list-item clickable' key={id} space>
                        <Flex
                          className='table-column px-3'
                          onClick={
                            manageSegmentsPermission
                              ? () =>
                                  history.push(
                                    `${
                                      document.location.pathname
                                    }?${Utils.toParam({
                                      ...Utils.fromParam(),
                                      id,
                                    })}`,
                                  )
                              : undefined
                          }
                        >
                          <Row
                            data-test={`segment-${i}-name`}
                            className='font-weight-medium'
                          >
                            {name}
                            {feature && (
                              <div className='chip chip--xs ml-2'>
                                Feature-Specific
                              </div>
                            )}
                          </Row>
                          <div className='list-item-subtitle mt-1'>
                            {description || 'No description'}
                          </div>
                        </Flex>
                        <div className='table-column'>
                          <Button
                            disabled={!manageSegmentsPermission}
                            data-test={`remove-segment-btn-${i}`}
                            onClick={() => {
                              const segment = find(segments, { id })
                              if (segment) {
                                confirmRemove(segment, () => {
                                  removeSegment({ id, projectId }).then(
                                    (res) => {
                                      toast(
                                        <div>
                                          Removed Segment:{' '}
                                          <strong>{segment.name}</strong>
                                        </div>,
                                      )
                                    },
                                  )
                                })
                              }
                            }}
                            className='btn btn-with-icon'
                          >
                            <Icon name='trash-2' width={20} fill='#656D7B' />
                          </Button>
                        </div>
                      </Row>,
=======
                      <SegmentRow
                        segment={segment}
                        index={index}
                        projectId={projectId}
                        removeSegment={removeSegment}
                      />,
>>>>>>> 0a246362
                    )
                  }}
                  paging={data}
                  nextPage={() => setPage(page + 1)}
                  prevPage={() => setPage(page - 1)}
                  goToPage={(page: number) => setPage(page)}
                  search={searchInput}
                  onChange={(e: any) => {
                    setSearchInput(Utils.safeParseEventValue(e))
                  }}
                  filterRow={() => true}
                />
              </FormGroup>

              <InfoMessage collapseId={'segment-identify'}>
                Segments require you to identify users, setting traits will add
                users to segments.
              </InfoMessage>
              <FormGroup className='mt-4'>
                <CodeHelp
                  title='Using segments'
                  snippets={Constants.codeHelp.USER_TRAITS(
                    environmentId || 'ENVIRONMENT_KEY',
                  )}
                />
              </FormGroup>
            </div>
          </div>
        )}
        <FormGroup>
          <CodeHelp
            title='Managing user traits and segments'
            snippets={Constants.codeHelp.USER_TRAITS(environmentId!)}
          />
        </FormGroup>
      </div>
    </div>
  )
}

export default SegmentsPage<|MERGE_RESOLUTION|>--- conflicted
+++ resolved
@@ -1,16 +1,6 @@
 import React, { FC, ReactNode, useEffect, useState } from 'react' // we need this to make JSX compile
-<<<<<<< HEAD
-import {
-  RouteComponentProps,
-  useHistory,
-  useLocation,
-  useRouteMatch,
-} from 'react-router'
-import { find, sortBy } from 'lodash'
-=======
-import { useHistory, useRouteMatch } from 'react-router'
+import { useHistory, useRouteMatch } from 'react-router-dom'
 import { sortBy } from 'lodash'
->>>>>>> 0a246362
 
 import Constants from 'common/constants'
 import useSearchThrottle from 'common/useSearchThrottle'
@@ -35,29 +25,12 @@
 import InfoMessage from 'components/InfoMessage'
 
 import CodeHelp from 'components/CodeHelp'
-<<<<<<< HEAD
-type SegmentsPageType = RouteComponentProps<{
-  environmentId: string
-  projectId: string
-}> & {
-  router: {
-    history: History
-  }
-}
-
-const SegmentsPage: FC<SegmentsPageType> = (props) => {
-  const history = useHistory()
-  const route = useRouteMatch<{ environmentId: string; projectId: string }>()
-  const location = useLocation()
-
-=======
 import SegmentRow from 'components/segments/SegmentRow/SegmentRow'
 
 const SegmentsPage: FC = () => {
   const history = useHistory()
   const route = useRouteMatch<{ environmentId: string; projectId: string }>()
 
->>>>>>> 0a246362
   const { projectId } = route.params
   const environmentId = (
     ProjectStore.getEnvironment() as unknown as Environment | undefined
@@ -266,74 +239,12 @@
                     return renderWithPermission(
                       manageSegmentsPermission,
                       'Manage segments',
-<<<<<<< HEAD
-                      <Row className='list-item clickable' key={id} space>
-                        <Flex
-                          className='table-column px-3'
-                          onClick={
-                            manageSegmentsPermission
-                              ? () =>
-                                  history.push(
-                                    `${
-                                      document.location.pathname
-                                    }?${Utils.toParam({
-                                      ...Utils.fromParam(),
-                                      id,
-                                    })}`,
-                                  )
-                              : undefined
-                          }
-                        >
-                          <Row
-                            data-test={`segment-${i}-name`}
-                            className='font-weight-medium'
-                          >
-                            {name}
-                            {feature && (
-                              <div className='chip chip--xs ml-2'>
-                                Feature-Specific
-                              </div>
-                            )}
-                          </Row>
-                          <div className='list-item-subtitle mt-1'>
-                            {description || 'No description'}
-                          </div>
-                        </Flex>
-                        <div className='table-column'>
-                          <Button
-                            disabled={!manageSegmentsPermission}
-                            data-test={`remove-segment-btn-${i}`}
-                            onClick={() => {
-                              const segment = find(segments, { id })
-                              if (segment) {
-                                confirmRemove(segment, () => {
-                                  removeSegment({ id, projectId }).then(
-                                    (res) => {
-                                      toast(
-                                        <div>
-                                          Removed Segment:{' '}
-                                          <strong>{segment.name}</strong>
-                                        </div>,
-                                      )
-                                    },
-                                  )
-                                })
-                              }
-                            }}
-                            className='btn btn-with-icon'
-                          >
-                            <Icon name='trash-2' width={20} fill='#656D7B' />
-                          </Button>
-                        </div>
-                      </Row>,
-=======
                       <SegmentRow
                         segment={segment}
                         index={index}
                         projectId={projectId}
                         removeSegment={removeSegment}
                       />,
->>>>>>> 0a246362
                     )
                   }}
                   paging={data}
@@ -366,7 +277,7 @@
         <FormGroup>
           <CodeHelp
             title='Managing user traits and segments'
-            snippets={Constants.codeHelp.USER_TRAITS(environmentId!)}
+            snippets={Constants.codeHelp.USER_TRAITS(environmentId || '')}
           />
         </FormGroup>
       </div>
