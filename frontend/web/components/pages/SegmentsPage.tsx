import React, {FC, ReactNode, useEffect, useRef, useState} from 'react'; // we need this to make JSX compile
import {RouterChildContext} from "react-router";
<<<<<<< HEAD
import {find, sortBy} from 'lodash'
=======
import {useHasPermission} from "../../../common/providers/Permission";
import JSONReference from "../JSONReference";
>>>>>>> 0476857c

const Utils = require('common/utils/utils')
import Constants from 'common/constants'
import useSearchThrottle from "common/useSearchThrottle";
import {Segment} from "common/types/responses";
import {useDeleteSegmentMutation, useGetSegmentsQuery} from "common/services/useSegment";
import {useHasPermission} from "common/providers/Permission";

const CodeHelp = require("../../components/CodeHelp")
const Panel = require("../../components/base/grid/Panel")
import API from '../../project/api'
import Button, {ButtonLink} from "../base/forms/Button";
import ConfirmRemoveSegment from '../modals/ConfirmRemoveSegment';
import CreateSegmentModal from '../modals/CreateSegment';
import PanelSearch from '../PanelSearch'

type SegmentsPageType = {
    router: RouterChildContext['router']
    match: {
        params: {
            environmentId: string
            projectId: string
        }
    }
}

const HowToUseSegmentsMessage = () => (
    <div className="mt-2">
        <p className="alert alert-info">
            In order to use segments, please set the segment_operators remote config value. <a target="_blank"
                                                                                               href="https://docs.flagsmith.com/deployment/overview#running-flagsmith-on-flagsmith"
        >Learn about self hosting</a>.
        </p>
    </div>
);

type PermissionType = { permission: boolean; isLoading: boolean }

const SegmentsPage: FC<SegmentsPageType> = (props) => {
    const {projectId, environmentId} = props.match.params;
    const preselect = useRef(Utils.fromParam().id);
    const hasNoOperators = !Utils.getFlagsmithValue('segment_operators');

    const {search,setSearchInput,searchInput} = useSearchThrottle("")
    const [page, setPage] = useState(1);
    const {data, isLoading, error, refetch} = useGetSegmentsQuery({projectId, page, q: search, page_size: 100})
    const [removeSegment] = useDeleteSegmentMutation()
    const hasHadResults = useRef(false)

    useEffect(() => {
        API.trackPage(Constants.pages.FEATURES);
    }, [])
    useEffect(() => {
        if (error) {
            // Kick user back out to projects
            props.router.history.replace('/projects');
        }
    }, [error])
    const newSegment = () => {
        openModal('New Segment', <CreateSegmentModal
            onComplete={() => {
                //todo: remove when CreateSegment uses hooks
                closeModal()
                refetch()
            }}
            environmentId={environmentId}
            projectId={projectId}
        />, null, {className: 'fade side-modal create-new-segment-modal'});
    };
    const confirmRemove = (segment: Segment, cb?: () => void) => {
        openModal('Remove Segment', <ConfirmRemoveSegment
            environmentId={environmentId}
            segment={segment}
            cb={cb}
        />);
    }

    const {permission} = useHasPermission({
        level: "project",
        permission: "ADMIN",
        id: projectId
    })
    const {permission: projectAdmin} = useHasPermission({
        level: "environment",
        permission: "CREATE_SEGMENT",
        id: environmentId
    })

    const createSegmentPermission = (el: (permission: boolean) => ReactNode) => {
        return permission ? el(permission) :
            renderWithPermission(permission, "environment", el(permission))
    }
    const editSegment = (id: number, readOnly?: boolean) => {
        API.trackEvent(Constants.events.VIEW_SEGMENT);
        history.replaceState(
            {},
            "",
            `${document.location.pathname}?id=${id}`,
        );

        openModal(`Edit Segment`, <CreateSegmentModal
            segment={id}
            isEdit
            readOnly={readOnly}
            onComplete={() => {
                refetch()
                closeModal()
            }}
            environmentId={environmentId}
            projectId={projectId}
        />, null, {
            onClose: () => {
                history.replaceState(
                    {},
                    "",
                    `${document.location.pathname}`,
                );
            },
            className: 'fade side-modal create-segment-modal',
        });

    };
    const renderWithPermission = (permission: boolean, name: string, el: ReactNode) => {
        return permission ? (
            el
        ) : (
            <Tooltip
                title={el}
                place="right"
                html
            >
                {Constants.projectPermissions('Manage segments')}
            </Tooltip>
        );
    };

    if (data?.results.length) {
        hasHadResults.current = true
    }

    const segments = data?.results
    return (
        <div data-test="segments-page" id="segments-page" className="app-container container">
            <div className="segments-page">
                {isLoading && !hasHadResults.current && (!segments && !searchInput) &&
                    <div className="centered-container"><Loader/></div>}
                {(!isLoading || (segments || searchInput)) && (
                    <div>
                        {hasHadResults.current || (segments && (segments.length || searchInput)) ? (
                            <div>
                                <Row>
                                    <Flex>
                                        <h3>Segments</h3>
                                        <p>
                                            Create and manage groups of users with similar traits. Segments can be used
                                            to override features within the features page for any environment.
                                            {' '}
                                            <ButtonLink target="_blank"
                                                        href="https://docs.flagsmith.com/basic-features/managing-segments"
                                            >Learn about Segments.</ButtonLink>
                                        </p>
                                    </Flex>
                                    <FormGroup className="float-right">
                                        <div className="text-right">
                                            {projectAdmin ? (
                                                <Button
                                                    disabled={hasNoOperators}
                                                    className="btn-lg btn-primary"
                                                    id="show-create-segment-btn"
                                                    data-test="show-create-segment-btn"
                                                    onClick={newSegment}
                                                >
                                                    Create Segment
                                                </Button>
                                            ) : (
                                                <Tooltip
                                                    html
                                                    title={(
                                                        <Button
                                                            disabled data-test="show-create-feature-btn"
                                                            id="show-create-feature-btn"
                                                        >
                                                            Create Segment
                                                        </Button>
                                                    )}
                                                    place="right"
                                                >
                                                    {Constants.projectPermissions('Manage segments')}
                                                </Tooltip>
                                            )}
                                        </div>
                                    </FormGroup>
                                </Row>
                                {hasNoOperators && <HowToUseSegmentsMessage/>}

                                <FormGroup>
                                    <PanelSearch
                                        renderSearchWithNoResults
                                        className="no-pad"
                                        id="segment-list"
                                        icon="ion-ios-globe"
                                        title="Segments"
                                        renderFooter={()=><JSONReference className="mx-2 mt-4" title={"Segments"} json={segments}/>}
                                        items={sortBy(segments, (v) => {
                                            return `${v.feature ? 'z' : 'a'}${v.name}`
                                        })}
                                        renderRow={({name, id, feature, description}: Segment, i: number) => {
                                            if (preselect.current === `${id}`) {
                                                editSegment(preselect.current, !projectAdmin)
                                                preselect.current = null;
                                            }
                                            return (
                                                <Row className="list-item clickable" key={id} space>
                                                    <div
                                                        className="flex flex-1"
                                                        onClick={() => editSegment(id, !projectAdmin)}
                                                    >
                                                        <Row>
                                                            <ButtonLink>
                                                                <span data-test={`segment-${i}-name`}>
                                                                    {name}{feature &&
                                                                    <div className="unread ml-2 px-2">
                                                                        {" "}Feature-Specific
                                                                    </div>
                                                                }
                                                                </span>
                                                            </ButtonLink>
                                                        </Row>
                                                        <div className="list-item-footer faint">
                                                            {description || 'No description'}
                                                        </div>
                                                    </div>
                                                    <Row>
                                                        <Column>
                                                            <button
                                                                disabled={!projectAdmin}
                                                                data-test={`remove-segment-btn-${i}`}
                                                                onClick={() => confirmRemove(find(segments, {id})!, () => {
                                                                    removeSegment({projectId, id});
                                                                })}
                                                                className="btn btn--with-icon"
                                                            >
                                                                <RemoveIcon/>
                                                            </button>
                                                        </Column>
                                                    </Row>
                                                </Row>
                                            );
                                        }}
                                        paging={data}
                                        nextPage={() => setPage(page + 1)}
                                        prevPage={() => setPage(page - 1)}
                                        goToPage={(page: number) => setPage(page)}
                                        search={searchInput}
                                        onChange={(e: any) => {
                                            setSearchInput(Utils.safeParseEventValue(e))
                                        }}
                                        renderNoResults={(
                                            <div className="text-center"/>
                                        )}
                                        filterRow={()=>true}
                                    />
                                </FormGroup>

                                <div className="mt-2">
                                    Segments require you to identitfy users, setting traits will add users to segments.
                                </div>
                                <FormGroup className="mt-4">
                                    <CodeHelp
                                        title="Using segments"
                                        snippets={Constants.codeHelp.USER_TRAITS(environmentId)}
                                    />
                                </FormGroup>
                            </div>
                        ) : (
                            <div>
                                <h3>Target groups of users with segments.</h3>
                                <FormGroup>
                                    <Panel icon="ion-ios-globe" title="1. creating a segment">
                                        <p>
                                            You can create a segment that targets
                                            {' '}
                                            <ButtonLink
                                                href="https://docs.flagsmith.com/basic-features/managing-identities#identity-traits"
                                                target="_blank"
                                            >User Traits
                                            </ButtonLink>
                                            .
                                            As user's traits are updated they will automatically be added to
                                            the segments based on the rules you create. <ButtonLink
                                            href="https://docs.flagsmith.com/basic-features/managing-segments"
                                            target="_blank"
                                        >Check out the documentation on Segments</ButtonLink>.
                                        </p>
                                    </Panel>
                                </FormGroup>
                                {createSegmentPermission(perm => (
                                    <FormGroup className="text-center">
                                        <Button
                                            disabled={!perm || hasNoOperators}
                                            className="btn-lg btn-primary" id="show-create-segment-btn"
                                            data-test="show-create-segment-btn"
                                            onClick={newSegment}
                                        >
                                            <span className="icon ion-ios-globe"/>
                                            {' '}
                                            Create your first Segment
                                        </Button>
                                    </FormGroup>
                                ))}
                                {hasNoOperators && <HowToUseSegmentsMessage/>}
                            </div>
                        )}
                    </div>
                )}
                <FormGroup>
                    <CodeHelp
                        title="Managing user traits and segments"
                        snippets={Constants.codeHelp.USER_TRAITS(environmentId)}
                    />
                </FormGroup>
            </div>
        </div>
    );
}


module.exports = ConfigProvider(SegmentsPage);<|MERGE_RESOLUTION|>--- conflicted
+++ resolved
@@ -1,11 +1,6 @@
 import React, {FC, ReactNode, useEffect, useRef, useState} from 'react'; // we need this to make JSX compile
 import {RouterChildContext} from "react-router";
-<<<<<<< HEAD
 import {find, sortBy} from 'lodash'
-=======
-import {useHasPermission} from "../../../common/providers/Permission";
-import JSONReference from "../JSONReference";
->>>>>>> 0476857c
 
 const Utils = require('common/utils/utils')
 import Constants from 'common/constants'
@@ -21,6 +16,7 @@
 import ConfirmRemoveSegment from '../modals/ConfirmRemoveSegment';
 import CreateSegmentModal from '../modals/CreateSegment';
 import PanelSearch from '../PanelSearch'
+import JSONReference from "../JSONReference";
 
 type SegmentsPageType = {
     router: RouterChildContext['router']
