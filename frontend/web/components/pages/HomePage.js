--- conflicted
+++ resolved
@@ -7,7 +7,6 @@
 import SamlForm from '../SamlForm';
 import data from '../../../common/data/base/_data';
 import GoogleButton from '../GoogleButton';
-import JSONReference from "../JSONReference";
 
 const HomePage = class extends React.Component {
     static contextTypes = {
@@ -327,12 +326,8 @@
                                                     )}
                                                 </AccountProvider>
                                             </Card>
-<<<<<<< HEAD
-                                            {(!projectOverrides.preventSignup) && (
-=======
 
                                             {(!Project.preventSignup) && (
->>>>>>> ac40d88a
 
                                                 <div>
                                                     {!preventEmailPassword && (
