--- conflicted
+++ resolved
@@ -49,12 +49,9 @@
 import Button from 'components/base/forms/Button'
 import Input from 'components/base/forms/Input'
 import { useGetEnvironmentQuery } from 'common/services/useEnvironment'
-<<<<<<< HEAD
 import { useRouteContext } from 'components/providers/RouteContext'
-=======
 import SettingTitle from 'components/SettingTitle'
 
->>>>>>> 23aa20f8
 const showDisabledFlagOptions: { label: string; value: boolean | null }[] = [
   { label: 'Inherit from Project', value: null },
   { label: 'Disabled', value: false },
