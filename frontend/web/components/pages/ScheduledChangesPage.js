--- conflicted
+++ resolved
@@ -5,11 +5,8 @@
 import JSONReference from 'components/JSONReference'
 import InfoMessage from 'components/InfoMessage'
 import Icon from 'components/Icon'
-<<<<<<< HEAD
+import PageTitle from 'components/PageTitle'
 import { Link } from 'react-router-dom'
-=======
-import PageTitle from 'components/PageTitle'
->>>>>>> 13e57fa5
 
 const ChangeRequestsPage = class extends Component {
   static displayName = 'ChangeRequestsPage'
