/**
 * Created by kylejohnson on 25/07/2016.
 */
import Icon from 'components/Icon'
import React, { Component } from 'react'

const InputGroup = class extends Component {
  static displayName = 'InputGroup'

  constructor(props, context) {
    super(props, context)
    this.state = {}
  }

  focus = () => {
    this.input.focus()
  }

  render() {
    const { props } = this
    const id = this.props.id || Utils.GUID()
    const { inputProps, size } = this.props
    return (
      <div
        className={`${
          this.props.className ? this.props.className : ''
        } form-group ${this.props.isInvalid ? 'invalid' : ''}`}
      >
        {this.props.tooltip ? (
          <Tooltip
            title={
              <label htmlFor={id} className='cols-sm-2 control-label'>
                <div>
                  {props.title} <Icon name='info-outlined' />{' '}
                  {props.unsaved && <div className='unread'>Unsaved</div>}
                </div>
              </label>
            }
            place={this.props.tooltipPlace || 'right'}
          >
            {this.props.tooltip}
          </Tooltip>
        ) : (
          <Row>
            {!!props.title && (
              <Flex>
                <label htmlFor={id} className='cols-sm-2 control-label'>
                  <div>
                    {props.title}{' '}
                    {props.unsaved && <div className='unread'>Unsaved</div>}
                  </div>
                </label>
              </Flex>
            )}
            {!!this.props.rightComponent && (
              <div
                style={{
                  marginBottom: '0.5rem',
                }}
              >
                {this.props.rightComponent}
              </div>
            )}
          </Row>
        )}
<<<<<<< HEAD
=======

>>>>>>> a40f2ad8
        <div>
          {this.props.component ? (
            this.props.component
          ) : (
            <div>
              {this.props.textarea ? (
                <textarea
                  ref={(c) => (this.input = c)}
                  {...props.inputProps}
                  isValid={props.isValid}
                  disabled={props.disabled}
                  value={props.value}
                  defaultValue={props.defaultValue}
                  data-test={props['data-test']}
                  onChange={props.onChange}
                  type={props.type || 'text'}
                  id={id}
                  placeholder={props.placeholder}
                />
              ) : (
                <Input
                  ref={(c) => (this.input = c)}
                  {...props.inputProps}
                  isValid={props.isValid}
                  disabled={props.disabled}
                  defaultValue={props.defaultValue}
                  value={props.value}
                  data-test={props['data-test']}
                  onChange={props.onChange}
                  type={props.type || 'text'}
                  id={id}
                  placeholder={props.placeholder}
                  size={size}
                />
              )}
              {inputProps && inputProps.error && (
                <span>
                  <span
                    id={
                      props.inputProps.name
                        ? `${props.inputProps.name}-error`
                        : ''
                    }
                    className='text-danger'
                  >
                    {inputProps.error}
                  </span>
                </span>
              )}
            </div>
          )}
        </div>

        {inputProps && inputProps.error && (
          <span>
            <span
              id={props.inputProps.name ? `${props.inputProps.name}-error` : ''}
              className='text-danger'
            >
              {inputProps.error}
            </span>
          </span>
        )}
      </div>
    )
  }
}

InputGroup.propTypes = {
  disabled: OptionalBool,
  inputProps: OptionalObject,
  isValid: propTypes.any,
  onChange: OptionalFunc,
  placeholder: OptionalString,
  size: OptionalString,
  title: propTypes.any,
  type: OptionalString,
  value: OptionalString,
}

export default InputGroup<|MERGE_RESOLUTION|>--- conflicted
+++ resolved
@@ -63,10 +63,6 @@
             )}
           </Row>
         )}
-<<<<<<< HEAD
-=======
-
->>>>>>> a40f2ad8
         <div>
           {this.props.component ? (
             this.props.component
@@ -102,24 +98,9 @@
                   size={size}
                 />
               )}
-              {inputProps && inputProps.error && (
-                <span>
-                  <span
-                    id={
-                      props.inputProps.name
-                        ? `${props.inputProps.name}-error`
-                        : ''
-                    }
-                    className='text-danger'
-                  >
-                    {inputProps.error}
-                  </span>
-                </span>
-              )}
             </div>
           )}
         </div>
-
         {inputProps && inputProps.error && (
           <span>
             <span
