import cn from 'classnames'
import { ButtonHTMLAttributes, FC, HTMLAttributeAnchorTarget } from 'react'
import Icon, { IconName } from 'components/Icon'
import Constants from 'common/constants'
import Utils, { PaidFeature } from 'common/utils/utils'
import PlanBasedBanner from 'components/PlanBasedAccess'

export const themeClassNames = {
  danger: 'btn btn-danger',
  icon: 'btn-icon',
  outline: 'btn--outline',
  primary: 'btn-primary',
  project: 'btn-project',
  secondary: 'btn btn-secondary',
  tertiary: 'btn-tertiary',
  text: 'btn-link',
}

export const sizeClassNames = {
  default: '',
  large: 'btn-lg',
  small: 'btn-sm',
  xSmall: 'btn-xsm',
}

export type ButtonType = ButtonHTMLAttributes<HTMLButtonElement> & {
  iconRight?: IconName
  iconRightColour?: keyof typeof Constants.colours
  iconLeftColour?: keyof typeof Constants.colours
  iconLeft?: IconName
  href?: string
  feature?: PaidFeature
  target?: HTMLAttributeAnchorTarget
  theme?: keyof typeof themeClassNames
  size?: keyof typeof sizeClassNames
  iconSize?: number
}

export const Button: FC<ButtonType> = ({
  children,
  className,
  feature,
  href,
  iconLeft,
  iconLeftColour,
  iconRight,
  iconRightColour,
  iconSize = 24,
  onMouseUp,
  size = 'default',
  target,
  theme = 'primary',
  type = 'button',
  ...rest
}) => {
  const hasPlan = feature ? Utils.getPlansPermission(feature) : true
  return href || !hasPlan ? (
    <a
<<<<<<< HEAD
      onClick={!hasPlan ? undefined : rest.onClick}
=======
      onClick={rest.onClick as React.MouseEventHandler}
>>>>>>> a33633f6
      className={cn(className, themeClassNames[theme], sizeClassNames[size])}
      target={!hasPlan ? '_blank' : target}
      href={hasPlan ? href : Constants.getUpgradeUrl()}
      rel='noreferrer'
    >
      {!!iconLeft &&
        !!hasPlan(
          <Icon
            fill={
              iconLeftColour ? Constants.colours[iconLeftColour] : undefined
            }
            className='me-2'
            name={iconLeft}
            width={iconSize}
          />,
        )}
      <div className='d-flex align-items-center gap-2'>
        {children}
        {!hasPlan && <PlanBasedBanner feature={feature} theme={'badge'} />}
      </div>
      {!!iconRight && (
        <Icon
          fill={
            iconRightColour ? Constants.colours[iconRightColour] : undefined
          }
          className='ml-2'
          name={iconRight}
          width={iconSize}
        />
      )}
    </a>
  ) : (
    <button
      {...rest}
      type={type}
      onMouseUp={onMouseUp}
      className={cn(
        { btn: true },
        className,
        themeClassNames[theme],
        sizeClassNames[size],
      )}
    >
      {!!iconLeft && (
        <Icon
          fill={iconLeftColour ? Constants.colours[iconLeftColour] : undefined}
          className='mr-2'
          name={iconLeft}
          width={iconSize}
        />
      )}
      {children}
      {!!iconRight && (
        <Icon
          fill={
            iconRightColour ? Constants.colours[iconRightColour] : undefined
          }
          className='ml-2'
          name={iconRight}
          width={iconSize}
        />
      )}
    </button>
  )
}

Button.displayName = 'Button'
export default Button<|MERGE_RESOLUTION|>--- conflicted
+++ resolved
@@ -56,11 +56,7 @@
   const hasPlan = feature ? Utils.getPlansPermission(feature) : true
   return href || !hasPlan ? (
     <a
-<<<<<<< HEAD
-      onClick={!hasPlan ? undefined : rest.onClick}
-=======
-      onClick={rest.onClick as React.MouseEventHandler}
->>>>>>> a33633f6
+      onClick={!hasPlan ? undefined : rest.onClick as React.MouseEventHandler}
       className={cn(className, themeClassNames[theme], sizeClassNames[size])}
       target={!hasPlan ? '_blank' : target}
       href={hasPlan ? href : Constants.getUpgradeUrl()}
