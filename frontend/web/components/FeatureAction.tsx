--- conflicted
+++ resolved
@@ -5,15 +5,11 @@
 import Utils from 'common/utils/utils'
 import Constants from 'common/constants'
 import Permission from 'common/providers/Permission'
-import Button from './base/forms/Button'
 import Icon from './Icon'
-<<<<<<< HEAD
-import ActionButton from './ActionButton'
-=======
 import { Tag } from 'common/types/responses'
 import color from 'color'
 import { getTagColor } from './tags/Tag'
->>>>>>> 25afe3b2
+import ActionButton from './ActionButton'
 
 interface FeatureActionProps {
   projectId: string
