--- conflicted
+++ resolved
@@ -20,17 +20,13 @@
   )
 }
 
-<<<<<<< HEAD
-const renderIcon = (tagType: string, tagColor: Color, tagLabel: string) => {
-  const darkened = tagColor.darken(0.1).string()
-=======
 const renderIcon = (
   tagType: string,
   tagColor: string,
   tagLabel: string,
   isPermanent: boolean,
 ) => {
->>>>>>> 0f9b24b5
+  const darkened = tagColor.darken(0.1).string()
   switch (tagType) {
     case 'STALE':
       return <IonIcon className='ms-1' icon={alarmOutline} color={darkened} />
@@ -52,17 +48,7 @@
           return
       }
     default:
-<<<<<<< HEAD
-      return <IonIcon className='ms-1' icon={lockClosed} color={darkened} />
-=======
-      return isPermanent ? (
-        <IonIcon
-          className='ms-1'
-          icon={lockClosed}
-          color={color(tagColor).darken(0.1).string()}
-        />
-      ) : null
->>>>>>> 0f9b24b5
+      return isPermanent ? <IonIcon className='ms-1' icon={lockClosed} color={darkened} /> : null
   }
 }
 
@@ -131,11 +117,7 @@
           })}
         >
           {tagLabel}
-<<<<<<< HEAD
           {renderIcon(tag.type!, Utils.colour(tag.color), tag.label!)}
-=======
-          {renderIcon(tag.type!, tag.color!, tag.label!, tag.is_permanent)}
->>>>>>> 0f9b24b5
         </span>
       }
     >
