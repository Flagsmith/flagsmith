--- conflicted
+++ resolved
@@ -72,16 +72,11 @@
             <Tag tag={tag} />
           </div>
           ? This action cannot be undone.
+          <TagUsage projectId={projectId} tag={tag.id} />
         </div>
-<<<<<<< HEAD
-        ?<TagUsage projectId={projectId} tag={tag.id} />
-      </div>,
-      () => {
-=======
       ),
       destructive: true,
       onYes: () => {
->>>>>>> dc749d01
         onChange(loFilter(value || [], (id) => id !== tag.id))
         deleteTag({
           id: tag.id,
