--- conflicted
+++ resolved
@@ -4,17 +4,13 @@
 import { caretDown, search } from 'ionicons/icons'
 import classNames from 'classnames'
 import TableFilterItem from './TableFilterItem'
-<<<<<<< HEAD
 import Input from 'components/base/forms/Input'
 import Utils from 'common/utils/utils'
-=======
->>>>>>> 0fe8646e
 
 type TableFilterType = {
   title: ReactNode
   dropdownTitle?: ReactNode | string
   className?: string
-<<<<<<< HEAD
   size?: 'sm' | 'lg'
   isLoading?: boolean
   options: { label: string; value: string | number; subtitle?: string }[]
@@ -22,11 +18,6 @@
   value: (string | number) | (string | number)[]
   multiple?: boolean
   showSearch?: boolean
-=======
-  options: { label: string; value: string }[]
-  onChange: (value: any) => void | Promise<void>
-  value: string
->>>>>>> 0fe8646e
 }
 
 const TableFilter: FC<TableFilterType> = ({
@@ -117,7 +108,7 @@
                     setOpen(false)
                   }
                   if (multiple) {
-                    if (value.includes(v.value)) {
+                    if ((value || []).includes(v.value)) {
                       onChange(
                         ((value as string[]) || []).filter(
                           (item) => item !== v.value,
