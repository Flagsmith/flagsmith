--- conflicted
+++ resolved
@@ -34,13 +34,9 @@
   onChange,
   value,
 }) => {
-<<<<<<< HEAD
-  const { search, searchInput, setSearchInput } = useDebouncedSearch('')
-=======
   const { search, searchInput, setSearchInput } = useDebouncedSearch(
     value?.valueSearch || '',
   )
->>>>>>> 21697feb
   useEffect(() => {
     if (search !== value.valueSearch) {
       onChange({
