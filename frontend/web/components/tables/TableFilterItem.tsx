import React, { FC, ReactNode } from 'react'
import Icon from 'components/Icon'
import classNames from 'classnames'

type TableFilterItemType = {
  isActive?: boolean
  title: string | ReactNode
  onClick: () => void
  'data-test'?: string
}

const TableFilterItem: FC<TableFilterItemType> = ({
  isActive,
  onClick,
  title,
  ...rest
}) => {
  return (
<<<<<<< HEAD
    <a {...rest} href={'#'} onClick={onClick} className='popover-bt__list-item'>
=======
    <a
      href={'#'}
      onClick={(e) => {
        e.preventDefault()
        onClick()
      }}
      className='popover-bt__list-item'
    >
>>>>>>> 5b341a21
      <Row space className='px-3 no-wrap overflow-hidden py-2'>
        {title}
        <div>
          <Icon
            className={classNames('text-body', { 'opacity-0': !isActive })}
            name={'checkmark'}
          />
        </div>
      </Row>
    </a>
  )
}

export default TableFilterItem<|MERGE_RESOLUTION|>--- conflicted
+++ resolved
@@ -16,10 +16,8 @@
   ...rest
 }) => {
   return (
-<<<<<<< HEAD
-    <a {...rest} href={'#'} onClick={onClick} className='popover-bt__list-item'>
-=======
     <a
+      {...rest}
       href={'#'}
       onClick={(e) => {
         e.preventDefault()
@@ -27,7 +25,6 @@
       }}
       className='popover-bt__list-item'
     >
->>>>>>> 5b341a21
       <Row space className='px-3 no-wrap overflow-hidden py-2'>
         {title}
         <div>
