import React, { FC, useEffect, useMemo, useRef, useState } from 'react'
import TableFilter from './TableFilter'
import Input from 'components/base/forms/Input'
import Utils from 'common/utils/utils'
import { useGetTagsQuery } from 'common/services/useTag'
import Tag from 'components/tags/Tag'
import TableFilterItem from './TableFilterItem'
import Constants from 'common/constants'
<<<<<<< HEAD
import Radio from 'components/base/forms/Radio'
import { TagStrategy } from 'common/types/responses'
=======
import { AsyncStorage } from 'polyfill-react-native'
>>>>>>> a9c82a48

type TableFilterType = {
  projectId: string
  value: (number | string)[] | undefined
  isLoading: boolean
  onChange: (value: (number | string)[]) => void
  showArchived: boolean
  onToggleArchived: (value: boolean) => void
  className?: string
<<<<<<< HEAD
  tagStrategy: TagStrategy
  onChangeStrategy: (value: TagStrategy) => void
=======
  useLocalStorage?: boolean
>>>>>>> a9c82a48
}

const TableTagFilter: FC<TableFilterType> = ({
  className,
  isLoading,
  onChange,
  onChangeStrategy,
  onToggleArchived,
  projectId,
  showArchived,
<<<<<<< HEAD
  tagStrategy,
=======
  useLocalStorage,
>>>>>>> a9c82a48
  value,
}) => {
  const [filter, setFilter] = useState('')
  const { data } = useGetTagsQuery({ projectId })
  const filteredTags = useMemo(() => {
    return filter
      ? data?.filter((v) => v.label.toLowerCase().includes(filter))
      : data
  }, [data, filter])
  const length = (value?.length || 0) + (showArchived ? 1 : 0)
  const checkedLocalStorage = useRef(false)
  useEffect(() => {
    if (useLocalStorage && checkedLocalStorage.current) {
      AsyncStorage.setItem(`${projectId}-tags`, JSON.stringify(value))
    }
  }, [useLocalStorage, projectId, value])
  useEffect(() => {
    if (useLocalStorage && checkedLocalStorage.current) {
      AsyncStorage.setItem(
        `${projectId}-showArchived`,
        showArchived ? 'true' : 'false',
      )
    }
  }, [useLocalStorage, projectId, showArchived])
  useEffect(() => {
    const checkLocalStorage = async function () {
      if (useLocalStorage && !checkedLocalStorage.current && data) {
        checkedLocalStorage.current = true
        const [tags, showArchived] = await Promise.all([
          AsyncStorage.getItem(`${projectId}-tags`),
          AsyncStorage.getItem(`${projectId}-showArchived`),
        ])
        if (tags) {
          try {
            const storedTags = JSON.parse(tags)
            onChange(
              storedTags.filter((v) => !!data.find((tag) => tag.id === v)),
            )
          } catch (e) {}
        }
        if (showArchived) {
          onToggleArchived(showArchived === 'true')
        }
      }
    }
    checkLocalStorage()
  }, [useLocalStorage, data])
  return (
    <div className={isLoading ? 'disabled' : ''}>
      <TableFilter
        className={className}
        dropdownTitle={
          <>
            <div className='full-width'>
              <Select
                size='select-xxsm'
                styles={{
                  control: (base) => ({
                    ...base,
                    '&:hover': { borderColor: '$bt-brand-secondary' },
                    border: '1px solid $bt-brand-secondary',
                    height: 18,
                  }),
                }}
                onChange={(v) => {
                  onChangeStrategy(v!.value)
                }}
                value={{
                  label:
                    tagStrategy === 'INTERSECTION' ? 'Has all' : 'Has some',
                  value: tagStrategy,
                }}
                options={[
                  {
                    label: 'Has all',
                    value: 'INTERSECTION',
                  },
                  {
                    label: 'Has some',
                    value: 'UNION',
                  },
                ]}
              />
            </div>
          </>
        }
        title={
          <Row>
            Tags{' '}
            {!!length && <span className='mx-1 unread d-inline'>{length}</span>}
          </Row>
        }
      >
        <div className='inline-modal__list d-flex flex-column mx-0 py-0'>
          <div className='px-2 mt-2'>
            <Input
              autoFocus
              onChange={(e: InputEvent) => {
                setFilter(Utils.safeParseEventValue(e))
              }}
              className='full-width'
              value={filter}
              type='text'
              size='xSmall'
              placeholder='Search'
              search
            />
          </div>
          {filteredTags?.length === 0 && (
            <div className='text-center'>No tags</div>
          )}

          <TableFilterItem
            onClick={() => {
              if (!isLoading) {
                onToggleArchived(!showArchived)
              }
            }}
            isActive={showArchived}
            title={
              <Row className='overflow-hidden'>
                <Tag
                  isDot
                  selected={showArchived}
                  className='px-2 py-2 mr-1'
                  tag={Constants.archivedTag}
                />
                <div className='ml-2 text-overflow'>archived</div>
              </Row>
            }
          />
          <TableFilterItem
            onClick={() => {
              if (value?.includes('')) {
                onChange((value || []).filter((v) => v !== ''))
              } else {
                onChange((value || []).concat(['']))
              }
            }}
            isActive={value?.includes('')}
            title={
              <Row className='overflow-hidden'>
                <Tag
                  isDot
                  selected={value?.includes('')}
                  className='px-2 py-2 mr-1'
                  tag={Constants.untaggedTag}
                />
                <div className='ml-2 text-overflow'>untagged</div>
              </Row>
            }
          />
          {filteredTags?.map((tag) => (
            <TableFilterItem
              onClick={() => {
                if (isLoading) {
                  return
                }
                if (value?.includes(tag.id)) {
                  onChange((value || []).filter((v) => v !== tag.id))
                } else {
                  onChange((value || []).concat([tag.id]))
                }
              }}
              isActive={value?.includes(tag.id)}
              title={
                <Row>
                  <Tag
                    key={tag.id}
                    isDot
                    selected={value?.includes(tag.id)}
                    className='px-2 py-2 mr-1'
                    tag={tag}
                  />
                  <div className='ml-2'>{tag.label}</div>
                </Row>
              }
              key={tag.id}
            />
          ))}
        </div>
      </TableFilter>
    </div>
  )
}

export default TableTagFilter<|MERGE_RESOLUTION|>--- conflicted
+++ resolved
@@ -6,12 +6,9 @@
 import Tag from 'components/tags/Tag'
 import TableFilterItem from './TableFilterItem'
 import Constants from 'common/constants'
-<<<<<<< HEAD
 import Radio from 'components/base/forms/Radio'
 import { TagStrategy } from 'common/types/responses'
-=======
 import { AsyncStorage } from 'polyfill-react-native'
->>>>>>> a9c82a48
 
 type TableFilterType = {
   projectId: string
@@ -21,12 +18,9 @@
   showArchived: boolean
   onToggleArchived: (value: boolean) => void
   className?: string
-<<<<<<< HEAD
   tagStrategy: TagStrategy
   onChangeStrategy: (value: TagStrategy) => void
-=======
   useLocalStorage?: boolean
->>>>>>> a9c82a48
 }
 
 const TableTagFilter: FC<TableFilterType> = ({
@@ -37,11 +31,8 @@
   onToggleArchived,
   projectId,
   showArchived,
-<<<<<<< HEAD
   tagStrategy,
-=======
   useLocalStorage,
->>>>>>> a9c82a48
   value,
 }) => {
   const [filter, setFilter] = useState('')
@@ -67,12 +58,18 @@
     }
   }, [useLocalStorage, projectId, showArchived])
   useEffect(() => {
+    if (tagStrategy && checkedLocalStorage.current) {
+      AsyncStorage.setItem(`${projectId}-tagStrategy`, tagStrategy)
+    }
+  }, [tagStrategy, projectId, showArchived])
+  useEffect(() => {
     const checkLocalStorage = async function () {
       if (useLocalStorage && !checkedLocalStorage.current && data) {
         checkedLocalStorage.current = true
-        const [tags, showArchived] = await Promise.all([
+        const [tags, showArchived, tagStrategy] = await Promise.all([
           AsyncStorage.getItem(`${projectId}-tags`),
           AsyncStorage.getItem(`${projectId}-showArchived`),
+          AsyncStorage.getItem(`${projectId}-tagStrategy`),
         ])
         if (tags) {
           try {
@@ -84,6 +81,9 @@
         }
         if (showArchived) {
           onToggleArchived(showArchived === 'true')
+        }
+        if (tagStrategy) {
+          onChangeStrategy(tagStrategy)
         }
       }
     }
