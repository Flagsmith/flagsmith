import React, { FC, useEffect, useMemo, useRef, useState } from 'react'
import TableFilter from './TableFilter'
import Input from 'components/base/forms/Input'
import Utils from 'common/utils/utils'
import { useGetTagsQuery } from 'common/services/useTag'
import Tag from 'components/tags/Tag'
import TableFilterItem from './TableFilterItem'
import Constants from 'common/constants'
import { TagStrategy } from 'common/types/responses'
import { AsyncStorage } from 'polyfill-react-native'
import TagContent from 'components/tags/TagContent'

type TableFilterType = {
  projectId: string
  value: (number | string)[] | undefined
  isLoading: boolean
  onChange: (value: (number | string)[]) => void
  showArchived: boolean
  onToggleArchived: (value: boolean) => void
  className?: string
  tagStrategy: TagStrategy
  onChangeStrategy: (value: TagStrategy) => void
  useLocalStorage?: boolean
}

const TableTagFilter: FC<TableFilterType> = ({
  className,
  isLoading,
  onChange,
  onChangeStrategy,
  onToggleArchived,
  projectId,
  showArchived,
  tagStrategy,
  useLocalStorage,
  value,
}) => {
  const [filter, setFilter] = useState('')
  const { data } = useGetTagsQuery({ projectId })
  const filteredTags = useMemo(() => {
    return filter
      ? data?.filter((v) => v.label.toLowerCase().includes(filter))
      : data
  }, [data, filter])
  const length = (value?.length || 0) + (showArchived ? 1 : 0)
  const checkedLocalStorage = useRef(false)
  useEffect(() => {
    if (useLocalStorage && checkedLocalStorage.current) {
      AsyncStorage.setItem(`${projectId}-tags`, JSON.stringify(value))
    }
  }, [useLocalStorage, projectId, value])
  useEffect(() => {
    if (useLocalStorage && checkedLocalStorage.current) {
      AsyncStorage.setItem(
        `${projectId}-showArchived`,
        showArchived ? 'true' : 'false',
      )
    }
  }, [useLocalStorage, projectId, showArchived])
  useEffect(() => {
    if (tagStrategy && checkedLocalStorage.current) {
      AsyncStorage.setItem(`${projectId}-tagStrategy`, tagStrategy)
    }
  }, [tagStrategy, projectId, showArchived])
  useEffect(() => {
    const checkLocalStorage = async function () {
      if (useLocalStorage && !checkedLocalStorage.current && data) {
        checkedLocalStorage.current = true
        const [tags, showArchived, tagStrategy] = await Promise.all([
          AsyncStorage.getItem(`${projectId}-tags`),
          AsyncStorage.getItem(`${projectId}-showArchived`),
          AsyncStorage.getItem(`${projectId}-tagStrategy`),
        ])
        if (tags) {
          try {
            const storedTags = JSON.parse(tags)
            onChange(
              storedTags.filter((v) => !!data.find((tag) => tag.id === v)),
            )
          } catch (e) {}
        }
        if (showArchived) {
          onToggleArchived(showArchived === 'true')
        }
        if (tagStrategy) {
          onChangeStrategy(tagStrategy)
        }
      }
    }
    checkLocalStorage()
  }, [useLocalStorage, data])
  return (
    <div className={isLoading ? 'disabled' : ''}>
      <TableFilter
        className={className}
        dropdownTitle={
          <>
            <div className='full-width'>
              <Select
                size='select-xxsm'
                styles={{
                  control: (base) => ({
                    ...base,
                    '&:hover': { borderColor: '$bt-brand-secondary' },
                    border: '1px solid $bt-brand-secondary',
                    height: 18,
                  }),
                }}
                onChange={(v) => {
                  onChangeStrategy(v!.value)
                }}
                value={{
                  label:
                    tagStrategy === 'INTERSECTION' ? 'Has all' : 'Has some',
                  value: tagStrategy,
                }}
                options={[
                  {
                    label: 'Has all',
                    value: 'INTERSECTION',
                  },
                  {
                    label: 'Has some',
                    value: 'UNION',
                  },
                ]}
              />
            </div>
          </>
        }
        title={
          <Row>
            Tags{' '}
            {!!length && <span className='mx-1 unread d-inline'>{length}</span>}
          </Row>
        }
      >
        <div className='inline-modal__list d-flex flex-column mx-0 py-0'>
          <div className='px-2 my-2'>
            <Input
              autoFocus
              onChange={(e: InputEvent) => {
                setFilter(Utils.safeParseEventValue(e))
              }}
              className='full-width'
              value={filter}
              type='text'
              size='xSmall'
              placeholder='Search'
              search
            />
          </div>
          {filteredTags?.length === 0 && (
            <div className='text-center'>No tags</div>
          )}
          <div className='table-filter-list'>
            <TableFilterItem
              onClick={() => {
                if (!isLoading) {
                  onToggleArchived(!showArchived)
                }
              }}
              isActive={showArchived}
              title={
                <Row className='overflow-hidden'>
                  <Tag
                    isDot
                    selected={showArchived}
                    className='px-2 py-2 mr-1'
                    tag={Constants.archivedTag}
                  />
                  <div className='ml-2 text-overflow'>archived</div>
                </Row>
              }
            />
            <TableFilterItem
              onClick={() => {
                if (value?.includes('')) {
                  onChange((value || []).filter((v) => v !== ''))
                } else {
                  onChange((value || []).concat(['']))
                }
              }}
              isActive={value?.includes('')}
              title={
                <Row className='overflow-hidden'>
                  <Tag
                    isDot
                    selected={value?.includes('')}
                    className='px-2 py-2 mr-1'
                    tag={Constants.untaggedTag}
                  />
<<<<<<< HEAD
                  <div
                    style={{ width: 150 }}
                    className='ml-2 text-nowrap text-overflow'
                  >
                    <TagContent tag={tag} />
                  </div>
=======
                  <div className='ml-2 text-overflow'>untagged</div>
>>>>>>> 2df29c4c
                </Row>
              }
            />
            {filteredTags?.map((tag) => (
              <TableFilterItem
                onClick={() => {
                  if (isLoading) {
                    return
                  }
                  if (value?.includes(tag.id)) {
                    onChange((value || []).filter((v) => v !== tag.id))
                  } else {
                    onChange((value || []).concat([tag.id]))
                  }
                }}
                isActive={value?.includes(tag.id)}
                title={
                  <Row>
                    <Tag
                      key={tag.id}
                      isDot
                      selected={value?.includes(tag.id)}
                      className='px-2 py-2 mr-1'
                      tag={tag}
                    />
                    <div className='ml-2'>{tag.label}</div>
                  </Row>
                }
                key={tag.id}
              />
            ))}
          </div>
        </div>
      </TableFilter>
    </div>
  )
}

export default TableTagFilter<|MERGE_RESOLUTION|>--- conflicted
+++ resolved
@@ -190,16 +190,7 @@
                     className='px-2 py-2 mr-1'
                     tag={Constants.untaggedTag}
                   />
-<<<<<<< HEAD
-                  <div
-                    style={{ width: 150 }}
-                    className='ml-2 text-nowrap text-overflow'
-                  >
-                    <TagContent tag={tag} />
-                  </div>
-=======
                   <div className='ml-2 text-overflow'>untagged</div>
->>>>>>> 2df29c4c
                 </Row>
               }
             />
@@ -225,7 +216,12 @@
                       className='px-2 py-2 mr-1'
                       tag={tag}
                     />
-                    <div className='ml-2'>{tag.label}</div>
+                    <div
+                      style={{ width: 150 }}
+                      className='ml-2 text-nowrap text-overflow'
+                    >
+                      <TagContent tag={tag} />
+                    </div>
                   </Row>
                 }
                 key={tag.id}
