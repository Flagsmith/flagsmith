import React, { FC, useMemo, useState } from 'react'
import TableFilter from './TableFilter'
import Input from 'components/base/forms/Input'
import Utils from 'common/utils/utils'
import { useGetTagsQuery } from 'common/services/useTag'
import Tag from 'components/tags/Tag'
import TableFilterItem from './TableFilterItem'
import Constants from 'common/constants'
import { TagStrategy } from 'common/types/responses'
import TagContent from 'components/tags/TagContent'

type TableFilterType = {
<<<<<<< HEAD
  projectId: number
=======
  projectId: string | number
>>>>>>> c2346120
  value: (number | string)[] | undefined
  isLoading: boolean
  onChange: (value: (number | string)[], isAutomatedChange?: boolean) => void
  showArchived: boolean
  onToggleArchived: (value: boolean) => void
  className?: string
  tagStrategy: TagStrategy
  onChangeStrategy: (value: TagStrategy) => void
}

const TableTagFilter: FC<TableFilterType> = ({
  className,
  isLoading,
  onChange,
  onChangeStrategy,
  onToggleArchived,
  projectId,
  showArchived,
  tagStrategy,
  value,
}) => {
  const [filter, setFilter] = useState('')
  const { data } = useGetTagsQuery(
    { projectId: `${projectId}` },
    { skip: !projectId },
  )

  const isFeatureHealthEnabled = Utils.getFlagsmithHasFeature('feature_health')
  const flagGatedTags = useMemo(() => {
    if (!isFeatureHealthEnabled)
      return data?.filter((tag) => tag.type !== 'UNHEALTHY')

    return data
  }, [data, isFeatureHealthEnabled])

  const filteredTags = useMemo(() => {
    return filter
      ? flagGatedTags?.filter((v) => v.label.toLowerCase().includes(filter))
      : flagGatedTags?.filter((tag) => tag)
  }, [flagGatedTags, filter])
  const length = (value?.length || 0) + (showArchived ? 1 : 0)
  return (
    <div className={isLoading ? 'disabled' : ''}>
      <TableFilter
        className={className}
        dropdownTitle={
          <>
            <div className='full-width'>
              <Select
                size='select-xxsm'
                styles={{
                  control: (base) => ({
                    ...base,
                    height: 18,
                  }),
                }}
                onChange={(v) => {
                  if (v) onChangeStrategy(v.value)
                }}
                value={{
                  label:
                    tagStrategy === 'INTERSECTION' ? 'Has all' : 'Has some',
                  value: tagStrategy,
                }}
                options={[
                  {
                    label: 'Has all',
                    value: 'INTERSECTION',
                  },
                  {
                    label: 'Has some',
                    value: 'UNION',
                  },
                ]}
              />
            </div>
          </>
        }
        title={
          <Row>
            Tags{' '}
            {!!length && <span className='mx-1 unread d-inline'>{length}</span>}
          </Row>
        }
      >
        <div className='inline-modal__list d-flex flex-column mx-0 py-0'>
          <div className='px-2 my-2'>
            <Input
              autoFocus
              onChange={(e: InputEvent) => {
                setFilter(Utils.safeParseEventValue(e))
              }}
              className='full-width'
              value={filter}
              type='text'
              size='xSmall'
              placeholder='Search'
              search
            />
          </div>
          {filteredTags?.length === 0 && (
            <div className='text-center'>No tags</div>
          )}
          <div className='table-filter-list'>
            <TableFilterItem
              onClick={() => {
                if (!isLoading) {
                  onToggleArchived(!showArchived)
                }
              }}
              isActive={showArchived}
              title={
                <Row className='overflow-hidden'>
                  <Tag
                    isDot
                    selected={showArchived}
                    className='px-2 py-2 mr-1'
                    tag={Constants.archivedTag}
                  />
                  <div className='ml-2 text-overflow'>archived</div>
                </Row>
              }
            />
            <TableFilterItem
              onClick={() => {
                if (value?.includes('')) {
                  onChange((value || []).filter((v) => v !== ''))
                } else {
                  onChange((value || []).concat(['']))
                }
              }}
              isActive={value?.includes('')}
              title={
                <Row className='overflow-hidden'>
                  <Tag
                    isDot
                    selected={value?.includes('')}
                    className='px-2 py-2 mr-1'
                    tag={Constants.untaggedTag}
                  />
                  <div className='ml-2 text-overflow'>untagged</div>
                </Row>
              }
            />
            {filteredTags?.map((tag) => (
              <TableFilterItem
                onClick={() => {
                  const disabled = Utils.tagDisabled(tag)
                  if (disabled) {
                    return
                  }
                  if (isLoading) {
                    return
                  }
                  if (value?.includes(tag.id)) {
                    onChange((value || []).filter((v) => v !== tag.id))
                  } else {
                    onChange((value || []).concat([tag.id]))
                  }
                }}
                isActive={value?.includes(tag.id)}
                title={
                  <Row>
                    <Tag
                      key={tag.id}
                      isDot
                      selected={value?.includes(tag.id)}
                      className='px-2 py-2 mr-1'
                      tag={tag}
                    />
                    <div
                      style={{ width: 150 }}
                      className='ml-2 text-nowrap text-overflow'
                    >
                      <TagContent tag={tag} />
                    </div>
                  </Row>
                }
                key={tag.id}
              />
            ))}
          </div>
        </div>
      </TableFilter>
    </div>
  )
}

export default TableTagFilter<|MERGE_RESOLUTION|>--- conflicted
+++ resolved
@@ -10,11 +10,7 @@
 import TagContent from 'components/tags/TagContent'
 
 type TableFilterType = {
-<<<<<<< HEAD
   projectId: number
-=======
-  projectId: string | number
->>>>>>> c2346120
   value: (number | string)[] | undefined
   isLoading: boolean
   onChange: (value: (number | string)[], isAutomatedChange?: boolean) => void
