--- conflicted
+++ resolved
@@ -521,19 +521,20 @@
     const isAdmin = admin()
     const hasRbacPermission = Utils.getPlansPermission('RBAC')
 
-<<<<<<< HEAD
     return !permissions || !entityPermissions ? (
       <div className='modal-body text-center'>
         <Loader />
       </div>
     ) : (
       <div>
-        <div className='modal-body'>
-          <div className='mb-2'>
+        <div className='modal-body px-4'>
+          <div className='mb-2 mt-4'>
             {level !== 'organisation' && (
               <Row className={role ? 'px-3 py-2' : ''}>
                 <Flex>
-                  <strong>Administrator</strong>
+                  <div className='font-weight-medium text-dark mb-1'>
+                    Administrator
+                  </div>
                   <div className='list-item-footer faint'>
                     {hasRbacPermission ? (
                       `Full View and Write permissions for the given ${Format.camelCase(
@@ -543,7 +544,10 @@
                       <span>
                         Role-based access is not available on our Free Plan.
                         Please visit{' '}
-                        <a href='https://flagsmith.com/pricing/'>
+                        <a 
+                          href='https://flagsmith.com/pricing/'
+                          className='text-primary'
+                        >
                           our Pricing Page
                         </a>{' '}
                         for more information on our licensing options.
@@ -561,7 +565,7 @@
           </div>
           <PanelSearch
             title='Permissions'
-            className='no-pad mb-4'
+            className='no-pad mb-2'
             items={permissions}
             renderRow={(p: AvailablePermission) => {
               const levelUpperCase = level.toUpperCase()
@@ -591,7 +595,7 @@
             }}
           />
 
-          <p className='text-right mt-2'>
+          <p className='text-right mt-5 text-dark'>
             This will edit the permissions for{' '}
             <strong>
               {isGroup
@@ -604,111 +608,27 @@
           </p>
 
           {parentError && !role && (
-=======
-  return !permissions || !entityPermissions ? (
-    <div className='modal-body text-center'>
-      <Loader />
-    </div>
-  ) : (
-    <div>
-      <div className='modal-body px-4'>
-        <div className='mb-2 mt-4'>
-          {level !== 'organisation' && (
-            <Row>
-              <Flex>
-                <div className='font-weight-medium text-dark mb-1'>
-                  Administrator
-                </div>
-                <div className='list-item-footer faint'>
-                  {hasRbacPermission ? (
-                    `Full View and Write permissions for the given ${Format.camelCase(
-                      level,
-                    )}.`
-                  ) : (
-                    <span>
-                      Role-based access is not available on our Free Plan.
-                      Please visit{' '}
-                      <a
-                        href='https://flagsmith.com/pricing/'
-                        className='text-primary'
-                      >
-                        our Pricing Page
-                      </a>{' '}
-                      for more information on our licensing options.
-                    </span>
-                  )}
-                </div>
-              </Flex>
-              <Switch
-                disabled={!hasRbacPermission}
-                onChange={toggleAdmin}
-                checked={isAdmin}
-              />
-            </Row>
+            <div className='mt-4'>
+              <InfoMessage>
+                The selected {isGroup ? 'group' : 'user'} does not have explicit
+                user permissions to view this {parentLevel}. If the user does not
+                belong to any groups with this permissions, you may have to adjust
+                their permissions in{' '}
+                <a
+                  onClick={() => {
+                    if (parentSettingsLink) {
+                      push(parentSettingsLink)
+                    }
+                    closeModal()
+                  }}
+                >
+                  <strong>{parentLevel} settings</strong>
+                </a>
+                .
+              </InfoMessage>
+            </div>
           )}
         </div>
-        <PanelSearch
-          title='Permissions'
-          className='no-pad mb-2'
-          items={permissions}
-          renderRow={(p: AvailablePermission) => {
-            const levelUpperCase = level.toUpperCase()
-            const disabled =
-              level !== 'organisation' &&
-              p.key !== `VIEW_${levelUpperCase}` &&
-              !hasPermission(`VIEW_${levelUpperCase}`)
-            return (
-              <Row
-                key={p.key}
-                style={admin() ? { opacity: 0.5 } : undefined}
-                className='list-item list-item-sm px-3'
-              >
-                <Row space>
-                  <Flex>
-                    <strong>{Format.enumeration.get(p.key)}</strong>
-                    <div className='list-item-subtitle'>{p.description}</div>
-                  </Flex>
-                  <Switch
-                    onChange={() => togglePermission(p.key)}
-                    disabled={disabled || admin() || !hasRbacPermission}
-                    checked={!disabled && hasPermission(p.key)}
-                  />
-                </Row>
-              </Row>
-            )
-          }}
-        />
-
-        <div className='text-right mt-5 text-dark'>
-          This will edit the permissions for{' '}
-          <strong>{isGroup ? `the ${name} group` : ` ${name}`}</strong>.
-        </div>
-
-        {parentError && (
-          <div className='mt-4'>
->>>>>>> 54f3e481
-            <InfoMessage>
-              The selected {isGroup ? 'group' : 'user'} does not have explicit
-              user permissions to view this {parentLevel}. If the user does not
-              belong to any groups with this permissions, you may have to adjust
-              their permissions in{' '}
-              <a
-                onClick={() => {
-                  if (parentSettingsLink) {
-                    push(parentSettingsLink)
-                  }
-                  closeModal()
-                }}
-              >
-                <strong>{parentLevel} settings</strong>
-              </a>
-              .
-            </InfoMessage>
-<<<<<<< HEAD
-          )}
-        </div>
-        <ModalHR />
-
         <div className='modal-footer'>
           {!role && (
             <Button className='mr-2' onClick={closeModal} theme='secondary'>
@@ -721,26 +641,9 @@
             id='update-feature-btn'
             disabled={saving || !hasRbacPermission}
           >
-            {saving ? 'Saving' : 'Save'}
+            {saving ? 'Saving' : 'Save Permissions'}
           </Button>
         </div>
-=======
-          </div>
-        )}
-      </div>
-      <div className='modal-footer'>
-        <Button className='mr-2' onClick={closeModal} theme='secondary'>
-          Cancel
-        </Button>
-        <Button
-          onClick={save}
-          data-test='update-feature-btn'
-          id='update-feature-btn'
-          disabled={saving || !hasRbacPermission}
-        >
-          {saving ? 'Saving' : 'Save Permissions'}
-        </Button>
->>>>>>> 54f3e481
       </div>
     )
   },
