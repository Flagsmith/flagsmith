import React, { FC, useEffect, useState } from 'react'
import { find } from 'lodash'
import _data from 'common/data/base/_data'
import {
  AvailablePermission,
  GroupPermission,
  User,
  UserGroup,
  UserPermission,
} from 'common/types/responses'
import Utils from 'common/utils/utils'
import AccountStore from 'common/stores/account-store'
import Format from 'common/utils/format'
import PanelSearch from './PanelSearch'
import Button from './base/forms/Button'
import InfoMessage from './InfoMessage'
import Switch from './Switch'
import TabItem from './base/forms/TabItem'
import Tabs from './base/forms/Tabs'
import UserGroupList from './UserGroupList'
import { PermissionLevel } from 'common/types/requests'
import { RouterChildContext } from 'react-router'
import { useGetAvailablePermissionsQuery } from 'common/services/useAvailablePermissions'
import ConfigProvider from 'common/providers/ConfigProvider'

const OrganisationProvider = require('common/providers/OrganisationProvider')
const Project = require('common/project')

type EditPermissionModalType = {
  group?: UserGroup
  id: string
  isGroup?: boolean
  level: PermissionLevel
  name: string
  onSave: () => void
  parentId?: string
  parentLevel?: string
  parentSettingsLink?: string
  permissions?: UserPermission[]
  push: (route: string) => void
  user?: User
}

type EditPermissionsType = Omit<EditPermissionModalType, 'onSave'> & {
  onSaveGroup?: () => void
  onSaveUser: () => void
  router: RouterChildContext['router']
  tabClassName?: string
}
type EntityPermissions = Omit<
  UserPermission,
  'user' | 'id' | 'group' | 'isGroup'
> & {
  id?: number
  user?: number
}

const _EditPermissionsModal: FC<EditPermissionModalType> = (props) => {
  const [entityPermissions, setEntityPermissions] = useState<EntityPermissions>(
    { admin: false, permissions: [] },
  )
  const [parentError, setParentError] = useState(false)
  const [saving, setSaving] = useState(false)
  const {
    group,
    id,
    isGroup,
    level,
    name,
    onSave,
    parentId,
    parentLevel,
    parentSettingsLink,
    push,
    user,
  } = props

  const { data: permissions } = useGetAvailablePermissionsQuery({ level })

  useEffect(() => {
    let parentGet = Promise.resolve()
    const processResults = (results: (UserPermission & GroupPermission)[]) => {
      let entityPermissions:
        | (Omit<EntityPermissions, 'user' | 'group'> & {
            user?: any
            group?: any
          })
        | undefined = isGroup
        ? find(results || [], (r) => r.group.id === group?.id)
        : find(results || [], (r) => r.user?.id === user?.id)

      if (!entityPermissions) {
        entityPermissions = { admin: false, permissions: [] }
      }
      if (user) {
        entityPermissions.user = user.id
      }
      if (group) {
        entityPermissions.group = group.id
      }
      return entityPermissions
    }
    if (parentLevel) {
      const parentUrl = isGroup
        ? `${parentLevel}s/${parentId}/user-group-permissions/`
        : `${parentLevel}s/${parentId}/user-permissions/`
      parentGet = _data
        .get(`${Project.api}${parentUrl}`)
        .then((results: (UserPermission & GroupPermission)[]) => {
          const entityPermissions = processResults(results)
          if (
            !entityPermissions.admin &&
            !entityPermissions.permissions.find(
              (v) => v === `VIEW_${parentLevel.toUpperCase()}`,
            )
          ) {
            // e.g. trying to set an environment permission but don't have view_projec
            setParentError(true)
          } else {
            setParentError(false)
          }
        })
    }
    parentGet
      .then(() => {
        const url = isGroup
          ? `${level}s/${id}/user-group-permissions/`
          : `${level}s/${id}/user-permissions/`
        _data
          .get(`${Project.api}${url}`)
          .then((results: (UserPermission & GroupPermission)[]) => {
            // @ts-ignore
            const entityPermissions = processResults(results)
            setEntityPermissions(entityPermissions)
          })
      })
      .catch(() => {
        setParentError(true)
      })
    //eslint-disable-next-line
  }, [])

  const admin = () => entityPermissions && entityPermissions.admin

  const hasPermission = (key: string) => {
    if (admin()) return true
    return entityPermissions.permissions.includes(key)
  }

  const close = () => {
    closeModal()
  }

  const save = () => {
    const entityId =
      typeof entityPermissions.id === 'undefined' ? '' : entityPermissions.id
    const url = isGroup
      ? `${level}s/${id}/user-group-permissions/${entityId}`
      : `${level}s/${id}/user-permissions/${entityId}`
    setSaving(true)
    const action = entityId ? 'put' : 'post'
    _data[action](`${Project.api}${url}${entityId && '/'}`, entityPermissions)
      .then(() => {
        onSave && onSave()
        close()
      })
      .catch(() => {
        setSaving(false)
      })
  }

  const togglePermission = (key: string) => {
    const newEntityPermissions = { ...entityPermissions }
    const index = newEntityPermissions.permissions.indexOf(key)
    if (index === -1) {
      newEntityPermissions.permissions.push(key)
    } else {
      newEntityPermissions.permissions.splice(index, 1)
    }
    setEntityPermissions(newEntityPermissions)
  }

  const toggleAdmin = () => {
    setEntityPermissions({
      ...entityPermissions,
      admin: !entityPermissions.admin,
    })
  }

  const isAdmin = admin()
  const hasRbacPermission = Utils.getPlansPermission('RBAC')

  return !permissions || !entityPermissions ? (
    <div className='text-center'>
      <Loader />
    </div>
  ) : (
    <div>
      <div className='list-item'>
        {level !== 'organisation' && (
          <Row>
            <Flex>
              <strong>Administrator</strong>
              <div className='list-item-footer faint'>
                {hasRbacPermission ? (
                  `Full View and Write permissions for the given ${Format.camelCase(
                    level,
                  )}.`
                ) : (
                  <span>
                    Role-based access is not available on our Free Plan. Please
                    visit{' '}
                    <a href='https://flagsmith.com/pricing/'>
                      our Pricing Page
                    </a>{' '}
                    for more information on our licensing options.
                  </span>
                )}
              </div>
            </Flex>
            <Switch
              disabled={!hasRbacPermission}
              onChange={toggleAdmin}
              checked={isAdmin}
            />
          </Row>
        )}
      </div>
      <div className='panel--grey'>
        <PanelSearch
          title='Permissions'
          className='no-pad'
          items={permissions}
          renderRow={(p: AvailablePermission) => {
            const levelUpperCase = level.toUpperCase()
            const disabled =
              level !== 'organisation' &&
              p.key !== `VIEW_${levelUpperCase}` &&
              !hasPermission(`VIEW_${levelUpperCase}`)
            return (
              <div
                key={p.key}
                style={admin() ? { opacity: 0.5 } : undefined}
                className='list-item'
              >
                <Row>
                  <Flex>
                    <strong>{Format.enumeration.get(p.key)}</strong>
                    <div className='list-item-footer faint'>
                      {p.description}
                    </div>
                  </Flex>
                  <Switch
                    onChange={() => togglePermission(p.key)}
                    disabled={disabled || admin() || !hasRbacPermission}
                    checked={!disabled && hasPermission(p.key)}
                  />
                </Row>
              </div>
            )
          }}
        />
      </div>

      <p className='text-right mt-2'>
        This will edit the permissions for{' '}
        <strong>{isGroup ? `the ${name} group` : ` ${name}`}</strong>.
      </p>

      {parentError && (
        <InfoMessage>
          The selected {isGroup ? 'group' : 'user'} does not have explicit user
          permissions to view this {parentLevel}. If the user does not belong to
          any groups with this permissions, you may have to adjust their
          permissions in{' '}
          <a
            onClick={() => {
              if (parentSettingsLink) {
                push(parentSettingsLink)
              }
              closeModal()
            }}
          >
            <strong>{parentLevel} settings</strong>
          </a>
          .
        </InfoMessage>
      )}
      <div className='text-right'>
        <Button
          onClick={save}
          data-test='update-feature-btn'
          id='update-feature-btn'
          disabled={saving || !hasRbacPermission}
        >
          {saving ? 'Saving' : 'Save'}
        </Button>
      </div>
    </div>
  )
}

export const EditPermissionsModal = ConfigProvider(_EditPermissionsModal)

const EditPermissions: FC<EditPermissionsType> = (props) => {
  const {
    id,
    level,
    onSaveGroup,
    onSaveUser,
    parentId,
    parentLevel,
    parentSettingsLink,
    permissions,
    router,
    tabClassName,
  } = props
  const [tab, setTab] = useState()
  const editUserPermissions = (user: User) => {
    openModal(
      `Edit ${Format.camelCase(level)} Permissions`,
      <EditPermissionsModal
        name={`${user.first_name} ${user.last_name}`}
        id={id}
        onSave={onSaveUser}
        level={level}
        parentId={parentId}
        parentLevel={parentLevel}
        parentSettingsLink={parentSettingsLink}
        user={user}
        push={router.history.push}
      />,
    )
  }

  const editGroupPermissions = (group: UserGroup) => {
    openModal(
      `Edit ${Format.camelCase(level)} Permissions`,
      <EditPermissionsModal
        name={`${group.name}`}
        id={id}
        isGroup
        onSave={onSaveGroup}
        level={level}
        parentId={parentId}
        parentLevel={parentLevel}
        parentSettingsLink={parentSettingsLink}
        group={group}
        push={router.history.push}
      />,
    )
  }

  return (
    <div className='mt-4'>
      <h3>Manage Users and Permissions</h3>
      <p>
        Flagsmith lets you manage fine-grained permissions for your projects and
        environments.{' '}
<<<<<<< HEAD
        <ButtonLink
          href='https://docs.flagsmith.com/system-administration/rbac'
=======
        <Button
          theme='text'
          href='https://docs.flagsmith.com/advanced-use/permissions'
>>>>>>> 34513b48
          target='_blank'
        >
          Learn about User Roles.
        </Button>
      </p>
      <Tabs value={tab} onChange={setTab}>
        <TabItem tabLabel='Users'>
          <OrganisationProvider>
            {({ isLoading, users }: { isLoading: boolean; users?: User[] }) => (
              <div className='mt-4'>
                {isLoading && !users?.length && (
                  <div className='centered-container'>
                    <Loader />
                  </div>
                )}
                {!!users?.length && (
                  <div>
                    <FormGroup className='panel no-pad pl-2 pr-2 panel--nested'>
                      <div className={tabClassName}>
                        <PanelSearch
                          id='org-members-list'
                          title=''
                          className='panel--transparent'
                          items={users}
                          renderRow={({
                            email,
                            first_name,
                            id,
                            last_name,
                            role,
                          }: User) => {
                            const onClick = () => {
                              if (role !== 'ADMIN') {
                                editUserPermissions({
                                  email,
                                  first_name,
                                  id,
                                  last_name,
                                  role,
                                })
                              }
                            }
                            const matchingPermissions = permissions?.find(
                              (v) => v.user.id === id,
                            )

                            return (
                              <Row
                                onClick={onClick}
                                space
                                className={`list-item${
                                  role === 'ADMIN' ? '' : ' clickable'
                                }`}
                                key={id}
                              >
                                <div>
                                  <strong>
                                    {`${first_name} ${last_name}`}
                                  </strong>{' '}
                                  {id == AccountStore.getUserId() && '(You)'}
                                  <div className='list-item-footer faint'>
                                    {email}
                                  </div>
                                </div>
                                {role === 'ADMIN' ? (
                                  <Tooltip
                                    html
                                    title='Organisation Administrator'
                                  >
                                    {
                                      'Organisation administrators have all permissions enabled.<br/>To change the role of this user, visit Organisation Settings.'
                                    }
                                  </Tooltip>
                                ) : (
                                  <div onClick={onClick} className='flex-row'>
                                    <span className='mr-3'>
                                      {matchingPermissions &&
                                      matchingPermissions.admin
                                        ? `${Format.camelCase(
                                            level,
                                          )} Administrator`
                                        : 'Regular User'}
                                    </span>
                                    <span
                                      style={{ fontSize: 24 }}
                                      className='icon--primary ion ion-md-settings'
                                    />
                                  </div>
                                )}
                              </Row>
                            )
                          }}
                          renderNoResults={
                            <div>You have no users in this organisation.</div>
                          }
                          filterRow={(item: User, search: string) => {
                            const strToSearch = `${item.first_name} ${item.last_name} ${item.email}`
                            return (
                              strToSearch
                                .toLowerCase()
                                .indexOf(search.toLowerCase()) !== -1
                            )
                          }}
                        />
                      </div>

                      <div id='select-portal' />
                    </FormGroup>
                  </div>
                )}
              </div>
            )}
          </OrganisationProvider>
        </TabItem>
        <TabItem tabLabel='Groups'>
          <FormGroup className='panel no-pad pl-2 mt-4 pr-2 panel--nested'>
            <div className={tabClassName}>
              <UserGroupList
                noTitle
                orgId={AccountStore.getOrganisation().id}
                onClick={(group: UserGroup) => editGroupPermissions(group)}
              />
            </div>
          </FormGroup>
        </TabItem>
      </Tabs>
    </div>
  )
}

export default ConfigProvider(EditPermissions) as unknown as FC<
  Omit<EditPermissionsType, 'router'>
><|MERGE_RESOLUTION|>--- conflicted
+++ resolved
@@ -357,14 +357,9 @@
       <p>
         Flagsmith lets you manage fine-grained permissions for your projects and
         environments.{' '}
-<<<<<<< HEAD
-        <ButtonLink
-          href='https://docs.flagsmith.com/system-administration/rbac'
-=======
         <Button
           theme='text'
-          href='https://docs.flagsmith.com/advanced-use/permissions'
->>>>>>> 34513b48
+          href='https://docs.flagsmith.com/system-administration/rbac'
           target='_blank'
         >
           Learn about User Roles.
