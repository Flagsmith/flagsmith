import React, { FC, forwardRef, useCallback, useEffect, useState } from 'react'
import { find } from 'lodash'
import { close as closeIcon } from 'ionicons/icons'
import { IonIcon } from '@ionic/react'
import _data from 'common/data/base/_data'
import {
  AvailablePermission,
  GroupPermission,
  Role,
  User,
  UserGroup,
  UserGroupSummary,
  UserPermission,
} from 'common/types/responses'
import Utils from 'common/utils/utils'
import AccountStore from 'common/stores/account-store'
import Format from 'common/utils/format'
import PanelSearch from './PanelSearch'
import Button from './base/forms/Button'
import InfoMessage from './InfoMessage'
import Switch from './Switch'
import TabItem from './base/forms/TabItem'
import Tabs from './base/forms/Tabs'
import UserGroupList from './UserGroupList'
import { PermissionLevel, Req } from 'common/types/requests'
import { RouterChildContext } from 'react-router'
import { useGetAvailablePermissionsQuery } from 'common/services/useAvailablePermissions'
import ConfigProvider from 'common/providers/ConfigProvider'
import Icon from './Icon'
import {
  useCreateRolePermissionsMutation,
  useGetRoleEnvironmentPermissionsQuery,
  useGetRoleOrganisationPermissionsQuery,
  useGetRoleProjectPermissionsQuery,
  useUpdateRolePermissionsMutation,
} from 'common/services/useRolePermission'

import {
  useCreateRolesPermissionUsersMutation,
  useDeleteRolesPermissionUsersMutation,
} from 'common/services/useRolesUser'

import {
  useCreateRolePermissionGroupMutation,
  useDeleteRolePermissionGroupMutation,
} from 'common/services/useRolePermissionGroup'

import {
  useDeleteUserWithRolesMutation,
  useGetUserWithRolesQuery,
} from 'common/services/useUserWithRole'

import {
  useDeleteGroupWithRoleMutation,
  useGetGroupWithRoleQuery,
} from 'common/services/useGroupWithRole'

import MyRoleSelect from './MyRoleSelect'
import Panel from './base/grid/Panel'
import InputGroup from './base/forms/InputGroup'
import classNames from 'classnames'
import OrganisationProvider from 'common/providers/OrganisationProvider'
import { useHasPermission } from 'common/providers/Permission'
import PlanBasedAccess from './PlanBasedAccess'

const Project = require('common/project')

type EditPermissionModalType = {
  group?: UserGroupSummary
  id: number
  className?: string
  isGroup?: boolean
  level: PermissionLevel
  name: string
  onSave?: () => void
  envId?: number | string | undefined
  parentId?: string
  parentLevel?: string
  parentSettingsLink?: string
  roleTabTitle?: string
  permissions?: UserPermission[]
  push: (route: string) => void
  user?: User
  role?: Role
  roles?: Role[]
  permissionChanged: () => void
  isEditUserPermission?: boolean
  isEditGroupPermission?: boolean
  hasTags?: boolean
}

type EditPermissionsType = Omit<EditPermissionModalType, 'onSave'> & {
  onSaveGroup?: () => void
  onSaveUser: () => void
  router: RouterChildContext['router']
  tabClassName?: string
}
type EntityPermissions = Omit<
  UserPermission,
  'user' | 'id' | 'group' | 'isGroup'
> & {
  id?: number
  user?: number
}
const withAdminPermissions = (InnerComponent: any) => {
  const WrappedComponent: FC<EditPermissionModalType> = (props) => {
    const { id, level } = props
    const notReady = !id || !level
    const { isLoading: permissionsLoading, permission } = useHasPermission({
      id: id,
      level,
      permission: 'ADMIN',
    })

    if (permissionsLoading || notReady) {
      return (
        <div className='my-4 text-center'>
          <Loader />
        </div>
      )
    }
    if (!permission) {
      return (
        <div className='my-4 text-center text-muted'>
          To manage permissions you need to be admin of this {level}.
        </div>
      )
    }

    return <InnerComponent {...props} />
  }
  return WrappedComponent
}
const _EditPermissionsModal: FC<EditPermissionModalType> = withAdminPermissions(
  forwardRef((props) => {
    const [entityPermissions, setEntityPermissions] =
      useState<EntityPermissions>({ admin: false, permissions: [] })
    const [parentError, setParentError] = useState(false)
    const [saving, setSaving] = useState(false)
    const [showRoles, setShowRoles] = useState<boolean>(false)
    const [valueChanged, setValueChanged] = useState(false)

    const [permissionWasCreated, setPermissionWasCreated] =
      useState<boolean>(false)
    const [rolesSelected, setRolesSelected] = useState<
      {
        role: number
        user_role_id?: number
        group_role_id?: number
      }[]
    >([])

    const {
      className,
      envId,
      group,
      hasTags,
      id,
      isEditGroupPermission,
      isEditUserPermission,
      isGroup,
      level,
      name,
      onSave,
      parentId,
      parentLevel,
      parentSettingsLink,
      permissionChanged,
      push,
      role,
      roles,
      user,
    } = props

    const { data: permissions } = useGetAvailablePermissionsQuery({ level })
    const { data: userWithRolesData, isSuccess: userWithRolesDataSuccesfull } =
      useGetUserWithRolesQuery(
        {
          org_id: id,
          user_id: parseInt(`${user?.id}`),
        },
        { skip: level !== 'organisation' || !user?.id },
      )

    const {
      data: groupWithRolesData,
      isSuccess: groupWithRolesDataSuccesfull,
    } = useGetGroupWithRoleQuery(
      {
        group_id: parseInt(`${group?.id}`),
        org_id: id,
      },
      { skip: level !== 'organisation' || !group?.id },
    )

    useEffect(() => {
      if (user && userWithRolesDataSuccesfull) {
        const resultArray = userWithRolesData?.results?.map((userRole) => ({
          role: userRole.id,
          user_role_id: user?.id,
        }))
        setRolesSelected(resultArray)
      }
      //eslint-disable-next-line
    }, [userWithRolesDataSuccesfull])

    useEffect(() => {
      if (group && groupWithRolesDataSuccesfull) {
        const resultArray = groupWithRolesData?.results?.map((groupRole) => ({
          group_role_id: group?.id,
          role: groupRole.id,
        }))
        setRolesSelected(resultArray)
      }
      //eslint-disable-next-line
    }, [groupWithRolesDataSuccesfull])

    const processResults = (results: (UserPermission | GroupPermission)[]) => {
      let entityPermissions:
        | (Omit<EntityPermissions, 'user' | 'group' | 'role'> & {
            user?: any
            group?: any
            role?: any
          })
        | undefined = isGroup
        ? find(
            results || [],
            (r) => (r as GroupPermission).group.id === group?.id,
          )
        : role
        ? find(results || [], (r) => (r as GroupPermission).role === role?.id)
        : find(
            results || [],
            (r) => (r as UserPermission).user?.id === user?.id,
          )

      if (!entityPermissions) {
        entityPermissions = { admin: false, permissions: [] }
      }
      if (user) {
        entityPermissions.user = user.id
      }
      if (group) {
        entityPermissions.group = group.id
      }
      return entityPermissions
    }
    const [
      createRolePermissionUser,
      { data: usersData, isSuccess: userAdded },
    ] = useCreateRolesPermissionUsersMutation()

    const [deleteRolePermissionUser] = useDeleteRolesPermissionUsersMutation()
    const [deleteUserWithRoles] = useDeleteUserWithRolesMutation()
    const [deleteGroupWithRoles] = useDeleteGroupWithRoleMutation()
    const [
      createRolePermissionGroup,
      { data: groupsData, isSuccess: groupAdded },
    ] = useCreateRolePermissionGroupMutation()

    const [deleteRolePermissionGroup] = useDeleteRolePermissionGroupMutation()

    const [
      updateRolePermissions,
      {
        isError: errorUpdating,
        isLoading: isRolePermUpdating,
        isSuccess: isRolePermUpdated,
      },
    ] = useUpdateRolePermissionsMutation()

    const [
      createRolePermissions,
      {
        isError: errorCreating,
        isLoading: isRolePermCreating,
        isSuccess: isRolePermCreated,
      },
    ] = useCreateRolePermissionsMutation()

    useEffect(() => {
      const isSaving = isRolePermCreating || isRolePermUpdating
      if (isSaving) {
        setSaving(true)
      }
      if (isRolePermCreated || isRolePermUpdated) {
        setPermissionWasCreated(true)
        toast(
          `${level.charAt(0).toUpperCase() + level.slice(1)} permissions Saved`,
        )
        permissionChanged?.()
        onSave?.()
        setSaving(false)
      }
      if (errorUpdating || errorCreating) {
        setSaving(false)
      }

      //eslint-disable-next-line
    }, [
      errorUpdating,
      errorCreating,
      isRolePermCreated,
      isRolePermUpdated,
      isRolePermCreating,
      isRolePermUpdating,
    ])

    const { data: organisationPermissions, isLoading: organisationIsLoading } =
      useGetRoleOrganisationPermissionsQuery(
        {
          organisation_id: parseInt(`${role?.organisation}`),
          role_id: parseInt(`${role?.id}`),
        },
        { skip: !role || level !== 'organisation' },
      )

    const { data: projectPermissions, isLoading: projectIsLoading } =
      useGetRoleProjectPermissionsQuery(
        {
          organisation_id: parseInt(`${role?.organisation}`),
          project_id: parseInt(`${id}`),
          role_id: parseInt(`${role?.id}`),
        },
        {
          skip:
            !id ||
            !!envId ||
            // TODO: https://github.com/Flagsmith/flagsmith/issues/3020
            !role?.organisation ||
            level !== 'project',
        },
      )

    const { data: envPermissions, isLoading: envIsLoading } =
      useGetRoleEnvironmentPermissionsQuery(
        {
          env_id: parseInt(`${envId || id}`),
          organisation_id: parseInt(`${role?.organisation}`),
          role_id: parseInt(`${role?.id}`),
        },
        {
          skip: !role || (!envId && !id) || level !== 'environment',
        },
      )

    useEffect(() => {
      if (
        !organisationIsLoading &&
        organisationPermissions &&
        level === 'organisation'
      ) {
        const entityPermissions = processResults(
          organisationPermissions.results,
        )
        setEntityPermissions(entityPermissions)
      }
      //eslint-disable-next-line
    }, [organisationPermissions, organisationIsLoading])

    useEffect(() => {
      if (!projectIsLoading && projectPermissions && level === 'project') {
        const entityPermissions = processResults(projectPermissions?.results)
        setEntityPermissions(entityPermissions)
      }
      //eslint-disable-next-line
    }, [projectPermissions, projectIsLoading])

    useEffect(() => {
      if (!envIsLoading && envPermissions && level === 'environment') {
        const entityPermissions = processResults(envPermissions?.results)
        setEntityPermissions(entityPermissions)
      }
      //eslint-disable-next-line
    }, [envPermissions, envIsLoading])

    useEffect(() => {
      let parentGet = Promise.resolve()
      if (!role && parentLevel) {
        const parentUrl = isGroup
          ? `${parentLevel}s/${parentId}/user-group-permissions/`
          : `${parentLevel}s/${parentId}/user-permissions/`
        parentGet = _data
          .get(`${Project.api}${parentUrl}`)
          .then((results: (UserPermission & GroupPermission)[]) => {
            const entityPermissions = processResults(results)
            if (
              !entityPermissions.admin &&
              !entityPermissions.permissions.find(
                (v) => v === `VIEW_${parentLevel.toUpperCase()}`,
              )
            ) {
              // e.g. trying to set an environment permission but don't have view_project
              setParentError(true)
            } else {
              setParentError(false)
            }
          })
      }
      if (!role) {
        parentGet
          .then(() => {
            const url = isGroup
              ? `${level}s/${id}/user-group-permissions/`
              : `${level}s/${id}/user-permissions/`
            _data
              .get(`${Project.api}${url}`)
              .then((results: (UserPermission & GroupPermission)[]) => {
                // @ts-ignore
                const entityPermissions = processResults(results)
                setEntityPermissions(entityPermissions)
              })
          })
          .catch(() => {
            setParentError(true)
          })
      }
      //eslint-disable-next-line
  }, [])

    const admin = () => entityPermissions && entityPermissions.admin

    const checkTBACPermissions = (permission: string) => {
      switch (permission) {
        case 'VIEW_PROJECT':
        case 'DELETE_FEATURE':
        case 'UPDATE_FEATURE_STATE':
        case 'VIEW_ENVIRONMENT':
        case 'CREATE_CHANGE_REQUEST':
        case 'APPROVE_CHANGE_REQUEST':
        case 'MANAGE_SEGMENT_OVERRIDES':
          return false
        default:
          return true
      }
    }

    const hasPermission = (key: string) => {
      if (admin()) return true
      return entityPermissions.permissions.includes(key)
    }

    const save = useCallback(() => {
      const entityId =
        typeof entityPermissions.id === 'undefined' ? '' : entityPermissions.id
      setValueChanged(false)
      if (!role) {
        const url = isGroup
          ? `${level}s/${id}/user-group-permissions/${entityId}`
          : `${level}s/${id}/user-permissions/${entityId}`
        setSaving(true)
        const action = entityId ? 'put' : 'post'
        _data[action](
          `${Project.api}${url}${entityId && '/'}`,
          entityPermissions,
        )
          .then((res: EntityPermissions) => {
            setEntityPermissions(res)
            toast(
              `${
                level.charAt(0).toUpperCase() + level.slice(1)
              } Permissions Saved`,
            )
            onSave && onSave()
          })
          .catch(() => {
            toast(`Error Saving Permissions`, 'danger')
          })
          .finally(() => {
            setSaving(false)
          })
      } else {
        const body = {
          permissions: entityPermissions.permissions,
        } as Partial<Req['createRolePermission']['body']>
        if (level === 'project') {
          body.admin = entityPermissions.admin
          body.project = id
        }
        if (level === 'environment') {
          body.admin = entityPermissions.admin
          body.environment = envId || id
        }
        if (entityId || permissionWasCreated) {
          updateRolePermissions({
            body: body as Req['createRolePermission']['body'],
            id: entityId as number,
            level:
              level === 'organisation'
                ? level
                : (`${level}s` as PermissionLevel),
            organisation_id: role.organisation,
            role_id: role.id,
          }).then(onRoleSaved as any)
        } else {
          createRolePermissions({
            body: body as Req['createRolePermission']['body'],
            level:
              level === 'organisation'
                ? level
                : (`${level}s` as PermissionLevel),
            organisation_id: role.organisation,
            role_id: role.id,
          }).then(onRoleSaved as any)
        }
      }
    }, [
      createRolePermissions,
      entityPermissions,
      envId,
      id,
      isGroup,
      level,
      onSave,
      permissionWasCreated,
      role,
      updateRolePermissions,
    ])

    useEffect(() => {
      if (valueChanged) {
        save()
      }
      //eslint-disable-next-line
    }, [valueChanged])
    const togglePermission = (key: string) => {
      if (role) {
        permissionChanged?.()
        const updatedPermissions = [...entityPermissions.permissions]
        const index = updatedPermissions.indexOf(key)
        if (index === -1) {
          updatedPermissions.push(key)
        } else {
          updatedPermissions.splice(index, 1)
        }

        setEntityPermissions({
          ...entityPermissions,
          permissions: updatedPermissions,
        })
      } else {
        const newEntityPermissions = { ...entityPermissions }

        const index = newEntityPermissions.permissions.indexOf(key)

        if (index === -1) {
          newEntityPermissions.permissions.push(key)
        } else {
          newEntityPermissions.permissions.splice(index, 1)
        }
        setEntityPermissions(newEntityPermissions)
      }
    }

    const toggleAdmin = () => {
      permissionChanged?.()
      setEntityPermissions({
        ...entityPermissions,
        admin: !entityPermissions.admin,
      })
    }
    const addRole = (roleId: number) => {
      if (level === 'organisation') {
        if (user) {
          createRolePermissionUser({
            data: {
              user: user.id,
            },
            organisation_id: id,
            role_id: roleId,
          })
        }
        if (group) {
          createRolePermissionGroup({
            data: {
              group: group.id,
            },
            organisation_id: id,
            role_id: roleId,
          })
        }
      }
    }

    const onRoleRemoved = (res: { error?: any }) => {
      if (!res?.error) {
        toast('User role removed')
      } else {
        toast('Error removing role', 'danger')
      }
    }

    const onRoleSaved = (res: { error?: any }) => {
      // @ts-ignore rtk incorrect types
      if (res.error) {
        toast('Failed to Save', 'danger')
      }
    }

    const removeOwner = (roleId: number) => {
      const roleSelected = rolesAdded.find((item) => item.id === roleId)
      if (level === 'organisation') {
        if (user) {
          if (isEditUserPermission) {
            deleteUserWithRoles({
              org_id: id,
              role_id: roleId,
              user_id: user?.id,
            }).then(onRoleRemoved as any)
          } else {
            deleteRolePermissionUser({
              organisation_id: id,
              role_id: roleId,
              user_id: roleSelected?.user_role_id,
            }).then(onRoleRemoved as any)
          }
        }
        if (group) {
          if (isEditGroupPermission) {
            deleteGroupWithRoles({
              group_id: group?.id,
              org_id: id,
              role_id: roleId,
            }).then(onRoleRemoved as any)
          } else if (roleSelected) {
            deleteRolePermissionGroup({
              group_id: roleSelected.group_role_id,
              organisation_id: id,
              role_id: roleId,
            }).then(onRoleRemoved as any)
          }
        }
      }
      setRolesSelected((rolesSelected || []).filter((v) => v.role !== roleId))
    }

    useEffect(() => {
      if (userAdded || groupAdded) {
        if (user) {
          setRolesSelected(
            (rolesSelected || []).concat({
              role: usersData?.role,
              user_role_id: usersData?.id,
            }),
          )
        }
        if (group) {
          setRolesSelected(
            (rolesSelected || []).concat({
              group_role_id: groupsData?.id,
              role: groupsData?.role,
            }),
          )
        }
        toast('Role assigned')
      }
      //eslint-disable-next-line
    }, [userAdded, usersData, groupsData, groupAdded])

    const getRoles = (
      roles: Role[] = [],
      selectedRoles: typeof rolesSelected,
    ) => {
      return roles
        .filter((v) => selectedRoles.find((a) => a.role === v.id))
        .map((role) => {
          const matchedRole = selectedRoles.find((r) => r.role === role.id)
          if (matchedRole) {
            if (user) {
              return {
                ...role,
                user_role_id: matchedRole.user_role_id,
              }
            }
            if (group) {
              return {
                ...role,
                group_role_id: matchedRole.group_role_id,
              }
            }
          }
          return role
        })
    }

    const rolesAdded = getRoles(roles, rolesSelected || [])

    const isAdmin = admin()

    return !permissions || !entityPermissions ? (
      <div className='modal-body text-center'>
        <Loader />
      </div>
    ) : (
<<<<<<< HEAD
      <div>
        <div className={classNames('modal-body', className || 'px-4 mt-4')}>
          {level !== 'organisation' && (
            <div className='mb-2'>
              <Row className={role ? 'py-2' : ''}>
                <Flex>
                  <div className='font-weight-medium text-dark mb-1'>
                    Administrator
                  </div>
                  <div className='list-item-footer faint'>
                    {hasRbacPermission ? (
                      `Full View and Write permissions for the given ${Format.camelCase(
                        level,
                      )}.`
                    ) : (
                      <span>
                        Role-based access is not available on our Free Plan.
                        Please visit{' '}
                        <a
                          href='https://flagsmith.com/pricing/'
                          className='text-primary'
                        >
                          our Pricing Page
                        </a>{' '}
                        for more information on our licensing options.
                      </span>
                    )}
                  </div>
                </Flex>
                <Switch
                  disabled={!hasRbacPermission || saving || hasTags}
                  onChange={() => {
                    toggleAdmin()
                    setValueChanged(true)
                  }}
                  checked={isAdmin}
                />
              </Row>
            </div>
          )}
          {!hasRbacPermission && (
            <span>
              Role-based access is not available on our Free Plan. Please visit{' '}
              <a href='https://flagsmith.com/pricing/' className='text-primary'>
                our Pricing Page
              </a>{' '}
              for more information on our licensing options.
            </span>
          )}
          <PanelSearch
            filterRow={(item: AvailablePermission, search: string) => {
              const name = Format.enumeration.get(item.key).toLowerCase()
              return name.includes(search?.toLowerCase() || '')
            }}
            title='Permissions'
            className='no-pad mb-2'
            items={permissions}
            renderRow={(p: AvailablePermission) => {
              const levelUpperCase = level.toUpperCase()
              const enableOnlyTBAC = hasTags && checkTBACPermissions(p.key)
              const disabled =
                level !== 'organisation' &&
                p.key !== `VIEW_${levelUpperCase}` &&
                !hasPermission(`VIEW_${levelUpperCase}`)
              return (
                <Row
                  key={p.key}
                  style={admin() ? { opacity: 0.5 } : undefined}
                  className='list-item list-item-sm px-3'
                >
                  <Row space>
                    <Flex>
                      <strong>{Format.enumeration.get(p.key)}</strong>
                      <div className='list-item-subtitle'>{p.description}</div>
                    </Flex>
                    <Switch
                      onChange={() => {
                        setValueChanged(true)
                        togglePermission(p.key)
                      }}
                      disabled={
                        disabled ||
                        admin() ||
                        !hasRbacPermission ||
                        saving ||
                        enableOnlyTBAC
                      }
                      checked={!disabled && hasPermission(p.key)}
                    />
                  </Row>
=======
      <PlanBasedAccess className='px-4 pt-4' feature={'RBAC'} theme={'page'}>
        <div>
          <div className={classNames('modal-body', className || 'px-4 mt-4')}>
            {level !== 'organisation' && (
              <div className='mb-2'>
                <Row className={role ? 'py-2' : ''}>
                  <Flex>
                    <div className='font-weight-medium text-dark mb-1'>
                      Administrator
                    </div>
                  </Flex>
                  <Switch
                    disabled={saving}
                    onChange={() => {
                      toggleAdmin()
                      setValueChanged(true)
                    }}
                    checked={isAdmin}
                  />
>>>>>>> 25f0ca2f
                </Row>
              </div>
            )}
            <PanelSearch
              filterRow={(item: AvailablePermission, search) => {
                const name = Format.enumeration.get(item.key).toLowerCase()
                return name.includes(search?.toLowerCase() || '')
              }}
              title='Permissions'
              className='no-pad mb-2'
              items={permissions}
              renderRow={(p: AvailablePermission) => {
                const levelUpperCase = level.toUpperCase()
                const disabled =
                  level !== 'organisation' &&
                  p.key !== `VIEW_${levelUpperCase}` &&
                  !hasPermission(`VIEW_${levelUpperCase}`)
                return (
                  <Row
                    key={p.key}
                    style={admin() ? { opacity: 0.5 } : undefined}
                    className='list-item list-item-sm px-3'
                  >
                    <Row space>
                      <Flex>
                        <strong>{Format.enumeration.get(p.key)}</strong>
                        <div className='list-item-subtitle'>
                          {p.description}
                        </div>
                      </Flex>
                      <Switch
                        onChange={() => {
                          setValueChanged(true)
                          togglePermission(p.key)
                        }}
                        disabled={disabled || admin() || saving}
                        checked={!disabled && hasPermission(p.key)}
                      />
                    </Row>
                  </Row>
                )
              }}
            />

            <p className='text-right mt-5 text-dark'>
              This will edit the permissions for{' '}
              <strong>
                {isGroup ? (
                  `the ${group?.name || ''} group`
                ) : user ? (
                  <>
                    {user.first_name || ''} {user.last_name || ''}
                  </>
                ) : role ? (
                  ` ${role.name}`
                ) : (
                  ` ${name}`
                )}
              </strong>
              .
            </p>

            {parentError && !role && (
              <div className='mt-4'>
                <InfoMessage>
                  The selected {isGroup ? 'group' : 'user'} does not have
                  explicit user permissions to view this {parentLevel}. If the
                  user does not belong to any groups with this permissions, you
                  may have to adjust their permissions in{' '}
                  <a
                    onClick={() => {
                      if (parentSettingsLink) {
                        push(parentSettingsLink)
                      }
                      closeModal()
                    }}
                  >
                    <strong>{parentLevel} settings</strong>
                  </a>
                  .
                </InfoMessage>
              </div>
            )}
          </div>
          {roles && level === 'organisation' && (
            <FormGroup className='px-4'>
              <InputGroup
                component={
                  <div>
                    <Row>
                      <strong style={{ width: 70 }}>Roles: </strong>
                      {rolesAdded?.map((r) => (
                        <Row
                          key={r.id}
                          onClick={() => removeOwner(r.id)}
                          className='chip'
                          style={{ marginBottom: 4, marginTop: 4 }}
                        >
                          <span className='font-weight-bold'>{r.name}</span>
                          <span className='chip-icon ion'>
                            <IonIcon
                              icon={closeIcon}
                              style={{ fontSize: '13px' }}
                            />
                          </span>
                        </Row>
                      ))}
                      <Button
                        theme='text'
                        onClick={() => setShowRoles(true)}
                        style={{ width: 70 }}
                      >
                        Add Role
                      </Button>
                    </Row>
                  </div>
                }
                type='text'
                title='Assign roles'
                tooltip='Assigns what role the user/group will have'
                inputProps={{
                  className: 'full-width',
                  style: { minHeight: 80 },
                }}
                className='full-width'
                placeholder='Add an optional description...'
              />
            </FormGroup>
          )}
          {level !== 'environment' && level !== 'project' && (
            <div className='px-4'>
              <MyRoleSelect
                orgId={id}
                level={level}
                value={rolesSelected?.map((v) => v.role)}
                onAdd={addRole}
                onRemove={removeOwner}
                isOpen={showRoles}
                onToggle={() => setShowRoles(!showRoles)}
              />
            </div>
          )}
        </div>
      </PlanBasedAccess>
    )
  }),
)

export const EditPermissionsModal = ConfigProvider(
  _EditPermissionsModal,
) as FC<EditPermissionModalType>

const rolesWidths = [250, 600, 100]
const EditPermissions: FC<EditPermissionsType> = (props) => {
  const {
    envId,
    hasTags,
    id,
    level,
    onSaveGroup,
    onSaveUser,
    parentId,
    parentLevel,
    parentSettingsLink,
    permissions,
    roleTabTitle,
    roles,
    router,
    tabClassName,
  } = props
  const [tab, setTab] = useState()
  const editUserPermissions = (user: User) => {
    openModal(
      `Edit ${Format.camelCase(level)} Permissions`,
      <EditPermissionsModal
        name={`${user.first_name} ${user.last_name}`}
        id={id}
        onSave={onSaveUser}
        level={level}
        parentId={parentId}
        parentLevel={parentLevel}
        parentSettingsLink={parentSettingsLink}
        user={user}
        push={router.history.push}
        hasTags={hasTags}
      />,
      'p-0 side-modal',
    )
  }

  const editGroupPermissions = (group: UserGroup) => {
    openModal(
      `Edit ${Format.camelCase(level)} Permissions`,
      <EditPermissionsModal
        name={`${group.name}`}
        id={id}
        isGroup
        onSave={onSaveGroup}
        level={level}
        parentId={parentId}
        parentLevel={parentLevel}
        parentSettingsLink={parentSettingsLink}
        group={group}
        push={router.history.push}
        hasTags={hasTags}
      />,
      'p-0 side-modal',
    )
  }
  const editRolePermissions = (role: Role) => {
    openModal(
      `Edit ${Format.camelCase(level)} Role Permissions`,
      <EditPermissionsModal
        name={`${role.name}`}
        id={id}
        envId={envId}
        level={level}
        role={role}
      />,
      'p-0 side-modal',
    )
  }
  return (
    <div className='mt-4'>
      <Row>
        <h5>Manage Permissions</h5>
      </Row>
      <p className='fs-small lh-sm col-md-8 mb-4'>
        Flagsmith lets you manage fine-grained permissions for your projects and
        environments.{' '}
        <Button
          theme='text'
          href='https://docs.flagsmith.com/system-administration/rbac'
          target='_blank'
          className='fw-normal'
        >
          Learn about User Roles.
        </Button>
      </p>
      <Tabs urlParam='type' value={tab} onChange={setTab} theme='pill'>
        <TabItem tabLabel='Users'>
          <OrganisationProvider>
            {({ isLoading, users }) => (
              <div className='mt-4'>
                {isLoading && !users?.length && (
                  <div className='centered-container'>
                    <Loader />
                  </div>
                )}
                {!!users?.length && (
                  <div>
                    <FormGroup className='panel no-pad pl-2 pr-2 panel--nested'>
                      <div className={tabClassName}>
                        <PanelSearch
                          id='org-members-list'
                          title='Users'
                          className='panel--transparent'
                          items={users}
                          itemHeight={64}
                          header={
                            <Row className='table-header'>
                              <Flex className='table-column px-3'>User</Flex>
                              <Flex className='table-column'>Role</Flex>
                              <div
                                style={{ width: '80px' }}
                                className='table-column text-center'
                              >
                                Action
                              </div>
                            </Row>
                          }
                          renderRow={({
                            email,
                            first_name,
                            id,
                            last_name,
                            role,
                          }: User) => {
                            const onClick = () => {
                              if (role !== 'ADMIN') {
                                editUserPermissions({
                                  email,
                                  first_name,
                                  id,
                                  last_name,
                                  role,
                                })
                              }
                            }
                            const matchingPermissions = permissions?.find(
                              (v) => v.user.id === id,
                            )

                            return (
                              <Row
                                onClick={onClick}
                                space
                                className={`list-item${
                                  role === 'ADMIN' ? '' : ' clickable'
                                }`}
                                key={id}
                              >
                                <Flex className='table-column px-3'>
                                  <div className='mb-1 font-weight-medium'>
                                    {`${first_name} ${last_name}`}{' '}
                                    {id == AccountStore.getUserId() && '(You)'}
                                  </div>
                                  <div className='list-item-subtitle'>
                                    {email}
                                  </div>
                                </Flex>
                                {role === 'ADMIN' ? (
                                  <Flex className='table-column fs-small lh-sm'>
                                    <Tooltip
                                      title={'Organisation Administrator'}
                                    >
                                      {
                                        'Organisation administrators have all permissions enabled.<br/>To change the role of this user, visit Organisation Settings.'
                                      }
                                    </Tooltip>
                                  </Flex>
                                ) : (
                                  <Flex
                                    onClick={onClick}
                                    className='table-column fs-small lh-sm'
                                  >
                                    {matchingPermissions &&
                                    matchingPermissions.admin
                                      ? `${Format.camelCase(
                                          level,
                                        )} Administrator`
                                      : 'Regular User'}
                                  </Flex>
                                )}
                                <div
                                  style={{ width: '80px' }}
                                  className='text-center'
                                >
                                  {role !== 'ADMIN' && (
                                    <Icon
                                      name='setting'
                                      width={20}
                                      fill='#656D7B'
                                    />
                                  )}
                                </div>
                              </Row>
                            )
                          }}
                          renderNoResults={
                            <div>You have no users in this organisation.</div>
                          }
                          filterRow={(item: User, search: string) => {
                            const strToSearch = `${item.first_name} ${item.last_name} ${item.email}`
                            return (
                              strToSearch
                                .toLowerCase()
                                .indexOf(search.toLowerCase()) !== -1
                            )
                          }}
                        />
                      </div>

                      <div id='select-portal' />
                    </FormGroup>
                  </div>
                )}
              </div>
            )}
          </OrganisationProvider>
        </TabItem>
        <TabItem tabLabel='Groups'>
          <FormGroup className='panel no-pad pl-2 mt-4 pr-2 panel--nested'>
            <div className={tabClassName}>
              <UserGroupList
                noTitle
                orgId={AccountStore.getOrganisation().id}
                projectId={level === 'project' && id}
                onClick={(group: UserGroup) => editGroupPermissions(group)}
              />
            </div>
          </FormGroup>
        </TabItem>
        <TabItem tabLabel='Roles'>
          <PlanBasedAccess className='mt-4' feature={'RBAC'} theme='page'>
            <Row space className='mt-4'>
              <h5 className='m-b-0'>{roleTabTitle}</h5>
            </Row>
            <PanelSearch
              id='org-members-list'
              title={'Roles'}
              className='no-pad'
              items={roles}
              itemHeight={65}
              header={
                <Row className='table-header px-3'>
                  <div
                    style={{
                      width: rolesWidths[0],
                    }}
                  >
                    Roles
                  </div>
                  <div
                    style={{
                      width: rolesWidths[1],
                    }}
                  >
                    Description
                  </div>
                </Row>
              }
              renderRow={(role: Role) => (
                <Row
                  className='list-item clickable cursor-pointer'
                  key={role.id}
                >
                  <Row
                    onClick={() => editRolePermissions(role)}
                    className='table-column px-3'
                    style={{
                      width: rolesWidths[0],
                    }}
                  >
                    {role.name}
                  </Row>
                  <Row
                    className='table-column px-3'
                    onClick={() => editRolePermissions(role)}
                    style={{
                      width: rolesWidths[1],
                    }}
                  >
                    {role.description}
                  </Row>
                </Row>
              )}
              renderNoResults={
                <Panel title={'Roles'} className='no-pad'>
                  <div className='search-list'>
                    <Row className='list-item p-3 text-muted'>
                      {`You currently have no roles with ${level} permissions.`}
                    </Row>
                  </div>
                </Panel>
              }
              isLoading={false}
            />
          </PlanBasedAccess>
        </TabItem>
      </Tabs>
    </div>
  )
}

export default ConfigProvider(EditPermissions) as unknown as FC<
  Omit<EditPermissionsType, 'router'>
><|MERGE_RESOLUTION|>--- conflicted
+++ resolved
@@ -692,98 +692,6 @@
         <Loader />
       </div>
     ) : (
-<<<<<<< HEAD
-      <div>
-        <div className={classNames('modal-body', className || 'px-4 mt-4')}>
-          {level !== 'organisation' && (
-            <div className='mb-2'>
-              <Row className={role ? 'py-2' : ''}>
-                <Flex>
-                  <div className='font-weight-medium text-dark mb-1'>
-                    Administrator
-                  </div>
-                  <div className='list-item-footer faint'>
-                    {hasRbacPermission ? (
-                      `Full View and Write permissions for the given ${Format.camelCase(
-                        level,
-                      )}.`
-                    ) : (
-                      <span>
-                        Role-based access is not available on our Free Plan.
-                        Please visit{' '}
-                        <a
-                          href='https://flagsmith.com/pricing/'
-                          className='text-primary'
-                        >
-                          our Pricing Page
-                        </a>{' '}
-                        for more information on our licensing options.
-                      </span>
-                    )}
-                  </div>
-                </Flex>
-                <Switch
-                  disabled={!hasRbacPermission || saving || hasTags}
-                  onChange={() => {
-                    toggleAdmin()
-                    setValueChanged(true)
-                  }}
-                  checked={isAdmin}
-                />
-              </Row>
-            </div>
-          )}
-          {!hasRbacPermission && (
-            <span>
-              Role-based access is not available on our Free Plan. Please visit{' '}
-              <a href='https://flagsmith.com/pricing/' className='text-primary'>
-                our Pricing Page
-              </a>{' '}
-              for more information on our licensing options.
-            </span>
-          )}
-          <PanelSearch
-            filterRow={(item: AvailablePermission, search: string) => {
-              const name = Format.enumeration.get(item.key).toLowerCase()
-              return name.includes(search?.toLowerCase() || '')
-            }}
-            title='Permissions'
-            className='no-pad mb-2'
-            items={permissions}
-            renderRow={(p: AvailablePermission) => {
-              const levelUpperCase = level.toUpperCase()
-              const enableOnlyTBAC = hasTags && checkTBACPermissions(p.key)
-              const disabled =
-                level !== 'organisation' &&
-                p.key !== `VIEW_${levelUpperCase}` &&
-                !hasPermission(`VIEW_${levelUpperCase}`)
-              return (
-                <Row
-                  key={p.key}
-                  style={admin() ? { opacity: 0.5 } : undefined}
-                  className='list-item list-item-sm px-3'
-                >
-                  <Row space>
-                    <Flex>
-                      <strong>{Format.enumeration.get(p.key)}</strong>
-                      <div className='list-item-subtitle'>{p.description}</div>
-                    </Flex>
-                    <Switch
-                      onChange={() => {
-                        setValueChanged(true)
-                        togglePermission(p.key)
-                      }}
-                      disabled={
-                        disabled ||
-                        admin() ||
-                        !hasRbacPermission ||
-                        saving ||
-                        enableOnlyTBAC
-                      }
-                      checked={!disabled && hasPermission(p.key)}
-                    />
-                  </Row>
-=======
       <PlanBasedAccess className='px-4 pt-4' feature={'RBAC'} theme={'page'}>
         <div>
           <div className={classNames('modal-body', className || 'px-4 mt-4')}>
@@ -796,14 +704,13 @@
                     </div>
                   </Flex>
                   <Switch
-                    disabled={saving}
+                    disabled={saving || hasTags}
                     onChange={() => {
                       toggleAdmin()
                       setValueChanged(true)
                     }}
                     checked={isAdmin}
                   />
->>>>>>> 25f0ca2f
                 </Row>
               </div>
             )}
@@ -817,6 +724,7 @@
               items={permissions}
               renderRow={(p: AvailablePermission) => {
                 const levelUpperCase = level.toUpperCase()
+                const enableOnlyTBAC = hasTags && checkTBACPermissions(p.key)
                 const disabled =
                   level !== 'organisation' &&
                   p.key !== `VIEW_${levelUpperCase}` &&
@@ -839,7 +747,9 @@
                           setValueChanged(true)
                           togglePermission(p.key)
                         }}
-                        disabled={disabled || admin() || saving}
+                        disabled={
+                          disabled || admin() || saving || enableOnlyTBAC
+                        }
                         checked={!disabled && hasPermission(p.key)}
                       />
                     </Row>
