import React, { FC, forwardRef, useCallback, useEffect, useState } from 'react'
import { find } from 'lodash'
import { close as closeIcon } from 'ionicons/icons'
import { IonIcon } from '@ionic/react'
import _data from 'common/data/base/_data'
import {
  AvailablePermission,
  GroupPermission,
  Role,
  RolePermission,
  User,
  UserGroup,
  UserGroupSummary,
  UserPermission,
} from 'common/types/responses'
import AccountStore from 'common/stores/account-store'
import Format from 'common/utils/format'
import PanelSearch from './PanelSearch'
import Button from './base/forms/Button'
import InfoMessage from './InfoMessage'
import Switch from './Switch'
import TabItem from './base/forms/TabItem'
import Tabs from './base/forms/Tabs'
import UserGroupList from './UserGroupList'
import { PermissionLevel, Req } from 'common/types/requests'
import { RouterChildContext } from 'react-router'
import { useGetAvailablePermissionsQuery } from 'common/services/useAvailablePermissions'
import ConfigProvider from 'common/providers/ConfigProvider'
import Icon from './Icon'
import {
  useCreateRolePermissionsMutation,
  useGetRoleEnvironmentPermissionsQuery,
  useGetRoleOrganisationPermissionsQuery,
  useGetRoleProjectPermissionsQuery,
  useUpdateRolePermissionsMutation,
} from 'common/services/useRolePermission'

import {
  useCreateRolesPermissionUsersMutation,
  useDeleteRolesPermissionUsersMutation,
} from 'common/services/useRolesUser'

import {
  useCreateRolePermissionGroupMutation,
  useDeleteRolePermissionGroupMutation,
} from 'common/services/useRolePermissionGroup'

import {
  useDeleteUserWithRolesMutation,
  useGetUserWithRolesQuery,
} from 'common/services/useUserWithRole'

import {
  useDeleteGroupWithRoleMutation,
  useGetGroupWithRoleQuery,
} from 'common/services/useGroupWithRole'

import MyRoleSelect from './MyRoleSelect'
import Panel from './base/grid/Panel'
import InputGroup from './base/forms/InputGroup'
import classNames from 'classnames'
import OrganisationProvider from 'common/providers/OrganisationProvider'
import { useHasPermission } from 'common/providers/Permission'
import PlanBasedAccess from './PlanBasedAccess'
import { useGetTagsQuery } from 'common/services/useTag'
import { components } from 'react-select'
import { SingleValueProps } from 'react-select/lib/components/SingleValue'
import Utils from 'common/utils/utils'
import AddEditTags from './tags/AddEditTags'

const Project = require('common/project')

const SingleValue = (props: SingleValueProps<any>) => {
  return (
    <components.SingleValue {...props}>
      <div className='d-flex gap-1 align-items-center'>
        {props.data.value === 'GRANTED' && (
          <Icon width={18} name='checkmark' fill='#27AB95' />
        )}
        {props.data.value === 'GRANTED_FOR_TAGS' && (
          <Icon width={18} name='shield' fill='#ff9f43' />
        )}
        {props.children}
      </div>
    </components.SingleValue>
  )
}

type EditPermissionModalType = {
  group?: UserGroupSummary
  id: number
  className?: string
  isGroup?: boolean
  level: PermissionLevel
  name: string
  onSave?: () => void
  envId?: number | string | undefined
  parentId?: string
  parentLevel?: string
  parentSettingsLink?: string
  roleTabTitle?: string
  permissions?: UserPermission[]
  push: (route: string) => void
  user?: User
  role?: Role
  roles?: Role[]
  permissionChanged?: () => void
  isEditUserPermission?: boolean
  isEditGroupPermission?: boolean
}

type EditPermissionsType = Omit<EditPermissionModalType, 'onSave'> & {
  onSaveGroup?: () => void
  onSaveUser: () => void
  router: RouterChildContext['router']
  tabClassName?: string
}
type EntityPermissions = Omit<
  RolePermission,
  'user' | 'id' | 'group' | 'isGroup'
> & {
  id?: number
  group?: number
  user?: number
  tags?: number[]
}
const permissionOptions = [
  { label: 'Granted', value: 'GRANTED' },
  { label: 'Granted for tags', value: 'GRANTED_FOR_TAGS' },
  { label: 'None', value: 'NONE' },
]
const withAdminPermissions = (InnerComponent: any) => {
  const WrappedComponent: FC<EditPermissionModalType> = (props) => {
    const { id, level } = props
    const notReady = !id || !level
    const { isLoading: permissionsLoading, permission } = useHasPermission({
      id: id,
      level,
      permission: 'ADMIN',
    })

    if (permissionsLoading || notReady) {
      return (
        <div className='my-4 text-center'>
          <Loader />
        </div>
      )
    }
    if (!permission) {
      return (
        <div
          className='my-4 text-center text-muted'
          data-test='no-organisation-permissions'
        >
          To manage permissions you need to be admin of this {level}.
        </div>
      )
    }

    return <InnerComponent {...props} />
  }
  return WrappedComponent
}
const _EditPermissionsModal: FC<EditPermissionModalType> = withAdminPermissions(
  forwardRef((props: EditPermissionModalType) => {
    const {
      className,
      envId,
      group,
      id,
      isEditGroupPermission,
      isEditUserPermission,
      isGroup,
      level,
      name,
      onSave,
      parentId,
      parentLevel,
      parentSettingsLink,
      permissionChanged,
      push,
      role,
      roles,
      user,
    } = props

    const [entityPermissions, setEntityPermissions] =
      useState<EntityPermissions>({
        admin: false,
        permissions: [],
      })
    const [parentError, setParentError] = useState(false)
    const [saving, setSaving] = useState(false)
    const [showRoles, setShowRoles] = useState<boolean>(false)
    const [valueChanged, setValueChanged] = useState(false)

    const projectId =
      props.level === 'project'
        ? props.id
        : props.level === 'environment'
        ? props.parentId
        : undefined

    const { data: tags, isLoading: tagsLoading } = useGetTagsQuery(
      { projectId: `${projectId}` },
      { skip: !projectId },
    )

    const [permissionWasCreated, setPermissionWasCreated] =
      useState<boolean>(false)
    const [rolesSelected, setRolesSelected] = useState<
      {
        role: number
        user_role_id: number | undefined
        group_role_id: number | undefined
      }[]
    >([])

    const { data: permissions } = useGetAvailablePermissionsQuery({ level })
    const { data: userWithRolesData, isSuccess: userWithRolesDataSuccesfull } =
      useGetUserWithRolesQuery(
        {
          org_id: id,
          user_id: parseInt(`${user?.id}`),
        },
        { skip: level !== 'organisation' || !user?.id },
      )

    const {
      data: groupWithRolesData,
      isSuccess: groupWithRolesDataSuccesfull,
    } = useGetGroupWithRoleQuery(
      {
        group_id: parseInt(`${group?.id}`),
        org_id: id,
      },
      { skip: level !== 'organisation' || !group?.id },
    )

    useEffect(() => {
      if (user && userWithRolesDataSuccesfull) {
        const resultArray = userWithRolesData?.results?.map((userRole) => ({
          group_role_id: undefined,
          role: userRole.id,
          user_role_id: user?.id,
        }))
        setRolesSelected(resultArray)
      }
      //eslint-disable-next-line
    }, [userWithRolesDataSuccesfull])

    useEffect(() => {
      if (group && groupWithRolesDataSuccesfull) {
        const resultArray = groupWithRolesData?.results?.map((groupRole) => ({
          group_role_id: group?.id,
          role: groupRole.id,
          user_role_id: undefined,
        }))
        setRolesSelected(resultArray)
      }
      //eslint-disable-next-line
    }, [groupWithRolesDataSuccesfull])

    const processResults = (results: (UserPermission | GroupPermission)[]) => {
      const foundPermission = isGroup
        ? find(
            results || [],
            (r) => (r as GroupPermission).group.id === group?.id,
          )
        : role
        ? find(results || [], (r) => (r as GroupPermission).role === role?.id)
        : find(
            results || [],
            (r) => (r as UserPermission).user?.id === user?.id,
          )
      const permissions =
        (role && (level === 'project' || level === 'environment')
          ? foundPermission?.permissions
          : (foundPermission?.permissions || []).map((v) => ({
              permission_key: v,
              tags: [],
            }))) || []
      return {
        ...(foundPermission || {}),
        group: group?.id,
        //Since role permissions and other permissions are different in data structure, adjust permissions to match
        permissions,
        user: user?.id,
      } as EntityPermissions
    }

    const [
      createRolePermissionUser,
      { data: usersData, isSuccess: userAdded },
    ] = useCreateRolesPermissionUsersMutation()

    const [deleteRolePermissionUser] = useDeleteRolesPermissionUsersMutation()
    const [deleteUserWithRoles] = useDeleteUserWithRolesMutation()
    const [deleteGroupWithRoles] = useDeleteGroupWithRoleMutation()
    const [
      createRolePermissionGroup,
      { data: groupsData, isSuccess: groupAdded },
    ] = useCreateRolePermissionGroupMutation()
    const [parentWarning, setParentWarning] = useState(false)

    const [deleteRolePermissionGroup] = useDeleteRolePermissionGroupMutation()

    const [
      updateRolePermissions,
      {
        isError: errorUpdating,
        isLoading: isRolePermUpdating,
        isSuccess: isRolePermUpdated,
      },
    ] = useUpdateRolePermissionsMutation()

    const [
      createRolePermissions,
      {
        isError: errorCreating,
        isLoading: isRolePermCreating,
        isSuccess: isRolePermCreated,
      },
    ] = useCreateRolePermissionsMutation()

    const tagBasedPermissions =
      Utils.getFlagsmithHasFeature('tag_based_permissions') && !!role
    useEffect(() => {
      const isSaving = isRolePermCreating || isRolePermUpdating
      if (isSaving) {
        setSaving(true)
      }
      if (isRolePermCreated || isRolePermUpdated) {
        setPermissionWasCreated(true)
        toast(
          `${level.charAt(0).toUpperCase() + level.slice(1)} permissions Saved`,
        )
        permissionChanged?.()
        onSave?.()
        setSaving(false)
      }
      if (errorUpdating || errorCreating) {
        setSaving(false)
      }

      //eslint-disable-next-line
    }, [
      errorUpdating,
      errorCreating,
      isRolePermCreated,
      isRolePermUpdated,
      isRolePermCreating,
      isRolePermUpdating,
    ])

    const { data: organisationPermissions, isLoading: organisationIsLoading } =
      useGetRoleOrganisationPermissionsQuery(
        {
          organisation_id: parseInt(`${role?.organisation}`),
          role_id: parseInt(`${role?.id}`),
        },
        { skip: !role || level !== 'organisation' },
      )

    const { data: projectPermissions, isLoading: projectIsLoading } =
      useGetRoleProjectPermissionsQuery(
        {
          organisation_id: parseInt(`${role?.organisation}`),
          project_id: parseInt(`${id}`),
          role_id: parseInt(`${role?.id}`),
        },
        {
          skip:
            !id ||
            !!envId ||
            // TODO: https://github.com/Flagsmith/flagsmith/issues/3020
            !role?.organisation ||
            level !== 'project',
        },
      )

    const { data: envPermissions, isLoading: envIsLoading } =
      useGetRoleEnvironmentPermissionsQuery(
        {
          env_id: parseInt(`${envId || id}`),
          organisation_id: parseInt(`${role?.organisation}`),
          role_id: parseInt(`${role?.id}`),
        },
        {
          skip: !role || (!envId && !id) || level !== 'environment',
        },
      )

    useEffect(() => {
      if (
        !organisationIsLoading &&
        organisationPermissions &&
        level === 'organisation'
      ) {
        const entityPermissions = processResults(
          organisationPermissions.results,
        )
        setEntityPermissions(entityPermissions)
      }
      //eslint-disable-next-line
    }, [organisationPermissions, organisationIsLoading])

    useEffect(() => {
      if (!projectIsLoading && projectPermissions && level === 'project') {
        const entityPermissions = processResults(projectPermissions?.results)
        setEntityPermissions(entityPermissions)
      }
      //eslint-disable-next-line
    }, [projectPermissions, projectIsLoading])

    useEffect(() => {
      if (!envIsLoading && envPermissions && level === 'environment') {
        const entityPermissions = processResults(envPermissions?.results)
        setEntityPermissions(entityPermissions)
      }
      //eslint-disable-next-line
    }, [envPermissions, envIsLoading])

    useEffect(() => {
      let parentGet = Promise.resolve()
      if (!role && parentLevel) {
        const parentUrl = isGroup
          ? `${parentLevel}s/${parentId}/user-group-permissions/`
          : `${parentLevel}s/${parentId}/user-permissions/`
        parentGet = _data
          .get(`${Project.api}${parentUrl}`)
          .then((results: (UserPermission & GroupPermission)[]) => {
            const entityPermissions = processResults(results)
            if (
              !entityPermissions.admin &&
              !entityPermissions.permissions.find(
                (v) => v.permission_key === `VIEW_${parentLevel.toUpperCase()}`,
              )
            ) {
              // e.g. trying to set an environment permission but don't have view_project
              setParentError(true)
            } else {
              setParentError(false)
            }
          })
          .catch(() => {
            setParentWarning(true)
            return []
          })
      }
      if (!role) {
        parentGet
          .then(() => {
            const url = isGroup
              ? `${level}s/${id}/user-group-permissions/`
              : `${level}s/${id}/user-permissions/`
            _data
              .get(`${Project.api}${url}`)
              .then((results: (UserPermission & GroupPermission)[]) => {
                // @ts-ignore
                const entityPermissions = processResults(results)
                setEntityPermissions(entityPermissions)
              })
          })
          .catch(() => {
            setParentError(true)
          })
      }
      //eslint-disable-next-line
  }, [])

    const admin = () => entityPermissions && entityPermissions.admin

    const hasPermission = (key: string) => {
      if (admin()) return true
      return entityPermissions.permissions.find(
        (permission) => permission.permission_key === key,
      )
    }

    const getPermissionType = (key: string) => {
      if (admin()) return 'GRANTED'
      const permission = entityPermissions.permissions.find(
        (v) => v.permission_key === key,
      )

      if (!permission) return 'NONE'

      if (permission.tags?.length || limitedPermissions.includes(key)) {
        return 'GRANTED_FOR_TAGS'
      }

      return 'GRANTED'
    }

    const save = useCallback(() => {
      const entityId =
        typeof entityPermissions.id === 'undefined' ? '' : entityPermissions.id
      setValueChanged(false)
      if (!role) {
        const url = isGroup
          ? `${level}s/${id}/user-group-permissions/${entityId}`
          : `${level}s/${id}/user-permissions/${entityId}`
        setSaving(true)
        const action = entityId ? 'put' : 'post'
        _data[action](`${Project.api}${url}${entityId && '/'}`, {
          ...entityPermissions,
          permissions: entityPermissions.permissions.map(
            (v) => v.permission_key,
          ),
        })
          .then(
            (
              res: Omit<EntityPermissions, 'permissions'> & {
                permissions: string[]
              },
            ) => {
              setEntityPermissions({
                ...res,
                permissions: (res.permissions || []).map((v) => ({
                  permission_key: v,
                  tags: [],
                })),
              })
              toast(
                `${
                  level.charAt(0).toUpperCase() + level.slice(1)
                } Permissions Saved`,
              )
              onSave && onSave()
            },
          )
          .catch(() => {
            toast(`Error Saving Permissions`, 'danger')
          })
          .finally(() => {
            setSaving(false)
          })
      } else {
        const body = {
          permissions:
            level === 'organisation'
              ? entityPermissions.permissions.map((v) => v.permission_key)
              : entityPermissions.permissions,
        } as Partial<Req['createRolePermission']['body']>
        if (level === 'project') {
          body.admin = entityPermissions.admin
          body.project = id
        }
        if (level === 'environment') {
          body.admin = entityPermissions.admin
          body.environment = (envId || id) as number
        }
        if (entityId || permissionWasCreated) {
          updateRolePermissions({
            body: body as Req['createRolePermission']['body'],
            id: entityId as number,
            level:
              level === 'organisation'
                ? level
                : (`${level}s` as PermissionLevel),
            organisation_id: role.organisation,
            role_id: role.id,
          }).then(onRoleSaved as any)
        } else {
          createRolePermissions({
            body: body as Req['createRolePermission']['body'],
            level:
              level === 'organisation'
                ? level
                : (`${level}s` as PermissionLevel),
            organisation_id: role.organisation,
            role_id: role.id,
          }).then(onRoleSaved as any)
        }
      }
    }, [
      createRolePermissions,
      entityPermissions,
      envId,
      id,
      isGroup,
      level,
      onSave,
      permissionWasCreated,
      role,
      updateRolePermissions,
    ])
    const [limitedPermissions, setLimitedPermissions] = useState<string[]>([])

    useEffect(() => {
      if (valueChanged) {
        save()
      }
      //eslint-disable-next-line
    }, [valueChanged])

    const selectPermissions = (
      key: string,
      value: 'GRANTED' | 'GRANTED_FOR_TAGS' | 'NONE',
      tags: number[] = [],
    ) => {
      const updatedPermissions = [
        ...entityPermissions.permissions.filter(
          (v) => v.permission_key !== key,
        ),
      ]
      const updatedLimitedPermissions = limitedPermissions.filter(
        (v) => v !== key,
      )
      if (value === 'NONE') {
        setEntityPermissions({
          ...entityPermissions,
          permissions: updatedPermissions,
        })
      } else {
        setEntityPermissions({
          ...entityPermissions,
          permissions: updatedPermissions.concat([
            {
              permission_key: key,
              tags,
            },
          ]),
        })
      }
      if (value === 'GRANTED_FOR_TAGS') {
        setLimitedPermissions(updatedLimitedPermissions.concat([key]))
      } else {
        setLimitedPermissions(updatedLimitedPermissions)
      }
    }
    const togglePermission = (key: string) => {
      if (role) {
        permissionChanged?.()
        const updatedPermissions = [...entityPermissions.permissions]
        const index = updatedPermissions.findIndex(
          (v) => v.permission_key === key,
        )
        if (index === -1) {
          updatedPermissions.push({ permission_key: key, tags: [] })
        } else {
          updatedPermissions.splice(index, 1)
        }

        setEntityPermissions({
          ...entityPermissions,
          permissions: updatedPermissions,
        })
      } else {
        const newEntityPermissions = { ...entityPermissions }

        const index = newEntityPermissions.permissions.findIndex(
          (v) => v.permission_key === key,
        )
        if (index === -1) {
          newEntityPermissions.permissions.push({
            permission_key: key,
            tags: [],
          })
        } else {
          newEntityPermissions.permissions.splice(index, 1)
        }
        setEntityPermissions(newEntityPermissions)
      }
    }

    const toggleAdmin = () => {
      permissionChanged?.()
      setEntityPermissions({
        ...entityPermissions,
        admin: !entityPermissions.admin,
      })
    }
    const addRole = (roleId: number) => {
      if (level === 'organisation') {
        if (user) {
          createRolePermissionUser({
            data: {
              user: user.id,
            },
            organisation_id: id,
            role_id: roleId,
          })
        }
        if (group) {
          createRolePermissionGroup({
            data: {
              group: group.id,
            },
            organisation_id: id,
            role_id: roleId,
          })
        }
      }
    }

    const onRoleRemoved = (res: { error?: any }) => {
      if (!res?.error) {
        toast('User role removed')
      } else {
        toast('Error removing role', 'danger')
      }
    }

    const onRoleSaved = (res: { error?: any }) => {
      // @ts-ignore rtk incorrect types
      if (res.error) {
        toast('Failed to Save', 'danger')
      }
    }

    const removeOwner = (roleId: number) => {
      const roleSelected = rolesAdded.find((item) => item.id === roleId)
      if (level === 'organisation') {
        if (user) {
          if (isEditUserPermission) {
            deleteUserWithRoles({
              org_id: id,
              role_id: roleId,
              user_id: user?.id,
            }).then(onRoleRemoved as any)
          } else {
            deleteRolePermissionUser({
              organisation_id: id,
              role_id: roleId,
              user_id: roleSelected?.user_role_id!,
            }).then(onRoleRemoved as any)
          }
        }
        if (group) {
          if (isEditGroupPermission) {
            deleteGroupWithRoles({
              group_id: group?.id,
              org_id: id,
              role_id: roleId,
            }).then(onRoleRemoved as any)
          } else if (roleSelected) {
            deleteRolePermissionGroup({
              group_id: roleSelected.group_role_id!,
              organisation_id: id,
              role_id: roleId,
            }).then(onRoleRemoved as any)
          }
        }
      }
      setRolesSelected((rolesSelected || []).filter((v) => v.role !== roleId))
    }

    useEffect(() => {
      if (userAdded || groupAdded) {
        if (user) {
          setRolesSelected(
            (rolesSelected || []).concat({
              group_role_id: undefined,
              role: usersData?.role!,
              user_role_id: usersData?.id,
            }),
          )
        }
        if (group) {
          setRolesSelected(
            (rolesSelected || []).concat({
              group_role_id: groupsData?.id,
              role: groupsData?.role!,
              user_role_id: undefined,
            }),
          )
        }
        toast('Role assigned')
      }
      //eslint-disable-next-line
    }, [userAdded, usersData, groupsData, groupAdded])

    const getRoles = (
      roles: Role[] = [],
      selectedRoles: typeof rolesSelected,
    ) => {
      return roles
        .filter((v) => selectedRoles.find((a) => a.role === v.id))
        .map((role) => {
          const matchedRole = selectedRoles.find((r) => r.role === role.id)
          if (matchedRole) {
            if (user) {
              return {
                group_role_id: undefined,
                ...role,
                user_role_id: matchedRole.user_role_id,
              }
            }
            if (group) {
              return {
                user_role_id: undefined,
                ...role,
                group_role_id: matchedRole.group_role_id,
              }
            }
          }
          return {
            group_role_id: undefined,
            user_role_id: undefined,
            ...role,
          }
        })
    }

    const rolesAdded = getRoles(roles, rolesSelected || [])
    const isAdmin = admin()

    return !permissions || !entityPermissions ? (
      <div className='modal-body text-center'>
        <Loader />
      </div>
    ) : (
      <PlanBasedAccess className='px-4 pt-4' feature={'RBAC'} theme={'page'}>
        <div>
          <div className={classNames('modal-body', className || 'px-4 mt-4')}>
            {level !== 'organisation' && (
              <div className='mb-2'>
                <Row className={role ? 'py-2' : ''}>
                  <Flex>
                    <div className='font-weight-medium text-dark mb-1'>
                      Administrator
                    </div>
                  </Flex>
                  <Switch
                    disabled={saving}
                    data-test={`admin-switch-${level}`}
                  onChange={() => {
                    toggleAdmin()
                    setValueChanged(true)
                  }}
                  checked={isAdmin}
                />
              </Row>
            </div>
          )}
            <PanelSearch
              filterRow={(item: AvailablePermission, search: string) => {
                const name = Format.enumeration.get(item.key).toLowerCase()
                return name.includes(search?.toLowerCase() || '')
              }}
              title='Permissions'
              className='no-pad mb-2 overflow-visible'
              items={permissions}
<<<<<<< HEAD
              renderRow={(p: AvailablePermission, index: number) => {
              const levelUpperCase = level.toUpperCase()
              const disabled =
                level !== 'organisation' &&
                p.key !== `VIEW_${levelUpperCase}` &&
                !hasPermission(`VIEW_${levelUpperCase}`)
              return (
                <Row
                  key={p.key}
                  style={admin() ? { opacity: 0.5 } : undefined}
                  className='list-item list-item-sm px-3'
                >
                  <Row space>
                    <Flex>
                      <strong>{Format.enumeration.get(p.key)}</strong>
                      <div className='list-item-subtitle'>{p.description}</div>
                    </Flex>
                    <Switch
                      data-test={`permission-switch-${level}-${index}`}
                        onChange={() => {
                          setValueChanged(true)
                          togglePermission(p.key)
                        }}
                        disabled={disabled || admin() || saving}
                        checked={!disabled && hasPermission(p.key)}
                      />
=======
              renderRow={(p: AvailablePermission) => {
                const levelUpperCase = level.toUpperCase()
                const disabled =
                  level !== 'organisation' &&
                  p.key !== `VIEW_${levelUpperCase}` &&
                  !hasPermission(`VIEW_${levelUpperCase}`)
                const permission = entityPermissions.permissions.find(
                  (v) => v.permission_key === p.key,
                )
                const permissionType = getPermissionType(p.key)
                return (
                  <Row
                    key={p.key}
                    style={admin() ? { opacity: 0.5 } : undefined}
                    className='list-item list-item-sm px-3 py-2'
                  >
                    <Row space>
                      <Flex>
                        <strong>{Format.enumeration.get(p.key)}</strong>
                        <div className='list-item-subtitle'>
                          {p.description}
                        </div>
                        {permissionType === 'GRANTED_FOR_TAGS' && (
                          <AddEditTags
                            projectId={`${projectId}`}
                            value={permission?.tags || []}
                            onChange={(v) => {
                              setValueChanged(true)
                              selectPermissions(p.key, 'GRANTED_FOR_TAGS', v)
                            }}
                          />
                        )}
                      </Flex>
                      {tagBasedPermissions ? (
                        <div className='ms-2' style={{ width: 200 }}>
                          <Select
                            value={permissionOptions.find(
                              (v) => v.value === permissionType,
                            )}
                            onChange={(v) => {
                              setValueChanged(true)
                              selectPermissions(p.key, v.value)
                            }}
                            className='react-select select-sm'
                            disabled={disabled || admin() || saving}
                            options={
                              p.supports_tag
                                ? permissionOptions
                                : permissionOptions.filter(
                                    (v) => v.value !== 'GRANTED_FOR_TAGS',
                                  )
                            }
                            components={{ SingleValue }}
                          />
                        </div>
                      ) : (
                        <Switch
                          onChange={() => {
                            setValueChanged(true)
                            togglePermission(p.key)
                          }}
                          disabled={disabled || admin() || saving}
                          checked={!disabled && hasPermission(p.key)}
                        />
                      )}
>>>>>>> f347559e
                    </Row>
                  </Row>
                )
              }}
            />

            <p className='text-right mt-5 text-dark'>
              This will edit the permissions for{' '}
              <strong>
                {isGroup ? (
                  `the ${group?.name || ''} group`
                ) : user ? (
                  <>
                    {user.first_name || ''} {user.last_name || ''}
                  </>
                ) : role ? (
                  ` ${role.name}`
                ) : (
                  ` ${name}`
                )}
              </strong>
              .
            </p>

            {!!parentWarning && (
              <InfoMessage>
                You do not have permission to verify whether this user has view
                access for this {parentLevel}. If you need assistance, please
                contact a {parentLevel} administrator.
              </InfoMessage>
            )}
            {parentError && !role && (
              <div className='mt-4'>
                <InfoMessage>
                  The selected {isGroup ? 'group' : 'user'} does not have
                  explicit user permissions to view this {parentLevel}. If the
                  user does not belong to any groups with this permissions, you
                  may have to adjust their permissions in{' '}
                  <a
                    onClick={() => {
                      if (parentSettingsLink) {
                        push(parentSettingsLink)
                      }
                      closeModal()
                    }}
                  >
                    <strong>{parentLevel} settings</strong>
                  </a>
                  .
                </InfoMessage>
              </div>
            )}
          </div>
          {roles && level === 'organisation' && (
            <FormGroup className='px-4'>
              <InputGroup
                component={
                  <div>
                    <Row>
                      <strong style={{ width: 70 }}>Roles: </strong>
                      {rolesAdded?.map((r) => (
                        <Row
                          key={r.id}
                          onClick={() => removeOwner(r.id)}
                          className='chip'
                          style={{ marginBottom: 4, marginTop: 4 }}
                        >
                          <span className='font-weight-bold'>{r.name}</span>
                          <span className='chip-icon ion'>
                            <IonIcon
                              icon={closeIcon}
                              style={{ fontSize: '13px' }}
                            />
                          </span>
                        </Row>
                      ))}
                      <Button
                        theme='text'
                        onClick={() => setShowRoles(true)}
                        style={{ width: 70 }}
                      >
                        Add Role
                      </Button>
                    </Row>
                  </div>
                }
                type='text'
                title='Assign roles'
                tooltip='Assigns what role the user/group will have'
                inputProps={{
                  className: 'full-width',
                  style: { minHeight: 80 },
                }}
                className='full-width'
                placeholder='Add an optional description...'
              />
            </FormGroup>
          )}
          {level !== 'environment' && level !== 'project' && (
            <div className='px-4'>
              <MyRoleSelect
                orgId={id}
                level={level}
                value={rolesSelected?.map((v) => v.role)}
                onAdd={addRole}
                onRemove={removeOwner}
                isOpen={showRoles}
                onToggle={() => setShowRoles(!showRoles)}
              />
            </div>
          )}
        </div>
      </PlanBasedAccess>
    )
  }),
)

export const EditPermissionsModal = ConfigProvider(
  _EditPermissionsModal,
) as unknown as FC<EditPermissionModalType>

const rolesWidths = [250, 600, 100]
const EditPermissions: FC<EditPermissionsType> = (props) => {
  const {
    envId,
    id,
    level,
    onSaveGroup,
    onSaveUser,
    parentId,
    parentLevel,
    parentSettingsLink,
    permissions,
    roleTabTitle,
    roles,
    router,
    tabClassName,
  } = props
  const [tab, setTab] = useState()
  const editUserPermissions = (user: User) => {
    openModal(
      `Edit ${Format.camelCase(level)} Permissions`,
      <EditPermissionsModal
        name={`${user.first_name} ${user.last_name}`}
        id={id}
        onSave={onSaveUser}
        level={level}
        parentId={parentId}
        parentLevel={parentLevel}
        parentSettingsLink={parentSettingsLink}
        user={user}
        push={router.history.push}
      />,
      'p-0 side-modal',
    )
  }

  const editGroupPermissions = (group: UserGroup) => {
    openModal(
      `Edit ${Format.camelCase(level)} Permissions`,
      <EditPermissionsModal
        name={`${group.name}`}
        id={id}
        isGroup
        onSave={onSaveGroup}
        level={level}
        parentId={parentId}
        parentLevel={parentLevel}
        parentSettingsLink={parentSettingsLink}
        group={group}
        push={router.history.push}
      />,
      'p-0 side-modal',
    )
  }
  const editRolePermissions = (role: Role) => {
    openModal(
      `Edit ${Format.camelCase(level)} Role Permissions`,
      <EditPermissionsModal
        name={`${role.name}`}
        id={id}
        envId={envId}
        level={level}
        role={role}
        push={router.history.push}
      />,
      'p-0 side-modal',
    )
  }
  return (
    <div className='mt-4'>
      <Row>
        <h5>Manage Permissions</h5>
      </Row>
      <p className='fs-small lh-sm col-md-8 mb-4'>
        Flagsmith lets you manage fine-grained permissions for your projects and
        environments.{' '}
        <Button
          theme='text'
          href='https://docs.flagsmith.com/system-administration/rbac'
          target='_blank'
          className='fw-normal'
        >
          Learn about User Roles.
        </Button>
      </p>
      <Tabs urlParam='type' value={tab} onChange={setTab} theme='pill'>
        <TabItem tabLabel='Users'>
          <OrganisationProvider>
            {({ isLoading, users }) => (
              <div className='mt-4'>
                {isLoading && !users?.length && (
                  <div className='centered-container'>
                    <Loader />
                  </div>
                )}
                {!!users?.length && (
                  <div>
                    <FormGroup className='panel no-pad pl-2 pr-2 panel--nested'>
                      <div className={tabClassName}>
                        <PanelSearch
                          id='org-members-list'
                          title='Users'
                          className='panel--transparent'
                          items={users}
                          itemHeight={64}
                          header={
                            <Row className='table-header'>
                              <Flex className='table-column px-3'>User</Flex>
                              <Flex className='table-column'>Role</Flex>
                              <div
                                style={{ width: '80px' }}
                                className='table-column text-center'
                              >
                                Action
                              </div>
                            </Row>
                          }
                          renderRow={(user: User) => {
                            const { email, first_name, id, last_name, role } =
                              user
                            const onClick = () => {
                              if (role !== 'ADMIN') {
                                editUserPermissions(user)
                              }
                            }
                            const matchingPermissions = permissions?.find(
                              (v) => v.user.id === id,
                            )

                            return (
                              <Row
                                onClick={onClick}
                                space
                                className={`list-item${
                                  role === 'ADMIN' ? '' : ' clickable'
                                }`}
                                key={id}
                              >
                                <Flex className='table-column px-3'>
                                  <div className='mb-1 font-weight-medium'>
                                    {`${first_name} ${last_name}`}{' '}
                                    {id == AccountStore.getUserId() && '(You)'}
                                  </div>
                                  <div className='list-item-subtitle'>
                                    {email}
                                  </div>
                                </Flex>
                                {role === 'ADMIN' ? (
                                  <Flex className='table-column fs-small lh-sm'>
                                    <Tooltip
                                      title={'Organisation Administrator'}
                                    >
                                      {
                                        'Organisation administrators have all permissions enabled.<br/>To change the role of this user, visit Organisation Settings.'
                                      }
                                    </Tooltip>
                                  </Flex>
                                ) : (
                                  <Flex
                                    onClick={onClick}
                                    className='table-column fs-small lh-sm'
                                  >
                                    {matchingPermissions &&
                                    matchingPermissions.admin
                                      ? `${Format.camelCase(
                                          level,
                                        )} Administrator`
                                      : 'Regular User'}
                                  </Flex>
                                )}
                                <div
                                  style={{ width: '80px' }}
                                  className='text-center'
                                >
                                  {role !== 'ADMIN' && (
                                    <Icon
                                      name='setting'
                                      width={20}
                                      fill='#656D7B'
                                    />
                                  )}
                                </div>
                              </Row>
                            )
                          }}
                          renderNoResults={
                            <div>You have no users in this organisation.</div>
                          }
                          filterRow={(item: User, search: string) => {
                            const strToSearch = `${item.first_name} ${item.last_name} ${item.email}`
                            return (
                              strToSearch
                                .toLowerCase()
                                .indexOf(search.toLowerCase()) !== -1
                            )
                          }}
                        />
                      </div>

                      <div id='select-portal' />
                    </FormGroup>
                  </div>
                )}
              </div>
            )}
          </OrganisationProvider>
        </TabItem>
        <TabItem tabLabel='Groups'>
          <FormGroup className='panel no-pad pl-2 mt-4 pr-2 panel--nested'>
            <div className={tabClassName}>
              <UserGroupList
                noTitle
                orgId={AccountStore.getOrganisation().id}
                projectId={level === 'project' ? id : undefined}
                onClick={(group: UserGroup) => editGroupPermissions(group)}
              />
            </div>
          </FormGroup>
        </TabItem>
        <TabItem tabLabel='Roles'>
          <PlanBasedAccess className='mt-4' feature={'RBAC'} theme='page'>
            <Row space className='mt-4'>
              <h5 className='m-b-0'>{roleTabTitle}</h5>
            </Row>
            <PanelSearch
              id='org-members-list'
              title={'Roles'}
              className='no-pad'
              items={roles}
              itemHeight={65}
              header={
                <Row className='table-header px-3'>
                  <div
                    style={{
                      width: rolesWidths[0],
                    }}
                  >
                    Roles
                  </div>
                  <div
                    style={{
                      width: rolesWidths[1],
                    }}
                  >
                    Description
                  </div>
                </Row>
              }
              renderRow={(role: Role) => (
                <Row
                  className='list-item clickable cursor-pointer'
                  key={role.id}
                >
                  <Row
                    onClick={() => editRolePermissions(role)}
                    className='table-column px-3'
                    style={{
                      width: rolesWidths[0],
                    }}
                  >
                    {role.name}
                  </Row>
                  <Row
                    className='table-column px-3'
                    onClick={() => editRolePermissions(role)}
                    style={{
                      width: rolesWidths[1],
                    }}
                  >
                    {role.description}
                  </Row>
                </Row>
              )}
              renderNoResults={
                <Panel title={'Roles'} className='no-pad'>
                  <div className='search-list'>
                    <Row className='list-item p-3 text-muted'>
                      {`You currently have no roles with ${level} permissions.`}
                    </Row>
                  </div>
                </Panel>
              }
              isLoading={false}
            />
          </PlanBasedAccess>
        </TabItem>
      </Tabs>
    </div>
  )
}

export default ConfigProvider(EditPermissions) as unknown as FC<
  Omit<EditPermissionsType, 'router'>
><|MERGE_RESOLUTION|>--- conflicted
+++ resolved
@@ -843,53 +843,25 @@
               title='Permissions'
               className='no-pad mb-2 overflow-visible'
               items={permissions}
-<<<<<<< HEAD
               renderRow={(p: AvailablePermission, index: number) => {
               const levelUpperCase = level.toUpperCase()
               const disabled =
                 level !== 'organisation' &&
                 p.key !== `VIEW_${levelUpperCase}` &&
                 !hasPermission(`VIEW_${levelUpperCase}`)
+                const permission = entityPermissions.permissions.find(
+                  (v) => v.permission_key === p.key,
+                )
+                const permissionType = getPermissionType(p.key)
               return (
                 <Row
                   key={p.key}
                   style={admin() ? { opacity: 0.5 } : undefined}
-                  className='list-item list-item-sm px-3'
+                    className='list-item list-item-sm px-3 py-2'
                 >
                   <Row space>
                     <Flex>
                       <strong>{Format.enumeration.get(p.key)}</strong>
-                      <div className='list-item-subtitle'>{p.description}</div>
-                    </Flex>
-                    <Switch
-                      data-test={`permission-switch-${level}-${index}`}
-                        onChange={() => {
-                          setValueChanged(true)
-                          togglePermission(p.key)
-                        }}
-                        disabled={disabled || admin() || saving}
-                        checked={!disabled && hasPermission(p.key)}
-                      />
-=======
-              renderRow={(p: AvailablePermission) => {
-                const levelUpperCase = level.toUpperCase()
-                const disabled =
-                  level !== 'organisation' &&
-                  p.key !== `VIEW_${levelUpperCase}` &&
-                  !hasPermission(`VIEW_${levelUpperCase}`)
-                const permission = entityPermissions.permissions.find(
-                  (v) => v.permission_key === p.key,
-                )
-                const permissionType = getPermissionType(p.key)
-                return (
-                  <Row
-                    key={p.key}
-                    style={admin() ? { opacity: 0.5 } : undefined}
-                    className='list-item list-item-sm px-3 py-2'
-                  >
-                    <Row space>
-                      <Flex>
-                        <strong>{Format.enumeration.get(p.key)}</strong>
                         <div className='list-item-subtitle'>
                           {p.description}
                         </div>
@@ -903,7 +875,7 @@
                             }}
                           />
                         )}
-                      </Flex>
+                    </Flex>
                       {tagBasedPermissions ? (
                         <div className='ms-2' style={{ width: 200 }}>
                           <Select
@@ -927,7 +899,8 @@
                           />
                         </div>
                       ) : (
-                        <Switch
+                    <Switch
+                      data-test={`permission-switch-${level}-${index}`}
                           onChange={() => {
                             setValueChanged(true)
                             togglePermission(p.key)
@@ -936,7 +909,6 @@
                           checked={!disabled && hasPermission(p.key)}
                         />
                       )}
->>>>>>> f347559e
                     </Row>
                   </Row>
                 )
