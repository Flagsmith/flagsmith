--- conflicted
+++ resolved
@@ -60,11 +60,6 @@
 import InputGroup from './base/forms/InputGroup'
 import classNames from 'classnames'
 import OrganisationProvider from 'common/providers/OrganisationProvider'
-import { useGetPermissionQuery } from 'common/services/usePermission'
-<<<<<<< HEAD
-=======
-import { useHasPermission } from 'common/providers/Permission'
->>>>>>> fc34a53e
 const Project = require('common/project')
 
 type EditPermissionModalType = {
@@ -75,11 +70,7 @@
   level: PermissionLevel
   name: string
   onSave?: () => void
-<<<<<<< HEAD
-  envId?: number
-=======
   envId?: number | string | undefined
->>>>>>> fc34a53e
   parentId?: string
   parentLevel?: string
   parentSettingsLink?: string
@@ -111,16 +102,11 @@
   const WrappedComponent: FC<EditPermissionModalType> = (props) => {
     const { id, level } = props
     const notReady = !id || !level
-<<<<<<< HEAD
-    const { data: adminPermissions, isLoading: permissionsLoading } =
-      useGetPermissionQuery({ id: `${id}`, level }, { skip: notReady })
-=======
     const { isLoading: permissionsLoading, permission } = useHasPermission({
       id: id,
       level,
       permission: 'ADMIN',
     })
->>>>>>> fc34a53e
 
     if (permissionsLoading || notReady) {
       return (
@@ -129,11 +115,7 @@
         </div>
       )
     }
-<<<<<<< HEAD
-    if (!adminPermissions?.ADMIN) {
-=======
     if (!permission) {
->>>>>>> fc34a53e
       return (
         <div className='my-4 text-center text-muted'>
           To manage permissions you need to be admin of this {level}.
@@ -356,12 +338,7 @@
         {
           skip:
             !role ||
-<<<<<<< HEAD
-            !envId ||
-            !id ||
-=======
             (!envId && !id) ||
->>>>>>> fc34a53e
             !Utils.getFlagsmithHasFeature('show_role_management') ||
             level !== 'environment',
         },
