--- conflicted
+++ resolved
@@ -13,9 +13,6 @@
       this.props.errorMessageClass || 'flex-1 align-items-center'
     }`
     const error =
-<<<<<<< HEAD
-      this.props.error?.data || this.props.error?.message || this.props.error
-=======
       this.props.error?.data?.metadata?.find((item) =>
         // eslint-disable-next-line no-prototype-builtins
         item.hasOwnProperty('non_field_errors'),
@@ -23,7 +20,6 @@
       this.props.error?.data ||
       this.props.error?.message ||
       this.props.error
->>>>>>> e1f3a7b9
     return this.props.error ? (
       <div
         className={errorMessageClassName}
