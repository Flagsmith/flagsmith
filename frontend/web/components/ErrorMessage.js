--- conflicted
+++ resolved
@@ -12,17 +12,14 @@
     const errorMessageClassName = `alert alert-danger ${
       this.props.errorMessageClass || 'flex-1 align-items-center'
     }`
-<<<<<<< HEAD
     const error =
       this.props.error?.data?.metadata?.find((item) =>
         // eslint-disable-next-line no-prototype-builtins
         item.hasOwnProperty('non_field_errors'),
       )?.non_field_errors[0] ||
       this.props.error?.data ||
+      this.props.error?.message ||
       this.props.error
-=======
-    const error = this.props.error?.data || this.props.error?.message || this.props.error
->>>>>>> 5e388fed
     return this.props.error ? (
       <div
         className={errorMessageClassName}
