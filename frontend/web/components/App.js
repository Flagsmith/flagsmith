--- conflicted
+++ resolved
@@ -244,18 +244,14 @@
             return
           }
 
-<<<<<<< HEAD
-          this.props.history.replace(Utils.getOrganisationHomePage())
-=======
           if (
             Utils.getFlagsmithHasFeature('welcome_page') &&
             AccountStore.getUser()?.isGettingStarted
           ) {
-            this.context.router.history.replace('/getting-started')
+            this.props.history.replace('/getting-started')
           } else {
-            this.context.router.history.replace(Utils.getOrganisationHomePage())
+            this.props.history.replace(Utils.getOrganisationHomePage())
           }
->>>>>>> be4beb20
         })
       }
     }
