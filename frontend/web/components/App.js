import React, { Component, Fragment } from 'react'
import { matchPath, withRouter } from 'react-router-dom'
import * as amplitude from '@amplitude/analytics-browser'
import { plugin as engagementPlugin } from '@amplitude/engagement-browser'
import { sessionReplayPlugin } from '@amplitude/plugin-session-replay-browser'
import TwoFactorPrompt from './SimpleTwoFactor/prompt'
import Maintenance from './Maintenance'
import Blocked from './Blocked'
import AppLoader from './AppLoader'
import ButterBar from './ButterBar'
import AccountSettingsPage from './pages/AccountSettingsPage'
import ProjectStore from 'common/stores/project-store'
import { Provider } from 'react-redux'
import { getStore } from 'common/store'
import { resolveAuthFlow } from '@datadog/ui-extensions-sdk'
import ConfigProvider from 'common/providers/ConfigProvider'
import AccountStore from 'common/stores/account-store'
import OrganisationLimit from './OrganisationLimit'
import OrganisationStore from 'common/stores/organisation-store'
import ScrollToTop from './ScrollToTop'
import AnnouncementPerPage from './AnnouncementPerPage'
import Announcement from './Announcement'
import ProjectChangeRequestsLink from './ProjectChangeRequestsLink'
import { plugin } from '@amplitude/plugin-session-replay-browser'
import { getBuildVersion } from 'common/services/useBuildVersion'
import AccountProvider from 'common/providers/AccountProvider'
import Nav from './navigation/Nav'
import 'project/darkMode'
const App = class extends Component {
  static propTypes = {
    children: propTypes.element.isRequired,
  }

  state = {
    asideIsVisible: !isMobile,
    pin: '',
    showAnnouncement: true,
  }

  constructor(props, context) {
    super(props, context)
    ES6Component(this)
  }

  getProjectId = (props) => {
    const { location } = props
    const pathname = location.pathname

    const match = matchPath(pathname, {
      exact: false,
      path: '/project/:projectId/environment/:environmentId',
      strict: false,
    })
    const match2 = matchPath(pathname, {
      exact: false,
      path: '/project/:projectId',
      strict: false,
    })
    const projectId =
      _.get(match, 'params.projectId') || _.get(match2, 'params.projectId')
    return !!projectId && parseInt(projectId)
  }
  getEnvironmentId = (props) => {
    const { location } = props
    const pathname = location.pathname

    const match = matchPath(pathname, {
      exact: false,
      path: '/project/:projectId/environment/:environmentId',
      strict: false,
    })

    const environmentId = _.get(match, 'params.environmentId')
    return environmentId
  }

  componentDidMount = () => {
    if (Project.amplitude) {
      amplitude.init(Project.amplitude, {
        defaultTracking: true,
        serverZone: 'EU',
      })
      amplitude.add(engagementPlugin())
      const sessionReplayTracking = sessionReplayPlugin({
        sampleRate: 0.5,
        serverZone: 'EU',
      })
      amplitude.add(sessionReplayTracking)
    }
    getBuildVersion(getStore(), {})
    this.state.projectId = this.getProjectId(this.props)
    if (this.state.projectId) {
      AppActions.getProject(this.state.projectId)
    }
    this.listenTo(OrganisationStore, 'change', () => this.forceUpdate())
    this.listenTo(ProjectStore, 'change', () => this.forceUpdate())
    if (AccountStore.model) {
      this.onLogin()
    }
    window.addEventListener('scroll', this.handleScroll)
  }

  componentDidUpdate(prevProps) {
    if (prevProps.location.pathname !== this.props.location.pathname) {
      const newProjectId = this.getProjectId(this.props)
      if (this.state.projectId !== newProjectId && !!newProjectId) {
        this.state.projectId = newProjectId
        AppActions.getProject(this.state.projectId)
      }

      if (isMobile) {
        this.setState({ asideIsVisible: false })
      }
    }
  }

  toggleAside = () => {
    this.setState({ asideIsVisible: !this.state.asideIsVisible })
  }

  onLogin = () => {
    resolveAuthFlow({
      isAuthenticated: true,
    })

    let redirect = API.getRedirect()
    const invite = API.getInvite()
    if (invite) {
      redirect = `/invite/${invite}`
    }

    const referrer = API.getReferrer()
    let query = ''
    if (referrer) {
      query = `?${Utils.toParam(referrer)}`
    }

    if (AccountStore.ephemeral_token) {
      this.forceUpdate()
      return
    }

    if (!AccountStore.getOrganisation() && !invite) {
      // If user has no organisation redirect to /create
      this.props.history.replace(`/create${query}`)
      return
    }

    // Redirect on login
    if (
      this.props.location.pathname === '/' ||
      this.props.location.pathname === '/widget' ||
      this.props.location.pathname === '/saml' ||
      this.props.location.pathname.includes('/oauth') ||
      this.props.location.pathname === '/login' ||
      this.props.location.pathname === '/signup'
    ) {
      if (redirect) {
        API.setRedirect('')
        this.props.history.replace(redirect)
      } else {
        AsyncStorage.getItem('lastEnv').then((res) => {
          if (this.props.location.search.includes('github-redirect')) {
            this.props.history.replace(
              `/github-setup${this.props.location.search}`,
            )
            return
          }
          if (res) {
            const lastEnv = JSON.parse(res)
            const lastOrg = _.find(AccountStore.getUser().organisations, {
              id: lastEnv.orgId,
            })
            if (!lastOrg) {
              this.props.history.replace('/organisations')
              return
            }

            const org = AccountStore.getOrganisation()
            if (
              !org ||
              (org.id !== lastOrg.id && this.getEnvironmentId(this.props))
            ) {
              AppActions.selectOrganisation(lastOrg.id)
              AppActions.getOrganisation(lastOrg.id)
            }

            this.props.history.replace(
              `/project/${lastEnv.projectId}/environment/${lastEnv.environmentId}/features`,
            )
            return
          }

          if (
            Utils.getFlagsmithHasFeature('welcome_page') &&
            AccountStore.getUser()?.isGettingStarted
          ) {
            this.props.history.replace('/getting-started')
          } else {
            this.props.history.replace(Utils.getOrganisationHomePage())
          }
        })
      }
    }
  }

  handleScroll = () => {
    if (this.scrollPos < 768 && $(document).scrollTop() >= 768) {
      this.setState({ myClassName: 'scrolled' })
    } else if (this.scrollPos >= 768 && $(document).scrollTop() < 768) {
      this.setState({ myClassName: '' })
    }
    this.scrollPos = $(document).scrollTop()
  }

  onLogout = () => {
    resolveAuthFlow({
      isAuthenticated: false,
    })
    if (document.location.href.includes('saml?')) {
      return
    }
    this.props.history.replace('/')
  }

  closeAnnouncement = (announcementId) => {
    this.setState({ showAnnouncement: false })
    flagsmith.setTrait(`dismissed_announcement`, announcementId)
  }

  render() {
    const { location } = this.props
    const pathname = location.pathname

    const projectId = this.getProjectId(this.props)
    const environmentId = this.getEnvironmentId(this.props)

    if (
      AccountStore.getOrganisation() &&
      AccountStore.getOrganisation().block_access_to_admin &&
      pathname !== '/organisations'
    ) {
      return <Blocked />
    }
    if (Project.maintenance || this.props.error || !window.projectOverrides) {
      return <Maintenance />
    }
    const activeProject = OrganisationStore.getProject(projectId)
    const projectNotLoaded =
      !activeProject && document.location.href.includes('project/')

    if (this.props.isLoading) {
      return (
        <AccountProvider
          onNoUser={this.onNoUser}
          onLogout={this.onLogout}
          onLogin={this.onLogin}
        >
          {() => (
            <div id='login-page'>
              <AppLoader />
            </div>
          )}
        </AccountProvider>
      )
    }
    if (AccountStore.forced2Factor()) {
      return <AccountSettingsPage isLoginPage={true} />
    }
    if (document.location.pathname.includes('widget')) {
      return <div>{this.props.children}</div>
    }
    return (
      <Provider store={getStore()}>
        <AccountProvider
          onNoUser={this.onNoUser}
          onLogout={this.onLogout}
          onLogin={this.onLogin}
        >
          {({ isSaving, user }, { twoFactorLogin }) => {
            return user && user.twoFactorPrompt ? (
              <div className='col-md-6 push-md-3 mt-5'>
                <TwoFactorPrompt
                  pin={this.state.pin}
                  error={this.state.error}
                  onSubmit={() => {
                    this.setState({ error: false })
                    twoFactorLogin(this.state.pin, () => {
                      this.setState({ error: true })
                    })
                  }}
                  isLoading={isSaving}
                  onChange={(e) =>
                    this.setState({ pin: Utils.safeParseEventValue(e) })
                  }
                />
              </div>
            ) : (
              <Nav
                header={
                  <>
                    <ButterBar
                      projectId={projectId}
                      billingStatus={
                        AccountStore.getOrganisation()?.subscription
                          .billing_status
                      }
                    />
                    {user && (
                      <>
                        <OrganisationLimit
                          id={AccountStore.getOrganisation()?.id}
                          organisationPlan={
                            AccountStore.getOrganisation()?.subscription.plan
                          }
                        />
                        <div className='container announcement-container'>
                          <div>
                            <Announcement />
                            <AnnouncementPerPage pathname={pathname} />
                          </div>
                        </div>
                      </>
                    )}
<<<<<<< HEAD
                  {!isOrganisationSelect && !isCreateOrganisation && (
                    <div className='py-0 bg-faint gap-4 d-flex px-3'>
                      {activeProject ? (
                        <>
                          <NavSubLink
                            icon={gitBranch}
                            className={environmentId ? 'active' : ''}
                            id={`features-link`}
                            to={`/project/${projectId}/environment/${
                              lastEnvironmentId || environmentId
                            }/features`}
                          >
                            Environments
                          </NavSubLink>
                          <NavSubLink
                            icon={<SegmentsIcon />}
                            id={`segments-link`}
                            to={`/project/${projectId}/segments`}
                          >
                            Segments
                          </NavSubLink>
                          <ProjectChangeRequestsLink projectId={projectId} />
                          <Permission
                            level='project'
                            permission='VIEW_AUDIT_LOG'
                            id={projectId}
                          >
                            {({ permission }) =>
                              permission && (
                                <NavSubLink
                                  icon={<AuditLogIcon />}
                                  id='audit-log-link'
                                  to={`/project/${projectId}/audit-log`}
                                  data-test='audit-log-link'
                                >
                                  Audit Log
                                </NavSubLink>
                              )
                            }
                          </Permission>
                          {!!integrations.length && (
                            <NavSubLink
                              icon={<Icon name='layers' />}
                              id='integrations-link'
                              to={`/project/${projectId}/integrations`}
                            >
                              Integrations
                            </NavSubLink>
                          )}
                          <NavSubLink
                            icon={gitCompare}
                            id='compare-link'
                            to={`/project/${projectId}/compare`}
                          >
                            Compare
                          </NavSubLink>
                          {projectMetricsTooltipEnabled && (
                            <NavSubLink
                              icon={gitCompare}
                              to=''
                              id='reporting-link'
                              disabled
                              tooltip={
                                Utils.getFlagsmithValue(
                                  'project_metrics_tooltip',
                                ) || 'Coming soon - fallback'
                              }
                            >
                              Reporting
                            </NavSubLink>
                          )}
                          <Permission
                            level='project'
                            permission='ADMIN'
                            id={projectId}
                          >
                            {({ permission }) =>
                              permission && (
                                <NavSubLink
                                  icon={<SettingsIcon />}
                                  id='project-settings-link'
                                  to={`/project/${projectId}/settings`}
                                >
                                  Project Settings
                                </NavSubLink>
                              )
                            }
                          </Permission>
                          {Utils.getFlagsmithHasFeature(
                            'release_pipelines',
                          ) && (
                            <Permission
                              level='project'
                              permission='ADMIN'
                              id={projectId}
                            >
                              {({ permission }) =>
                                permission && (
                                  <NavSubLink
                                    icon={<Icon name='flash' />}
                                    id='release-pipelines-link'
                                    to={`/project/${projectId}/release-pipelines`}
                                  >
                                    Release Pipelines
                                  </NavSubLink>
                                )
                              }
                            </Permission>
                          )}
                        </>
                      ) : (
                        !!AccountStore.getOrganisation() && (
                          <>
                            <NavSubLink
                              icon={apps}
                              id='projects-link'
                              to={Utils.getOrganisationHomePage()}
                            >
                              Projects
                            </NavSubLink>
                            <NavSubLink
                              data-test='users-and-permissions'
                              icon={<UsersIcon />}
                              id='permissions-link'
                              to={`/organisation/${
                                AccountStore.getOrganisation().id
                              }/permissions`}
                            >
                              Users and Permissions
                            </NavSubLink>
                            {!Project.disableAnalytics &&
                              AccountStore.isAdmin() && (
                                <NavSubLink
                                  icon={statsChart}
                                  id='permissions-link'
                                  to={`/organisation/${
                                    AccountStore.getOrganisation().id
                                  }/usage`}
                                >
                                  Usage
                                </NavSubLink>
                              )}
                            {AccountStore.isAdmin() && (
                              <>
                                {Utils.getFlagsmithHasFeature(
                                  'organisation_integrations',
                                ) && (
                                  <NavSubLink
                                    icon={<Icon name='layers' />}
                                    id='integrations-link'
                                    to={`/organisation/${
                                      AccountStore.getOrganisation().id
                                    }/integrations`}
                                  >
                                    Organisation Integrations
                                  </NavSubLink>
                                )}
                                <NavSubLink
                                  icon={<SettingsIcon />}
                                  id='org-settings-link'
                                  data-test='org-settings-link'
                                  to={`/organisation/${
                                    AccountStore.getOrganisation().id
                                  }/settings`}
                                >
                                  Organisation Settings
                                </NavSubLink>
                              </>
                            )}
                          </>
                        )
                      )}
                    </div>
                  )}
                  <hr className='my-0 py-0' />
                  {/*{!isHomepage && (*/}
                  {/*  <Aside*/}
                  {/*    projectId={projectId || lastProjectId}*/}
                  {/*    environmentId={environmentId || lastEnvironmentId}*/}
                  {/*    toggleAside={this.toggleAside}*/}
                  {/*    asideIsVisible={asideIsVisible}*/}
                  {/*    disabled={!pageHasAside}*/}
                  {/*  />*/}
                  {/*)}*/}
                  {environmentId && !isCreateEnvironment ? (
                    <div className='d-flex'>
                      <HomeAside
                        history={this.props.history}
                        environmentId={environmentId}
                        projectId={projectId}
                      />
                      <div className='aside-container'>{inner}</div>
=======
                  </>
                }
                activeProject={activeProject}
                projectId={projectId}
                environmentId={environmentId}
              >
                <div>
                  {projectNotLoaded ? (
                    <div className='text-center'>
                      <Loader />
>>>>>>> a18a1e19
                    </div>
                  ) : (
                    this.props.children
                  )}
                </div>
              </Nav>
            )
          }}
        </AccountProvider>
        <ScrollToTop />
      </Provider>
    )
  }
}

App.propTypes = {
  history: RequiredObject,
  location: RequiredObject,
  match: RequiredObject,
}

export default withRouter(ConfigProvider(App))

if (E2E) {
  const e2e = document.getElementsByClassName('e2e')
  if (e2e && e2e[0]) {
    e2e[0].classList.toggle('display-none')
  }
}<|MERGE_RESOLUTION|>--- conflicted
+++ resolved
@@ -20,8 +20,6 @@
 import ScrollToTop from './ScrollToTop'
 import AnnouncementPerPage from './AnnouncementPerPage'
 import Announcement from './Announcement'
-import ProjectChangeRequestsLink from './ProjectChangeRequestsLink'
-import { plugin } from '@amplitude/plugin-session-replay-browser'
 import { getBuildVersion } from 'common/services/useBuildVersion'
 import AccountProvider from 'common/providers/AccountProvider'
 import Nav from './navigation/Nav'
@@ -322,200 +320,6 @@
                         </div>
                       </>
                     )}
-<<<<<<< HEAD
-                  {!isOrganisationSelect && !isCreateOrganisation && (
-                    <div className='py-0 bg-faint gap-4 d-flex px-3'>
-                      {activeProject ? (
-                        <>
-                          <NavSubLink
-                            icon={gitBranch}
-                            className={environmentId ? 'active' : ''}
-                            id={`features-link`}
-                            to={`/project/${projectId}/environment/${
-                              lastEnvironmentId || environmentId
-                            }/features`}
-                          >
-                            Environments
-                          </NavSubLink>
-                          <NavSubLink
-                            icon={<SegmentsIcon />}
-                            id={`segments-link`}
-                            to={`/project/${projectId}/segments`}
-                          >
-                            Segments
-                          </NavSubLink>
-                          <ProjectChangeRequestsLink projectId={projectId} />
-                          <Permission
-                            level='project'
-                            permission='VIEW_AUDIT_LOG'
-                            id={projectId}
-                          >
-                            {({ permission }) =>
-                              permission && (
-                                <NavSubLink
-                                  icon={<AuditLogIcon />}
-                                  id='audit-log-link'
-                                  to={`/project/${projectId}/audit-log`}
-                                  data-test='audit-log-link'
-                                >
-                                  Audit Log
-                                </NavSubLink>
-                              )
-                            }
-                          </Permission>
-                          {!!integrations.length && (
-                            <NavSubLink
-                              icon={<Icon name='layers' />}
-                              id='integrations-link'
-                              to={`/project/${projectId}/integrations`}
-                            >
-                              Integrations
-                            </NavSubLink>
-                          )}
-                          <NavSubLink
-                            icon={gitCompare}
-                            id='compare-link'
-                            to={`/project/${projectId}/compare`}
-                          >
-                            Compare
-                          </NavSubLink>
-                          {projectMetricsTooltipEnabled && (
-                            <NavSubLink
-                              icon={gitCompare}
-                              to=''
-                              id='reporting-link'
-                              disabled
-                              tooltip={
-                                Utils.getFlagsmithValue(
-                                  'project_metrics_tooltip',
-                                ) || 'Coming soon - fallback'
-                              }
-                            >
-                              Reporting
-                            </NavSubLink>
-                          )}
-                          <Permission
-                            level='project'
-                            permission='ADMIN'
-                            id={projectId}
-                          >
-                            {({ permission }) =>
-                              permission && (
-                                <NavSubLink
-                                  icon={<SettingsIcon />}
-                                  id='project-settings-link'
-                                  to={`/project/${projectId}/settings`}
-                                >
-                                  Project Settings
-                                </NavSubLink>
-                              )
-                            }
-                          </Permission>
-                          {Utils.getFlagsmithHasFeature(
-                            'release_pipelines',
-                          ) && (
-                            <Permission
-                              level='project'
-                              permission='ADMIN'
-                              id={projectId}
-                            >
-                              {({ permission }) =>
-                                permission && (
-                                  <NavSubLink
-                                    icon={<Icon name='flash' />}
-                                    id='release-pipelines-link'
-                                    to={`/project/${projectId}/release-pipelines`}
-                                  >
-                                    Release Pipelines
-                                  </NavSubLink>
-                                )
-                              }
-                            </Permission>
-                          )}
-                        </>
-                      ) : (
-                        !!AccountStore.getOrganisation() && (
-                          <>
-                            <NavSubLink
-                              icon={apps}
-                              id='projects-link'
-                              to={Utils.getOrganisationHomePage()}
-                            >
-                              Projects
-                            </NavSubLink>
-                            <NavSubLink
-                              data-test='users-and-permissions'
-                              icon={<UsersIcon />}
-                              id='permissions-link'
-                              to={`/organisation/${
-                                AccountStore.getOrganisation().id
-                              }/permissions`}
-                            >
-                              Users and Permissions
-                            </NavSubLink>
-                            {!Project.disableAnalytics &&
-                              AccountStore.isAdmin() && (
-                                <NavSubLink
-                                  icon={statsChart}
-                                  id='permissions-link'
-                                  to={`/organisation/${
-                                    AccountStore.getOrganisation().id
-                                  }/usage`}
-                                >
-                                  Usage
-                                </NavSubLink>
-                              )}
-                            {AccountStore.isAdmin() && (
-                              <>
-                                {Utils.getFlagsmithHasFeature(
-                                  'organisation_integrations',
-                                ) && (
-                                  <NavSubLink
-                                    icon={<Icon name='layers' />}
-                                    id='integrations-link'
-                                    to={`/organisation/${
-                                      AccountStore.getOrganisation().id
-                                    }/integrations`}
-                                  >
-                                    Organisation Integrations
-                                  </NavSubLink>
-                                )}
-                                <NavSubLink
-                                  icon={<SettingsIcon />}
-                                  id='org-settings-link'
-                                  data-test='org-settings-link'
-                                  to={`/organisation/${
-                                    AccountStore.getOrganisation().id
-                                  }/settings`}
-                                >
-                                  Organisation Settings
-                                </NavSubLink>
-                              </>
-                            )}
-                          </>
-                        )
-                      )}
-                    </div>
-                  )}
-                  <hr className='my-0 py-0' />
-                  {/*{!isHomepage && (*/}
-                  {/*  <Aside*/}
-                  {/*    projectId={projectId || lastProjectId}*/}
-                  {/*    environmentId={environmentId || lastEnvironmentId}*/}
-                  {/*    toggleAside={this.toggleAside}*/}
-                  {/*    asideIsVisible={asideIsVisible}*/}
-                  {/*    disabled={!pageHasAside}*/}
-                  {/*  />*/}
-                  {/*)}*/}
-                  {environmentId && !isCreateEnvironment ? (
-                    <div className='d-flex'>
-                      <HomeAside
-                        history={this.props.history}
-                        environmentId={environmentId}
-                        projectId={projectId}
-                      />
-                      <div className='aside-container'>{inner}</div>
-=======
                   </>
                 }
                 activeProject={activeProject}
@@ -526,7 +330,6 @@
                   {projectNotLoaded ? (
                     <div className='text-center'>
                       <Loader />
->>>>>>> a18a1e19
                     </div>
                   ) : (
                     this.props.children
