import React, { Component } from 'react';
import { matchPath } from 'react-router';
import { withRouter } from 'react-router-dom';
import amplitude from 'amplitude-js';
import NavLink from 'react-router-dom/NavLink';
import Aside from './Aside';
import Popover from './base/Popover';
import Feedback from './modals/Feedback';
import PaymentModal from './modals/Payment';
import AlertBar from './AlertBar';
import TwoFactorPrompt from './SimpleTwoFactor/prompt';
import Maintenance from './Maintenance';
import Blocked from './Blocked';
import AppLoader from './AppLoader';
import ButterBar from './ButterBar';
import UserSettingsIcon from './svg/UserSettingsIcon';
import DocumentationIcon from './svg/DocumentationIcon';
import UpgradeIcon from './svg/UpgradeIcon';
import AccountSettingsPage from './pages/AccountSettingsPage';
import Headway from './Headway';
import ProjectStore from '../../common/stores/project-store';
import getBuildVersion from '../project/getBuildVersion'
import { Provider } from "react-redux";
import { getStore } from "../../common/store";
import { resolveAuthFlow } from "@datadog/ui-extensions-sdk";
<<<<<<< HEAD
=======
import ConfigProvider from 'common/providers/ConfigProvider';
>>>>>>> 087e9678

const App = class extends Component {
    static propTypes = {
        children: propTypes.element.isRequired,
    };

    static contextTypes = {
        router: propTypes.object.isRequired,
    };

    state = {
        asideIsVisible: !isMobile,
        pin: '',
    };

    constructor(props, context) {
        super(props, context);
        ES6Component(this);
    }

    componentDidMount = () => {
        getBuildVersion()
        this.listenTo(ProjectStore, 'change', () => this.forceUpdate());
        window.addEventListener('scroll', this.handleScroll);
    };

    toggleDarkMode = () => {
        const newValue = !Utils.getFlagsmithHasFeature('dark_mode');
        flagsmith.setTrait('dark_mode', newValue);
        if (newValue) {
            document.body.classList.add('dark');
        } else {
            document.body.classList.remove('dark');
        }
    };

    componentWillReceiveProps(nextProps) {
        if (this.props.location.pathname !== nextProps.location.pathname) {
            if (isMobile) {
                this.setState({ asideIsVisible: false });
            }
            this.hideMobileNav();
        }
    }

    hideMobileNav = () => {
        if (this.mobileNav && this.mobileNav.isActive()) {
            this.mobileNav.toggle();
        }
    };

    toggleAside = () => {
        this.setState({ asideIsVisible: !this.state.asideIsVisible });
    };

    onLogin = () => {
        resolveAuthFlow({
            isAuthenticated: true,
        });

        let redirect = API.getRedirect();
        const invite = API.getInvite();
        if (invite) {
            redirect = `/invite/${invite}`;
        }

        const referrer = API.getReferrer();
        let query = '';
        if (referrer) {
            query = `?${Utils.toParam(referrer)}`;
        }

        if (AccountStore.ephemeral_token) {
            this.forceUpdate();
            return;
        }

        if (!AccountStore.getOrganisation() && !invite) { // If user has no organisation redirect to /create
            this.context.router.history.replace(`/create${query}`);
            return;
        }

        // Redirect on login
        if (this.props.location.pathname == '/' || this.props.location.pathname == '/widget' || this.props.location.pathname == '/saml' || this.props.location.pathname.includes('/oauth') || this.props.location.pathname == '/login' || this.props.location.pathname == '/demo' || this.props.location.pathname == '/signup') {
            if (redirect) {
                API.setRedirect('');
                this.context.router.history.replace(redirect);
            } else {
                AsyncStorage.getItem('lastEnv')
                    .then((res) => {
                        if (res) {
                            const lastEnv = JSON.parse(res);
                            const lastOrg = _.find(AccountStore.getUser().organisations, { id: lastEnv.orgId });
                            if (!lastOrg) {
                                this.context.router.history.replace('/projects');
                                return;
                            }

                            const org = AccountStore.getOrganisation();
                            if (!org || org.id !== lastOrg.id) {
                                AppActions.selectOrganisation(lastOrg.id);
                                AppActions.getOrganisation(lastOrg.id);
                            }

                            this.context.router.history.replace(`/project/${lastEnv.projectId}/environment/${lastEnv.environmentId}/features`);
                            return;
                        }

                        this.context.router.history.replace('/projects');
                    });
            }
        }


        if (Utils.getFlagsmithHasFeature('dark_mode')) {
            document.body.classList.add('dark');
        }
    };

    handleScroll = () => {
        if (this.scrollPos < 768 && $(document)
            .scrollTop() >= 768) {
            this.setState({ myClassName: 'scrolled' });
        } else if (this.scrollPos >= 768 && $(document)
            .scrollTop() < 768) {
            this.setState({ myClassName: '' });
        }
        this.scrollPos = $(document)
            .scrollTop();
    };

    onLogout = () => {
        resolveAuthFlow({
            isAuthenticated: false,
        });
        if (document.location.href.includes('saml?')) {
            return;
        }
        this.context.router.history.replace('/');
    };

    feedback = () => {
        openModal('Feedback', <Feedback />);
    };

    render() {
        if (Utils.getFlagsmithHasFeature('dark_mode') && !document.body.classList.contains('dark')) {
            document.body.classList.add('dark');
        }
        const {
            match: { params },
            location,
        } = this.props;
        const pathname = location.pathname;
        const { asideIsVisible } = this.state;
        const match = matchPath(pathname, {
            path: '/project/:projectId/environment/:environmentId',
            exact: false,
            strict: false,
        });
        const match2 = matchPath(pathname, {
            path: '/project/:projectId',
            exact: false,
            strict: false,
        });
        const projectId = _.get(match, 'params.projectId') || _.get(match2, 'params.projectId');
        const environmentId = _.get(match, 'params.environmentId');
        const pageHasAside = environmentId || projectId;
        const isHomepage = pathname == '/' || pathname == '/login' || pathname == '/signup' || pathname.includes('/invite');
        if (Project.amplitude) {
            amplitude.getInstance()
                .init(Project.amplitude);
        }
        if (AccountStore.getOrganisation() && (AccountStore.getOrganisation().block_access_to_admin)) {
            return <Blocked />;
        }
        if (Project.maintenance || this.props.error || !window.projectOverrides) {
            return (
                <Maintenance />
            );
        }
        if (this.props.isLoading) {
            return (
                <AccountProvider onNoUser={this.onNoUser} onLogout={this.onLogout} onLogin={this.onLogin}>
                    {() => (
                        <div id="login-page">
                            <AppLoader />
                        </div>
                    )}
                </AccountProvider>
            );
        }
        if (AccountStore.forced2Factor()) {
            return <AccountSettingsPage/>;
        }
        const projectNotLoaded = (!ProjectStore.model && document.location.href.includes('project/'));
        if (document.location.href.includes("widget")) {
            return (
                <div>
                    {this.props.children}
                </div>
            )
        }
        return (
            <Provider store={getStore()}>
                <AccountProvider onNoUser={this.onNoUser} onLogout={this.onLogout} onLogin={this.onLogin}>
                    {({
                        isLoading,
                        isSaving,
                        user,
                        organisation,
                    }, { twoFactorLogin }) => (user && user.twoFactorPrompt ? (
                        <div className="col-md-6 push-md-3 mt-5">
                            <TwoFactorPrompt
                              pin={this.state.pin}
                              error={this.state.error}
                              onSubmit={() => {
                                  this.setState({ error: false });
                                  twoFactorLogin(this.state.pin, () => {
                                      this.setState({ error: true });
                                  });
                              }}
                              isLoading={isSaving}
                              onChange={e => this.setState({ pin: Utils.safeParseEventValue(e) })}
                            />
                        </div>
                    ) : (
                        <div>
                            {AccountStore.isDemo && (
                                <AlertBar preventClose className="pulse">
                                    <div>
                                        You are using a demo account. Finding this useful?
                                        {' '}
                                        <Link onClick={() => AppActions.setUser(null)} to="/">
                                            Click here to Sign
                                            up
                                        </Link>
                                    </div>
                                </AlertBar>
                            )}
                            <div
                              className={pageHasAside ? `aside-body${isMobile && !asideIsVisible ? '-full-width' : ''}` : ''}
                            >
                                {!isHomepage && (!pageHasAside || !asideIsVisible || !isMobile) && (
                                    <nav
                                      className="navbar"
                                    >
                                        <Row space>
                                            <div className="navbar-left">
                                                <div className="navbar-nav">
                                                    {pageHasAside && !asideIsVisible && (
                                                        <div
                                                          role="button" className="clickable toggle"
                                                          onClick={this.toggleAside}
                                                        >
                                                            <span className="icon ion-md-menu" />
                                                        </div>
                                                    )}
                                                    {!projectId && (
                                                        <a href={user ? '/projects' : 'https://flagsmith.com'}>
                                                            <img
                                                              title="Flagsmith" height={24}
                                                              src="/static/images/nav-logo.svg"
                                                              className="brand" alt="Flagsmith logo"
                                                            />
                                                        </a>
                                                    )}
                                                </div>
                                            </div>
                                            <Row className="navbar-right">
                                                {user ? (
                                                    <React.Fragment>
                                                        <nav className="my-2 my-md-0 hidden-xs-down">
                                                            {organisation && !organisation.subscription && Utils.getFlagsmithHasFeature('payments_enabled') && (
                                                                <a
                                                                  href="#"
                                                                  disabled={!this.state.manageSubscriptionLoaded}
                                                                  className="cursor-pointer nav-link p-2"
                                                                  onClick={() => {
                                                                      openModal('Payment plans', <PaymentModal
                                                                        viewOnly={false}
                                                                      />, null, { large: true });
                                                                  }}
                                                                >
                                                                    <UpgradeIcon />
                                                                    Upgrade
                                                                </a>
                                                            )}
                                                            <Headway className="nav-link cursor-pointer"/>
                                                            <a
                                                              href="https://docs.flagsmith.com"
                                                              target="_blank" className="nav-link p-2"
                                                            >
                                                                <DocumentationIcon />
                                                                Docs
                                                            </a>
                                                            <NavLink
                                                              id="account-settings-link"
                                                              activeClassName="active"
                                                              className="nav-link"
                                                              to={projectId ? `/project/${projectId}/environment/${environmentId}/account` : '/account'}
                                                            >
                                                                <UserSettingsIcon />
                                                                Account
                                                            </NavLink>
                                                            {AccountStore.getOrganisationRole() === 'ADMIN' ? (
                                                            <NavLink
                                                              id="org-settings-link"
                                                              activeClassName="active"
                                                              className="nav-link"
                                                              to="/organisation-settings"
                                                            >
                                                                <span style={{ marginRight: 4 }} className="icon--primary ion ion-md-settings"/>
                                                                {'Manage'}
                                                            </NavLink>
                                                            ): !!AccountStore.getOrganisation() && (
                                                                <Permission level="organisation" permission="MANAGE_USER_GROUPS" id={AccountStore.getOrganisation().id}>
                                                                    {({permission})=>(
                                                                        <>
                                                                            {!!permission && (
                                                                                <NavLink
                                                                                    id="org-settings-link"
                                                                                    activeClassName="active"
                                                                                    className="nav-link"
                                                                                    to="/organisation-groups"
                                                                                >
                                                                                    <span style={{ marginRight: 4 }} className="icon--primary ion ion-md-settings"/>
                                                                                    {'Manage'}
                                                                                </NavLink>
                                                                            )}
                                                                        </>
                                                                    )}
                                                                </Permission>
                                                            )}
                                                        </nav>
                                                        <div style={{ marginRight: 16, marginTop: 0 }} className="dark-mode">
                                                            <Switch
                                                              checked={Utils.getFlagsmithHasFeature('dark_mode')} onChange={this.toggleDarkMode} onMarkup="Light"
                                                              offMarkup="Dark"
                                                            />
                                                        </div>
                                                        <div className="org-nav">
                                                            <Popover
                                                              className="popover-right"
                                                              contentClassName="popover-bt"
                                                              renderTitle={toggle => (
                                                                  <a
                                                                    className="nav-link" id="org-menu"
                                                                    onClick={toggle}
                                                                  >
                                                                      <span className="nav-link-featured relative">
                                                                          {organisation ? organisation.name : ''}
                                                                          <span
                                                                            className="flex-column ion ion-ios-arrow-down"
                                                                          />
                                                                      </span>
                                                                  </a>
                                                              )}
                                                            >
                                                                {toggle => (
                                                                    <div className="popover-inner__content">
                                                                        <span
                                                                          className="popover-bt__title"
                                                                        >Organisations
                                                                        </span>
                                                                        {organisation && (
                                                                            <OrganisationSelect
                                                                              projectId={projectId}
                                                                              environmentId={environmentId}
                                                                              clearableValue={false}
                                                                              onChange={(organisation) => {
                                                                                  toggle();
                                                                                  AppActions.selectOrganisation(organisation.id);
                                                                                  AppActions.getOrganisation(organisation.id);
                                                                                  this.context.router.history.push('/projects');
                                                                              }}
                                                                            />
                                                                        )}
                                                                        {!Utils.getFlagsmithHasFeature('disable_create_org') && (!Project.superUserCreateOnly || (Project.superUserCreateOnly && AccountStore.model.is_superuser)) && (
                                                                            <div className="pl-3 pr-3 mt-2 mb-2">
                                                                                <Link
                                                                                  id="create-org-link" onClick={toggle}
                                                                                  to="/create"
                                                                                >
                                                                                    <Flex className="text-center">
                                                                                        <Button>Create Organisation <span className="ion-md-add"/></Button>
                                                                                    </Flex>
                                                                                </Link>
                                                                            </div>
                                                                        )}
                                                                        <a
                                                                          id="logout-link" href="#"
                                                                          onClick={AppActions.logout}
                                                                          className="popover-bt__list-item"
                                                                        >
                                                                            <img
                                                                              src="/static/images/icons/aside/logout-dark.svg"
                                                                              className="mr-2"
                                                                            />
                                                                            Logout
                                                                        </a>
                                                                    </div>
                                                                )}
                                                            </Popover>
                                                        </div>
                                                    </React.Fragment>
                                                ) : (
                                                    <div />
                                                )}

                                            </Row>
                                        </Row>
                                    </nav>
                                )}
                                {pageHasAside && (
                                    <Aside
                                      className={`${AccountStore.isDemo ? 'demo' : ''} ${AccountStore.isDemo ? 'footer' : ''}`}
                                      projectId={projectId}
                                      environmentId={environmentId}
                                      toggleAside={this.toggleAside}
                                      asideIsVisible={asideIsVisible}
                                    />
                                )}
                                {isMobile && pageHasAside && asideIsVisible ? null : (
                                    <div>
                                        <ButterBar/>
                                        {projectNotLoaded ? <div className="text-center"><Loader/></div> : this.props.children}
                                    </div>
                                )}

                            </div>
                        </div>
                    ))}
                </AccountProvider>
            </Provider>
        );
    }
};

App.propTypes = {
    location: RequiredObject,
    history: RequiredObject,
};

export default withRouter(ConfigProvider(App));

if (E2E) {
    const e2e = document.getElementsByClassName('e2e');
    if (e2e && e2e[0]) {
        e2e[0].classList.toggle('display-none');
    }
}<|MERGE_RESOLUTION|>--- conflicted
+++ resolved
@@ -23,10 +23,7 @@
 import { Provider } from "react-redux";
 import { getStore } from "../../common/store";
 import { resolveAuthFlow } from "@datadog/ui-extensions-sdk";
-<<<<<<< HEAD
-=======
 import ConfigProvider from 'common/providers/ConfigProvider';
->>>>>>> 087e9678
 
 const App = class extends Component {
     static propTypes = {
