import React, { Component } from 'react';
import { matchPath } from 'react-router';
import { withRouter } from 'react-router-dom';
import amplitude from 'amplitude-js';
import NavLink from 'react-router-dom/NavLink';
import Aside from './Aside';
import Popover from './base/Popover';
import Feedback from './modals/Feedback';
import PaymentModal from './modals/Payment';
import AlertBar from './AlertBar';
import TwoFactorPrompt from './SimpleTwoFactor/prompt';
import Maintenance from './Maintenance';
import Blocked from './Blocked';
import AppLoader from './AppLoader';
import ButterBar from './ButterBar';
import UserSettingsIcon from './svg/UserSettingsIcon';
import DocumentationIcon from './svg/DocumentationIcon';
import UpgradeIcon from './svg/UpgradeIcon';
import AccountSettingsPage from './pages/AccountSettingsPage';
import Headway from './Headway';
import ProjectStore from '../../common/stores/project-store';
import getBuildVersion from '../project/getBuildVersion'
import { Provider } from "react-redux";
import { getStore } from "../../common/store";
import { resolveAuthFlow } from "@datadog/ui-extensions-sdk";
<<<<<<< HEAD
import Permission from "../../common/providers/Permission";
=======
import ConfigProvider from 'common/providers/ConfigProvider';
>>>>>>> fddc11e2

const App = class extends Component {
    static propTypes = {
        children: propTypes.element.isRequired,
    };

    static contextTypes = {
        router: propTypes.object.isRequired,
    };

    state = {
        asideIsVisible: !isMobile,
        pin: '',
    };

    constructor(props, context) {
        super(props, context);
        ES6Component(this);
    }

    componentDidMount = () => {
        getBuildVersion()
        this.listenTo(ProjectStore, 'change', () => this.forceUpdate());
        window.addEventListener('scroll', this.handleScroll);
    };

    toggleDarkMode = () => {
        const newValue = !Utils.getFlagsmithHasFeature('dark_mode');
        flagsmith.setTrait('dark_mode', newValue);
        if (newValue) {
            document.body.classList.add('dark');
        } else {
            document.body.classList.remove('dark');
        }
    };

    componentWillReceiveProps(nextProps) {
        if (this.props.location.pathname !== nextProps.location.pathname) {
            if (isMobile) {
                this.setState({ asideIsVisible: false });
            }
            this.hideMobileNav();
        }
    }

    hideMobileNav = () => {
        if (this.mobileNav && this.mobileNav.isActive()) {
            this.mobileNav.toggle();
        }
    };

    toggleAside = () => {
        this.setState({ asideIsVisible: !this.state.asideIsVisible });
    };

    onLogin = () => {
        resolveAuthFlow({
            isAuthenticated: true,
        });

        let redirect = API.getRedirect();
        const invite = API.getInvite();
        if (invite) {
            redirect = `/invite/${invite}`;
        }

        const referrer = API.getReferrer();
        let query = '';
        if (referrer) {
            query = `?${Utils.toParam(referrer)}`;
        }

        if (AccountStore.ephemeral_token) {
            this.forceUpdate();
            return;
        }

        if (!AccountStore.getOrganisation() && !invite) { // If user has no organisation redirect to /create
            this.context.router.history.replace(`/create${query}`);
            return;
        }

        // Redirect on login
        if (this.props.location.pathname == '/' || this.props.location.pathname == '/widget' || this.props.location.pathname == '/saml' || this.props.location.pathname.includes('/oauth') || this.props.location.pathname == '/login' || this.props.location.pathname == '/demo' || this.props.location.pathname == '/signup') {
            if (redirect) {
                API.setRedirect('');
                this.context.router.history.replace(redirect);
            } else {
                AsyncStorage.getItem('lastEnv')
                    .then((res) => {
                        if (res) {
                            const lastEnv = JSON.parse(res);
                            const lastOrg = _.find(AccountStore.getUser().organisations, { id: lastEnv.orgId });
                            if (!lastOrg) {
                                this.context.router.history.replace('/projects');
                                return;
                            }

                            const org = AccountStore.getOrganisation();
                            if (!org || org.id !== lastOrg.id) {
                                AppActions.selectOrganisation(lastOrg.id);
                                AppActions.getOrganisation(lastOrg.id);
                            }

                            this.context.router.history.replace(`/project/${lastEnv.projectId}/environment/${lastEnv.environmentId}/features`);
                            return;
                        }

                        this.context.router.history.replace('/projects');
                    });
            }
        }


        if (Utils.getFlagsmithHasFeature('dark_mode')) {
            document.body.classList.add('dark');
        }
    };

    handleScroll = () => {
        if (this.scrollPos < 768 && $(document)
            .scrollTop() >= 768) {
            this.setState({ myClassName: 'scrolled' });
        } else if (this.scrollPos >= 768 && $(document)
            .scrollTop() < 768) {
            this.setState({ myClassName: '' });
        }
        this.scrollPos = $(document)
            .scrollTop();
    };

    onLogout = () => {
        resolveAuthFlow({
            isAuthenticated: false,
        });
        if (document.location.href.includes('saml?')) {
            return;
        }
        this.context.router.history.replace('/');
    };

    feedback = () => {
        openModal('Feedback', <Feedback />);
    };

    render() {
        if (Utils.getFlagsmithHasFeature('dark_mode') && !document.body.classList.contains('dark')) {
            document.body.classList.add('dark');
        }
        const {
            match: { params },
            location,
        } = this.props;
        const pathname = location.pathname;
        const { asideIsVisible } = this.state;
        const match = matchPath(pathname, {
            path: '/project/:projectId/environment/:environmentId',
            exact: false,
            strict: false,
        });
        const match2 = matchPath(pathname, {
            path: '/project/:projectId',
            exact: false,
            strict: false,
        });
        const projectId = _.get(match, 'params.projectId') || _.get(match2, 'params.projectId');
        const environmentId = _.get(match, 'params.environmentId');
        const pageHasAside = environmentId || projectId;
        const isHomepage = pathname == '/' || pathname == '/login' || pathname == '/signup' || pathname.includes('/invite');
        if (Project.amplitude) {
            amplitude.getInstance()
                .init(Project.amplitude);
        }
        if (AccountStore.getOrganisation() && (AccountStore.getOrganisation().block_access_to_admin)) {
            return <Blocked />;
        }
        if (Project.maintenance || this.props.error || !window.projectOverrides) {
            return (
                <Maintenance />
            );
        }
        if (this.props.isLoading) {
            return (
                <AccountProvider onNoUser={this.onNoUser} onLogout={this.onLogout} onLogin={this.onLogin}>
                    {() => (
                        <div id="login-page">
                            <AppLoader />
                        </div>
                    )}
                </AccountProvider>
            );
        }
        if (AccountStore.forced2Factor()) {
            return <AccountSettingsPage/>;
        }
        const projectNotLoaded = (!ProjectStore.model && document.location.href.includes('project/'));
        if (document.location.href.includes("widget")) {
            return (
                <div>
                    {this.props.children}
                </div>
            )
        }
        return (
            <Provider store={getStore()}>
                <AccountProvider onNoUser={this.onNoUser} onLogout={this.onLogout} onLogin={this.onLogin}>
                    {({
                        isLoading,
                        isSaving,
                        user,
                        organisation,
                    }, { twoFactorLogin }) => (user && user.twoFactorPrompt ? (
                        <div className="col-md-6 push-md-3 mt-5">
                            <TwoFactorPrompt
                              pin={this.state.pin}
                              error={this.state.error}
                              onSubmit={() => {
                                  this.setState({ error: false });
                                  twoFactorLogin(this.state.pin, () => {
                                      this.setState({ error: true });
                                  });
                              }}
                              isLoading={isSaving}
                              onChange={e => this.setState({ pin: Utils.safeParseEventValue(e) })}
                            />
                        </div>
                    ) : (
                        <div>
                            {AccountStore.isDemo && (
                                <AlertBar preventClose className="pulse">
                                    <div>
                                        You are using a demo account. Finding this useful?
                                        {' '}
                                        <Link onClick={() => AppActions.setUser(null)} to="/">
                                            Click here to Sign
                                            up
                                        </Link>
                                    </div>
                                </AlertBar>
                            )}
                            <div
                              className={pageHasAside ? `aside-body${isMobile && !asideIsVisible ? '-full-width' : ''}` : ''}
                            >
                                {!isHomepage && (!pageHasAside || !asideIsVisible || !isMobile) && (
                                    <nav
                                      className="navbar"
                                    >
                                        <Row space>
                                            <div className="navbar-left">
                                                <div className="navbar-nav">
                                                    {pageHasAside && !asideIsVisible && (
                                                        <div
                                                          role="button" className="clickable toggle"
                                                          onClick={this.toggleAside}
                                                        >
                                                            <span className="icon ion-md-menu" />
                                                        </div>
                                                    )}
                                                    {!projectId && (
                                                        <a href={user ? '/projects' : 'https://flagsmith.com'}>
                                                            <img
                                                              title="Flagsmith" height={24}
                                                              src="/static/images/nav-logo.svg"
                                                              className="brand" alt="Flagsmith logo"
                                                            />
                                                        </a>
                                                    )}
                                                </div>
                                            </div>
                                            <Row className="navbar-right">
                                                {user ? (
                                                    <React.Fragment>
                                                        <nav className="my-2 my-md-0 hidden-xs-down">
                                                            {organisation && !organisation.subscription && Utils.getFlagsmithHasFeature('payments_enabled') && (
                                                                <a
                                                                  href="#"
                                                                  disabled={!this.state.manageSubscriptionLoaded}
                                                                  className="cursor-pointer nav-link p-2"
                                                                  onClick={() => {
                                                                      openModal('Payment plans', <PaymentModal
                                                                        viewOnly={false}
                                                                      />, null, { large: true });
                                                                  }}
                                                                >
                                                                    <UpgradeIcon />
                                                                    Upgrade
                                                                </a>
                                                            )}
                                                            <Headway className="nav-link cursor-pointer"/>
                                                            <a
                                                              href="https://docs.flagsmith.com"
                                                              target="_blank" className="nav-link p-2"
                                                            >
                                                                <DocumentationIcon />
                                                                Docs
                                                            </a>
                                                            <NavLink
                                                              id="account-settings-link"
                                                              activeClassName="active"
                                                              className="nav-link"
                                                              to={projectId ? `/project/${projectId}/environment/${environmentId}/account` : '/account'}
                                                            >
                                                                <UserSettingsIcon />
                                                                Account
                                                            </NavLink>
                                                            {AccountStore.getOrganisationRole() === 'ADMIN' ? (
                                                            <NavLink
                                                              id="org-settings-link"
                                                              activeClassName="active"
                                                              className="nav-link"
                                                              to="/organisation-settings"
                                                            >
                                                                <span style={{ marginRight: 4 }} className="icon--primary ion ion-md-settings"/>
                                                                {'Manage'}
                                                            </NavLink>
                                                            ): !!AccountStore.getOrganisation() && (
                                                                <Permission level="organisation" permission="MANAGE_USER_GROUPS" id={AccountStore.getOrganisation().id}>
                                                                    {({permission})=>(
                                                                        <>
                                                                            {!!permission && (
                                                                                <NavLink
                                                                                    id="org-settings-link"
                                                                                    activeClassName="active"
                                                                                    className="nav-link"
                                                                                    to="/organisation-groups"
                                                                                >
                                                                                    <span style={{ marginRight: 4 }} className="icon--primary ion ion-md-settings"/>
                                                                                    {'Manage'}
                                                                                </NavLink>
                                                                            )}
                                                                        </>
                                                                    )}
                                                                </Permission>
                                                            )}
                                                        </nav>
                                                        <div style={{ marginRight: 16, marginTop: 0 }} className="dark-mode">
                                                            <Switch
                                                              checked={Utils.getFlagsmithHasFeature('dark_mode')} onChange={this.toggleDarkMode} onMarkup="Light"
                                                              offMarkup="Dark"
                                                            />
                                                        </div>
                                                        <div className="org-nav">
                                                            <Popover
                                                              className="popover-right"
                                                              contentClassName="popover-bt"
                                                              renderTitle={toggle => (
                                                                  <a
                                                                    className="nav-link" id="org-menu"
                                                                    onClick={toggle}
                                                                  >
                                                                      <span className="nav-link-featured relative">
                                                                          {organisation ? organisation.name : ''}
                                                                          <span
                                                                            className="flex-column ion ion-ios-arrow-down"
                                                                          />
                                                                      </span>
                                                                  </a>
                                                              )}
                                                            >
                                                                {toggle => (
                                                                    <div className="popover-inner__content">
                                                                        <span
                                                                          className="popover-bt__title"
                                                                        >Organisations
                                                                        </span>
                                                                        {organisation && (
                                                                            <OrganisationSelect
                                                                              projectId={projectId}
                                                                              environmentId={environmentId}
                                                                              clearableValue={false}
                                                                              onChange={(organisation) => {
                                                                                  toggle();
                                                                                  AppActions.selectOrganisation(organisation.id);
                                                                                  AppActions.getOrganisation(organisation.id);
                                                                                  this.context.router.history.push('/projects');
                                                                              }}
                                                                            />
                                                                        )}
                                                                        {!Utils.getFlagsmithHasFeature('disable_create_org') && (!Project.superUserCreateOnly || (Project.superUserCreateOnly && AccountStore.model.is_superuser)) && (
                                                                            <div className="pl-3 pr-3 mt-2 mb-2">
                                                                                <Link
                                                                                  id="create-org-link" onClick={toggle}
                                                                                  to="/create"
                                                                                >
                                                                                    <Flex className="text-center">
                                                                                        <Button>Create Organisation <span className="ion-md-add"/></Button>
                                                                                    </Flex>
                                                                                </Link>
                                                                            </div>
                                                                        )}
                                                                        <a
                                                                          id="logout-link" href="#"
                                                                          onClick={AppActions.logout}
                                                                          className="popover-bt__list-item"
                                                                        >
                                                                            <img
                                                                              src="/static/images/icons/aside/logout-dark.svg"
                                                                              className="mr-2"
                                                                            />
                                                                            Logout
                                                                        </a>
                                                                    </div>
                                                                )}
                                                            </Popover>
                                                        </div>
                                                    </React.Fragment>
                                                ) : (
                                                    <div />
                                                )}

                                            </Row>
                                        </Row>
                                    </nav>
                                )}
                                {pageHasAside && (
                                    <Aside
                                      className={`${AccountStore.isDemo ? 'demo' : ''} ${AccountStore.isDemo ? 'footer' : ''}`}
                                      projectId={projectId}
                                      environmentId={environmentId}
                                      toggleAside={this.toggleAside}
                                      asideIsVisible={asideIsVisible}
                                    />
                                )}
                                {isMobile && pageHasAside && asideIsVisible ? null : (
                                    <div>
                                        <ButterBar/>
                                        {projectNotLoaded ? <div className="text-center"><Loader/></div> : this.props.children}
                                    </div>
                                )}

                            </div>
                        </div>
                    ))}
                </AccountProvider>
            </Provider>
        );
    }
};

App.propTypes = {
    location: RequiredObject,
    history: RequiredObject,
};

export default withRouter(ConfigProvider(App));

if (E2E) {
    const e2e = document.getElementsByClassName('e2e');
    if (e2e && e2e[0]) {
        e2e[0].classList.toggle('display-none');
    }
}<|MERGE_RESOLUTION|>--- conflicted
+++ resolved
@@ -23,11 +23,7 @@
 import { Provider } from "react-redux";
 import { getStore } from "../../common/store";
 import { resolveAuthFlow } from "@datadog/ui-extensions-sdk";
-<<<<<<< HEAD
-import Permission from "../../common/providers/Permission";
-=======
 import ConfigProvider from 'common/providers/ConfigProvider';
->>>>>>> fddc11e2
 
 const App = class extends Component {
     static propTypes = {
