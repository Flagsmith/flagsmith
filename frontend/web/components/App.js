import React, { Component, Fragment } from 'react'
import { Link, withRouter, matchPath } from 'react-router-dom'
import * as amplitude from '@amplitude/analytics-browser'
import { plugin as engagementPlugin } from '@amplitude/engagement-browser'
import { sessionReplayPlugin } from '@amplitude/plugin-session-replay-browser'
import NavLink from 'react-router-dom/NavLink'
import TwoFactorPrompt from './SimpleTwoFactor/prompt'
import Maintenance from './Maintenance'
import Blocked from './Blocked'
import AppLoader from './AppLoader'
import ButterBar from './ButterBar'
import AccountSettingsPage from './pages/AccountSettingsPage'
import Headway from './Headway'
import ProjectStore from 'common/stores/project-store'
import { Provider } from 'react-redux'
import { getStore } from 'common/store'
import { resolveAuthFlow } from '@datadog/ui-extensions-sdk'
import ConfigProvider from 'common/providers/ConfigProvider'
import Button from './base/forms/Button'
import Icon from './Icon'
import AccountStore from 'common/stores/account-store'
import OrganisationLimit from './OrganisationLimit'
import GithubStar from './GithubStar'
import Tooltip from './Tooltip'
import classNames from 'classnames'
import { apps, gitBranch, gitCompare, statsChart } from 'ionicons/icons'
import NavSubLink from './navigation/NavSubLink'
import SettingsIcon from './svg/SettingsIcon'
import UsersIcon from './svg/UsersIcon'
import BreadcrumbSeparator from './BreadcrumbSeparator'
import OrganisationStore from 'common/stores/organisation-store'
import SegmentsIcon from './svg/SegmentsIcon'
import AuditLogIcon from './svg/AuditLogIcon'
import Permission from 'common/providers/Permission'
import HomeAside from './pages/HomeAside'
import ScrollToTop from './ScrollToTop'
import AnnouncementPerPage from './AnnouncementPerPage'
import Announcement from './Announcement'
import { getBuildVersion } from 'common/services/useBuildVersion'

const App = class extends Component {
  static propTypes = {
    children: propTypes.element.isRequired,
  }

  state = {
    asideIsVisible: !isMobile,
    lastEnvironmentId: '',
    lastProjectId: '',
    pin: '',
    showAnnouncement: true,
  }

  constructor(props, context) {
    super(props, context)
    ES6Component(this)
  }

  getProjectId = (props) => {
    const { location } = props
    const pathname = location.pathname

    const match = matchPath(pathname, {
      exact: false,
      path: '/project/:projectId/environment/:environmentId',
      strict: false,
    })
    const match2 = matchPath(pathname, {
      exact: false,
      path: '/project/:projectId',
      strict: false,
    })
    const projectId =
      _.get(match, 'params.projectId') || _.get(match2, 'params.projectId')
    return !!projectId && parseInt(projectId)
  }
  getEnvironmentId = (props) => {
    const { location } = props
    const pathname = location.pathname

    const match = matchPath(pathname, {
      exact: false,
      path: '/project/:projectId/environment/:environmentId',
      strict: false,
    })

    const environmentId = _.get(match, 'params.environmentId')
    return environmentId
  }

  componentDidMount = () => {
    if (Project.amplitude) {
      amplitude.init(Project.amplitude, {
        defaultTracking: true,
        serverZone: 'EU',
      })
      amplitude.add(engagementPlugin())
      const sessionReplayTracking = sessionReplayPlugin({
        sampleRate: 0.5,
        serverZone: 'EU',
      })
      amplitude.add(sessionReplayTracking)
    }
    getBuildVersion(getStore(), {})
    this.state.projectId = this.getProjectId(this.props)
    if (this.state.projectId) {
      AppActions.getProject(this.state.projectId)
    }
    this.listenTo(OrganisationStore, 'change', () => this.forceUpdate())
    this.listenTo(ProjectStore, 'change', () => this.forceUpdate())
    if (AccountStore.model) {
      this.onLogin()
    }
    window.addEventListener('scroll', this.handleScroll)
    const updateLastViewed = () => {
      AsyncStorage.getItem('lastEnv').then((res) => {
        if (res) {
          const lastEnv = JSON.parse(res)
          this.setState({
            lastEnvironmentId: lastEnv.environmentId,
            lastProjectId: lastEnv.projectId,
          })
        }
      })
    }
    this.props.history.listen(updateLastViewed)
    updateLastViewed()
  }

  componentDidUpdate(prevProps) {
    if (prevProps.location.pathname !== this.props.location.pathname) {
      const newProjectId = this.getProjectId(this.props)
      if (this.state.projectId !== newProjectId && !!newProjectId) {
        this.state.projectId = newProjectId
        AppActions.getProject(this.state.projectId)
      }

      if (isMobile) {
        this.setState({ asideIsVisible: false })
      }
      this.hideMobileNav()
      AsyncStorage.getItem('lastEnv').then((res) => {
        if (res) {
          const { environmentId, projectId } = JSON.parse(res)
          this.setState({
            lastEnvironmentId: environmentId,
            lastProjectId: projectId,
          })
        }
      })
    }
  }

  hideMobileNav = () => {
    if (this.mobileNav && this.mobileNav.isActive()) {
      this.mobileNav.toggle()
    }
  }

  toggleAside = () => {
    this.setState({ asideIsVisible: !this.state.asideIsVisible })
  }

  onLogin = () => {
    resolveAuthFlow({
      isAuthenticated: true,
    })

    let redirect = API.getRedirect()
    const invite = API.getInvite()
    if (invite) {
      redirect = `/invite/${invite}`
    }

    const referrer = API.getReferrer()
    let query = ''
    if (referrer) {
      query = `?${Utils.toParam(referrer)}`
    }

    if (AccountStore.ephemeral_token) {
      this.forceUpdate()
      return
    }

    if (!AccountStore.getOrganisation() && !invite) {
      // If user has no organisation redirect to /create
      this.props.history.replace(`/create${query}`)
      return
    }

    // Redirect on login
    if (
      this.props.location.pathname === '/' ||
      this.props.location.pathname === '/widget' ||
      this.props.location.pathname === '/saml' ||
      this.props.location.pathname.includes('/oauth') ||
      this.props.location.pathname === '/login' ||
      this.props.location.pathname === '/signup'
    ) {
      if (redirect) {
        API.setRedirect('')
        this.props.history.replace(redirect)
      } else {
        AsyncStorage.getItem('lastEnv').then((res) => {
          if (this.props.location.search.includes('github-redirect')) {
            this.props.history.replace(
              `/github-setup${this.props.location.search}`,
            )
            return
          }
          if (res) {
            const lastEnv = JSON.parse(res)
            const lastOrg = _.find(AccountStore.getUser().organisations, {
              id: lastEnv.orgId,
            })
            if (!lastOrg) {
              this.props.history.replace('/organisations')
              return
            }

            const org = AccountStore.getOrganisation()
            if (
              !org ||
              (org.id !== lastOrg.id && this.getEnvironmentId(this.props))
            ) {
              AppActions.selectOrganisation(lastOrg.id)
              AppActions.getOrganisation(lastOrg.id)
            }

            this.props.history.replace(
              `/project/${lastEnv.projectId}/environment/${lastEnv.environmentId}/features`,
            )
            return
          }

          if (
            Utils.getFlagsmithHasFeature('welcome_page') &&
            AccountStore.getUser()?.isGettingStarted
          ) {
<<<<<<< HEAD
            this.context.router.history.replace('/getting-started')
          } else {
            this.context.router.history.replace(Utils.getOrganisationHomePage())
=======
            this.props.history.replace('/getting-started')
          } else {
            this.props.history.replace(Utils.getOrganisationHomePage())
>>>>>>> 5bd692d7
          }
        })
      }
    }

    if (Utils.getFlagsmithHasFeature('dark_mode')) {
      document.body.classList.add('dark')
    }
  }

  handleScroll = () => {
    if (this.scrollPos < 768 && $(document).scrollTop() >= 768) {
      this.setState({ myClassName: 'scrolled' })
    } else if (this.scrollPos >= 768 && $(document).scrollTop() < 768) {
      this.setState({ myClassName: '' })
    }
    this.scrollPos = $(document).scrollTop()
  }

  onLogout = () => {
    resolveAuthFlow({
      isAuthenticated: false,
    })
    if (document.location.href.includes('saml?')) {
      return
    }
    this.props.history.replace('/')
  }

  closeAnnouncement = (announcementId) => {
    this.setState({ showAnnouncement: false })
    flagsmith.setTrait(`dismissed_announcement`, announcementId)
  }

  render() {
    if (
      Utils.getFlagsmithHasFeature('dark_mode') &&
      !document.body.classList.contains('dark')
    ) {
      document.body.classList.add('dark')
    }
    const { location } = this.props
    const pathname = location.pathname
    const { asideIsVisible, lastEnvironmentId, lastProjectId } = this.state
    const projectId = this.getProjectId(this.props)
    const environmentId = this.getEnvironmentId(this.props)
    const isCreateEnvironment = environmentId === 'create'
    const isCreateOrganisation = document.location.pathname === '/create'
    const storageHasParams = lastEnvironmentId || lastProjectId
    const pageHasAside = environmentId || projectId || storageHasParams
    const isHomepage =
      pathname === '/' ||
      pathname === '/login' ||
      pathname === '/signup' ||
      pathname === '/github-setup' ||
      pathname.includes('/invite')
    if (
      AccountStore.getOrganisation() &&
      AccountStore.getOrganisation().block_access_to_admin &&
      pathname !== '/organisations'
    ) {
      return <Blocked />
    }
    if (Project.maintenance || this.props.error || !window.projectOverrides) {
      return <Maintenance />
    }
    const activeProject = OrganisationStore.getProject(projectId)
    const projectNotLoaded =
      !activeProject && document.location.href.includes('project/')

    if (this.props.isLoading) {
      return (
        <AccountProvider
          onNoUser={this.onNoUser}
          onLogout={this.onLogout}
          onLogin={this.onLogin}
        >
          {() => (
            <div id='login-page'>
              <AppLoader />
            </div>
          )}
        </AccountProvider>
      )
    }
    if (AccountStore.forced2Factor()) {
      return <AccountSettingsPage isLoginPage={true} />
    }
    if (document.location.pathname.includes('widget')) {
      return <div>{this.props.children}</div>
    }
    const isOrganisationSelect = document.location.pathname === '/organisations'
    const integrations = Object.keys(Utils.getIntegrationData())
    const environmentMetricsEnabled = Utils.getFlagsmithHasFeature(
      'environment_metrics',
    )
    const projectMetricsTooltipEnabled = Utils.getFlagsmithHasFeature(
      'project_metrics_tooltip',
    )
    return (
      <Provider store={getStore()}>
        <AccountProvider
          onNoUser={this.onNoUser}
          onLogout={this.onLogout}
          onLogin={this.onLogin}
        >
          {({ isSaving, user }, { twoFactorLogin }) => {
            const inner = (
              <div>
                <ButterBar
                  projectId={projectId}
                  billingStatus={
                    AccountStore.getOrganisation()?.subscription.billing_status
                  }
                />
                {projectNotLoaded ? (
                  <div className='text-center'>
                    <Loader />
                  </div>
                ) : (
                  <Fragment>
                    {user && (
                      <OrganisationLimit
                        id={AccountStore.getOrganisation()?.id}
                        organisationPlan={
                          AccountStore.getOrganisation()?.subscription.plan
                        }
                      />
                    )}
                    {user && (
                      <div className='container announcement-container mt-4'>
                        <div>
                          <Announcement />
                          <AnnouncementPerPage pathname={pathname} />
                        </div>
                      </div>
                    )}

                    {this.props.children}
                  </Fragment>
                )}
              </div>
            )
            return user && user.twoFactorPrompt ? (
              <div className='col-md-6 push-md-3 mt-5'>
                <TwoFactorPrompt
                  pin={this.state.pin}
                  error={this.state.error}
                  onSubmit={() => {
                    this.setState({ error: false })
                    twoFactorLogin(this.state.pin, () => {
                      this.setState({ error: true })
                    })
                  }}
                  isLoading={isSaving}
                  onChange={(e) =>
                    this.setState({ pin: Utils.safeParseEventValue(e) })
                  }
                />
              </div>
            ) : (
              <div className='fs-small'>
                <div>
                  {!isHomepage &&
                    (!pageHasAside || !asideIsVisible || !isMobile) && (
                      <div className='d-flex py-0'>
                        <Flex className='flex-row px-3 bg-faint'>
                          {user ? (
                            <React.Fragment>
                              <nav className='mt-2 mb-1 space flex-row hidden-xs-down'>
                                <Row className='gap-2'>
                                  <Link
                                    data-test='home-link'
                                    to={'/organisations'}
                                  >
                                    <img
                                      style={{
                                        height: 24,
                                        width: 24,
                                      }}
                                      src='/static/images/nav-logo.png'
                                    />
                                  </Link>
                                  {!(
                                    isOrganisationSelect || isCreateOrganisation
                                  ) && (
                                    <div className='d-flex gap-1 ml-1 align-items-center'>
                                      <BreadcrumbSeparator
                                        projectId={projectId}
                                        hideSlash={!activeProject}
                                        focus='organisation'
                                      >
                                        <NavLink
                                          id='organisation-link'
                                          data-test='organisation-link'
                                          activeClassName='active'
                                          className={classNames(
                                            'breadcrumb-link',
                                            {
                                              active: !projectId,
                                            },
                                          )}
                                          to={Utils.getOrganisationHomePage()}
                                        >
                                          <div>
                                            {
                                              AccountStore.getOrganisation()
                                                ?.name
                                            }
                                          </div>
                                        </NavLink>
                                      </BreadcrumbSeparator>
                                      {!!activeProject && (
                                        <BreadcrumbSeparator
                                          projectId={projectId}
                                          hideSlash
                                          focus='project'
                                        >
                                          <NavLink
                                            to={`/project/${activeProject.id}`}
                                            id='project-link'
                                            activeClassName='active'
                                            className={'breadcrumb-link active'}
                                          >
                                            <div>{activeProject.name}</div>
                                          </NavLink>
                                        </BreadcrumbSeparator>
                                      )}
                                    </div>
                                  )}
                                </Row>
                                <Row className='gap-3'>
                                  {Utils.getFlagsmithHasFeature(
                                    'welcome_page',
                                  ) && (
                                    <NavLink
                                      activeClassName='active'
                                      to={'/getting-started'}
                                      className='d-flex lh-1 align-items-center'
                                    >
                                      <span className='mr-1'>
                                        <Icon
                                          name='rocket'
                                          width={20}
                                          fill='#9DA4AE'
                                        />
                                      </span>
                                      Getting Started
                                    </NavLink>
                                  )}

                                  <a
                                    className='d-flex lh-1 align-items-center'
                                    href={'https://docs.flagsmith.com'}
                                  >
                                    <span className='mr-1'>
                                      <Icon
                                        name='file-text'
                                        width={20}
                                        fill='#9DA4AE'
                                      />
                                    </span>
                                    Docs
                                  </a>
                                  <NavLink
                                    className='d-flex lh-1 align-items-center'
                                    id='account-settings-link'
                                    data-test='account-settings-link'
                                    activeClassName='active'
                                    to={'/account'}
                                  >
                                    <span className='mr-1'>
                                      <Icon
                                        name='person'
                                        width={20}
                                        fill='#9DA4AE'
                                      />
                                    </span>
                                    Account
                                  </NavLink>
                                  <GithubStar />

                                  <Headway className='cursor-pointer' />
                                </Row>
                              </nav>
                            </React.Fragment>
                          ) : (
                            <div />
                          )}
                        </Flex>
                      </div>
                    )}
                  {!isOrganisationSelect && !isCreateOrganisation && (
                    <div className='py-0 bg-faint gap-4 d-flex px-3'>
                      {activeProject ? (
                        <>
                          <NavSubLink
                            icon={gitBranch}
                            className={environmentId ? 'active' : ''}
                            id={`features-link`}
                            to={`/project/${projectId}/environment/${
                              lastEnvironmentId || environmentId
                            }/features`}
                          >
                            Environments
                          </NavSubLink>
                          <NavSubLink
                            icon={<SegmentsIcon />}
                            id={`segments-link`}
                            to={`/project/${projectId}/segments`}
                          >
                            Segments
                          </NavSubLink>
                          <Permission
                            level='project'
                            permission='VIEW_AUDIT_LOG'
                            id={projectId}
                          >
                            {({ permission }) =>
                              permission && (
                                <NavSubLink
                                  icon={<AuditLogIcon />}
                                  id='audit-log-link'
                                  to={`/project/${projectId}/audit-log`}
                                  data-test='audit-log-link'
                                >
                                  Audit Log
                                </NavSubLink>
                              )
                            }
                          </Permission>
                          {!!integrations.length && (
                            <NavSubLink
                              icon={<Icon name='layers' />}
                              id='integrations-link'
                              to={`/project/${projectId}/integrations`}
                            >
                              Integrations
                            </NavSubLink>
                          )}
                          <NavSubLink
                            icon={gitCompare}
                            id='compare-link'
                            to={`/project/${projectId}/compare`}
                          >
                            Compare
                          </NavSubLink>
                          {projectMetricsTooltipEnabled && (
                            <NavSubLink
                              icon={gitCompare}
                              to=''
                              id='reporting-link'
                              disabled
                              tooltip={
                                Utils.getFlagsmithValue(
                                  'project_metrics_tooltip',
                                ) || 'Coming soon - fallback'
                              }
                            >
                              Reporting
                            </NavSubLink>
                          )}
                          <Permission
                            level='project'
                            permission='ADMIN'
                            id={projectId}
                          >
                            {({ permission }) =>
                              permission && (
                                <NavSubLink
                                  icon={<SettingsIcon />}
                                  id='project-settings-link'
                                  to={`/project/${projectId}/settings`}
                                >
                                  Project Settings
                                </NavSubLink>
                              )
                            }
                          </Permission>
                          {Utils.getFlagsmithHasFeature(
                            'release_pipelines',
                          ) && (
                            <Permission
                              level='project'
                              permission='ADMIN'
                              id={projectId}
                            >
                              {({ permission }) =>
                                permission && (
                                  <NavSubLink
                                    icon={<Icon name='flash' />}
                                    id='release-pipelines-link'
                                    to={`/project/${projectId}/release-pipelines`}
                                  >
                                    Release Pipelines
                                  </NavSubLink>
                                )
                              }
                            </Permission>
                          )}
                        </>
                      ) : (
                        !!AccountStore.getOrganisation() && (
                          <>
                            <NavSubLink
                              icon={apps}
                              id='projects-link'
                              to={Utils.getOrganisationHomePage()}
                            >
                              Projects
                            </NavSubLink>
                            <NavSubLink
                              data-test='users-and-permissions'
                              icon={<UsersIcon />}
                              id='permissions-link'
                              to={`/organisation/${
                                AccountStore.getOrganisation().id
                              }/permissions`}
                            >
                              Users and Permissions
                            </NavSubLink>
                            {!Project.disableAnalytics &&
                              AccountStore.isAdmin() && (
                                <NavSubLink
                                  icon={statsChart}
                                  id='permissions-link'
                                  to={`/organisation/${
                                    AccountStore.getOrganisation().id
                                  }/usage`}
                                >
                                  Usage
                                </NavSubLink>
                              )}
                            {AccountStore.isAdmin() && (
                              <>
                                {Utils.getFlagsmithHasFeature(
                                  'organisation_integrations',
                                ) && (
                                  <NavSubLink
                                    icon={<Icon name='layers' />}
                                    id='integrations-link'
                                    to={`/organisation/${
                                      AccountStore.getOrganisation().id
                                    }/integrations`}
                                  >
                                    Organisation Integrations
                                  </NavSubLink>
                                )}
                                <NavSubLink
                                  icon={<SettingsIcon />}
                                  id='org-settings-link'
                                  data-test='org-settings-link'
                                  to={`/organisation/${
                                    AccountStore.getOrganisation().id
                                  }/settings`}
                                >
                                  Organisation Settings
                                </NavSubLink>
                              </>
                            )}
                          </>
                        )
                      )}
                    </div>
                  )}
                  <hr className='my-0 py-0' />
                  {/*{!isHomepage && (*/}
                  {/*  <Aside*/}
                  {/*    projectId={projectId || lastProjectId}*/}
                  {/*    environmentId={environmentId || lastEnvironmentId}*/}
                  {/*    toggleAside={this.toggleAside}*/}
                  {/*    asideIsVisible={asideIsVisible}*/}
                  {/*    disabled={!pageHasAside}*/}
                  {/*  />*/}
                  {/*)}*/}
                  {environmentId && !isCreateEnvironment ? (
                    <div className='d-flex'>
                      <HomeAside
                        history={this.props.history}
                        environmentId={environmentId}
                        projectId={projectId}
                      />
                      <div className='aside-container'>{inner}</div>
                    </div>
                  ) : (
                    inner
                  )}
                </div>
              </div>
            )
          }}
        </AccountProvider>
        <ScrollToTop />
      </Provider>
    )
  }
}

App.propTypes = {
  history: RequiredObject,
  location: RequiredObject,
  match: RequiredObject,
}

export default withRouter(ConfigProvider(App))

if (E2E) {
  const e2e = document.getElementsByClassName('e2e')
  if (e2e && e2e[0]) {
    e2e[0].classList.toggle('display-none')
  }
}<|MERGE_RESOLUTION|>--- conflicted
+++ resolved
@@ -238,15 +238,9 @@
             Utils.getFlagsmithHasFeature('welcome_page') &&
             AccountStore.getUser()?.isGettingStarted
           ) {
-<<<<<<< HEAD
-            this.context.router.history.replace('/getting-started')
-          } else {
-            this.context.router.history.replace(Utils.getOrganisationHomePage())
-=======
             this.props.history.replace('/getting-started')
           } else {
             this.props.history.replace(Utils.getOrganisationHomePage())
->>>>>>> 5bd692d7
           }
         })
       }
