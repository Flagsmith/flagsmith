import React, { Component, Fragment } from 'react'
import { matchPath } from 'react-router'
import { withRouter } from 'react-router-dom'
import amplitude from 'amplitude-js'
import NavLink from 'react-router-dom/NavLink'
import Aside from './Aside'
<<<<<<< HEAD
import Popover from './base/Popover'
=======
>>>>>>> 13e57fa5
import TwoFactorPrompt from './SimpleTwoFactor/prompt'
import Maintenance from './Maintenance'
import Blocked from './Blocked'
import AppLoader from './AppLoader'
import ButterBar from './ButterBar'
import AccountSettingsPage from './pages/AccountSettingsPage'
import Headway from './Headway'
import ProjectStore from 'common/stores/project-store'
import getBuildVersion from 'project/getBuildVersion'
import { Provider } from 'react-redux'
import { getStore } from 'common/store'
import { resolveAuthFlow } from '@datadog/ui-extensions-sdk'
import ConfigProvider from 'common/providers/ConfigProvider'
import Permission from 'common/providers/Permission'
import { getOrganisationUsage } from 'common/services/useOrganisationUsage'
import Button from './base/forms/Button'
import Icon from './Icon'
import AccountStore from 'common/stores/account-store'
import InfoMessage from './InfoMessage'
import OrganisationLimit from './OrganisationLimit'

const App = class extends Component {
  static propTypes = {
    children: propTypes.element.isRequired,
  }

  static contextTypes = {
    router: propTypes.object.isRequired,
  }

  state = {
    activeOrganisation: 0,
    asideIsVisible: !isMobile,
    lastEnvironmentId: '',
    lastProjectId: '',
    pin: '',
    showAnnouncement: true,
  }

  constructor(props, context) {
    super(props, context)
    ES6Component(this)
  }

  componentDidMount = () => {
    getBuildVersion()
    this.listenTo(ProjectStore, 'change', () => this.forceUpdate())
    this.listenTo(AccountStore, 'change', this.getOrganisationUsage)
    this.getOrganisationUsage()
    window.addEventListener('scroll', this.handleScroll)
    AsyncStorage.getItem('lastEnv').then((res) => {
      if (res) {
        const lastEnv = JSON.parse(res)
        this.setState({
          lastEnvironmentId: lastEnv.environmentId,
          lastProjectId: lastEnv.projectId,
        })
      }
    })
  }

  getOrganisationUsage = () => {
    if (
      AccountStore.getOrganisation()?.id &&
      this.state.activeOrganisation !== AccountStore.getOrganisation().id
    ) {
      getOrganisationUsage(getStore(), {
        organisationId: AccountStore.getOrganisation()?.id,
      }).then((res) => {
        this.setState({
          activeOrganisation: AccountStore.getOrganisation().id,
        })
      })
    }
  }

  toggleDarkMode = () => {
    const newValue = !Utils.getFlagsmithHasFeature('dark_mode')
    flagsmith.setTrait('dark_mode', newValue)
    if (newValue) {
      document.body.classList.add('dark')
    } else {
      document.body.classList.remove('dark')
    }
  }

  componentDidUpdate(prevProps) {
    if (prevProps.location.pathname !== this.props.location.pathname) {
      if (isMobile) {
        this.setState({ asideIsVisible: false })
      }
      this.hideMobileNav()
      AsyncStorage.getItem('lastEnv').then((res) => {
        if (res) {
          const { environmentId, projectId } = JSON.parse(res)
          this.setState({
            lastEnvironmentId: environmentId,
            lastProjectId: projectId,
          })
        }
      })
    }
  }

  hideMobileNav = () => {
    if (this.mobileNav && this.mobileNav.isActive()) {
      this.mobileNav.toggle()
    }
  }

  toggleAside = () => {
    this.setState({ asideIsVisible: !this.state.asideIsVisible })
  }

  onLogin = () => {
    resolveAuthFlow({
      isAuthenticated: true,
    })

    let redirect = API.getRedirect()
    const invite = API.getInvite()
    if (invite) {
      redirect = `/invite/${invite}`
    }

    const referrer = API.getReferrer()
    let query = ''
    if (referrer) {
      query = `?${Utils.toParam(referrer)}`
    }

    if (AccountStore.ephemeral_token) {
      this.forceUpdate()
      return
    }

    if (!AccountStore.getOrganisation() && !invite) {
      // If user has no organisation redirect to /create
      this.context.router.history.replace(`/create${query}`)
      return
    }

    // Redirect on login
    if (
      this.props.location.pathname === '/' ||
      this.props.location.pathname === '/widget' ||
      this.props.location.pathname === '/saml' ||
      this.props.location.pathname.includes('/oauth') ||
      this.props.location.pathname === '/login' ||
      this.props.location.pathname === '/signup'
    ) {
      if (redirect) {
        API.setRedirect('')
        this.context.router.history.replace(redirect)
      } else {
        AsyncStorage.getItem('lastEnv').then((res) => {
          if (res) {
            const lastEnv = JSON.parse(res)
            const lastOrg = _.find(AccountStore.getUser().organisations, {
              id: lastEnv.orgId,
            })
            if (!lastOrg) {
              this.context.router.history.replace('/projects')
              return
            }

            const org = AccountStore.getOrganisation()
            if (!org || org.id !== lastOrg.id) {
              AppActions.selectOrganisation(lastOrg.id)
              AppActions.getOrganisation(lastOrg.id)
            }

            this.context.router.history.replace(
              `/project/${lastEnv.projectId}/environment/${lastEnv.environmentId}/features`,
            )
            return
          }

          this.context.router.history.replace('/projects')
        })
      }
    }

    if (Utils.getFlagsmithHasFeature('dark_mode')) {
      document.body.classList.add('dark')
    }
  }

  handleScroll = () => {
    if (this.scrollPos < 768 && $(document).scrollTop() >= 768) {
      this.setState({ myClassName: 'scrolled' })
    } else if (this.scrollPos >= 768 && $(document).scrollTop() < 768) {
      this.setState({ myClassName: '' })
    }
    this.scrollPos = $(document).scrollTop()
  }

  onLogout = () => {
    resolveAuthFlow({
      isAuthenticated: false,
    })
    if (document.location.href.includes('saml?')) {
      return
    }
    this.context.router.history.replace('/')
  }

  closeAnnouncement = (announcementId) => {
    this.setState({ showAnnouncement: false })
    flagsmith.setTrait(`dismissed_announcement`, announcementId)
  }

  render() {
    if (
      Utils.getFlagsmithHasFeature('dark_mode') &&
      !document.body.classList.contains('dark')
    ) {
      document.body.classList.add('dark')
    }
    const { location } = this.props
    const pathname = location.pathname
    const { asideIsVisible, lastEnvironmentId, lastProjectId } = this.state
    const match = matchPath(pathname, {
      exact: false,
      path: '/project/:projectId/environment/:environmentId',
      strict: false,
    })
    const match2 = matchPath(pathname, {
      exact: false,
      path: '/project/:projectId',
      strict: false,
    })
    const projectId =
      _.get(match, 'params.projectId') || _.get(match2, 'params.projectId')
    const environmentId = _.get(match, 'params.environmentId')

    const storageHasParams = lastEnvironmentId || lastProjectId
    const pageHasAside = environmentId || projectId || storageHasParams
    const isHomepage =
      pathname === '/' ||
      pathname === '/login' ||
      pathname === '/signup' ||
      pathname.includes('/invite')
    if (Project.amplitude) {
      amplitude.getInstance().init(Project.amplitude)
    }
    if (
      AccountStore.getOrganisation() &&
      AccountStore.getOrganisation().block_access_to_admin
    ) {
      return <Blocked />
    }
    if (Project.maintenance || this.props.error || !window.projectOverrides) {
      return <Maintenance />
    }
    if (this.props.isLoading) {
      return (
        <AccountProvider
          onNoUser={this.onNoUser}
          onLogout={this.onLogout}
          onLogin={this.onLogin}
        >
          {() => (
            <div id='login-page'>
              <AppLoader />
            </div>
          )}
        </AccountProvider>
      )
    }
    if (AccountStore.forced2Factor()) {
      return <AccountSettingsPage isLoginPage={true} />
    }
    const projectNotLoaded =
      !ProjectStore.model && document.location.href.includes('project/')
    if (document.location.href.includes('widget')) {
      return <div>{this.props.children}</div>
    }
    const announcementValue = JSON.parse(
      Utils.getFlagsmithValue('announcement'),
    )
    const dismissed = flagsmith.getTrait('dismissed_announcement')
    const showBanner =
      announcementValue && (!dismissed || dismissed !== announcementValue.id)

    return (
      <Provider store={getStore()}>
        <AccountProvider
          onNoUser={this.onNoUser}
          onLogout={this.onLogout}
          onLogin={this.onLogin}
        >
          {({ isSaving, user }, { twoFactorLogin }) =>
            user && user.twoFactorPrompt ? (
              <div className='col-md-6 push-md-3 mt-5'>
                <TwoFactorPrompt
                  pin={this.state.pin}
                  error={this.state.error}
                  onSubmit={() => {
                    this.setState({ error: false })
                    twoFactorLogin(this.state.pin, () => {
                      this.setState({ error: true })
                    })
                  }}
                  isLoading={isSaving}
                  onChange={(e) =>
                    this.setState({ pin: Utils.safeParseEventValue(e) })
                  }
                />
              </div>
            ) : (
              <div>
                <div
                  className={
                    !isHomepage
                      ? `aside-body${
                          isMobile && !asideIsVisible ? '-full-width' : ''
                        }`
                      : ''
                  }
                >
                  {!isHomepage &&
                    (!pageHasAside || !asideIsVisible || !isMobile) && (
                      <nav className='navbar py-0'>
                        <Flex className='flex-row'>
                          <div className='navbar-left'>
                            <div className='navbar-nav'>
                              {pageHasAside && !asideIsVisible && (
                                <div
                                  role='button'
                                  className='clickable toggle mr-4'
                                  onClick={this.toggleAside}
                                >
                                  <span className='icon ion-md-menu' />
                                </div>
                              )}
                            </div>
                          </div>
<<<<<<< HEAD
                          <Row className='navbar-right'>
                            {user ? (
                              <React.Fragment>
                                <nav className='my-2 my-md-0 hidden-xs-down'>
                                  {organisation &&
                                    Utils.getFlagsmithHasFeature(
                                      'payments_enabled',
                                    ) && (
                                      <NavLink
                                        to='/organisation-settings'
                                        activeClassName='active'
                                        className='nav-link'
                                        style={
                                          Utils.calculaterRemainingCallsPercentage(
                                            totalApiCalls,
                                            organisation.subscription
                                              ?.max_api_calls,
                                          ) &&
                                          Utils.getFlagsmithHasFeature(
                                            'max_api_calls_alert',
                                          )
                                            ? {
                                                border: '#7B51FB',
                                                borderRadius: '8px',
                                                borderStyle: 'solid',
                                                fontSize: '15px',
                                                width: '250px',
                                              }
                                            : {}
                                        }
                                      >
                                        {Utils.calculaterRemainingCallsPercentage(
                                          totalApiCalls,
                                          organisation.subscription
                                            ?.max_api_calls,
                                        ) &&
                                        Utils.getFlagsmithHasFeature(
                                          'max_api_calls_alert',
                                        ) ? (
                                          <>
                                            <span>
                                              {`You used ${Format.shortenNumber(
                                                totalApiCalls,
                                              )}/${Format.shortenNumber(
                                                organisation.subscription
                                                  ?.max_api_calls,
                                              )} requests. Click to`}{' '}
                                              <span style={{ color: 'red' }}>
                                                {'Upgrade'}
                                              </span>
                                              <UpgradeIcon />
                                            </span>
                                          </>
                                        ) : (
                                          <>
                                            <UpgradeIcon />
                                            <span>Upgrade</span>
                                          </>
                                        )}
                                      </NavLink>
                                    )}
                                  <Headway className='nav-link cursor-pointer' />
                                  <a
                                    href='https://docs.flagsmith.com'
                                    target='_blank'
                                    className='nav-link p-2'
                                    rel='noreferrer'
                                  >
                                    <DocumentationIcon />
                                    Docs
                                  </a>
=======
                          {user ? (
                            <React.Fragment>
                              <nav className='my-3 my-md-0 hidden-xs-down flex-row navbar-right space'>
                                <Row>
                                  {!!AccountStore.getOrganisation() && (
                                    <NavLink
                                      id='projects-link'
                                      data-test='projects-link'
                                      activeClassName='active'
                                      className='nav-link'
                                      to={'/projects'}
                                    >
                                      <span className='mr-1'>
                                        <Icon
                                          name='layout'
                                          width={20}
                                          fill='#9DA4AE'
                                        />
                                      </span>
                                      Projects
                                    </NavLink>
                                  )}
>>>>>>> 13e57fa5
                                  <NavLink
                                    id='account-settings-link'
                                    data-test='account-settings-link'
                                    activeClassName='active'
                                    className='nav-link'
                                    to={
                                      projectId
                                        ? `/project/${projectId}/environment/${environmentId}/account`
                                        : '/account'
                                    }
                                  >
                                    <span className='mr-1'>
                                      <Icon
                                        name='person'
                                        width={20}
                                        fill='#9DA4AE'
                                      />
                                    </span>
                                    Account
                                  </NavLink>
                                  {AccountStore.getOrganisationRole() ===
                                  'ADMIN' ? (
                                    <NavLink
                                      id='org-settings-link'
                                      activeClassName='active'
                                      className='nav-link'
                                      to='/organisation-settings'
                                    >
                                      <span className='mr-1'>
                                        <Icon
                                          name='setting'
                                          width={20}
                                          fill='#9DA4AE'
                                        />
                                      </span>
                                      {'Manage'}
                                    </NavLink>
                                  ) : (
                                    !!AccountStore.getOrganisation() && (
                                      <Permission
                                        level='organisation'
                                        permission='MANAGE_USER_GROUPS'
                                        id={AccountStore.getOrganisation().id}
                                      >
                                        {({ permission }) => (
                                          <>
                                            {(!!permission ||
                                              Utils.getFlagsmithHasFeature(
                                                'group_admins',
                                              )) && (
                                              <NavLink
                                                id='org-settings-link'
                                                activeClassName='active'
                                                className='nav-link'
                                                to='/organisation-groups'
                                              >
                                                <span
                                                  style={{ marginRight: 4 }}
                                                >
                                                  <Icon name='setting' />
                                                </span>
                                                {'Manage'}
                                              </NavLink>
                                            )}
                                          </>
                                        )}
                                      </Permission>
                                    )
                                  )}
                                </Row>
                                <Row>
                                  <Button
                                    href='https://docs.flagsmith.com'
                                    target='_blank'
                                    className='btn btn-with-icon mr-2'
                                    size='small'
                                  >
                                    <Icon
                                      name='file-text'
                                      width={20}
                                      fill='#9DA4AE'
                                    />
                                  </Button>
                                  <Headway className='cursor-pointer mr-2' />
                                  <div className='dark-mode mt-0'>
                                    <Switch
                                      checked={Utils.getFlagsmithHasFeature(
                                        'dark_mode',
                                      )}
                                      onChange={this.toggleDarkMode}
                                      darkMode
                                    />
                                  </div>
                                </Row>
                              </nav>
                            </React.Fragment>
                          ) : (
                            <div />
                          )}
                        </Flex>
                      </nav>
                    )}
                  {!isHomepage && (
                    <Aside
                      projectId={projectId || lastProjectId}
                      environmentId={environmentId || lastEnvironmentId}
                      toggleAside={this.toggleAside}
                      asideIsVisible={asideIsVisible}
                      disabled={!pageHasAside}
                    />
                  )}
                  {isMobile && pageHasAside && asideIsVisible ? null : (
                    <div>
                      <ButterBar />
                      {projectNotLoaded ? (
                        <div className='text-center'>
                          <Loader />
                        </div>
                      ) : (
                        <Fragment>
                          {user && (
                            <OrganisationLimit
                              id={AccountStore.getOrganisation()?.id}
                            />
                          )}
                          {user &&
                            showBanner &&
                            Utils.getFlagsmithHasFeature('announcement') &&
                            this.state.showAnnouncement && (
                              <Row>
                                <InfoMessage
                                  title={announcementValue.title}
                                  infoMessageClass={'announcement'}
                                  isClosable={announcementValue.isClosable}
                                  close={() =>
                                    this.closeAnnouncement(announcementValue.id)
                                  }
                                  buttonText={announcementValue.buttonText}
                                  url={announcementValue.url}
                                >
                                  <div>
                                    <div>{announcementValue.description}</div>
                                  </div>
                                </InfoMessage>
                              </Row>
                            )}
                          {this.props.children}
                        </Fragment>
                      )}
                    </div>
                  )}
                </div>
              </div>
            )
          }
        </AccountProvider>
      </Provider>
    )
  }
}

App.propTypes = {
  history: RequiredObject,
  location: RequiredObject,
}

export default withRouter(ConfigProvider(App))

if (E2E) {
  const e2e = document.getElementsByClassName('e2e')
  if (e2e && e2e[0]) {
    e2e[0].classList.toggle('display-none')
  }
}<|MERGE_RESOLUTION|>--- conflicted
+++ resolved
@@ -4,10 +4,6 @@
 import amplitude from 'amplitude-js'
 import NavLink from 'react-router-dom/NavLink'
 import Aside from './Aside'
-<<<<<<< HEAD
-import Popover from './base/Popover'
-=======
->>>>>>> 13e57fa5
 import TwoFactorPrompt from './SimpleTwoFactor/prompt'
 import Maintenance from './Maintenance'
 import Blocked from './Blocked'
@@ -346,79 +342,6 @@
                               )}
                             </div>
                           </div>
-<<<<<<< HEAD
-                          <Row className='navbar-right'>
-                            {user ? (
-                              <React.Fragment>
-                                <nav className='my-2 my-md-0 hidden-xs-down'>
-                                  {organisation &&
-                                    Utils.getFlagsmithHasFeature(
-                                      'payments_enabled',
-                                    ) && (
-                                      <NavLink
-                                        to='/organisation-settings'
-                                        activeClassName='active'
-                                        className='nav-link'
-                                        style={
-                                          Utils.calculaterRemainingCallsPercentage(
-                                            totalApiCalls,
-                                            organisation.subscription
-                                              ?.max_api_calls,
-                                          ) &&
-                                          Utils.getFlagsmithHasFeature(
-                                            'max_api_calls_alert',
-                                          )
-                                            ? {
-                                                border: '#7B51FB',
-                                                borderRadius: '8px',
-                                                borderStyle: 'solid',
-                                                fontSize: '15px',
-                                                width: '250px',
-                                              }
-                                            : {}
-                                        }
-                                      >
-                                        {Utils.calculaterRemainingCallsPercentage(
-                                          totalApiCalls,
-                                          organisation.subscription
-                                            ?.max_api_calls,
-                                        ) &&
-                                        Utils.getFlagsmithHasFeature(
-                                          'max_api_calls_alert',
-                                        ) ? (
-                                          <>
-                                            <span>
-                                              {`You used ${Format.shortenNumber(
-                                                totalApiCalls,
-                                              )}/${Format.shortenNumber(
-                                                organisation.subscription
-                                                  ?.max_api_calls,
-                                              )} requests. Click to`}{' '}
-                                              <span style={{ color: 'red' }}>
-                                                {'Upgrade'}
-                                              </span>
-                                              <UpgradeIcon />
-                                            </span>
-                                          </>
-                                        ) : (
-                                          <>
-                                            <UpgradeIcon />
-                                            <span>Upgrade</span>
-                                          </>
-                                        )}
-                                      </NavLink>
-                                    )}
-                                  <Headway className='nav-link cursor-pointer' />
-                                  <a
-                                    href='https://docs.flagsmith.com'
-                                    target='_blank'
-                                    className='nav-link p-2'
-                                    rel='noreferrer'
-                                  >
-                                    <DocumentationIcon />
-                                    Docs
-                                  </a>
-=======
                           {user ? (
                             <React.Fragment>
                               <nav className='my-3 my-md-0 hidden-xs-down flex-row navbar-right space'>
@@ -441,7 +364,16 @@
                                       Projects
                                     </NavLink>
                                   )}
->>>>>>> 13e57fa5
+                                  <Headway className='nav-link cursor-pointer' />
+                                  <a
+                                    href='https://docs.flagsmith.com'
+                                    target='_blank'
+                                    className='nav-link p-2'
+                                    rel='noreferrer'
+                                  >
+                                    <DocumentationIcon />
+                                    Docs
+                                  </a>
                                   <NavLink
                                     id='account-settings-link'
                                     data-test='account-settings-link'
