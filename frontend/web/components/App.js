import React, { Component, Fragment } from 'react'
import { matchPath } from 'react-router'
import { withRouter } from 'react-router-dom'
import amplitude from 'amplitude-js'
import NavLink from 'react-router-dom/NavLink'
import Aside from './Aside'
import TwoFactorPrompt from './SimpleTwoFactor/prompt'
import Maintenance from './Maintenance'
import Blocked from './Blocked'
import AppLoader from './AppLoader'
import ButterBar from './ButterBar'
import AccountSettingsPage from './pages/AccountSettingsPage'
import Headway from './Headway'
import ProjectStore from 'common/stores/project-store'
import getBuildVersion from 'project/getBuildVersion'
import { Provider } from 'react-redux'
import { getStore } from 'common/store'
import { resolveAuthFlow } from '@datadog/ui-extensions-sdk'
import ConfigProvider from 'common/providers/ConfigProvider'
import Permission from 'common/providers/Permission'
import { getOrganisationUsage } from 'common/services/useOrganisationUsage'
import Button from './base/forms/Button'
import Icon from 'components/Icon'
import AccountStore from 'common/stores/account-store'
<<<<<<< HEAD
import UpgradeIcon from './svg/UpgradeIcon'
import Format from 'common/utils/format'
=======
import InfoMessage from './InfoMessage'
>>>>>>> 218df20d

const App = class extends Component {
  static propTypes = {
    children: propTypes.element.isRequired,
  }

  static contextTypes = {
    router: propTypes.object.isRequired,
  }

  state = {
    activeOrganisation: 0,
    asideIsVisible: !isMobile,
    lastEnvironmentId: '',
    lastProjectId: '',
    pin: '',
    showAnnouncement: true,
    totalApiCalls: 0,
  }

  constructor(props, context) {
    super(props, context)
    ES6Component(this)
  }

  componentDidMount = () => {
    getBuildVersion()
    this.listenTo(ProjectStore, 'change', () => this.forceUpdate())
    this.listenTo(AccountStore, 'change', this.getOrganisationUsage)
    this.getOrganisationUsage()
    window.addEventListener('scroll', this.handleScroll)
    AsyncStorage.getItem('lastEnv').then((res) => {
      if (res) {
        const lastEnv = JSON.parse(res)
        this.setState({
          lastEnvironmentId: lastEnv.environmentId,
          lastProjectId: lastEnv.projectId,
        })
      }
    })
  }

  getOrganisationUsage = () => {
    if (
      AccountStore.getOrganisation()?.id &&
      this.state.activeOrganisation !== AccountStore.getOrganisation().id
    ) {
      getOrganisationUsage(getStore(), {
        organisationId: AccountStore.getOrganisation()?.id,
      }).then((res) => {
        this.setState({
          activeOrganisation: AccountStore.getOrganisation().id,
          totalApiCalls: res?.data?.totals.total,
        })
      })
    }
  }

  toggleDarkMode = () => {
    const newValue = !Utils.getFlagsmithHasFeature('dark_mode')
    flagsmith.setTrait('dark_mode', newValue)
    if (newValue) {
      document.body.classList.add('dark')
    } else {
      document.body.classList.remove('dark')
    }
  }

  componentDidUpdate(prevProps) {
    if (prevProps.location.pathname !== this.props.location.pathname) {
      if (isMobile) {
        this.setState({ asideIsVisible: false })
      }
      this.hideMobileNav()
      AsyncStorage.getItem('lastEnv').then((res) => {
        if (res) {
          const { environmentId, projectId } = JSON.parse(res)
          this.setState({
            lastEnvironmentId: environmentId,
            lastProjectId: projectId,
          })
        }
      })
    }
  }

  hideMobileNav = () => {
    if (this.mobileNav && this.mobileNav.isActive()) {
      this.mobileNav.toggle()
    }
  }

  toggleAside = () => {
    this.setState({ asideIsVisible: !this.state.asideIsVisible })
  }

  onLogin = () => {
    resolveAuthFlow({
      isAuthenticated: true,
    })

    let redirect = API.getRedirect()
    const invite = API.getInvite()
    if (invite) {
      redirect = `/invite/${invite}`
    }

    const referrer = API.getReferrer()
    let query = ''
    if (referrer) {
      query = `?${Utils.toParam(referrer)}`
    }

    if (AccountStore.ephemeral_token) {
      this.forceUpdate()
      return
    }

    if (!AccountStore.getOrganisation() && !invite) {
      // If user has no organisation redirect to /create
      this.context.router.history.replace(`/create${query}`)
      return
    }

    // Redirect on login
    if (
      this.props.location.pathname === '/' ||
      this.props.location.pathname === '/widget' ||
      this.props.location.pathname === '/saml' ||
      this.props.location.pathname.includes('/oauth') ||
      this.props.location.pathname === '/login' ||
      this.props.location.pathname === '/signup'
    ) {
      if (redirect) {
        API.setRedirect('')
        this.context.router.history.replace(redirect)
      } else {
        AsyncStorage.getItem('lastEnv').then((res) => {
          if (res) {
            const lastEnv = JSON.parse(res)
            const lastOrg = _.find(AccountStore.getUser().organisations, {
              id: lastEnv.orgId,
            })
            if (!lastOrg) {
              this.context.router.history.replace('/projects')
              return
            }

            const org = AccountStore.getOrganisation()
            if (!org || org.id !== lastOrg.id) {
              AppActions.selectOrganisation(lastOrg.id)
              AppActions.getOrganisation(lastOrg.id)
            }

            this.context.router.history.replace(
              `/project/${lastEnv.projectId}/environment/${lastEnv.environmentId}/features`,
            )
            return
          }

          this.context.router.history.replace('/projects')
        })
      }
    }

    if (Utils.getFlagsmithHasFeature('dark_mode')) {
      document.body.classList.add('dark')
    }
  }

  handleScroll = () => {
    if (this.scrollPos < 768 && $(document).scrollTop() >= 768) {
      this.setState({ myClassName: 'scrolled' })
    } else if (this.scrollPos >= 768 && $(document).scrollTop() < 768) {
      this.setState({ myClassName: '' })
    }
    this.scrollPos = $(document).scrollTop()
  }

  onLogout = () => {
    resolveAuthFlow({
      isAuthenticated: false,
    })
    if (document.location.href.includes('saml?')) {
      return
    }
    this.context.router.history.replace('/')
  }

  closeAnnouncement = (announcementId) => {
    this.setState({ showAnnouncement: false })
    flagsmith.setTrait(`dismissed_announcement`, announcementId)
  }

  render() {
    if (
      Utils.getFlagsmithHasFeature('dark_mode') &&
      !document.body.classList.contains('dark')
    ) {
      document.body.classList.add('dark')
    }
    const { location } = this.props
    const pathname = location.pathname
    const { asideIsVisible, lastEnvironmentId, lastProjectId } = this.state
    const match = matchPath(pathname, {
      exact: false,
      path: '/project/:projectId/environment/:environmentId',
      strict: false,
    })
    const match2 = matchPath(pathname, {
      exact: false,
      path: '/project/:projectId',
      strict: false,
    })
    const projectId =
      _.get(match, 'params.projectId') || _.get(match2, 'params.projectId')
    const environmentId = _.get(match, 'params.environmentId')
    const maxApiCalls =
      AccountStore.getOrganisation()?.subscription?.max_api_calls

    const storageHasParams = lastEnvironmentId || lastProjectId
    const pageHasAside = environmentId || projectId || storageHasParams
    const isHomepage =
      pathname === '/' ||
      pathname === '/login' ||
      pathname === '/signup' ||
      pathname.includes('/invite')
    if (Project.amplitude) {
      amplitude.getInstance().init(Project.amplitude)
    }
    if (
      AccountStore.getOrganisation() &&
      AccountStore.getOrganisation().block_access_to_admin
    ) {
      return <Blocked />
    }
    if (Project.maintenance || this.props.error || !window.projectOverrides) {
      return <Maintenance />
    }
    if (this.props.isLoading) {
      return (
        <AccountProvider
          onNoUser={this.onNoUser}
          onLogout={this.onLogout}
          onLogin={this.onLogin}
        >
          {() => (
            <div id='login-page'>
              <AppLoader />
            </div>
          )}
        </AccountProvider>
      )
    }
    if (AccountStore.forced2Factor()) {
      return <AccountSettingsPage />
    }
    const projectNotLoaded =
      !ProjectStore.model && document.location.href.includes('project/')
    if (document.location.href.includes('widget')) {
      return <div>{this.props.children}</div>
    }
    const announcementValue = JSON.parse(
      Utils.getFlagsmithValue('announcement'),
    )
    const dismissed = flagsmith.getTrait('dismissed_announcement')
    const showBanner = !dismissed || dismissed !== announcementValue.id

    return (
      <Provider store={getStore()}>
        <AccountProvider
          onNoUser={this.onNoUser}
          onLogout={this.onLogout}
          onLogin={this.onLogin}
        >
          {({ isSaving, user }, { twoFactorLogin }) =>
            user && user.twoFactorPrompt ? (
              <div className='col-md-6 push-md-3 mt-5'>
                <TwoFactorPrompt
                  pin={this.state.pin}
                  error={this.state.error}
                  onSubmit={() => {
                    this.setState({ error: false })
                    twoFactorLogin(this.state.pin, () => {
                      this.setState({ error: true })
                    })
                  }}
                  isLoading={isSaving}
                  onChange={(e) =>
                    this.setState({ pin: Utils.safeParseEventValue(e) })
                  }
                />
              </div>
            ) : (
              <div>
                <div
                  className={
                    !isHomepage
                      ? `aside-body${
                          isMobile && !asideIsVisible ? '-full-width' : ''
                        }`
                      : ''
                  }
                >
                  {!isHomepage &&
                    (!pageHasAside || !asideIsVisible || !isMobile) && (
                      <nav className='navbar py-0'>
                        <Flex className='flex-row'>
                          <div className='navbar-left'>
                            <div className='navbar-nav'>
                              {pageHasAside && !asideIsVisible && (
                                <div
                                  role='button'
                                  className='clickable toggle mr-4'
                                  onClick={this.toggleAside}
                                >
                                  <span className='icon ion-md-menu' />
                                </div>
                              )}
                            </div>
                          </div>
                          {user ? (
                            <React.Fragment>
                              <nav className='my-3 my-md-0 hidden-xs-down flex-row navbar-right space'>
                                <Row>
                                  {!!AccountStore.getOrganisation() &&
                                    Utils.getFlagsmithHasFeature(
                                      'payments_enabled',
                                    ) && (
                                      <a
                                        href='#'
                                        className='cursor-pointer nav-link p-2'
                                        style={
                                          Utils.calculateRemainingLimitsPercentage(
                                            this.state.totalApiCalls,
                                            maxApiCalls,
                                            30,
                                          ).percentage &&
                                          Utils.getFlagsmithHasFeature(
                                            'max_api_calls_alert',
                                          )
                                            ? {
                                                border: '#7B51FB',
                                                borderRadius: '8px',
                                                borderStyle: 'solid',
                                                fontSize: '15px',
                                                width: '250px',
                                              }
                                            : {}
                                        }
                                        onClick={() => {
                                          openModal(
                                            'Payment plans',
                                            <PaymentModal viewOnly={false} />,
                                            'modal-lg',
                                          )
                                        }}
                                      >
                                        {Utils.calculateRemainingLimitsPercentage(
                                          this.state.totalApiCalls,
                                          maxApiCalls,
                                          30,
                                        ).percentage &&
                                        Utils.getFlagsmithHasFeature(
                                          'max_api_calls_alert',
                                        ) ? (
                                          <>
                                            <span>
                                              {`You used ${Format.shortenNumber(
                                                this.state.totalApiCalls,
                                              )}/${Format.shortenNumber(
                                                maxApiCalls,
                                              )} requests. Click to`}{' '}
                                              <span style={{ color: 'red' }}>
                                                {'Upgrade'}
                                              </span>
                                              <UpgradeIcon
                                                width='20'
                                                fill='#9DA4AE'
                                              />
                                            </span>
                                          </>
                                        ) : (
                                          <>
                                            <UpgradeIcon
                                              width='20'
                                              fill='#9DA4AE'
                                            />
                                            <span>Upgrade</span>
                                          </>
                                        )}
                                      </a>
                                    )}
                                  {!!AccountStore.getOrganisation() && (
                                    <NavLink
                                      id='projects-link'
                                      data-test='projects-link'
                                      activeClassName='active'
                                      className='nav-link'
                                      to={'/projects'}
                                    >
                                      <span className='mr-1'>
                                        <Icon
                                          name='layout'
                                          width={20}
                                          fill='#9DA4AE'
                                        />
                                      </span>
                                      Projects
                                    </NavLink>
                                  )}
                                  <NavLink
                                    id='account-settings-link'
                                    data-test='account-settings-link'
                                    activeClassName='active'
                                    className='nav-link'
                                    to={
                                      projectId
                                        ? `/project/${projectId}/environment/${environmentId}/account`
                                        : '/account'
                                    }
                                  >
                                    <span className='mr-1'>
                                      <Icon
                                        name='person'
                                        width={20}
                                        fill='#9DA4AE'
                                      />
                                    </span>
                                    Account
                                  </NavLink>
                                  {AccountStore.getOrganisationRole() ===
                                  'ADMIN' ? (
                                    <NavLink
                                      id='org-settings-link'
                                      activeClassName='active'
                                      className='nav-link'
                                      to='/organisation-settings'
                                    >
                                      <span className='mr-1'>
                                        <Icon
                                          name='setting'
                                          width={20}
                                          fill='#9DA4AE'
                                        />
                                      </span>
                                      {'Manage'}
                                    </NavLink>
                                  ) : (
                                    !!AccountStore.getOrganisation() && (
                                      <Permission
                                        level='organisation'
                                        permission='MANAGE_USER_GROUPS'
                                        id={AccountStore.getOrganisation().id}
                                      >
                                        {({ permission }) => (
                                          <>
                                            {(!!permission ||
                                              Utils.getFlagsmithHasFeature(
                                                'group_admins',
                                              )) && (
                                              <NavLink
                                                id='org-settings-link'
                                                activeClassName='active'
                                                className='nav-link'
                                                to='/organisation-groups'
                                              >
                                                <span
                                                  style={{ marginRight: 4 }}
                                                >
                                                  <Icon name='setting' />
                                                </span>
                                                {'Manage'}
                                              </NavLink>
                                            )}
                                          </>
                                        )}
                                      </Permission>
                                    )
                                  )}
                                </Row>
                                <Row>
                                  <Button
                                    href='https://docs.flagsmith.com'
                                    target='_blank'
                                    className='btn btn-with-icon mr-2'
                                    size='small'
                                  >
                                    <Icon
                                      name='file-text'
                                      width={20}
                                      fill='#9DA4AE'
                                    />
                                  </Button>
                                  <Headway className='cursor-pointer mr-2' />
                                  <div className='dark-mode mt-0'>
                                    <Switch
                                      checked={Utils.getFlagsmithHasFeature(
                                        'dark_mode',
                                      )}
                                      onChange={this.toggleDarkMode}
                                      darkMode
                                    />
                                  </div>
                                </Row>
                              </nav>
                            </React.Fragment>
                          ) : (
                            <div />
                          )}
                        </Flex>
                      </nav>
                    )}
                  {!isHomepage && (
                    <Aside
                      projectId={projectId || lastProjectId}
                      environmentId={environmentId || lastEnvironmentId}
                      toggleAside={this.toggleAside}
                      asideIsVisible={asideIsVisible}
                      disabled={!pageHasAside}
                    />
                  )}
                  {isMobile && pageHasAside && asideIsVisible ? null : (
                    <div>
                      <ButterBar />
                      {projectNotLoaded ? (
                        <div className='text-center'>
                          <Loader />
                        </div>
                      ) : (
                        <Fragment>
                          {user &&
                            showBanner &&
                            Utils.getFlagsmithHasFeature('announcement') &&
                            this.state.showAnnouncement && (
                              <Row>
                                <InfoMessage
                                  title={announcementValue.title}
                                  infoMessageClass={'announcement'}
                                  isClosable={announcementValue.isClosable}
                                  close={() =>
                                    this.closeAnnouncement(announcementValue.id)
                                  }
                                  buttonText={announcementValue.buttonText}
                                  url={announcementValue.url}
                                >
                                  <div>
                                    <div>{announcementValue.description}</div>
                                  </div>
                                </InfoMessage>
                              </Row>
                            )}
                          {this.props.children}
                        </Fragment>
                      )}
                    </div>
                  )}
                </div>
              </div>
            )
          }
        </AccountProvider>
      </Provider>
    )
  }
}

App.propTypes = {
  history: RequiredObject,
  location: RequiredObject,
}

export default withRouter(ConfigProvider(App))

if (E2E) {
  const e2e = document.getElementsByClassName('e2e')
  if (e2e && e2e[0]) {
    e2e[0].classList.toggle('display-none')
  }
}<|MERGE_RESOLUTION|>--- conflicted
+++ resolved
@@ -22,12 +22,9 @@
 import Button from './base/forms/Button'
 import Icon from 'components/Icon'
 import AccountStore from 'common/stores/account-store'
-<<<<<<< HEAD
+import InfoMessage from './InfoMessage'
 import UpgradeIcon from './svg/UpgradeIcon'
 import Format from 'common/utils/format'
-=======
-import InfoMessage from './InfoMessage'
->>>>>>> 218df20d
 
 const App = class extends Component {
   static propTypes = {
