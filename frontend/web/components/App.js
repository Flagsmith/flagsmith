import React, { Component } from 'react'
import { matchPath } from 'react-router'
import { withRouter } from 'react-router-dom'
import amplitude from 'amplitude-js'
import NavLink from 'react-router-dom/NavLink'
import Aside from './Aside'
import TwoFactorPrompt from './SimpleTwoFactor/prompt'
import Maintenance from './Maintenance'
import Blocked from './Blocked'
import AppLoader from './AppLoader'
import ButterBar from './ButterBar'
import AccountSettingsPage from './pages/AccountSettingsPage'
import Headway from './Headway'
import ProjectStore from 'common/stores/project-store'
import getBuildVersion from 'project/getBuildVersion'
import { Provider } from 'react-redux'
import { getStore } from 'common/store'
import { resolveAuthFlow } from '@datadog/ui-extensions-sdk'
import ConfigProvider from 'common/providers/ConfigProvider'
import Permission from 'common/providers/Permission'
import { getOrganisationUsage } from 'common/services/useOrganisationUsage'
import Button from './base/forms/Button'
import Icon from 'components/Icon'
import AccountStore from 'common/stores/account-store'

const App = class extends Component {
  static propTypes = {
    children: propTypes.element.isRequired,
  }

  static contextTypes = {
    router: propTypes.object.isRequired,
  }

  state = {
    activeOrganisation: 0,
    asideIsVisible: !isMobile,
<<<<<<< HEAD
    lastEnvironmentId: '',
    lastProjectId: '',
=======
    maxApiCalls: 0,
>>>>>>> 81d5396d
    pin: '',
    totalApiCalls: 0,
  }

  constructor(props, context) {
    super(props, context)
    ES6Component(this)
  }

  componentDidMount = () => {
    getBuildVersion()
    this.listenTo(ProjectStore, 'change', () => this.forceUpdate())
    this.listenTo(AccountStore, 'change', this.getOrganisationUsage)
    this.getOrganisationUsage()
    window.addEventListener('scroll', this.handleScroll)
    AsyncStorage.getItem('lastEnv').then((res) => {
      if (res) {
        const lastEnv = JSON.parse(res)
        this.setState({
          lastEnvironmentId: lastEnv.environmentId,
          lastProjectId: lastEnv.projectId,
        })
      }
    })
  }

  getOrganisationUsage = () => {
    if (
      AccountStore.getOrganisation()?.id &&
      this.state.activeOrganisation !== AccountStore.getOrganisation().id
    ) {
      getOrganisationUsage(getStore(), {
        organisationId: AccountStore.getOrganisation()?.id,
      }).then((res) => {
        this.setState({
          activeOrganisation: AccountStore.getOrganisation().id,
          totalApiCalls: res?.data?.totals.total,
        })
      })
    }
  }

  toggleDarkMode = () => {
    const newValue = !Utils.getFlagsmithHasFeature('dark_mode')
    flagsmith.setTrait('dark_mode', newValue)
    if (newValue) {
      document.body.classList.add('dark')
    } else {
      document.body.classList.remove('dark')
    }
  }

  componentDidUpdate(prevProps) {
    if (prevProps.location.pathname !== this.props.location.pathname) {
      if (isMobile) {
        this.setState({ asideIsVisible: false })
      }
      this.hideMobileNav()
      AsyncStorage.getItem('lastEnv').then((res) => {
        if (res) {
          const { environmentId, projectId } = JSON.parse(res)
          this.setState({
            lastEnvironmentId: environmentId,
            lastProjectId: projectId,
          })
        }
      })
    }
  }

  hideMobileNav = () => {
    if (this.mobileNav && this.mobileNav.isActive()) {
      this.mobileNav.toggle()
    }
  }

  toggleAside = () => {
    this.setState({ asideIsVisible: !this.state.asideIsVisible })
  }

  onLogin = () => {
    resolveAuthFlow({
      isAuthenticated: true,
    })

    let redirect = API.getRedirect()
    const invite = API.getInvite()
    if (invite) {
      redirect = `/invite/${invite}`
    }

    const referrer = API.getReferrer()
    let query = ''
    if (referrer) {
      query = `?${Utils.toParam(referrer)}`
    }

    if (AccountStore.ephemeral_token) {
      this.forceUpdate()
      return
    }

    if (!AccountStore.getOrganisation() && !invite) {
      // If user has no organisation redirect to /create
      this.context.router.history.replace(`/create${query}`)
      return
    }

    // Redirect on login
    if (
      this.props.location.pathname === '/' ||
      this.props.location.pathname === '/widget' ||
      this.props.location.pathname === '/saml' ||
      this.props.location.pathname.includes('/oauth') ||
      this.props.location.pathname === '/login' ||
      this.props.location.pathname === '/signup'
    ) {
      if (redirect) {
        API.setRedirect('')
        this.context.router.history.replace(redirect)
      } else {
        AsyncStorage.getItem('lastEnv').then((res) => {
          if (res) {
            const lastEnv = JSON.parse(res)
            const lastOrg = _.find(AccountStore.getUser().organisations, {
              id: lastEnv.orgId,
            })
            if (!lastOrg) {
              this.context.router.history.replace('/projects')
              return
            }

            const org = AccountStore.getOrganisation()
            if (!org || org.id !== lastOrg.id) {
              AppActions.selectOrganisation(lastOrg.id)
              AppActions.getOrganisation(lastOrg.id)
            }

            this.context.router.history.replace(
              `/project/${lastEnv.projectId}/environment/${lastEnv.environmentId}/features`,
            )
            return
          }

          this.context.router.history.replace('/projects')
        })
      }
    }

    if (Utils.getFlagsmithHasFeature('dark_mode')) {
      document.body.classList.add('dark')
    }
  }

  handleScroll = () => {
    if (this.scrollPos < 768 && $(document).scrollTop() >= 768) {
      this.setState({ myClassName: 'scrolled' })
    } else if (this.scrollPos >= 768 && $(document).scrollTop() < 768) {
      this.setState({ myClassName: '' })
    }
    this.scrollPos = $(document).scrollTop()
  }

  onLogout = () => {
    resolveAuthFlow({
      isAuthenticated: false,
    })
    if (document.location.href.includes('saml?')) {
      return
    }
    this.context.router.history.replace('/')
  }

  render() {
    if (
      Utils.getFlagsmithHasFeature('dark_mode') &&
      !document.body.classList.contains('dark')
    ) {
      document.body.classList.add('dark')
    }
    const { location } = this.props
    const pathname = location.pathname
<<<<<<< HEAD
    const { asideIsVisible, lastEnvironmentId, lastProjectId } = this.state
=======
    const { asideIsVisible, maxApiCalls, totalApiCalls } = this.state
>>>>>>> 81d5396d
    const match = matchPath(pathname, {
      exact: false,
      path: '/project/:projectId/environment/:environmentId',
      strict: false,
    })
    const match2 = matchPath(pathname, {
      exact: false,
      path: '/project/:projectId',
      strict: false,
    })
    const projectId =
      _.get(match, 'params.projectId') || _.get(match2, 'params.projectId')
    const environmentId = _.get(match, 'params.environmentId')

    const storageHasParams = lastEnvironmentId || lastProjectId
    const pageHasAside = environmentId || projectId || storageHasParams
    const isHomepage =
      pathname === '/' ||
      pathname === '/login' ||
      pathname === '/signup' ||
      pathname.includes('/invite')
    if (Project.amplitude) {
      amplitude.getInstance().init(Project.amplitude)
    }
    if (
      AccountStore.getOrganisation() &&
      AccountStore.getOrganisation().block_access_to_admin
    ) {
      return <Blocked />
    }
    if (Project.maintenance || this.props.error || !window.projectOverrides) {
      return <Maintenance />
    }
    if (this.props.isLoading) {
      return (
        <AccountProvider
          onNoUser={this.onNoUser}
          onLogout={this.onLogout}
          onLogin={this.onLogin}
        >
          {() => (
            <div id='login-page'>
              <AppLoader />
            </div>
          )}
        </AccountProvider>
      )
    }
    if (AccountStore.forced2Factor()) {
      return <AccountSettingsPage />
    }
    const projectNotLoaded =
      !ProjectStore.model && document.location.href.includes('project/')
    if (document.location.href.includes('widget')) {
      return <div>{this.props.children}</div>
    }

    return (
      <Provider store={getStore()}>
        <AccountProvider
          onNoUser={this.onNoUser}
          onLogout={this.onLogout}
          onLogin={this.onLogin}
        >
          {({ isSaving, user }, { twoFactorLogin }) =>
            user && user.twoFactorPrompt ? (
              <div className='col-md-6 push-md-3 mt-5'>
                <TwoFactorPrompt
                  pin={this.state.pin}
                  error={this.state.error}
                  onSubmit={() => {
                    this.setState({ error: false })
                    twoFactorLogin(this.state.pin, () => {
                      this.setState({ error: true })
                    })
                  }}
                  isLoading={isSaving}
                  onChange={(e) =>
                    this.setState({ pin: Utils.safeParseEventValue(e) })
                  }
                />
              </div>
            ) : (
              <div>
                <div
                  className={
                    !isHomepage
                      ? `aside-body${
                          isMobile && !asideIsVisible ? '-full-width' : ''
                        }`
                      : ''
                  }
                >
                  {!isHomepage &&
                    (!pageHasAside || !asideIsVisible || !isMobile) && (
                      <nav className='navbar py-0'>
                        <Flex className='flex-row'>
                          <div className='navbar-left'>
                            <div className='navbar-nav'>
                              {pageHasAside && !asideIsVisible && (
                                <div
                                  role='button'
                                  className='clickable toggle mr-4'
                                  onClick={this.toggleAside}
                                >
                                  <span className='icon ion-md-menu' />
                                </div>
                              )}
                            </div>
                          </div>
<<<<<<< HEAD

                          {user ? (
                            <React.Fragment>
                              <nav className='my-3 my-md-0 hidden-xs-down flex-row navbar-right space'>
                                <Row>
                                  {!!AccountStore.getOrganisation() && (
                                    <NavLink
                                      id='projects-link'
                                      data-test='projects-link'
                                      activeClassName='active'
                                      className='nav-link'
                                      to={'/projects'}
                                    >
                                      <span className='mr-1'>
                                        <Icon
                                          name='layout'
                                          width={20}
                                          fill='#9DA4AE'
                                        />
                                      </span>
                                      Projects
                                    </NavLink>
                                  )}
=======
                          <Row className='navbar-right'>
                            {user ? (
                              <React.Fragment>
                                <nav className='my-2 my-md-0 hidden-xs-down'>
                                  {organisation &&
                                    Utils.getFlagsmithHasFeature(
                                      'payments_enabled',
                                    ) && (
                                      <a
                                        href='#'
                                        className='cursor-pointer nav-link p-2'
                                        style={
                                          Utils.calculaterRemainingCallsPercentage(
                                            totalApiCalls,
                                            maxApiCalls,
                                          ) &&
                                          Utils.getFlagsmithHasFeature(
                                            'max_api_calls_alert',
                                          )
                                            ? {
                                                border: '#7B51FB',
                                                borderRadius: '8px',
                                                borderStyle: 'solid',
                                                fontSize: '15px',
                                                width: '250px',
                                              }
                                            : {}
                                        }
                                        onClick={() => {
                                          openModal(
                                            'Payment plans',
                                            <PaymentModal viewOnly={false} />,
                                            'modal-lg',
                                          )
                                        }}
                                      >
                                        {Utils.calculaterRemainingCallsPercentage(
                                          totalApiCalls,
                                          maxApiCalls,
                                        ) &&
                                        Utils.getFlagsmithHasFeature(
                                          'max_api_calls_alert',
                                        ) ? (
                                          <>
                                            <span>
                                              {`You used ${Format.shortenNumber(
                                                totalApiCalls,
                                              )}/${Format.shortenNumber(
                                                maxApiCalls,
                                              )} requests. Click to`}{' '}
                                              <span style={{ color: 'red' }}>
                                                {'Upgrade'}
                                              </span>
                                              <UpgradeIcon />
                                            </span>
                                          </>
                                        ) : (
                                          <>
                                            <UpgradeIcon />
                                            <span>Upgrade</span>
                                          </>
                                        )}
                                      </a>
                                    )}
                                  <Headway className='nav-link cursor-pointer' />
                                  <a
                                    href='https://docs.flagsmith.com'
                                    target='_blank'
                                    className='nav-link p-2'
                                    rel='noreferrer'
                                  >
                                    <DocumentationIcon />
                                    Docs
                                  </a>
>>>>>>> 81d5396d
                                  <NavLink
                                    id='account-settings-link'
                                    data-test='account-settings-link'
                                    activeClassName='active'
                                    className='nav-link'
                                    to={
                                      projectId
                                        ? `/project/${projectId}/environment/${environmentId}/account`
                                        : '/account'
                                    }
                                  >
                                    <span className='mr-1'>
                                      <Icon
                                        name='person'
                                        width={20}
                                        fill='#9DA4AE'
                                      />
                                    </span>
                                    Account
                                  </NavLink>
                                  {AccountStore.getOrganisationRole() ===
                                  'ADMIN' ? (
                                    <NavLink
                                      id='org-settings-link'
                                      activeClassName='active'
                                      className='nav-link'
                                      to='/organisation-settings'
                                    >
                                      <span className='mr-1'>
                                        <Icon
                                          name='setting'
                                          width={20}
                                          fill='#9DA4AE'
                                        />
                                      </span>
                                      {'Manage'}
                                    </NavLink>
                                  ) : (
                                    !!AccountStore.getOrganisation() && (
                                      <Permission
                                        level='organisation'
                                        permission='MANAGE_USER_GROUPS'
                                        id={AccountStore.getOrganisation().id}
                                      >
                                        {({ permission }) => (
                                          <>
                                            {(!!permission ||
                                              Utils.getFlagsmithHasFeature(
                                                'group_admins',
                                              )) && (
                                              <NavLink
                                                id='org-settings-link'
                                                activeClassName='active'
                                                className='nav-link'
                                                to='/organisation-groups'
                                              >
                                                <span
                                                  style={{ marginRight: 4 }}
                                                >
                                                  <Icon name='setting' />
                                                </span>
                                                {'Manage'}
                                              </NavLink>
                                            )}
                                          </>
                                        )}
                                      </Permission>
                                    )
                                  )}
                                </Row>
                                <Row>
                                  <Button
                                    href='https://docs.flagsmith.com'
                                    target='_blank'
                                    className='btn btn-with-icon mr-2'
                                    size='small'
                                  >
                                    <Icon
                                      name='file-text'
                                      width={20}
                                      fill='#9DA4AE'
                                    />
                                  </Button>
                                  <Headway className='cursor-pointer mr-2' />
                                  <div className='dark-mode mt-0'>
                                    <Switch
                                      checked={Utils.getFlagsmithHasFeature(
                                        'dark_mode',
                                      )}
                                      onChange={this.toggleDarkMode}
                                      darkMode
                                    />
                                  </div>
                                </Row>
                              </nav>
                            </React.Fragment>
                          ) : (
                            <div />
                          )}
                        </Flex>
                      </nav>
                    )}
                  {!isHomepage && (
                    <Aside
                      projectId={projectId || lastProjectId}
                      environmentId={environmentId || lastEnvironmentId}
                      toggleAside={this.toggleAside}
                      asideIsVisible={asideIsVisible}
                      disabled={!pageHasAside}
                    />
                  )}
                  {isMobile && pageHasAside && asideIsVisible ? null : (
                    <div>
                      <ButterBar />
                      {projectNotLoaded ? (
                        <div className='text-center'>
                          <Loader />
                        </div>
                      ) : (
                        this.props.children
                      )}
                    </div>
                  )}
                </div>
              </div>
            )
          }
        </AccountProvider>
      </Provider>
    )
  }
}

App.propTypes = {
  history: RequiredObject,
  location: RequiredObject,
}

export default withRouter(ConfigProvider(App))

if (E2E) {
  const e2e = document.getElementsByClassName('e2e')
  if (e2e && e2e[0]) {
    e2e[0].classList.toggle('display-none')
  }
}<|MERGE_RESOLUTION|>--- conflicted
+++ resolved
@@ -35,12 +35,8 @@
   state = {
     activeOrganisation: 0,
     asideIsVisible: !isMobile,
-<<<<<<< HEAD
     lastEnvironmentId: '',
     lastProjectId: '',
-=======
-    maxApiCalls: 0,
->>>>>>> 81d5396d
     pin: '',
     totalApiCalls: 0,
   }
@@ -223,11 +219,7 @@
     }
     const { location } = this.props
     const pathname = location.pathname
-<<<<<<< HEAD
     const { asideIsVisible, lastEnvironmentId, lastProjectId } = this.state
-=======
-    const { asideIsVisible, maxApiCalls, totalApiCalls } = this.state
->>>>>>> 81d5396d
     const match = matchPath(pathname, {
       exact: false,
       path: '/project/:projectId/environment/:environmentId',
@@ -338,8 +330,6 @@
                               )}
                             </div>
                           </div>
-<<<<<<< HEAD
-
                           {user ? (
                             <React.Fragment>
                               <nav className='my-3 my-md-0 hidden-xs-down flex-row navbar-right space'>
@@ -362,82 +352,6 @@
                                       Projects
                                     </NavLink>
                                   )}
-=======
-                          <Row className='navbar-right'>
-                            {user ? (
-                              <React.Fragment>
-                                <nav className='my-2 my-md-0 hidden-xs-down'>
-                                  {organisation &&
-                                    Utils.getFlagsmithHasFeature(
-                                      'payments_enabled',
-                                    ) && (
-                                      <a
-                                        href='#'
-                                        className='cursor-pointer nav-link p-2'
-                                        style={
-                                          Utils.calculaterRemainingCallsPercentage(
-                                            totalApiCalls,
-                                            maxApiCalls,
-                                          ) &&
-                                          Utils.getFlagsmithHasFeature(
-                                            'max_api_calls_alert',
-                                          )
-                                            ? {
-                                                border: '#7B51FB',
-                                                borderRadius: '8px',
-                                                borderStyle: 'solid',
-                                                fontSize: '15px',
-                                                width: '250px',
-                                              }
-                                            : {}
-                                        }
-                                        onClick={() => {
-                                          openModal(
-                                            'Payment plans',
-                                            <PaymentModal viewOnly={false} />,
-                                            'modal-lg',
-                                          )
-                                        }}
-                                      >
-                                        {Utils.calculaterRemainingCallsPercentage(
-                                          totalApiCalls,
-                                          maxApiCalls,
-                                        ) &&
-                                        Utils.getFlagsmithHasFeature(
-                                          'max_api_calls_alert',
-                                        ) ? (
-                                          <>
-                                            <span>
-                                              {`You used ${Format.shortenNumber(
-                                                totalApiCalls,
-                                              )}/${Format.shortenNumber(
-                                                maxApiCalls,
-                                              )} requests. Click to`}{' '}
-                                              <span style={{ color: 'red' }}>
-                                                {'Upgrade'}
-                                              </span>
-                                              <UpgradeIcon />
-                                            </span>
-                                          </>
-                                        ) : (
-                                          <>
-                                            <UpgradeIcon />
-                                            <span>Upgrade</span>
-                                          </>
-                                        )}
-                                      </a>
-                                    )}
-                                  <Headway className='nav-link cursor-pointer' />
-                                  <a
-                                    href='https://docs.flagsmith.com'
-                                    target='_blank'
-                                    className='nav-link p-2'
-                                    rel='noreferrer'
-                                  >
-                                    <DocumentationIcon />
-                                    Docs
-                                  </a>
->>>>>>> 81d5396d
                                   <NavLink
                                     id='account-settings-link'
                                     data-test='account-settings-link'
