import React, { Component, Fragment } from 'react'
import { matchPath } from 'react-router'
import { Link, withRouter } from 'react-router-dom'
import amplitude from 'amplitude-js'
import NavLink from 'react-router-dom/NavLink'
import TwoFactorPrompt from './SimpleTwoFactor/prompt'
import Maintenance from './Maintenance'
import Blocked from './Blocked'
import AppLoader from './AppLoader'
import ButterBar from './ButterBar'
import AccountSettingsPage from './pages/AccountSettingsPage'
import Headway from './Headway'
import ProjectStore from 'common/stores/project-store'
import getBuildVersion from 'project/getBuildVersion'
import { Provider } from 'react-redux'
import { getStore } from 'common/store'
import { resolveAuthFlow } from '@datadog/ui-extensions-sdk'
import ConfigProvider from 'common/providers/ConfigProvider'
import { getOrganisationUsage } from 'common/services/useOrganisationUsage'
import Button from './base/forms/Button'
import Icon from './Icon'
import AccountStore from 'common/stores/account-store'
import InfoMessage from './InfoMessage'
import OrganisationLimit from './OrganisationLimit'
import GithubStar from './GithubStar'
import Tooltip from './Tooltip'
import classNames from 'classnames'
import { apps, gitBranch, gitCompare, home, statsChart } from 'ionicons/icons';
import NavSubLink from './NavSubLink'
import SettingsIcon from './svg/SettingsIcon'
import UsersIcon from './svg/UsersIcon'
import BreadcrumbSeparator from './BreadcrumbSeparator'
import OrganisationStore from 'common/stores/organisation-store'
import SegmentsIcon from './svg/SegmentsIcon'
import AuditLogIcon from './svg/AuditLogIcon'
import Permission from 'common/providers/Permission'
import HomeAside from './pages/HomeAside'

const App = class extends Component {
  static propTypes = {
    children: propTypes.element.isRequired,
  }

  static contextTypes = {
    router: propTypes.object.isRequired,
  }

  state = {
    activeOrganisation: 0,
    asideIsVisible: !isMobile,
    lastEnvironmentId: '',
    lastProjectId: '',
    pin: '',
    showAnnouncement: true,
  }

  constructor(props, context) {
    super(props, context)
    ES6Component(this)
  }

  getProjectId = (props) => {
    const { location } = props
    const pathname = location.pathname

    const match = matchPath(pathname, {
      exact: false,
      path: '/project/:projectId/environment/:environmentId',
      strict: false,
    })
    const match2 = matchPath(pathname, {
      exact: false,
      path: '/project/:projectId',
      strict: false,
    })
    const projectId =
      _.get(match, 'params.projectId') || _.get(match2, 'params.projectId')
    return projectId
  }
  getEnvironmentId = (props) => {
    const { location } = props
    const pathname = location.pathname

    const match = matchPath(pathname, {
      exact: false,
      path: '/project/:projectId/environment/:environmentId',
      strict: false,
    })

    const environmentId = _.get(match, 'params.environmentId')
    return environmentId
  }

  componentDidMount = () => {
    getBuildVersion()
    this.state.projectId = this.getProjectId(this.props)
    if (this.state.projectId) {
      AppActions.getProject(this.state.projectId)
    }
    this.listenTo(OrganisationStore, 'change', () => this.forceUpdate())
    this.listenTo(ProjectStore, 'change', () => this.forceUpdate())
    this.listenTo(AccountStore, 'change', this.getOrganisationUsage)
    this.getOrganisationUsage()
    window.addEventListener('scroll', this.handleScroll)
    AsyncStorage.getItem('lastEnv').then((res) => {
      if (res) {
        const lastEnv = JSON.parse(res)
        this.setState({
          lastEnvironmentId: lastEnv.environmentId,
          lastProjectId: lastEnv.projectId,
        })
      }
    })
  }

  getOrganisationUsage = () => {
    if (
      AccountStore.getOrganisation()?.id &&
      this.state.activeOrganisation !== AccountStore.getOrganisation().id
    ) {
      getOrganisationUsage(getStore(), {
        organisationId: AccountStore.getOrganisation()?.id,
      }).then((res) => {
        this.setState({
          activeOrganisation: AccountStore.getOrganisation().id,
        })
      })
    }
  }

  toggleDarkMode = () => {
    const newValue = !Utils.getFlagsmithHasFeature('dark_mode')
    flagsmith.setTrait('dark_mode', newValue)
    if (newValue) {
      document.body.classList.add('dark')
    } else {
      document.body.classList.remove('dark')
    }
  }

  componentDidUpdate(prevProps) {
    if (prevProps.location.pathname !== this.props.location.pathname) {
      const newProjectId = this.getProjectId(this.props)
      if (this.state.projectId !== newProjectId && !!newProjectId) {
        this.state.projectId = newProjectId
        AppActions.getProject(this.state.projectId)
      }

      if (isMobile) {
        this.setState({ asideIsVisible: false })
      }
      this.hideMobileNav()
      AsyncStorage.getItem('lastEnv').then((res) => {
        if (res) {
          const { environmentId, projectId } = JSON.parse(res)
          this.setState({
            lastEnvironmentId: environmentId,
            lastProjectId: projectId,
          })
        }
      })
    }
  }

  hideMobileNav = () => {
    if (this.mobileNav && this.mobileNav.isActive()) {
      this.mobileNav.toggle()
    }
  }

  toggleAside = () => {
    this.setState({ asideIsVisible: !this.state.asideIsVisible })
  }

  onLogin = () => {
    resolveAuthFlow({
      isAuthenticated: true,
    })

    let redirect = API.getRedirect()
    const invite = API.getInvite()
    if (invite) {
      redirect = `/invite/${invite}`
    }

    const referrer = API.getReferrer()
    let query = ''
    if (referrer) {
      query = `?${Utils.toParam(referrer)}`
    }

    if (AccountStore.ephemeral_token) {
      this.forceUpdate()
      return
    }

    if (!AccountStore.getOrganisation() && !invite) {
      // If user has no organisation redirect to /create
      this.context.router.history.replace(`/create${query}`)
      return
    }

    // Redirect on login
    if (
      this.props.location.pathname === '/' ||
      this.props.location.pathname === '/widget' ||
      this.props.location.pathname === '/saml' ||
      this.props.location.pathname.includes('/oauth') ||
      this.props.location.pathname === '/login' ||
      this.props.location.pathname === '/signup'
    ) {
      if (redirect) {
        API.setRedirect('')
        this.context.router.history.replace(redirect)
      } else {
        AsyncStorage.getItem('lastEnv').then((res) => {
          if (
            this.props.location.search.includes('github-redirect') &&
            Utils.getFlagsmithHasFeature('github_integration')
          ) {
            this.context.router.history.replace(
              `/github-setup${this.props.location.search}`,
            )
            return
          }
          if (res) {
            const lastEnv = JSON.parse(res)
            const lastOrg = _.find(AccountStore.getUser().organisations, {
              id: lastEnv.orgId,
            })
            if (!lastOrg) {
              this.context.router.history.replace('/select-organistion')
              return
            }

            const org = AccountStore.getOrganisation()
            if (
              !org ||
              (org.id !== lastOrg.id && this.getEnvironmentId(this.props))
            ) {
              AppActions.selectOrganisation(lastOrg.id)
              AppActions.getOrganisation(lastOrg.id)
            }

            this.context.router.history.replace(
              `/project/${lastEnv.projectId}/environment/${lastEnv.environmentId}/features`,
            )
            return
          }

          this.context.router.history.replace(Utils.getOrganisationHomePage())
        })
      }
    }

    if (Utils.getFlagsmithHasFeature('dark_mode')) {
      document.body.classList.add('dark')
    }
  }

  handleScroll = () => {
    if (this.scrollPos < 768 && $(document).scrollTop() >= 768) {
      this.setState({ myClassName: 'scrolled' })
    } else if (this.scrollPos >= 768 && $(document).scrollTop() < 768) {
      this.setState({ myClassName: '' })
    }
    this.scrollPos = $(document).scrollTop()
  }

  onLogout = () => {
    resolveAuthFlow({
      isAuthenticated: false,
    })
    if (document.location.href.includes('saml?')) {
      return
    }
    this.context.router.history.replace('/')
  }

  closeAnnouncement = (announcementId) => {
    this.setState({ showAnnouncement: false })
    flagsmith.setTrait(`dismissed_announcement`, announcementId)
  }

  render() {
    if (
      Utils.getFlagsmithHasFeature('dark_mode') &&
      !document.body.classList.contains('dark')
    ) {
      document.body.classList.add('dark')
    }
    const { location } = this.props
    const pathname = location.pathname
    const { asideIsVisible, lastEnvironmentId, lastProjectId } = this.state
    const projectId = this.getProjectId(this.props)
    const environmentId = this.getEnvironmentId(this.props)
    const isCreateEnvironment = environmentId === 'create'
    const isCreateOrganisation = document.location.pathname === '/create'
    const storageHasParams = lastEnvironmentId || lastProjectId
    const pageHasAside = environmentId || projectId || storageHasParams
    const isHomepage =
      pathname === '/' ||
      pathname === '/login' ||
      pathname === '/signup' ||
      pathname === '/github-setup' ||
      pathname.includes('/invite')
    if (Project.amplitude) {
      amplitude.getInstance().init(Project.amplitude)
    }
    if (
      AccountStore.getOrganisation() &&
      AccountStore.getOrganisation().block_access_to_admin
    ) {
      return <Blocked />
    }
    if (Project.maintenance || this.props.error || !window.projectOverrides) {
      return <Maintenance />
    }
    const activeProject = OrganisationStore.getProject(projectId)
    const projectNotLoaded =
      !activeProject && document.location.href.includes('project/')

    if (this.props.isLoading) {
      return (
        <AccountProvider
          onNoUser={this.onNoUser}
          onLogout={this.onLogout}
          onLogin={this.onLogin}
        >
          {() => (
            <div id='login-page'>
              <AppLoader />
            </div>
          )}
        </AccountProvider>
      )
    }
    if (AccountStore.forced2Factor()) {
      return <AccountSettingsPage isLoginPage={true} />
    }
    if (document.location.href.includes('widget')) {
      return <div>{this.props.children}</div>
    }
    const announcementValue = Utils.getFlagsmithJSONValue('announcement', null)
    const dismissed = flagsmith.getTrait('dismissed_announcement')
    const showBanner =
      announcementValue &&
      (!dismissed || dismissed !== announcementValue.id) &&
      Utils.getFlagsmithHasFeature('announcement') &&
      this.state.showAnnouncement
    const isOrganisationSelect = document.location.pathname === '/organisations'
    const integrations = Object.keys(
      JSON.parse(Utils.getFlagsmithValue('integration_data') || '{}'),
    )
    return (
      <Provider store={getStore()}>
        <AccountProvider
          onNoUser={this.onNoUser}
          onLogout={this.onLogout}
          onLogin={this.onLogin}
        >
          {({ isSaving, user }, { twoFactorLogin }) => {
            const inner = (
              <div>
                <ButterBar
                  projectId={projectId}
                  billingStatus={
                    AccountStore.getOrganisation()?.subscription.billing_status
                  }
                />
                {projectNotLoaded ? (
                  <div className='text-center'>
                    <Loader />
                  </div>
                ) : (
                  <Fragment>
                    {user && (
                      <OrganisationLimit
                        id={AccountStore.getOrganisation()?.id}
                      />
                    )}
                    {user && showBanner && (
                      <Row className={'px-3'}>
                        <InfoMessage
                          title={announcementValue.title}
                          infoMessageClass={'announcement'}
                          isClosable={announcementValue.isClosable}
                          close={() =>
                            this.closeAnnouncement(announcementValue.id)
                          }
                          buttonText={announcementValue.buttonText}
                          url={announcementValue.url}
                        >
                          <div>
                            <div>{announcementValue.description}</div>
                          </div>
                        </InfoMessage>
                      </Row>
                    )}
                    {this.props.children}
                  </Fragment>
                )}
              </div>
            )
            return user && user.twoFactorPrompt ? (
              <div className='col-md-6 push-md-3 mt-5'>
                <TwoFactorPrompt
                  pin={this.state.pin}
                  error={this.state.error}
                  onSubmit={() => {
                    this.setState({ error: false })
                    twoFactorLogin(this.state.pin, () => {
                      this.setState({ error: true })
                    })
                  }}
                  isLoading={isSaving}
                  onChange={(e) =>
                    this.setState({ pin: Utils.safeParseEventValue(e) })
                  }
                />
              </div>
            ) : (
              <div className='fs-small'>
                <div>
                  {!isHomepage &&
                    (!pageHasAside || !asideIsVisible || !isMobile) && (
                      <div className='d-flex py-0'>
                        <Flex className='flex-row px-3 bg-faint'>
                          {user ? (
                            <React.Fragment>
                              <nav className='mt-2 mb-1 space flex-row hidden-xs-down'>
                                <Row className='gap-2'>
                                  <Link
                                    data-test='home-link'
                                    to={'/organisations'}
                                  >
<<<<<<< HEAD
                                    <span className='mr-1'>
                                      <Icon
                                        name='layout'
                                        width={20}
                                        fill='#9DA4AE'
                                      />
                                    </span>
                                    Organisation{' '}
                                    <strong>
                                      {AccountStore.getOrganisation()?.name}
                                    </strong>
                                  </NavLink>
=======
                                    <img
                                      style={{
                                        height: 24,
                                        width: 24,
                                      }}
                                      src='/static/images/nav-logo.png'
                                    />
                                  </Link>

                                  {!(
                                    isOrganisationSelect || isCreateOrganisation
                                  ) && (
                                    <div className='d-flex gap-1 ml-1 align-items-center'>
                                      <BreadcrumbSeparator
                                        projectId={projectId}
                                        router={this.context.router}
                                        hideSlash={!activeProject}
                                        focus='organisation'
                                      >
                                        <NavLink
                                          id='org-settings-link'
                                          activeClassName='active'
                                          className={classNames(
                                            'breadcrumb-link',
                                            {
                                              active: !projectId,
                                            },
                                          )}
                                          to={Utils.getOrganisationHomePage()}
                                        >
                                          <div>
                                            {
                                              AccountStore.getOrganisation()
                                                ?.name
                                            }
                                          </div>
                                        </NavLink>
                                      </BreadcrumbSeparator>
                                      {!!activeProject && (
                                        <BreadcrumbSeparator
                                          projectId={projectId}
                                          router={this.context.router}
                                          hideSlash
                                          focus='project'
                                        >
                                          <NavLink
                                            to={`/project/${activeProject.id}`}
                                            id='project-link'
                                            activeClassName='active'
                                            className={'breadcrumb-link active'}
                                          >
                                            <div>{activeProject.name}</div>
                                          </NavLink>
                                        </BreadcrumbSeparator>
                                      )}
                                    </div>
                                  )}
>>>>>>> 92e3e9f5
                                </Row>
                                <Row className='gap-3'>
                                  <NavLink
                                    id='account-settings-link'
                                    data-test='account-settings-link'
                                    activeClassName='active'
                                    to={'/account'}
                                  >
                                    <span className='mr-1'>
                                      <Icon
                                        name='person'
                                        width={20}
                                        fill='#9DA4AE'
                                      />
                                    </span>
                                    Account
                                  </NavLink>
                                  <GithubStar />
                                  <Tooltip
                                    place='bottom'
                                    title={
                                      <Button
                                        href='https://docs.flagsmith.com'
                                        target='_blank'
                                        className='btn btn-with-icon'
                                        size='small'
                                      >
                                        <Icon
                                          name='file-text'
                                          width={20}
                                          fill='#9DA4AE'
                                        />
                                      </Button>
                                    }
                                  >
                                    Docs
                                  </Tooltip>

                                  <Headway className='cursor-pointer' />
                                  <Tooltip
                                    place='bottom'
                                    title={
                                      <div className='dark-mode mt-0'>
                                        <Switch
                                          checked={Utils.getFlagsmithHasFeature(
                                            'dark_mode',
                                          )}
                                          onChange={this.toggleDarkMode}
                                          darkMode
                                        />
                                      </div>
                                    }
                                  >
                                    Dark Mode
                                  </Tooltip>
                                </Row>
                              </nav>
                            </React.Fragment>
                          ) : (
                            <div />
                          )}
                        </Flex>
                      </div>
                    )}
                  {!isOrganisationSelect && !isCreateOrganisation && (
                    <div className='py-0 bg-faint gap-4 d-flex px-3'>
                      {activeProject ? (
                        <>
                          <NavSubLink
                            icon={gitBranch}
                            className={environmentId ? 'active' : ''}
                            id={`features-link`}
                            to={`/project/${projectId}/environment/${
                              lastEnvironmentId || environmentId
                            }/features`}
                          >
                            Environments
                          </NavSubLink>
                          <NavSubLink
                            icon={<SegmentsIcon />}
                            id={`segments-link`}
                            to={`/project/${projectId}/segments`}
                          >
                            Segments
                          </NavSubLink>
                          <Permission
                            level='project'
                            permission='VIEW_AUDIT_LOG'
                            id={projectId}
                          >
                            {({ permission }) =>
                              permission &&
                              Utils.getPlansPermission('RBAC') && (
                                <NavSubLink
                                  tooltip={
                                    !Utils.getPlansPermission('RBAC')
                                      ? 'This feature is available with our scaleup plan'
                                      : ''
                                  }
                                  disabled={!Utils.getPlansPermission('RBAC')}
                                  icon={<AuditLogIcon />}
                                  id='audit-log-link'
                                  to={`/project/${projectId}/audit-log`}
                                >
                                  Audit Log
                                </NavSubLink>
                              )
                            }
                          </Permission>
                          {!!integrations.length && (
                            <NavSubLink
                              icon={<Icon name='layers' />}
                              id='integrations-link'
                              to={`/project/${projectId}/integrations`}
                            >
                              Integrations
                            </NavSubLink>
                          )}
                          <NavSubLink
                            icon={gitCompare}
                            id='compare-link'
                            to={`/project/${projectId}/compare`}
                          >
                            Compare
                          </NavSubLink>
                          <Permission
                            level='project'
                            permission='ADMIN'
                            id={this.props.projectId}
                          >
                            {({ permission }) =>
                              permission && (
                                <NavSubLink
                                  icon={<SettingsIcon />}
                                  id='project-settings-link'
                                  to={`/project/${projectId}/settings`}
                                >
                                  Project Settings
                                </NavSubLink>
                              )
                            }
                          </Permission>
                        </>
                      ) : (
                        !!AccountStore.getOrganisation() && (
                          <>
                            <NavSubLink
                              icon={apps}
                              id='projects-link'
                              to={Utils.getOrganisationHomePage()}
                            >
                              Projects
                            </NavSubLink>
                            <NavSubLink
                              data-test='users-and-permissions'
                              icon={<UsersIcon />}
                              id='permissions-link'
                              to={`/organisation/${
                                AccountStore.getOrganisation().id
                              }/permissions`}
                            >
                              Users and Permissions
                            </NavSubLink>
                            {!Project.disableAnalytics &&
                              AccountStore.isAdmin() && (
                                <NavSubLink
                                  icon={statsChart}
                                  id='permissions-link'
                                  to={`/organisation/${
                                    AccountStore.getOrganisation().id
                                  }/usage`}
                                >
                                  Usage
                                </NavSubLink>
                              )}

                            {AccountStore.isAdmin() && (
                              <NavSubLink
                                icon={<SettingsIcon />}
                                id='org-settings-link'
                                to={`/organisation/${
                                  AccountStore.getOrganisation().id
                                }/settings`}
                              >
                                Organisation Settings
                              </NavSubLink>
                            )}
                          </>
                        )
                      )}
                    </div>
                  )}
                  <hr className='my-0 py-0' />
                  {/*{!isHomepage && (*/}
                  {/*  <Aside*/}
                  {/*    projectId={projectId || lastProjectId}*/}
                  {/*    environmentId={environmentId || lastEnvironmentId}*/}
                  {/*    toggleAside={this.toggleAside}*/}
                  {/*    asideIsVisible={asideIsVisible}*/}
                  {/*    disabled={!pageHasAside}*/}
                  {/*  />*/}
                  {/*)}*/}
                  {environmentId && !isCreateEnvironment ? (
                    <div className='d-flex'>
                      <HomeAside
                        history={this.context.router.history}
                        environmentId={environmentId}
                        projectId={projectId}
                      />
                      <div className='aside-container'>{inner}</div>
                    </div>
                  ) : (
                    inner
                  )}
                </div>
              </div>
            )
          }}
        </AccountProvider>
      </Provider>
    )
  }
}

App.propTypes = {
  history: RequiredObject,
  location: RequiredObject,
}

export default withRouter(ConfigProvider(App))

if (E2E) {
  const e2e = document.getElementsByClassName('e2e')
  if (e2e && e2e[0]) {
    e2e[0].classList.toggle('display-none')
  }
}<|MERGE_RESOLUTION|>--- conflicted
+++ resolved
@@ -25,7 +25,7 @@
 import GithubStar from './GithubStar'
 import Tooltip from './Tooltip'
 import classNames from 'classnames'
-import { apps, gitBranch, gitCompare, home, statsChart } from 'ionicons/icons';
+import { apps, gitBranch, gitCompare, statsChart } from 'ionicons/icons'
 import NavSubLink from './NavSubLink'
 import SettingsIcon from './svg/SettingsIcon'
 import UsersIcon from './svg/UsersIcon'
@@ -434,20 +434,6 @@
                                     data-test='home-link'
                                     to={'/organisations'}
                                   >
-<<<<<<< HEAD
-                                    <span className='mr-1'>
-                                      <Icon
-                                        name='layout'
-                                        width={20}
-                                        fill='#9DA4AE'
-                                      />
-                                    </span>
-                                    Organisation{' '}
-                                    <strong>
-                                      {AccountStore.getOrganisation()?.name}
-                                    </strong>
-                                  </NavLink>
-=======
                                     <img
                                       style={{
                                         height: 24,
@@ -456,7 +442,6 @@
                                       src='/static/images/nav-logo.png'
                                     />
                                   </Link>
-
                                   {!(
                                     isOrganisationSelect || isCreateOrganisation
                                   ) && (
@@ -505,7 +490,6 @@
                                       )}
                                     </div>
                                   )}
->>>>>>> 92e3e9f5
                                 </Row>
                                 <Row className='gap-3'>
                                   <NavLink
