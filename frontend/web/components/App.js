--- conflicted
+++ resolved
@@ -38,11 +38,8 @@
 import ScrollToTop from './ScrollToTop'
 import AnnouncementPerPage from './AnnouncementPerPage'
 import Announcement from './Announcement'
-<<<<<<< HEAD
 import ProjectChangeRequestsLink from './ProjectChangeRequestsLink'
-=======
 import { plugin } from '@amplitude/plugin-session-replay-browser'
->>>>>>> baaf0f1f
 
 const App = class extends Component {
   static propTypes = {
