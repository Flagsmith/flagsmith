import React, { Component, Fragment } from 'react'
import { matchPath } from 'react-router'
import { withRouter } from 'react-router-dom'
import amplitude from 'amplitude-js'
import NavLink from 'react-router-dom/NavLink'
import Aside from './Aside'
import TwoFactorPrompt from './SimpleTwoFactor/prompt'
import Maintenance from './Maintenance'
import Blocked from './Blocked'
import AppLoader from './AppLoader'
import ButterBar from './ButterBar'
import AccountSettingsPage from './pages/AccountSettingsPage'
import Headway from './Headway'
import ProjectStore from 'common/stores/project-store'
import getBuildVersion from 'project/getBuildVersion'
import { Provider } from 'react-redux'
import { getStore } from 'common/store'
import { resolveAuthFlow } from '@datadog/ui-extensions-sdk'
import ConfigProvider from 'common/providers/ConfigProvider'
import { getOrganisationUsage } from 'common/services/useOrganisationUsage'
import Button from './base/forms/Button'
import Icon from './Icon'
import AccountStore from 'common/stores/account-store'
import InfoMessage from './InfoMessage'
import OrganisationLimit from './OrganisationLimit'
import GithubStar from './GithubStar'
import Tooltip from './Tooltip'

const App = class extends Component {
  static propTypes = {
    children: propTypes.element.isRequired,
  }

  static contextTypes = {
    router: propTypes.object.isRequired,
  }

  state = {
    activeOrganisation: 0,
    asideIsVisible: !isMobile,
    lastEnvironmentId: '',
    lastProjectId: '',
    pin: '',
    showAnnouncement: true,
  }

  constructor(props, context) {
    super(props, context)
    ES6Component(this)
  }

  componentDidMount = () => {
    getBuildVersion()
    this.listenTo(ProjectStore, 'change', () => this.forceUpdate())
    this.listenTo(AccountStore, 'change', this.getOrganisationUsage)
    this.getOrganisationUsage()
    window.addEventListener('scroll', this.handleScroll)
    AsyncStorage.getItem('lastEnv').then((res) => {
      if (res) {
        const lastEnv = JSON.parse(res)
        this.setState({
          lastEnvironmentId: lastEnv.environmentId,
          lastProjectId: lastEnv.projectId,
        })
      }
    })
  }

  getOrganisationUsage = () => {
    if (
      AccountStore.getOrganisation()?.id &&
      this.state.activeOrganisation !== AccountStore.getOrganisation().id
    ) {
      getOrganisationUsage(getStore(), {
        organisationId: AccountStore.getOrganisation()?.id,
      }).then((res) => {
        this.setState({
          activeOrganisation: AccountStore.getOrganisation().id,
        })
      })
    }
  }

  toggleDarkMode = () => {
    const newValue = !Utils.getFlagsmithHasFeature('dark_mode')
    flagsmith.setTrait('dark_mode', newValue)
    if (newValue) {
      document.body.classList.add('dark')
    } else {
      document.body.classList.remove('dark')
    }
  }

  componentDidUpdate(prevProps) {
    if (prevProps.location.pathname !== this.props.location.pathname) {
      if (isMobile) {
        this.setState({ asideIsVisible: false })
      }
      this.hideMobileNav()
      AsyncStorage.getItem('lastEnv').then((res) => {
        if (res) {
          const { environmentId, projectId } = JSON.parse(res)
          this.setState({
            lastEnvironmentId: environmentId,
            lastProjectId: projectId,
          })
        }
      })
    }
  }

  hideMobileNav = () => {
    if (this.mobileNav && this.mobileNav.isActive()) {
      this.mobileNav.toggle()
    }
  }

  toggleAside = () => {
    this.setState({ asideIsVisible: !this.state.asideIsVisible })
  }

  onLogin = () => {
    resolveAuthFlow({
      isAuthenticated: true,
    })

    let redirect = API.getRedirect()
    const invite = API.getInvite()
    if (invite) {
      redirect = `/invite/${invite}`
    }

    const referrer = API.getReferrer()
    let query = ''
    if (referrer) {
      query = `?${Utils.toParam(referrer)}`
    }

    if (AccountStore.ephemeral_token) {
      this.forceUpdate()
      return
    }

    if (!AccountStore.getOrganisation() && !invite) {
      // If user has no organisation redirect to /create
      this.context.router.history.replace(`/create${query}`)
      return
    }

    // Redirect on login
    if (
      this.props.location.pathname === '/' ||
      this.props.location.pathname === '/widget' ||
      this.props.location.pathname === '/saml' ||
      this.props.location.pathname.includes('/oauth') ||
      this.props.location.pathname === '/login' ||
      this.props.location.pathname === '/signup'
    ) {
      if (redirect) {
        API.setRedirect('')
        this.context.router.history.replace(redirect)
      } else {
        AsyncStorage.getItem('lastEnv').then((res) => {
          if (
            this.props.location.search.includes('github-redirect') &&
            Utils.getFlagsmithHasFeature('github_integration')
          ) {
            this.context.router.history.replace(
              `/github-setup${this.props.location.search}`,
            )
            return
          }
          if (res) {
            const lastEnv = JSON.parse(res)
            const lastOrg = _.find(AccountStore.getUser().organisations, {
              id: lastEnv.orgId,
            })
            if (!lastOrg) {
              this.context.router.history.replace('/organisation-settings')
              return
            }

            const org = AccountStore.getOrganisation()
            if (!org || org.id !== lastOrg.id) {
              AppActions.selectOrganisation(lastOrg.id)
              AppActions.getOrganisation(lastOrg.id)
            }

            this.context.router.history.replace(
              `/project/${lastEnv.projectId}/environment/${lastEnv.environmentId}/features`,
            )
            return
          }
<<<<<<< HEAD
          this.context.router.history.replace('/projects')
=======

          this.context.router.history.replace('/organisation-settings')
>>>>>>> dd893262
        })
      }
    }

    if (Utils.getFlagsmithHasFeature('dark_mode')) {
      document.body.classList.add('dark')
    }
  }

  handleScroll = () => {
    if (this.scrollPos < 768 && $(document).scrollTop() >= 768) {
      this.setState({ myClassName: 'scrolled' })
    } else if (this.scrollPos >= 768 && $(document).scrollTop() < 768) {
      this.setState({ myClassName: '' })
    }
    this.scrollPos = $(document).scrollTop()
  }

  onLogout = () => {
    resolveAuthFlow({
      isAuthenticated: false,
    })
    if (document.location.href.includes('saml?')) {
      return
    }
    this.context.router.history.replace('/')
  }

  closeAnnouncement = (announcementId) => {
    this.setState({ showAnnouncement: false })
    flagsmith.setTrait(`dismissed_announcement`, announcementId)
  }

  render() {
    if (
      Utils.getFlagsmithHasFeature('dark_mode') &&
      !document.body.classList.contains('dark')
    ) {
      document.body.classList.add('dark')
    }
    const { location } = this.props
    const pathname = location.pathname
    const { asideIsVisible, lastEnvironmentId, lastProjectId } = this.state
    const match = matchPath(pathname, {
      exact: false,
      path: '/project/:projectId/environment/:environmentId',
      strict: false,
    })
    const match2 = matchPath(pathname, {
      exact: false,
      path: '/project/:projectId',
      strict: false,
    })
    const projectId =
      _.get(match, 'params.projectId') || _.get(match2, 'params.projectId')
    const environmentId = _.get(match, 'params.environmentId')

    const storageHasParams = lastEnvironmentId || lastProjectId
    const pageHasAside = environmentId || projectId || storageHasParams
    const isHomepage =
      pathname === '/' ||
      pathname === '/login' ||
      pathname === '/signup' ||
      pathname === '/github-setup' ||
      pathname.includes('/invite')
    if (Project.amplitude) {
      amplitude.getInstance().init(Project.amplitude)
    }
    if (
      AccountStore.getOrganisation() &&
      AccountStore.getOrganisation().block_access_to_admin
    ) {
      return <Blocked />
    }
    if (Project.maintenance || this.props.error || !window.projectOverrides) {
      return <Maintenance />
    }
    if (this.props.isLoading) {
      return (
        <AccountProvider
          onNoUser={this.onNoUser}
          onLogout={this.onLogout}
          onLogin={this.onLogin}
        >
          {() => (
            <div id='login-page'>
              <AppLoader />
            </div>
          )}
        </AccountProvider>
      )
    }
    if (AccountStore.forced2Factor()) {
      return <AccountSettingsPage isLoginPage={true} />
    }
    const projectNotLoaded =
      !ProjectStore.model && document.location.href.includes('project/')
    if (document.location.href.includes('widget')) {
      return <div>{this.props.children}</div>
    }
    const announcementValue = Utils.getFlagsmithJSONValue('announcement', null)
    const dismissed = flagsmith.getTrait('dismissed_announcement')
    const showBanner =
      announcementValue &&
      (!dismissed || dismissed !== announcementValue.id) &&
      Utils.getFlagsmithHasFeature('announcement') &&
      this.state.showAnnouncement

    return (
      <Provider store={getStore()}>
        <AccountProvider
          onNoUser={this.onNoUser}
          onLogout={this.onLogout}
          onLogin={this.onLogin}
        >
          {({ isSaving, user }, { twoFactorLogin }) =>
            user && user.twoFactorPrompt ? (
              <div className='col-md-6 push-md-3 mt-5'>
                <TwoFactorPrompt
                  pin={this.state.pin}
                  error={this.state.error}
                  onSubmit={() => {
                    this.setState({ error: false })
                    twoFactorLogin(this.state.pin, () => {
                      this.setState({ error: true })
                    })
                  }}
                  isLoading={isSaving}
                  onChange={(e) =>
                    this.setState({ pin: Utils.safeParseEventValue(e) })
                  }
                />
              </div>
            ) : (
              <div>
                <div
                  className={
                    !isHomepage
                      ? `aside-body${
                          isMobile && !asideIsVisible ? '-full-width' : ''
                        }`
                      : ''
                  }
                >
                  {!isHomepage &&
                    (!pageHasAside || !asideIsVisible || !isMobile) && (
                      <nav className='navbar py-0'>
                        <Flex className='flex-row'>
                          <div className='navbar-left'>
                            <div className='navbar-nav'>
                              {pageHasAside && !asideIsVisible && (
                                <div
                                  role='button'
                                  className='clickable toggle mr-4'
                                  onClick={this.toggleAside}
                                >
                                  <span className='icon ion-md-menu' />
                                </div>
                              )}
                            </div>
                          </div>
                          {user ? (
                            <React.Fragment>
                              <nav className='my-3 my-md-0 hidden-xs-down flex-row navbar-right space'>
                                <Row>
                                  <NavLink
                                    id='org-settings-link'
                                    activeClassName='active'
                                    className='nav-link'
                                    to='/organisation-settings'
                                  >
                                    <span className='mr-1'>
                                      <Icon
                                        name='layout'
                                        width={20}
                                        fill='#9DA4AE'
                                      />
                                    </span>
                                    {'Organisation'}
                                  </NavLink>
                                </Row>
                                <Row>
                                  <NavLink
                                    id='account-settings-link'
                                    data-test='account-settings-link'
                                    activeClassName='active'
                                    className='nav-link mr-4'
                                    to={
                                      projectId
                                        ? `/project/${projectId}/environment/${environmentId}/account`
                                        : '/account'
                                    }
                                  >
                                    <span className='mr-1'>
                                      <Icon
                                        name='person'
                                        width={20}
                                        fill='#9DA4AE'
                                      />
                                    </span>
                                    Account
                                  </NavLink>
                                  <GithubStar />
                                  <Tooltip
                                    place='bottom'
                                    title={
                                      <Button
                                        href='https://docs.flagsmith.com'
                                        target='_blank'
                                        className='btn btn-with-icon mr-2'
                                        size='small'
                                      >
                                        <Icon
                                          name='file-text'
                                          width={20}
                                          fill='#9DA4AE'
                                        />
                                      </Button>
                                    }
                                  >
                                    Docs
                                  </Tooltip>

                                  <Headway className='cursor-pointer mr-2' />
                                  <Tooltip
                                    place='bottom'
                                    title={
                                      <div className='dark-mode mt-0'>
                                        <Switch
                                          checked={Utils.getFlagsmithHasFeature(
                                            'dark_mode',
                                          )}
                                          onChange={this.toggleDarkMode}
                                          darkMode
                                        />
                                      </div>
                                    }
                                  >
                                    Dark Mode
                                  </Tooltip>
                                </Row>
                              </nav>
                            </React.Fragment>
                          ) : (
                            <div />
                          )}
                        </Flex>
                      </nav>
                    )}
                  {!isHomepage && (
                    <Aside
                      projectId={projectId || lastProjectId}
                      environmentId={environmentId || lastEnvironmentId}
                      toggleAside={this.toggleAside}
                      asideIsVisible={asideIsVisible}
                      disabled={!pageHasAside}
                    />
                  )}
                  {isMobile && pageHasAside && asideIsVisible ? null : (
                    <div>
                      <ButterBar
                        projectId={projectId}
                        billingStatus={
                          AccountStore.getOrganisation()?.subscription
                            .billing_status
                        }
                      />
                      {projectNotLoaded ? (
                        <div className='text-center'>
                          <Loader />
                        </div>
                      ) : (
                        <Fragment>
                          {user && (
                            <OrganisationLimit
                              id={AccountStore.getOrganisation()?.id}
                            />
                          )}
                          {user && showBanner && (
                            <Row className={'px-3'}>
                              <InfoMessage
                                title={announcementValue.title}
                                infoMessageClass={'announcement'}
                                isClosable={announcementValue.isClosable}
                                close={() =>
                                  this.closeAnnouncement(announcementValue.id)
                                }
                                buttonText={announcementValue.buttonText}
                                url={announcementValue.url}
                              >
                                <div>
                                  <div>{announcementValue.description}</div>
                                </div>
                              </InfoMessage>
                            </Row>
                          )}
                          {this.props.children}
                        </Fragment>
                      )}
                    </div>
                  )}
                </div>
              </div>
            )
          }
        </AccountProvider>
      </Provider>
    )
  }
}

App.propTypes = {
  history: RequiredObject,
  location: RequiredObject,
}

export default withRouter(ConfigProvider(App))

if (E2E) {
  const e2e = document.getElementsByClassName('e2e')
  if (e2e && e2e[0]) {
    e2e[0].classList.toggle('display-none')
  }
}<|MERGE_RESOLUTION|>--- conflicted
+++ resolved
@@ -191,12 +191,8 @@
             )
             return
           }
-<<<<<<< HEAD
-          this.context.router.history.replace('/projects')
-=======
 
           this.context.router.history.replace('/organisation-settings')
->>>>>>> dd893262
         })
       }
     }
