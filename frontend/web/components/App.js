import React, { Component } from 'react'
import { matchPath } from 'react-router'
import { withRouter } from 'react-router-dom'
import amplitude from 'amplitude-js'
import NavLink from 'react-router-dom/NavLink'
import Aside from './Aside'
import Popover from './base/Popover'
import PaymentModal from './modals/Payment'
import TwoFactorPrompt from './SimpleTwoFactor/prompt'
import Maintenance from './Maintenance'
import Blocked from './Blocked'
import AppLoader from './AppLoader'
import ButterBar from './ButterBar'
import UserSettingsIcon from './svg/UserSettingsIcon'
import DocumentationIcon from './svg/DocumentationIcon'
import UpgradeIcon from './svg/UpgradeIcon'
import AccountSettingsPage from './pages/AccountSettingsPage'
import Headway from './Headway'
import ProjectStore from 'common/stores/project-store'
import getBuildVersion from 'project/getBuildVersion'
import { Provider } from 'react-redux'
import { getStore } from 'common/store'
import { resolveAuthFlow } from '@datadog/ui-extensions-sdk'
import Format from 'common/utils/format'
import ConfigProvider from 'common/providers/ConfigProvider'
import Permission from 'common/providers/Permission'
import { getOrganisationUsage } from 'common/services/useOrganisationUsage'
<<<<<<< HEAD
import OrganisationStore from 'common/stores/organisation-store'

=======
import AccountStore from 'common/stores/account-store'
>>>>>>> 3bb4e879
const App = class extends Component {
  static propTypes = {
    children: propTypes.element.isRequired,
  }

  static contextTypes = {
    router: propTypes.object.isRequired,
  }

  state = {
    activeOrganisation: 0,
    asideIsVisible: !isMobile,
    maxApiCalls: 0,
    pin: '',
    totalApiCalls: 0,
  }

  constructor(props, context) {
    super(props, context)
    ES6Component(this)
  }

  componentDidMount = () => {
    getBuildVersion()
    this.listenTo(ProjectStore, 'change', () => this.forceUpdate())
<<<<<<< HEAD
    this.listenTo(OrganisationStore, 'change', () => this.forceUpdate())
=======
    this.listenTo(AccountStore, 'change', this.getOrganisationUsage)
    this.getOrganisationUsage()
>>>>>>> 3bb4e879
    window.addEventListener('scroll', this.handleScroll)
  }

  getOrganisationUsage = () => {
    if (
      AccountStore.getOrganisation()?.id &&
      this.state.activeOrganisation !== AccountStore.getOrganisation().id
    ) {
      getOrganisationUsage(getStore(), {
        organisationId: AccountStore.getOrganisation()?.id,
      }).then((res) => {
        this.setState({
          activeOrganisation: AccountStore.getOrganisation().id,
          totalApiCalls: res?.data?.totals.total,
        })
      })
    }
  }

  toggleDarkMode = () => {
    const newValue = !Utils.getFlagsmithHasFeature('dark_mode')
    flagsmith.setTrait('dark_mode', newValue)
    if (newValue) {
      document.body.classList.add('dark')
    } else {
      document.body.classList.remove('dark')
    }
  }

  componentDidUpdate(prevProps) {
    if (prevProps.location.pathname !== this.props.location.pathname) {
      if (isMobile) {
        this.setState({ asideIsVisible: false })
      }
      this.hideMobileNav()
    }
  }

  hideMobileNav = () => {
    if (this.mobileNav && this.mobileNav.isActive()) {
      this.mobileNav.toggle()
    }
  }

  toggleAside = () => {
    this.setState({ asideIsVisible: !this.state.asideIsVisible })
  }

  onLogin = () => {
    resolveAuthFlow({
      isAuthenticated: true,
    })

    let redirect = API.getRedirect()
    const invite = API.getInvite()
    if (invite) {
      redirect = `/invite/${invite}`
    }

    const referrer = API.getReferrer()
    let query = ''
    if (referrer) {
      query = `?${Utils.toParam(referrer)}`
    }

    if (AccountStore.ephemeral_token) {
      this.forceUpdate()
      return
    }

    if (!AccountStore.getOrganisation() && !invite) {
      // If user has no organisation redirect to /create
      this.context.router.history.replace(`/create${query}`)
      return
    }

    // Redirect on login
    if (
      this.props.location.pathname === '/' ||
      this.props.location.pathname === '/widget' ||
      this.props.location.pathname === '/saml' ||
      this.props.location.pathname.includes('/oauth') ||
      this.props.location.pathname === '/login' ||
      this.props.location.pathname === '/signup'
    ) {
      if (redirect) {
        API.setRedirect('')
        this.context.router.history.replace(redirect)
      } else {
        AsyncStorage.getItem('lastEnv').then((res) => {
          if (res) {
            const lastEnv = JSON.parse(res)
            const lastOrg = _.find(AccountStore.getUser().organisations, {
              id: lastEnv.orgId,
            })
            if (!lastOrg) {
              this.context.router.history.replace('/projects')
              return
            }

            const org = AccountStore.getOrganisation()
            if (!org || org.id !== lastOrg.id) {
              AppActions.selectOrganisation(lastOrg.id)
              AppActions.getOrganisation(lastOrg.id)
            }

            this.context.router.history.replace(
              `/project/${lastEnv.projectId}/environment/${lastEnv.environmentId}/features`,
            )
            return
          }

          this.context.router.history.replace('/projects')
        })
      }
    }

    if (Utils.getFlagsmithHasFeature('dark_mode')) {
      document.body.classList.add('dark')
    }
  }

  handleScroll = () => {
    if (this.scrollPos < 768 && $(document).scrollTop() >= 768) {
      this.setState({ myClassName: 'scrolled' })
    } else if (this.scrollPos >= 768 && $(document).scrollTop() < 768) {
      this.setState({ myClassName: '' })
    }
    this.scrollPos = $(document).scrollTop()
  }

  onLogout = () => {
    resolveAuthFlow({
      isAuthenticated: false,
    })
    if (document.location.href.includes('saml?')) {
      return
    }
    this.context.router.history.replace('/')
  }

  render() {
    if (
      Utils.getFlagsmithHasFeature('dark_mode') &&
      !document.body.classList.contains('dark')
    ) {
      document.body.classList.add('dark')
    }
    const { location } = this.props
    const pathname = location.pathname
    const { asideIsVisible, maxApiCalls, totalApiCalls } = this.state
    const match = matchPath(pathname, {
      exact: false,
      path: '/project/:projectId/environment/:environmentId',
      strict: false,
    })
    const match2 = matchPath(pathname, {
      exact: false,
      path: '/project/:projectId',
      strict: false,
    })
    const projectId =
      _.get(match, 'params.projectId') || _.get(match2, 'params.projectId')
    const environmentId = _.get(match, 'params.environmentId')
    const pageHasAside = environmentId || projectId
    const isHomepage =
      pathname === '/' ||
      pathname === '/login' ||
      pathname === '/signup' ||
      pathname.includes('/invite')
    if (Project.amplitude) {
      amplitude.getInstance().init(Project.amplitude)
    }
    if (
      AccountStore.getOrganisation() &&
      AccountStore.getOrganisation().block_access_to_admin
    ) {
      return <Blocked />
    }
    if (Project.maintenance || this.props.error || !window.projectOverrides) {
      return <Maintenance />
    }
    if (this.props.isLoading) {
      return (
        <AccountProvider
          onNoUser={this.onNoUser}
          onLogout={this.onLogout}
          onLogin={this.onLogin}
        >
          {() => (
            <div id='login-page'>
              <AppLoader />
            </div>
          )}
        </AccountProvider>
      )
    }
    if (AccountStore.forced2Factor()) {
      return <AccountSettingsPage />
    }
    const projectNotLoaded =
      !ProjectStore.model && document.location.href.includes('project/')
    if (document.location.href.includes('widget')) {
      return <div>{this.props.children}</div>
    }
<<<<<<< HEAD
    if (
      AccountStore.getOrganisation() &&
      AccountStore.getOrganisation().id &&
      this.state.totalApiCalls == 0
    ) {
      getOrganisationUsage(getStore(), {
        organisationId: AccountStore.getOrganisation()?.id,
      }).then((res) => {
        this.setState({ totalApiCalls: res[0]?.data?.totals.total })
      })
    }
    const subscriptionModel = OrganisationStore.getSubscriptionMeta()
    if (
      subscriptionModel &&
      subscriptionModel.max_api_calls &&
      this.state.maxApiCalls !== subscriptionModel.max_api_calls
    ) {
      this.setState({
        maxApiCalls: subscriptionModel.max_api_calls,
      })
    }
=======
>>>>>>> 3bb4e879

    return (
      <Provider store={getStore()}>
        <AccountProvider
          onNoUser={this.onNoUser}
          onLogout={this.onLogout}
          onLogin={this.onLogin}
        >
          {({ isSaving, organisation, user }, { twoFactorLogin }) =>
            user && user.twoFactorPrompt ? (
              <div className='col-md-6 push-md-3 mt-5'>
                <TwoFactorPrompt
                  pin={this.state.pin}
                  error={this.state.error}
                  onSubmit={() => {
                    this.setState({ error: false })
                    twoFactorLogin(this.state.pin, () => {
                      this.setState({ error: true })
                    })
                  }}
                  isLoading={isSaving}
                  onChange={(e) =>
                    this.setState({ pin: Utils.safeParseEventValue(e) })
                  }
                />
              </div>
            ) : (
              <div>
                <div
                  className={
                    pageHasAside
                      ? `aside-body${
                          isMobile && !asideIsVisible ? '-full-width' : ''
                        }`
                      : ''
                  }
                >
                  {!isHomepage &&
                    (!pageHasAside || !asideIsVisible || !isMobile) && (
                      <nav className='navbar px-4'>
                        <Row space>
                          <div className='navbar-left'>
                            <div className='navbar-nav'>
                              {pageHasAside && !asideIsVisible && (
                                <div
                                  role='button'
                                  className='clickable toggle'
                                  onClick={this.toggleAside}
                                >
                                  <span className='icon ion-md-menu' />
                                </div>
                              )}
                              {!projectId && (
                                <a
                                  href={
                                    user ? '/projects' : 'https://flagsmith.com'
                                  }
                                >
                                  <img
                                    title='Flagsmith'
                                    height={24}
                                    src='/static/images/nav-logo.svg'
                                    className='brand'
                                    alt='Flagsmith logo'
                                  />
                                </a>
                              )}
                            </div>
                          </div>
                          <Row className='navbar-right'>
                            {user ? (
                              <React.Fragment>
                                <nav className='my-2 my-md-0 hidden-xs-down'>
                                  {organisation &&
                                    Utils.getFlagsmithHasFeature(
                                      'payments_enabled',
                                    ) && (
                                      <a
                                        href='#'
                                        className='cursor-pointer nav-link p-2'
                                        style={
                                          Utils.calculaterRemainingCallsPercentage(
                                            totalApiCalls,
                                            maxApiCalls,
                                          ) &&
                                          Utils.getFlagsmithHasFeature(
                                            'max_api_calls_alert',
                                          )
                                            ? {
                                                border: '#7B51FB',
                                                borderRadius: '8px',
                                                borderStyle: 'solid',
                                                fontSize: '15px',
                                                width: '250px',
                                              }
                                            : {}
                                        }
                                        onClick={() => {
                                          openModal(
                                            'Payment plans',
                                            <PaymentModal viewOnly={false} />,
                                            'modal-lg',
                                          )
                                        }}
                                      >
                                        {Utils.calculaterRemainingCallsPercentage(
                                          totalApiCalls,
                                          maxApiCalls,
                                        ) &&
                                        Utils.getFlagsmithHasFeature(
                                          'max_api_calls_alert',
                                        ) ? (
                                          <>
                                            <span>
                                              {`You used ${Format.shortenNumber(
                                                totalApiCalls,
                                              )}/${Format.shortenNumber(
                                                maxApiCalls,
                                              )} requests. Click to`}{' '}
                                              <span style={{ color: 'red' }}>
                                                {'Upgrade'}
                                              </span>
                                              <UpgradeIcon />
                                            </span>
                                          </>
                                        ) : (
                                          <>
                                            <UpgradeIcon />
                                            <span>Upgrade</span>
                                          </>
                                        )}
                                      </a>
                                    )}
                                  <Headway className='nav-link cursor-pointer' />
                                  <a
                                    href='https://docs.flagsmith.com'
                                    target='_blank'
                                    className='nav-link p-2'
                                    rel='noreferrer'
                                  >
                                    <DocumentationIcon />
                                    Docs
                                  </a>
                                  <NavLink
                                    id='account-settings-link'
                                    data-test='account-settings-link'
                                    activeClassName='active'
                                    className='nav-link'
                                    to={
                                      projectId
                                        ? `/project/${projectId}/environment/${environmentId}/account`
                                        : '/account'
                                    }
                                  >
                                    <UserSettingsIcon />
                                    Account
                                  </NavLink>
                                  {AccountStore.getOrganisationRole() ===
                                  'ADMIN' ? (
                                    <NavLink
                                      id='org-settings-link'
                                      activeClassName='active'
                                      className='nav-link'
                                      to='/organisation-settings'
                                    >
                                      <span
                                        style={{ marginRight: 4 }}
                                        className='icon--primary ion ion-md-settings'
                                      />
                                      {'Manage'}
                                    </NavLink>
                                  ) : (
                                    !!AccountStore.getOrganisation() && (
                                      <Permission
                                        level='organisation'
                                        permission='MANAGE_USER_GROUPS'
                                        id={AccountStore.getOrganisation().id}
                                      >
                                        {({ permission }) => (
                                          <>
                                            {(!!permission ||
                                              Utils.getFlagsmithHasFeature(
                                                'group_admins',
                                              )) && (
                                              <NavLink
                                                id='org-settings-link'
                                                activeClassName='active'
                                                className='nav-link'
                                                to='/organisation-groups'
                                              >
                                                <span
                                                  style={{ marginRight: 4 }}
                                                  className='icon--primary ion ion-md-settings'
                                                />
                                                {'Manage'}
                                              </NavLink>
                                            )}
                                          </>
                                        )}
                                      </Permission>
                                    )
                                  )}
                                </nav>
                                <div
                                  style={{ marginRight: 16, marginTop: 0 }}
                                  className='dark-mode'
                                >
                                  <Switch
                                    checked={Utils.getFlagsmithHasFeature(
                                      'dark_mode',
                                    )}
                                    onChange={this.toggleDarkMode}
                                    darkMode
                                  />
                                </div>
                                <div className='org-nav'>
                                  <Popover
                                    className='popover-right'
                                    contentClassName='popover-bt'
                                    renderTitle={(toggle) => (
                                      <a
                                        className='nav-link'
                                        id='org-menu'
                                        onClick={toggle}
                                      >
                                        <div className='nav-link-featured relative flex-row'>
                                          {organisation
                                            ? organisation.name
                                            : ''}
                                          <span className='flex-column ion ion-ios-arrow-down' />
                                        </div>
                                      </a>
                                    )}
                                  >
                                    {(toggle) => (
                                      <div className='popover-inner__content'>
                                        <span className='popover-bt__title'>
                                          Organisations
                                        </span>
                                        {organisation && (
                                          <OrganisationSelect
                                            projectId={projectId}
                                            environmentId={environmentId}
                                            clearableValue={false}
                                            onChange={(organisation) => {
                                              toggle()
                                              AppActions.selectOrganisation(
                                                organisation.id,
                                              )
                                              AppActions.getOrganisation(
                                                organisation.id,
                                              )
                                              this.context.router.history.push(
                                                '/projects',
                                              )
                                            }}
                                          />
                                        )}
                                        {!Utils.getFlagsmithHasFeature(
                                          'disable_create_org',
                                        ) &&
                                          (!Project.superUserCreateOnly ||
                                            (Project.superUserCreateOnly &&
                                              AccountStore.model
                                                .is_superuser)) && (
                                            <div className='pl-3 pr-3 mt-2 mb-2'>
                                              <Link
                                                id='create-org-link'
                                                onClick={toggle}
                                                to='/create'
                                              >
                                                <Flex className='text-center'>
                                                  <Button>
                                                    Create Organisation
                                                  </Button>
                                                </Flex>
                                              </Link>
                                            </div>
                                          )}
                                        <a
                                          id='logout-link'
                                          href='#'
                                          onClick={AppActions.logout}
                                          className='popover-bt__list-item'
                                        >
                                          <img
                                            src='/static/images/icons/aside/logout-dark.svg'
                                            className='mr-2'
                                          />
                                          Logout
                                        </a>
                                      </div>
                                    )}
                                  </Popover>
                                </div>
                              </React.Fragment>
                            ) : (
                              <div />
                            )}
                          </Row>
                        </Row>
                      </nav>
                    )}
                  {pageHasAside && (
                    <Aside
                      projectId={projectId}
                      environmentId={environmentId}
                      toggleAside={this.toggleAside}
                      asideIsVisible={asideIsVisible}
                    />
                  )}
                  {isMobile && pageHasAside && asideIsVisible ? null : (
                    <div>
                      <ButterBar />
                      {projectNotLoaded ? (
                        <div className='text-center'>
                          <Loader />
                        </div>
                      ) : (
                        this.props.children
                      )}
                    </div>
                  )}
                </div>
              </div>
            )
          }
        </AccountProvider>
      </Provider>
    )
  }
}

App.propTypes = {
  history: RequiredObject,
  location: RequiredObject,
}

export default withRouter(ConfigProvider(App))

if (E2E) {
  const e2e = document.getElementsByClassName('e2e')
  if (e2e && e2e[0]) {
    e2e[0].classList.toggle('display-none')
  }
}<|MERGE_RESOLUTION|>--- conflicted
+++ resolved
@@ -25,12 +25,7 @@
 import ConfigProvider from 'common/providers/ConfigProvider'
 import Permission from 'common/providers/Permission'
 import { getOrganisationUsage } from 'common/services/useOrganisationUsage'
-<<<<<<< HEAD
-import OrganisationStore from 'common/stores/organisation-store'
-
-=======
 import AccountStore from 'common/stores/account-store'
->>>>>>> 3bb4e879
 const App = class extends Component {
   static propTypes = {
     children: propTypes.element.isRequired,
@@ -56,12 +51,8 @@
   componentDidMount = () => {
     getBuildVersion()
     this.listenTo(ProjectStore, 'change', () => this.forceUpdate())
-<<<<<<< HEAD
-    this.listenTo(OrganisationStore, 'change', () => this.forceUpdate())
-=======
     this.listenTo(AccountStore, 'change', this.getOrganisationUsage)
     this.getOrganisationUsage()
->>>>>>> 3bb4e879
     window.addEventListener('scroll', this.handleScroll)
   }
 
@@ -267,30 +258,6 @@
     if (document.location.href.includes('widget')) {
       return <div>{this.props.children}</div>
     }
-<<<<<<< HEAD
-    if (
-      AccountStore.getOrganisation() &&
-      AccountStore.getOrganisation().id &&
-      this.state.totalApiCalls == 0
-    ) {
-      getOrganisationUsage(getStore(), {
-        organisationId: AccountStore.getOrganisation()?.id,
-      }).then((res) => {
-        this.setState({ totalApiCalls: res[0]?.data?.totals.total })
-      })
-    }
-    const subscriptionModel = OrganisationStore.getSubscriptionMeta()
-    if (
-      subscriptionModel &&
-      subscriptionModel.max_api_calls &&
-      this.state.maxApiCalls !== subscriptionModel.max_api_calls
-    ) {
-      this.setState({
-        maxApiCalls: subscriptionModel.max_api_calls,
-      })
-    }
-=======
->>>>>>> 3bb4e879
 
     return (
       <Provider store={getStore()}>
