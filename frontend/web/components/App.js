import React, { Component } from 'react'
import { matchPath } from 'react-router'
import { withRouter } from 'react-router-dom'
import amplitude from 'amplitude-js'
import NavLink from 'react-router-dom/NavLink'
import Aside from './Aside'
import TwoFactorPrompt from './SimpleTwoFactor/prompt'
import Maintenance from './Maintenance'
import Blocked from './Blocked'
import AppLoader from './AppLoader'
import ButterBar from './ButterBar'
import AccountSettingsPage from './pages/AccountSettingsPage'
import Headway from './Headway'
import ProjectStore from 'common/stores/project-store'
import getBuildVersion from 'project/getBuildVersion'
import { Provider } from 'react-redux'
import { getStore } from 'common/store'
import { resolveAuthFlow } from '@datadog/ui-extensions-sdk'
import ConfigProvider from 'common/providers/ConfigProvider'
import Permission from 'common/providers/Permission'
import { getOrganisationUsage } from 'common/services/useOrganisationUsage'
<<<<<<< HEAD
import Button from './base/forms/Button'
import Icon from 'components/Icon'

=======
import AccountStore from 'common/stores/account-store'
>>>>>>> ff0da20c
const App = class extends Component {
  static propTypes = {
    children: propTypes.element.isRequired,
  }

  static contextTypes = {
    router: propTypes.object.isRequired,
  }

  state = {
    activeOrganisation: 0,
    asideIsVisible: !isMobile,
    lastEnvironmentId: '',
    lastProjectId: '',
    pin: '',
    totalApiCalls: 0,
  }

  constructor(props, context) {
    super(props, context)
    ES6Component(this)
  }

  componentDidMount = () => {
    getBuildVersion()
    this.listenTo(ProjectStore, 'change', () => this.forceUpdate())
    this.listenTo(AccountStore, 'change', this.getOrganisationUsage)
    this.getOrganisationUsage()
    window.addEventListener('scroll', this.handleScroll)
    AsyncStorage.getItem('lastEnv').then((res) => {
      if (res) {
        const lastEnv = JSON.parse(res)
        this.setState({
          lastEnvironmentId: lastEnv.environmentId,
          lastProjectId: lastEnv.projectId,
        })
      }
    })
  }

  getOrganisationUsage = () => {
    if (
      AccountStore.getOrganisation()?.id &&
      this.state.activeOrganisation !== AccountStore.getOrganisation().id
    ) {
      getOrganisationUsage(getStore(), {
        organisationId: AccountStore.getOrganisation()?.id,
      }).then((res) => {
        this.setState({
          activeOrganisation: AccountStore.getOrganisation().id,
          totalApiCalls: res?.data?.totals.total,
        })
      })
    }
  }

  toggleDarkMode = () => {
    const newValue = !Utils.getFlagsmithHasFeature('dark_mode')
    flagsmith.setTrait('dark_mode', newValue)
    if (newValue) {
      document.body.classList.add('dark')
    } else {
      document.body.classList.remove('dark')
    }
  }

  componentDidUpdate(prevProps) {
    if (prevProps.location.pathname !== this.props.location.pathname) {
      if (isMobile) {
        this.setState({ asideIsVisible: false })
      }
      this.hideMobileNav()
      AsyncStorage.getItem('lastEnv').then((res) => {
        if (res) {
          const { environmentId, projectId } = JSON.parse(res)
          this.setState({
            lastEnvironmentId: environmentId,
            lastProjectId: projectId,
          })
        }
      })
    }
  }

  hideMobileNav = () => {
    if (this.mobileNav && this.mobileNav.isActive()) {
      this.mobileNav.toggle()
    }
  }

  toggleAside = () => {
    this.setState({ asideIsVisible: !this.state.asideIsVisible })
  }

  onLogin = () => {
    resolveAuthFlow({
      isAuthenticated: true,
    })

    let redirect = API.getRedirect()
    const invite = API.getInvite()
    if (invite) {
      redirect = `/invite/${invite}`
    }

    const referrer = API.getReferrer()
    let query = ''
    if (referrer) {
      query = `?${Utils.toParam(referrer)}`
    }

    if (AccountStore.ephemeral_token) {
      this.forceUpdate()
      return
    }

    if (!AccountStore.getOrganisation() && !invite) {
      // If user has no organisation redirect to /create
      this.context.router.history.replace(`/create${query}`)
      return
    }

    // Redirect on login
    if (
      this.props.location.pathname === '/' ||
      this.props.location.pathname === '/widget' ||
      this.props.location.pathname === '/saml' ||
      this.props.location.pathname.includes('/oauth') ||
      this.props.location.pathname === '/login' ||
      this.props.location.pathname === '/signup'
    ) {
      if (redirect) {
        API.setRedirect('')
        this.context.router.history.replace(redirect)
      } else {
        AsyncStorage.getItem('lastEnv').then((res) => {
          if (res) {
            const lastEnv = JSON.parse(res)
            const lastOrg = _.find(AccountStore.getUser().organisations, {
              id: lastEnv.orgId,
            })
            if (!lastOrg) {
              this.context.router.history.replace('/projects')
              return
            }

            const org = AccountStore.getOrganisation()
            if (!org || org.id !== lastOrg.id) {
              AppActions.selectOrganisation(lastOrg.id)
              AppActions.getOrganisation(lastOrg.id)
            }

            this.context.router.history.replace(
              `/project/${lastEnv.projectId}/environment/${lastEnv.environmentId}/features`,
            )
            return
          }

          this.context.router.history.replace('/projects')
        })
      }
    }

    if (Utils.getFlagsmithHasFeature('dark_mode')) {
      document.body.classList.add('dark')
    }
  }

  handleScroll = () => {
    if (this.scrollPos < 768 && $(document).scrollTop() >= 768) {
      this.setState({ myClassName: 'scrolled' })
    } else if (this.scrollPos >= 768 && $(document).scrollTop() < 768) {
      this.setState({ myClassName: '' })
    }
    this.scrollPos = $(document).scrollTop()
  }

  onLogout = () => {
    resolveAuthFlow({
      isAuthenticated: false,
    })
    if (document.location.href.includes('saml?')) {
      return
    }
    this.context.router.history.replace('/')
  }

  render() {
    if (
      Utils.getFlagsmithHasFeature('dark_mode') &&
      !document.body.classList.contains('dark')
    ) {
      document.body.classList.add('dark')
    }
    const { location } = this.props
    const pathname = location.pathname
    const { asideIsVisible, lastEnvironmentId, lastProjectId } = this.state
    const match = matchPath(pathname, {
      exact: false,
      path: '/project/:projectId/environment/:environmentId',
      strict: false,
    })
    const match2 = matchPath(pathname, {
      exact: false,
      path: '/project/:projectId',
      strict: false,
    })
    const projectId =
      _.get(match, 'params.projectId') || _.get(match2, 'params.projectId')
    const environmentId = _.get(match, 'params.environmentId')

    const storageHasParams = lastEnvironmentId || lastProjectId
    const pageHasAside = environmentId || projectId || storageHasParams
    const isHomepage =
      pathname === '/' ||
      pathname === '/login' ||
      pathname === '/signup' ||
      pathname.includes('/invite')
    if (Project.amplitude) {
      amplitude.getInstance().init(Project.amplitude)
    }
    if (
      AccountStore.getOrganisation() &&
      AccountStore.getOrganisation().block_access_to_admin
    ) {
      return <Blocked />
    }
    if (Project.maintenance || this.props.error || !window.projectOverrides) {
      return <Maintenance />
    }
    if (this.props.isLoading) {
      return (
        <AccountProvider
          onNoUser={this.onNoUser}
          onLogout={this.onLogout}
          onLogin={this.onLogin}
        >
          {() => (
            <div id='login-page'>
              <AppLoader />
            </div>
          )}
        </AccountProvider>
      )
    }
    if (AccountStore.forced2Factor()) {
      return <AccountSettingsPage />
    }
    const projectNotLoaded =
      !ProjectStore.model && document.location.href.includes('project/')
    if (document.location.href.includes('widget')) {
      return <div>{this.props.children}</div>
    }

    return (
      <Provider store={getStore()}>
        <AccountProvider
          onNoUser={this.onNoUser}
          onLogout={this.onLogout}
          onLogin={this.onLogin}
        >
          {({ isSaving, user }, { twoFactorLogin }) =>
            user && user.twoFactorPrompt ? (
              <div className='col-md-6 push-md-3 mt-5'>
                <TwoFactorPrompt
                  pin={this.state.pin}
                  error={this.state.error}
                  onSubmit={() => {
                    this.setState({ error: false })
                    twoFactorLogin(this.state.pin, () => {
                      this.setState({ error: true })
                    })
                  }}
                  isLoading={isSaving}
                  onChange={(e) =>
                    this.setState({ pin: Utils.safeParseEventValue(e) })
                  }
                />
              </div>
            ) : (
              <div>
                <div
                  className={
                    !isHomepage
                      ? `aside-body${
                          isMobile && !asideIsVisible ? '-full-width' : ''
                        }`
                      : ''
                  }
                >
                  {!isHomepage &&
                    (!pageHasAside || !asideIsVisible || !isMobile) && (
                      <nav className='navbar py-0'>
                        <Flex className='flex-row'>
                          <div className='navbar-left'>
                            <div className='navbar-nav'>
                              {pageHasAside && !asideIsVisible && (
                                <div
                                  role='button'
                                  className='clickable toggle mr-4'
                                  onClick={this.toggleAside}
                                >
                                  <span className='icon ion-md-menu' />
                                </div>
                              )}
                            </div>
                          </div>

                          {user ? (
                            <React.Fragment>
                              <nav className='my-3 my-md-0 hidden-xs-down flex-row navbar-right space'>
                                <Row>
                                  {!!AccountStore.getOrganisation() && (
                                    <NavLink
                                      id='projects-link'
                                      data-test='projects-link'
                                      activeClassName='active'
                                      className='nav-link'
                                      to={'/projects'}
                                    >
                                      <span className='mr-1'>
                                        <Icon
                                          name='layout'
                                          width={20}
                                          fill='#9DA4AE'
                                        />
                                      </span>
                                      Projects
                                    </NavLink>
                                  )}
                                  <NavLink
                                    id='account-settings-link'
                                    data-test='account-settings-link'
                                    activeClassName='active'
                                    className='nav-link'
                                    to={
                                      projectId
                                        ? `/project/${projectId}/environment/${environmentId}/account`
                                        : '/account'
                                    }
                                  >
                                    <span className='mr-1'>
                                      <Icon
                                        name='person'
                                        width={20}
                                        fill='#9DA4AE'
                                      />
                                    </span>
                                    Account
                                  </NavLink>
                                  {AccountStore.getOrganisationRole() ===
                                  'ADMIN' ? (
                                    <NavLink
                                      id='org-settings-link'
                                      activeClassName='active'
                                      className='nav-link'
                                      to='/organisation-settings'
                                    >
                                      <span className='mr-1'>
                                        <Icon
                                          name='setting'
                                          width={20}
                                          fill='#9DA4AE'
                                        />
                                      </span>
                                      {'Manage'}
                                    </NavLink>
                                  ) : (
                                    !!AccountStore.getOrganisation() && (
                                      <Permission
                                        level='organisation'
                                        permission='MANAGE_USER_GROUPS'
                                        id={AccountStore.getOrganisation().id}
                                      >
                                        {({ permission }) => (
                                          <>
                                            {(!!permission ||
                                              Utils.getFlagsmithHasFeature(
                                                'group_admins',
                                              )) && (
                                              <NavLink
                                                id='org-settings-link'
                                                activeClassName='active'
                                                className='nav-link'
                                                to='/organisation-groups'
                                              >
                                                <span
                                                  style={{ marginRight: 4 }}
                                                >
                                                  <Icon name='setting' />
                                                </span>
                                                {'Manage'}
                                              </NavLink>
                                            )}
                                          </>
                                        )}
                                      </Permission>
                                    )
                                  )}
                                </Row>
                                <Row>
                                  <Button
                                    href='https://docs.flagsmith.com'
                                    target='_blank'
                                    className='btn btn-with-icon mr-2'
                                    size='small'
                                  >
                                    <Icon
                                      name='file-text'
                                      width={20}
                                      fill='#9DA4AE'
                                    />
                                  </Button>
                                  <Headway className='cursor-pointer mr-2' />
                                  <div className='dark-mode mt-0'>
                                    <Switch
                                      checked={Utils.getFlagsmithHasFeature(
                                        'dark_mode',
                                      )}
                                      onChange={this.toggleDarkMode}
                                      darkMode
                                    />
                                  </div>
                                </Row>
                              </nav>
                            </React.Fragment>
                          ) : (
                            <div />
                          )}
                        </Flex>
                      </nav>
                    )}
                  {!isHomepage && (
                    <Aside
                      projectId={projectId || lastProjectId}
                      environmentId={environmentId || lastEnvironmentId}
                      toggleAside={this.toggleAside}
                      asideIsVisible={asideIsVisible}
                      disabled={!pageHasAside}
                    />
                  )}
                  {isMobile && pageHasAside && asideIsVisible ? null : (
                    <div>
                      <ButterBar />
                      {projectNotLoaded ? (
                        <div className='text-center'>
                          <Loader />
                        </div>
                      ) : (
                        this.props.children
                      )}
                    </div>
                  )}
                </div>
              </div>
            )
          }
        </AccountProvider>
      </Provider>
    )
  }
}

App.propTypes = {
  history: RequiredObject,
  location: RequiredObject,
}

export default withRouter(ConfigProvider(App))

if (E2E) {
  const e2e = document.getElementsByClassName('e2e')
  if (e2e && e2e[0]) {
    e2e[0].classList.toggle('display-none')
  }
}<|MERGE_RESOLUTION|>--- conflicted
+++ resolved
@@ -19,13 +19,10 @@
 import ConfigProvider from 'common/providers/ConfigProvider'
 import Permission from 'common/providers/Permission'
 import { getOrganisationUsage } from 'common/services/useOrganisationUsage'
-<<<<<<< HEAD
 import Button from './base/forms/Button'
 import Icon from 'components/Icon'
-
-=======
 import AccountStore from 'common/stores/account-store'
->>>>>>> ff0da20c
+
 const App = class extends Component {
   static propTypes = {
     children: propTypes.element.isRequired,
