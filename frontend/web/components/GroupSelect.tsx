import React, { FC, useState } from 'react'
import InlineModal from './InlineModal'
import { UserGroup, UserGroupSummary } from 'common/types/responses'
import Input from './base/forms/Input'
import Utils from 'common/utils/utils'
import Icon from './Icon'

export type GroupSelectType = {
  disabled?: boolean
  groups: UserGroup[] | UserGroupSummary[] | undefined
  value: number[] | undefined
  isOpen: boolean
<<<<<<< HEAD
  size?: 'sm'
  onAdd: (id: number, isUser: boolean) => void
=======
  size: string
  onAdd: (id: number, isUser: boolean, name?: string) => void
>>>>>>> baaf0f1f
  onRemove: (id: number, isUser: boolean) => void
  onToggle: () => void
}
const GroupSelect: FC<GroupSelectType> = ({
  disabled,
  groups,
  isOpen,
  onAdd,
  onRemove,
  onToggle,
  size,
  value,
}) => {
  const [filter, setFilter] = useState<string>('')
  const grouplist =
    groups &&
    groups.filter((v) => {
      const search = filter.toLowerCase()
      if (!search) return true
      return `${v.name}`.toLowerCase().includes(search)
    })
  const modalClassName = size ? `inline-modal--tags-${size}` : ''
  return (
    <InlineModal
      title='Groups'
      isOpen={isOpen}
      onClose={onToggle}
      className={modalClassName}
    >
      <Input
        disabled={disabled}
        value={filter}
        onChange={(e: InputEvent) => setFilter(Utils.safeParseEventValue(e))}
        className='full-width mb-2'
        placeholder='Type or choose a Group'
        search
      />
      <div style={{ maxHeight: 200, overflowY: 'auto' }}>
        {grouplist &&
          grouplist.map((v) => (
            <div
              onClick={() => {
                const isRemove = value?.includes(v.id)
                if (isRemove && onRemove) {
                  onRemove(v.id, false)
                } else if (!isRemove && onAdd) {
                  onAdd(v.id, false, v.name)
                }
              }}
              className='assignees-list-item clickable'
              key={v.id}
            >
              <Row space>
                <Flex
                  className={value?.includes(v.id) ? 'font-weight-bold' : ''}
                >
                  {v.name}
                </Flex>
                {value?.includes(v.id) && (
                  <span className='mr-1'>
                    <Icon name='checkmark' fill='#6837FC' />
                  </span>
                )}
              </Row>
            </div>
          ))}
      </div>
    </InlineModal>
  )
}

export default GroupSelect<|MERGE_RESOLUTION|>--- conflicted
+++ resolved
@@ -10,13 +10,8 @@
   groups: UserGroup[] | UserGroupSummary[] | undefined
   value: number[] | undefined
   isOpen: boolean
-<<<<<<< HEAD
   size?: 'sm'
-  onAdd: (id: number, isUser: boolean) => void
-=======
-  size: string
   onAdd: (id: number, isUser: boolean, name?: string) => void
->>>>>>> baaf0f1f
   onRemove: (id: number, isUser: boolean) => void
   onToggle: () => void
 }
