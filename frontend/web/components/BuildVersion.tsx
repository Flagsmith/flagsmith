import { FC } from 'react'
import { IonIcon } from '@ionic/react'
import { pricetag } from 'ionicons/icons'
import {
  defaultVersionTag,
  useGetBuildVersionQuery,
} from 'common/services/useBuildVersion'

type BuildVersionType = {}

const BuildVersion: FC<BuildVersionType> = ({}) => {
  const { data: version } = useGetBuildVersionQuery({})
  return (
<<<<<<< HEAD
    <div className='text-muted position-fixed bottom-0 p-2 fs-caption'>
      {version?.tag?.toLowerCase() !== 'unknown' && (
=======
    <>
      {version?.tag !== defaultVersionTag && (
>>>>>>> 24da4de6
        <Tooltip
          title={
            <span>
              <span className='icon'>
                <IonIcon icon={pricetag} />
              </span>{' '}
              {version?.tag}
            </span>
          }
        >
          {`${
<<<<<<< HEAD
            version?.frontend_sha?.toLowerCase() !== 'unknown'
              ? `Frontend SHA: ${version?.frontend_sha}`
              : ''
          }${
            version?.backend_sha?.toLowerCase() !== 'unknown'
              ? `${
                  version?.frontend_sha?.toLowerCase() !== 'unknown'
                    ? '<br/>'
                    : ''
=======
            version?.frontend_sha !== defaultVersionTag
              ? `Frontend SHA: ${version?.frontend_sha}`
              : ''
          }${
            version?.backend_sha !== defaultVersionTag
              ? `${
                  version?.frontend_sha !== defaultVersionTag ? '<br/>' : ''
>>>>>>> 24da4de6
                }Backend SHA: ${version?.backend_sha}`
              : ''
          }`}
        </Tooltip>
      )}
    </>
  )
}

export default BuildVersion<|MERGE_RESOLUTION|>--- conflicted
+++ resolved
@@ -10,14 +10,10 @@
 
 const BuildVersion: FC<BuildVersionType> = ({}) => {
   const { data: version } = useGetBuildVersionQuery({})
+  console.log(version)
   return (
-<<<<<<< HEAD
-    <div className='text-muted position-fixed bottom-0 p-2 fs-caption'>
-      {version?.tag?.toLowerCase() !== 'unknown' && (
-=======
     <>
-      {version?.tag !== defaultVersionTag && (
->>>>>>> 24da4de6
+      {version?.tag?.toLowerCase() !== defaultVersionTag?.toLowerCase() && (
         <Tooltip
           title={
             <span>
@@ -29,25 +25,13 @@
           }
         >
           {`${
-<<<<<<< HEAD
-            version?.frontend_sha?.toLowerCase() !== 'unknown'
-              ? `Frontend SHA: ${version?.frontend_sha}`
-              : ''
-          }${
-            version?.backend_sha?.toLowerCase() !== 'unknown'
-              ? `${
-                  version?.frontend_sha?.toLowerCase() !== 'unknown'
-                    ? '<br/>'
-                    : ''
-=======
-            version?.frontend_sha !== defaultVersionTag
+            version?.frontend_sha?.toLowerCase() !== defaultVersionTag?.toLowerCase()
               ? `Frontend SHA: ${version?.frontend_sha}`
               : ''
           }${
             version?.backend_sha !== defaultVersionTag
               ? `${
                   version?.frontend_sha !== defaultVersionTag ? '<br/>' : ''
->>>>>>> 24da4de6
                 }Backend SHA: ${version?.backend_sha}`
               : ''
           }`}
