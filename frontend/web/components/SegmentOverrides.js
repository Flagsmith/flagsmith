--- conflicted
+++ resolved
@@ -634,13 +634,13 @@
             !this.props.showCreateSegment && (
               <div className='overflow-visible'>
                 {!this.props.id && (
-                  <div className='mt-3'>
-                    <InfoMessage className='text-left faint'>
-                      Segment overrides override the feature's environment
-                      default value and enabled state, prioritise them by
-                      dragging it to the top of the list. Segment overrides will
-                      only apply when you identify via the SDK, any identity
-                      overrides will take priority.{' '}
+                        <div className='my-4'>
+                          <InfoMessage collapseId={'segment-overrides'} className='mb-4 text-left faint'>
+                            Segment overrides override the environment defaults,
+                            prioritise them by dragging it to the top of the
+                            list. Segment overrides will only apply when you
+                            identify via the SDK, any identity overrides will
+                            take priority.{' '}
                       <a
                         target='_blank'
                         href='https://docs.flagsmith.com/basic-features/segments'
@@ -656,55 +656,6 @@
                     />
                   </div>
                 )}
-<<<<<<< HEAD
-=======
-                {this.props.showCreateSegment && this.state.segmentEditId && (
-                  <CreateSegmentModal
-                    className='my-2'
-                    segment={this.state.segmentEditId}
-                    condensed
-                    onComplete={() => {
-                      this.setState({
-                        segmentEditId: undefined,
-                      })
-                      this.props.setShowCreateSegment(false)
-                    }}
-                    onCancel={() => {
-                      this.setState({ segmentEditId: undefined })
-                      this.props.setShowCreateSegment(false)
-                    }}
-                    environmentId={this.props.environmentId}
-                    projectId={this.props.projectId}
-                  />
-                )}
-                {visibleValues &&
-                  !!visibleValues.length &&
-                  !this.props.showCreateSegment && (
-                    <div className='overflow-visible'>
-                      {!this.props.id && (
-                        <div className='my-4'>
-                          <InfoMessage collapseId={'segment-overrides'} className='mb-4 text-left faint'>
-                            Segment overrides override the environment defaults,
-                            prioritise them by dragging it to the top of the
-                            list. Segment overrides will only apply when you
-                            identify via the SDK, any identity overrides will
-                            take priority.{' '}
-                            <a
-                              target='_blank'
-                              href='https://docs.flagsmith.com/basic-features/segments'
-                              rel='noreferrer'
-                            >
-                              Check the Docs for more details
-                            </a>
-                            .
-                          </InfoMessage>
-                          <SegmentOverrideLimit
-                            id={this.props.environmentId}
-                            maxSegmentOverridesAllowed={ProjectStore.getMaxSegmentOverridesAllowed()}
-                          />
-                        </div>
-                      )}
->>>>>>> 364ad3f0
 
                 {value && (
                   <>
