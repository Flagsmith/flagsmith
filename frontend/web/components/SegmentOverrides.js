// import propTypes from 'prop-types';
import React, { Component, Fragment } from 'react'
import { SortableContainer, SortableElement } from 'react-sortable-hoc'
import ProjectStore from 'common/stores/project-store'
import ValueEditor from './ValueEditor'
import { VariationOptions } from './mv/VariationOptions'
import FeatureListStore from 'common/stores/feature-list-store'
import CreateSegmentModal from './modals/CreateSegment'
import SegmentSelect from './SegmentSelect'
import JSONReference from './JSONReference'
import ConfigProvider from 'common/providers/ConfigProvider'
import InfoMessage from './InfoMessage'
import Permission from 'common/providers/Permission'
import Constants from 'common/constants'
import Icon from './Icon'
import SegmentOverrideLimit from './SegmentOverrideLimit'
import { getStore } from 'common/store'
import { getEnvironment } from 'common/services/useEnvironment'
import { getSegment } from 'common/services/useSegment'
import Tooltip from './Tooltip'
import SegmentsIcon from './svg/SegmentsIcon'
import SegmentOverrideActions from './SegmentOverrideActions'
import Button from './base/forms/Button'

const arrayMoveMutate = (array, from, to) => {
  array.splice(to < 0 ? array.length + to : to, 0, array.splice(from, 1)[0])
}

const arrayMove = (array, from, to) => {
  array = array.slice()
  arrayMoveMutate(array, from, to)
  return array
}
const SegmentOverrideInner = class Override extends React.Component {
  constructor(props) {
    super(props)
    this.state = {}
    ES6Component(this)
  }

  componentDidMount() {
    this.listenTo(FeatureListStore, 'saved', () => {
      this.setState({ changed: false })
    })
  }

  render() {
    const {
      confirmRemove,
      controlValue,
      disabled,
      environmentId,
      hideViewSegment,
      highlightSegmentId,
      index,
      multivariateOptions,
      name,
      onSortEnd,
      projectFlag,
      readOnly,
      setSegmentEditId,
      setShowCreateSegment,
      setValue,
      setVariations,
      toggle,
      value: v,
    } = this.props

    const mvOptions =
      multivariateOptions &&
      multivariateOptions.map((mv) => {
        const foundMv =
          v.multivariate_options &&
          v.multivariate_options.find(
            (v) => v.multivariate_feature_option === mv.id,
          )
        if (foundMv) {
          return foundMv
        }
        return {
          multivariate_feature_option: mv.id,
          percentage_allocation: 0,
        }
      })
    const changed = !v.id || this.state.changed
    const showValue = !(multivariateOptions && multivariateOptions.length)
    const controlPercent = Utils.calculateControl(mvOptions)
    const isHighlighted = highlightSegmentId && v.segment === highlightSegmentId
    if (!v || v.toRemove) {
      if (this.props.id) {
        return (
          <div>
            You have removed this segment override, click save to confirm your
            changes.
          </div>
        )
      }
      return <div />
    }
    return (
      <div
        data-test={`segment-override-${index}`}
        style={{ zIndex: 9999999999 }}
        className={`segment-overrides mb-3${
          this.props.id
            ? ''
            : ' panel user-select-none panel-without-heading panel--draggable pb-0'
        }${isHighlighted ? ' border-2 border-primary' : ''}`}
      >
        <Row className='p-0 table-header px-3 py-1' space>
          <div className='flex flex-1 text-left'>
            {this.props.id ? (
              <>
                <Row className='font-weight-medium text-dark mb-1'>
                  {projectFlag.description ? (
                    <Tooltip
                      title={
                        <Row>
                          {projectFlag.name}
                          <span className={'ms-1'}></span>
                          <Icon name='info-outlined' />
                        </Row>
                      }
                    >
                      {projectFlag.description}
                    </Tooltip>
                  ) : (
                    projectFlag.name
                  )}
                  {v.is_feature_specific && (
                    <div className='chip chip--xs ml-2'>Feature-Specific</div>
                  )}
                  {changed && <div className='chip chip--xs ml-2'>Unsaved</div>}
                </Row>
                <div className='list-item-footer faint'>
                  <Row>
                    <div>
                      Created{' '}
                      {moment(projectFlag.created_date).format(
                        'Do MMM YYYY HH:mma',
                      )}
                    </div>
                  </Row>
                </div>
              </>
            ) : (
              <Row className='fs-small'>
                <SegmentsIcon
                  className='opacity-50'
                  fill='#9DA4AE'
                  width={16}
                  height={16}
                />
                <span className='ms-2 fw-bold text-body mb-0'>
                  {name || v.segment_name}
                </span>
                {v.is_feature_specific && (
                  <div className='chip chip--xs ml-2'>Feature-Specific</div>
                )}
                {changed && <div className='chip chip--xs ml-2'>Unsaved</div>}
              </Row>
            )}
          </div>
          <div>
            <Row className='gap-3'>
              {/* Input to adjust order without drag for E2E */}
              {E2E && (
                <input
                  readOnly={readOnly}
                  data-test={`sort-${index}`}
                  onChange={(e) => {
                    this.setState({ changed: true })
                    onSortEnd({
                      newIndex: parseInt(Utils.safeParseEventValue(e)),
                      oldIndex: index,
                    })
                  }}
                  type='text'
                />
              )}
              <Row className='gap-2'>
                <Permission
                  id={environmentId}
                  permission={'MANAGE_SEGMENT_OVERRIDES'}
                  level={'environment'}
                >
                  {({ permission }) =>
                    Utils.renderWithPermission(
                      permission,
                      Constants.projectPermissions('Manage Segments'),
                      <>
                        <SegmentOverrideActions
                          hideViewSegment={hideViewSegment}
                          onCopyValue={() => {
                            this.setState({ changed: true })
                            setValue(
                              Utils.getTypedValue(
                                Utils.safeParseEventValue(controlValue),
                              ),
                            )
                          }}
                          canCopyValue={
                            !!controlValue &&
                            (!multivariateOptions ||
                              !multivariateOptions.length)
                          }
                          canRemove={!disabled && !readOnly}
                          onRemove={confirmRemove}
                          onEdit={() => {
                            if (v.is_feature_specific) {
                              setShowCreateSegment(true)
                              setSegmentEditId(v.segment)
                            } else {
                              window.open(
                                `${document.location.origin}/project/${this.props.projectId}/segments/${v.segment}`,
                                '_blank',
                              )
                            }
                          }}
                          canEdit={permission}
                        />
                      </>,
                    )
                  }
                </Permission>
              </Row>
            </Row>
          </div>
        </Row>
        <div className='d-flex px-3 mt-2'>
          <div>
            <div className='me-4'>
              <Tooltip
                title={
                  <div className='label-switch justify-content-center d-flex align-items-center gap-1'>
                    <span>Enabled</span> <Icon name='info-outlined' />
                  </div>
                }
              >
                Controls whether the feature is enabled for users belonging to
                this segment.
              </Tooltip>
            </div>
            <Switch
              className='mt-4'
              data-test={`segment-override-toggle-${index}`}
              disabled={disabled}
              checked={v.enabled}
              onChange={(v) => {
                if (!readOnly) {
                  this.setState({ changed: true })
                  toggle(v)
                }
              }}
            />
          </div>
          {showValue ? (
            <>
              <div className='flex-fill overflow-hidden'>
                <label>Value</label>
                <ValueEditor
                  readOnly={readOnly}
                  disabled={readOnly}
                  value={v.value}
                  data-test={`segment-override-value-${index}`}
                  onChange={
                    readOnly
                      ? null
                      : (e) => {
                          this.setState({ changed: true })
                          setValue(
                            Utils.getTypedValue(Utils.safeParseEventValue(e)),
                          )
                        }
                  }
                  placeholder="Value e.g. 'big' "
                />
              </div>
            </>
          ) : (
            <div className='flex-1 flex-column'>
              <label>Segment Control Value - {controlPercent}%</label>
              <ValueEditor
                value={v.value}
                data-test={`segment-override-value-${index}`}
                placeholder="Value e.g. 'big' "
                disabled={readOnly}
                onChange={
                  readOnly
                    ? null
                    : (e) => {
                        this.setState({ changed: true })
                        setValue(
                          Utils.getTypedValue(Utils.safeParseEventValue(e)),
                        )
                      }
                }
              />
            </div>
          )}
        </div>
        {!!multivariateOptions?.length && (
          <div className='px-3'>
            <VariationOptions
              readOnly
              disabled={readOnly}
              controlValue={controlValue}
              controlPercentage={controlPercent}
              variationOverrides={mvOptions}
              multivariateOptions={multivariateOptions.map((mv) => {
                const foundMv =
                  v.multivariate_options &&
                  v.multivariate_options.find(
                    (v) => v.multivariate_feature_option === mv.id,
                  )
                if (foundMv) {
                  return {
                    ...mv,
                    default_percentage_allocation:
                      foundMv.percentage_allocation,
                  }
                }
                return {
                  ...mv,
                  default_percentage_allocation: 0,
                }
              })}
              setVariations={(i, e, variationOverrides) => {
                setVariations(i, e, variationOverrides)
                this.setState({ changed: true })
              }}
              setValue={(i, e, variationOverrides) => {
                setVariations(i, e, variationOverrides)
                this.setState({ changed: true })
              }}
              updateVariation={(i, e, variationOverrides) => {
                setVariations(i, e, variationOverrides)
                this.setState({ changed: true })
              }}
              weightTitle='Override Weight %'
            />
          </div>
        )}
      </div>
    )
  }
}
const SegmentOverride = ConfigProvider(SortableElement(SegmentOverrideInner))
const SegmentOverrideListInner = ({
  confirmRemove,
  controlValue,
  disabled,
  environmentId,
  hideViewSegment,
  highlightSegmentId,
  id,
  items,
  multivariateOptions,
  name,
  onSortEnd,
  projectFlag,
  projectId,
  readOnly,
  setSegmentEditId,
  setShowCreateSegment,
  setValue,
  setVariations,
  showEditSegment,
  toggle,
}) => {
  const InnerComponent = id || disabled ? SegmentOverrideInner : SegmentOverride
  return (
    <div>
      {items.map((value, index) => (
        <Fragment key={value.segment.name}>
          <InnerComponent
            id={id}
            name={name}
            segment={value.segment}
            hideViewSegment={hideViewSegment}
            highlightSegmentId={highlightSegmentId}
            onSortEnd={onSortEnd}
            disabled={disabled}
            showEditSegment={showEditSegment}
            environmentId={environmentId}
            projectId={projectId}
            multivariateOptions={multivariateOptions}
            index={index}
            readOnly={readOnly}
            value={value}
            setSegmentEditId={setSegmentEditId}
            setShowCreateSegment={setShowCreateSegment}
            confirmRemove={() => confirmRemove(index)}
            controlValue={controlValue}
            toggle={() => toggle(index)}
            setValue={(value) => {
              setValue(index, value)
            }}
            setVariations={(i, override, mvOptions) => {
              const newValue = _.cloneDeep(mvOptions)
              newValue[i] = {
                ...newValue[i],
                percentage_allocation: override.default_percentage_allocation,
              }
              setVariations(index, newValue)
            }}
            projectFlag={projectFlag}
          />
          <div className='text-left'>
            <JSONReference
              showNamesButton
              title={'Segment Override'}
              json={value}
            />
          </div>
        </Fragment>
      ))}
    </div>
  )
}

const SegmentOverrideList = SortableContainer(SegmentOverrideListInner)

class TheComponent extends Component {
  static displayName = 'TheComponent'

  static propTypes = {}

  constructor(props) {
    super(props)
    this.state = { segmentEditId: undefined, totalSegmentOverrides: 0 }
  }
  componentDidMount() {
    getEnvironment(getStore(), {
      id: this.props.environmentId,
    }).then((res) => {
      this.setState({
        totalSegmentOverrides: res.data.total_segment_overrides,
      })
    })
    this.checkPreselectedSegment()
  }

  componentDidUpdate(prevProps) {
    if (
      this.props.highlightSegmentId &&
      this.props.highlightSegmentId !== prevProps.highlightSegmentId
    ) {
      this.checkPreselectedSegment()
    }
  }

  checkPreselectedSegment = () => {
    const { highlightSegmentId, projectId, value } = this.props
    if (!highlightSegmentId) return

    const existingOverride = value?.find((v) => v.segment === highlightSegmentId)
    if (existingOverride) {
      return
    }

    getSegment(getStore(), {
      id: highlightSegmentId,
      projectId: projectId,
    }).then((res) => {
      this.setState({
        selectedSegment: {
          label: res.data.name,
          value: res.data.id,
        },
      })
    })
  }

  addItem = () => {
    const value = (this.props.value || []).map((val) => ({
      ...val,
      priority: val.priority,
    }))
    const matchingValue = value.find(
      (v) => v.segment === this.state.selectedSegment.value,
    )
    if (matchingValue) {
      matchingValue.toRemove = false
      this.props.onChange(value)
      return
    }
    const newValue = {
      environment: ProjectStore.getEnvironmentIdFromKey(
        this.props.environmentId,
      ),
      feature: this.props.feature,
      feature_segment_value: {
        enabled: false,
        environment: ProjectStore.getEnvironmentIdFromKey(
          this.props.environmentId,
        ),
        feature: this.props.feature,
        feature_segment: null,
        feature_state_value: Utils.valueToFeatureState(
          `${this.props.controlValue || ''}`,
        ),
      },
      priority: value.length,
      segment: this.state.selectedSegment.value,
      segment_name: this.state.selectedSegment.label,
      value: `${this.props.controlValue || ''}`,
    }
    this.props.onChange(value.concat([newValue]))
    this.setState({ selectedSegment: null })
    setTimeout(() => {
      const container = document.querySelector('.tabs-content .tab-active')
      if (container) {
        container.scrollTop = container.scrollHeight
      }
    }, 0)
  }

  confirmRemove = (i) => {
    if (!this.props.value[i].id) {
      this.props.onChange(
        _.filter(this.props.value, (v, index) => index !== i).map((v, i) => ({
          ...v,
          priority: i,
        })),
      )
      if (this.props.onRemove) {
        this.props.onRemove()
      }
      return
    }
    openConfirm({
      body: (
        <div>
          {`Are you sure you want to delete this segment override?${
            this.props.is4Eyes
              ? ''
              : ' This will be applied when you click Update Segment Overrides and cannot be undone.'
          }`}
        </div>
      ),
      destructive: true,
      onYes: () => {
        this.props.value[i].toRemove = true
        this.setState({ isLoading: false })
      },
      title: 'Delete Segment Override',
      yesText: 'Confirm',
    })
  }

  setValue = (i, value) => {
    this.props.value[i].value = value
    this.props.onChange(this.props.value)
  }

  setSegmentEditId = (id) => {
    this.setState({ segmentEditId: id })
  }

  setVariations = (i, value) => {
    this.props.value[i].multivariate_options = value
    this.props.onChange(this.props.value)
  }

  toggle = (i) => {
    this.props.value[i].enabled = !this.props.value[i].enabled
    this.props.onChange(this.props.value)
  }

  onSortEnd = ({ newIndex, oldIndex }) => {
    this.props.onChange(
      arrayMove(this.props.value, oldIndex, newIndex).map((v, i) => ({
        ...v,
        priority: i,
      })),
    )
  }

  render() {
    const {
      props: { multivariateOptions, value },
    } = this
    const filter = (segment) => {
      if (segment.feature && segment.feature !== this.props.feature)
        return false
      if (this.props.id && this.props.id !== segment.id) return null
      const foundSegment = _.find(value, (v) => v.segment === segment.id)
      return !value || !foundSegment || (foundSegment && foundSegment.toRemove)
    }
    const InnerComponent =
      this.props.id || this.props.readOnly
        ? SegmentOverrideListInner
        : SegmentOverrideList

    const visibleValues = value && value.filter((v) => !v.toRemove)

    const segmentOverrideLimitAlert = Utils.calculateRemainingLimitsPercentage(
      this.state.totalSegmentOverrides,
      ProjectStore.getMaxSegmentOverridesAllowed(),
    )

    const isLimitReached =
      segmentOverrideLimitAlert.percentage &&
      segmentOverrideLimitAlert.percentage >= 100
    return (
      <div>
        <div className='mt-2 mb-2'>
          {!this.props.id &&
            !this.props.disableCreate &&
            !this.props.showCreateSegment &&
            !this.props.readOnly && (
<<<<<<< HEAD
              <Flex className='text-left'>
                <SegmentSelect
                  disabled={!!isLimitReached}
                  projectId={this.props.projectId}
                  data-test='select-segment'
                  placeholder='Create a Segment Override...'
                  filter={filter}
                  value={this.state.selectedSegment?.value}
                  onChange={(selectedSegment) =>
                    this.setState({ selectedSegment }, this.addItem)
                  }
                />
              </Flex>
=======
              <Row className='text-left gap-2'>
                <div className='flex-1'>
                  <SegmentSelect
                    className="w-100"
                    disabled={!!isLimitReached}
                    projectId={this.props.projectId}
                    data-test='select-segment'
                    placeholder='Create a Segment Override...'
                    filter={filter}
                    value={this.state.selectedSegment?.value}
                    onChange={(selectedSegment) => {
                      if (this.props.highlightSegmentId) {
                        this.setState({ selectedSegment })
                      } else {
                        this.setState({ selectedSegment }, this.addItem)
                      }
                    }}
                  />
                </div>
                {this.props.highlightSegmentId &&
                  this.state.selectedSegment && (
                    <Button
                      disabled={!!isLimitReached}
                      onClick={this.addItem}
                      data-test='create-segment-override-btn'
                      className='align-self-start'
                    >
                      Create
                    </Button>
                  )}
              </Row>
>>>>>>> a734a6cc
            )}
          {this.props.showCreateSegment && !this.state.segmentEditId && (
            <div className='create-segment-overrides'>
              <CreateSegmentModal
                onComplete={(segment) => {
                  this.props.setShowCreateSegment(false)
                  if (!this.state.selectedSegment) {
                    this.setState(
                      {
                        selectedSegment: {
                          label: segment.name,
                          value: segment.id,
                        },
                      },
                      this.addItem,
                    )
                  }
                }}
                onCancel={() => {
                  this.props.setShowCreateSegment(false)
                }}
                condensed
                feature={this.props.feature}
                environmentId={this.props.environmentId}
                projectId={this.props.projectId}
              />
            </div>
          )}
          {this.props.showCreateSegment && this.state.segmentEditId && (
            <CreateSegmentModal
              className='my-2'
              segment={this.state.segmentEditId}
              condensed
              onComplete={() => {
                this.setState({
                  segmentEditId: undefined,
                })
                this.props.setShowCreateSegment(false)
              }}
              onCancel={() => {
                this.setState({ segmentEditId: undefined })
                this.props.setShowCreateSegment(false)
              }}
              environmentId={this.props.environmentId}
              projectId={this.props.projectId}
            />
          )}
          {visibleValues &&
            !!visibleValues.length &&
            !this.props.showCreateSegment && (
              <div className='overflow-visible'>
                {!this.props.id && (
                  <div className='my-4'>
                    <InfoMessage
                      collapseId={'segment-overrides'}
                      className='mb-4 text-left faint'
                    >
                      Segment overrides override the environment defaults,
                      prioritise them by dragging it to the top of the list.
                      Segment overrides will only apply when you identify via
                      the SDK, any identity overrides will take priority.{' '}
                      <a
                        target='_blank'
                        href='https://docs.flagsmith.com/basic-features/segments'
                        rel='noreferrer'
                      >
                        Check the Docs for more details
                      </a>
                      .
                    </InfoMessage>
                    <SegmentOverrideLimit
                      id={this.props.environmentId}
                      maxSegmentOverridesAllowed={ProjectStore.getMaxSegmentOverridesAllowed()}
                    />
                  </div>
                )}

                {value && (
                  <>
                    <InnerComponent
                      shouldCancelStart={(e) => {
                        const tagName = e.target.tagName.toLowerCase()

                        // Check if the clicked element is a button, input, or textarea
                        if (
                          tagName === 'input' ||
                          tagName === 'textarea' ||
                          tagName === 'button'
                        ) {
                          return true // Cancel sorting for inputs, buttons, etc.
                        }

                        // Cancel if the clicked element has class 'feature-action__list'
                        if (
                          e.target.closest('.feature-action__item') || // Checks for parent elements with the class
                          e.target.closest('.hljs')
                        ) {
                          return true // Cancel sorting if the target or parent has these classes
                        }

                        // Otherwise, allow sorting
                        return false
                      }} // Here we pass the function to prevent sorting in certain cases
                      disabled={this.props.readOnly}
                      id={this.props.id}
                      name={this.props.name}
                      controlValue={this.props.controlValue}
                      multivariateOptions={multivariateOptions}
                      confirmRemove={this.confirmRemove}
                      setVariations={this.setVariations}
                      toggle={this.toggle}
                      setValue={this.setValue}
                      readOnly={this.props.readOnly}
                      showEditSegment={this.props.showEditSegment}
                      environmentId={this.props.environmentId}
                      projectId={this.props.projectId}
                      setShowCreateSegment={this.props.setShowCreateSegment}
                      items={value.map((v) => ({
                        ...v,
                      }))}
                      setSegmentEditId={this.setSegmentEditId}
                      onSortEnd={this.onSortEnd}
                      projectFlag={this.props.projectFlag}
                      hideViewSegment={this.props.hideViewSegment}
                      highlightSegmentId={this.props.highlightSegmentId}
                    />
                    <div className='text-left mt-4'>
                      <JSONReference
                        showNamesButton
                        title={'Segment Overrides'}
                        json={value}
                      />
                    </div>
                  </>
                )}
              </div>
            )}
        </div>
      </div>
    )
  }
}

export default TheComponent<|MERGE_RESOLUTION|>--- conflicted
+++ resolved
@@ -610,21 +610,6 @@
             !this.props.disableCreate &&
             !this.props.showCreateSegment &&
             !this.props.readOnly && (
-<<<<<<< HEAD
-              <Flex className='text-left'>
-                <SegmentSelect
-                  disabled={!!isLimitReached}
-                  projectId={this.props.projectId}
-                  data-test='select-segment'
-                  placeholder='Create a Segment Override...'
-                  filter={filter}
-                  value={this.state.selectedSegment?.value}
-                  onChange={(selectedSegment) =>
-                    this.setState({ selectedSegment }, this.addItem)
-                  }
-                />
-              </Flex>
-=======
               <Row className='text-left gap-2'>
                 <div className='flex-1'>
                   <SegmentSelect
@@ -656,7 +641,6 @@
                     </Button>
                   )}
               </Row>
->>>>>>> a734a6cc
             )}
           {this.props.showCreateSegment && !this.state.segmentEditId && (
             <div className='create-segment-overrides'>
