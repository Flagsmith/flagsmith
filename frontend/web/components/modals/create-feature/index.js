import React, { Component } from 'react'
import withSegmentOverrides from 'common/providers/withSegmentOverrides'
import moment from 'moment'
import Constants from 'common/constants'
import data from 'common/data/base/_data'
import ProjectStore from 'common/stores/project-store'
import ConfigProvider from 'common/providers/ConfigProvider'
import FeatureListStore from 'common/stores/feature-list-store'
import IdentityProvider from 'common/providers/IdentityProvider'
import Tabs from 'components/navigation/TabMenu/Tabs'
import TabItem from 'components/navigation/TabMenu/TabItem'
import SegmentOverrides from 'components/SegmentOverrides'
import ChangeRequestModal from 'components/modals/ChangeRequestModal'
import classNames from 'classnames'
import InfoMessage from 'components/InfoMessage'
import JSONReference from 'components/JSONReference'
import ErrorMessage from 'components/ErrorMessage'
import Permission from 'common/providers/Permission'
import IdentitySelect from 'components/IdentitySelect'
import {
  setInterceptClose,
  setModalTitle,
} from 'components/modals/base/ModalDefault'
import Icon from 'components/Icon'
import ModalHR from 'components/modals/ModalHR'
import FeatureValue from 'components/feature-summary/FeatureValue'
import { getStore } from 'common/store'
import Button from 'components/base/forms/Button'
import { getSupportedContentType } from 'common/services/useSupportedContentType'
import { getGithubIntegration } from 'common/services/useGithubIntegration'
import { removeUserOverride } from 'components/RemoveUserOverride'
import ExternalResourcesLinkTab from 'components/ExternalResourcesLinkTab'
import { saveFeatureWithValidation } from 'components/saveFeatureWithValidation'
import FeatureHistory from 'components/FeatureHistory'
import WarningMessage from 'components/WarningMessage'
import FeatureAnalytics from 'components/feature-page/FeatureNavTab/FeatureAnalytics'
import { FlagValueFooter } from 'components/modals/FlagValueFooter'
import { getPermission } from 'common/services/usePermission'
import { getChangeRequests } from 'common/services/useChangeRequest'
import FeatureHealthTabContent from 'components/feature-health/FeatureHealthTabContent'
import { IonIcon } from '@ionic/react'
import { warning } from 'ionicons/icons'
import FeaturePipelineStatus from 'components/release-pipelines/FeaturePipelineStatus'
import FeatureInPipelineGuard from 'components/release-pipelines/FeatureInPipelineGuard'
import FeatureCodeReferencesContainer from 'components/feature-page/FeatureNavTab/CodeReferences/FeatureCodeReferencesContainer'
import BetaFlag from 'components/BetaFlag'
import ProjectProvider from 'common/providers/ProjectProvider'
import CreateFeature from './tabs/CreateFeature'
import FeatureSettings from './tabs/FeatureSettings'
import FeatureValueTab from './tabs/FeatureValue'
import FeatureLimitAlert from './FeatureLimitAlert'
import FeatureUpdateSummary from './FeatureUpdateSummary'
import FeatureNameInput from './FeatureNameInput'
import { EnvironmentPermission } from 'common/types/permissions.types'

const Index = class extends Component {
  static displayName = 'create-feature'

  constructor(props, context) {
    super(props, context)
    if (this.props.projectFlag) {
      this.userOverridesPage(1, true)
    }

    const projectFlagData = this.props.projectFlag
      ? _.cloneDeep(this.props.projectFlag)
      : {
          description: undefined,
          is_archived: undefined,
          is_server_key_only: undefined,
          metadata: [],
          multivariate_options: [],
          name: undefined,
          tags: [],
        }

    const sourceFlag = this.props.identityFlag || this.props.environmentFlag
    const environmentFlagData = sourceFlag ? _.cloneDeep(sourceFlag) : {}

    this.state = {
      changeRequests: [],
      enabledIndentity: false,
      enabledSegment: false,
      environmentFlag: environmentFlagData,
      externalResource: {},
      externalResources: [],
      featureContentType: {},
      featureLimitAlert: { percentage: 0 },
      githubId: '',
      hasIntegrationWithGithub: false,
      hasMetadataRequired: false,
      isEdit: !!this.props.projectFlag,
      period: 30,
      projectFlag: projectFlagData,
      scheduledChangeRequests: [],
      segmentsChanged: false,
      selectedIdentity: null,
      settingsChanged: false,
<<<<<<< HEAD
      tags: tags?.filter((tag) => !hideTags.includes(tag)) || [],
=======
>>>>>>> 7cf7c8b6
      userOverridesError: false,
      userOverridesNoPermission: false,
      valueChanged: false,
    }
  }

  close() {
    closeModal()
  }

  componentDidUpdate(prevProps) {
    ES6Component(this)

    const environmentFlagSource =
      this.props.identityFlag || this.props.environmentFlag
    const prevEnvironmentFlagSource =
      prevProps.identityFlag || prevProps.environmentFlag

    if (
      environmentFlagSource &&
      prevEnvironmentFlagSource &&
      environmentFlagSource.updated_at &&
      prevEnvironmentFlagSource.updated_at &&
      environmentFlagSource.updated_at !== prevEnvironmentFlagSource.updated_at
    ) {
      this.setState({
        environmentFlag: _.cloneDeep(environmentFlagSource),
      })
    }

    if (
      this.props.projectFlag &&
      prevProps.projectFlag &&
      this.props.projectFlag.updated_at &&
      prevProps.projectFlag.updated_at &&
      this.props.projectFlag.updated_at !== prevProps.projectFlag.updated_at
    ) {
      this.setState({
        projectFlag: _.cloneDeep(this.props.projectFlag),
      })
    }

    if (
      !this.props.identity &&
      this.props.environmentVariations !== prevProps.environmentVariations
    ) {
      if (
        this.props.environmentVariations &&
        this.props.environmentVariations.length
      ) {
        this.setState({
          projectFlag: {
            ...this.state.projectFlag,
            multivariate_options:
              this.state.projectFlag.multivariate_options &&
              this.state.projectFlag.multivariate_options.map((v) => {
                const matchingVariation = (
                  this.props.multivariate_options ||
                  this.props.environmentVariations
                ).find((e) => e.multivariate_feature_option === v.id)
                return {
                  ...v,
                  default_percentage_allocation:
                    (matchingVariation &&
                      matchingVariation.percentage_allocation) ||
                    v.default_percentage_allocation ||
                    0,
                }
              }),
          },
        })
      }
    }
  }

  onClosing = () => {
    if (this.state.isEdit) {
      return new Promise((resolve) => {
        const projectFlagChanged = this.state.settingsChanged
        const environmentFlagChanged = this.state.valueChanged
        const segmentOverridesChanged = this.state.segmentsChanged
        if (
          projectFlagChanged ||
          environmentFlagChanged ||
          segmentOverridesChanged
        ) {
          openConfirm({
            body: 'Closing this will discard your unsaved changes.',
            noText: 'Cancel',
            onNo: () => resolve(false),
            onYes: () => resolve(true),
            title: 'Discard changes',
            yesText: 'Ok',
          })
        } else {
          resolve(true)
        }
      })
    }
    return Promise.resolve(true)
  }

  componentDidMount = () => {
    setInterceptClose(this.onClosing)
    if (Utils.getPlansPermission('METADATA')) {
      getSupportedContentType(getStore(), {
        organisation_id: AccountStore.getOrganisation().id,
      }).then((res) => {
        const featureContentType = Utils.getContentType(
          res.data,
          'model',
          'feature',
        )
        this.setState({ featureContentType: featureContentType })
      })
    }

    this.fetchChangeRequests()
    this.fetchScheduledChangeRequests()

    getGithubIntegration(getStore(), {
      organisation_id: AccountStore.getOrganisation().id,
    }).then((res) => {
      this.setState({
        githubId: res?.data?.results[0]?.id,
        hasIntegrationWithGithub: !!res?.data?.results?.length,
      })
    })
  }

  componentWillUnmount() {
    if (this.focusTimeout) {
      clearTimeout(this.focusTimeout)
    }
  }

  setUserOverridesError = () => {
    this.setState({
      userOverrides: [],
      userOverridesError: true,
      userOverridesNoPermission: false,
      userOverridesPaging: { count: 0, currentPage: 1, next: null },
    })
  }

  setUserOverridesNoPermission = () => {
    this.setState({
      userOverrides: [],
      userOverridesError: false,
      userOverridesNoPermission: true,
      userOverridesPaging: { count: 0, currentPage: 1, next: null },
    })
  }

  userOverridesPage = (page, forceRefetch) => {
    if (Utils.getIsEdge()) {
      // Early return if tab should be hidden
      if (Utils.getShouldHideIdentityOverridesTab(ProjectStore.model)) {
        this.setState({
          userOverrides: [],
          userOverridesPaging: {
            count: 0,
            currentPage: 1,
            next: null,
          },
        })
        return
      }

      getPermission(
        getStore(),
        {
          id: this.props.environmentId,
          level: 'environment',
          permissions: 'VIEW_IDENTITIES',
        },
        { forceRefetch },
      )
        .then((permissions) => {
          const hasViewIdentitiesPermission =
            permissions[EnvironmentPermission.VIEW_IDENTITIES]
          permissions.ADMIN
          // Early return if user doesn't have permission
          if (!hasViewIdentitiesPermission) {
            this.setUserOverridesNoPermission()
            return
          }
          data
            .get(
              `${Project.api}environments/${this.props.environmentId}/edge-identity-overrides?feature=${this.props.projectFlag.id}&page=${page}`,
            )
            .then((userOverrides) => {
              this.setState({
                userOverrides: userOverrides.results.map((v) => ({
                  ...v.feature_state,
                  identity: {
                    id: v.identity_uuid,
                    identifier: v.identifier,
                  },
                })),
                userOverridesError: false,
                userOverridesNoPermission: false,
                userOverridesPaging: {
                  count: userOverrides.count,
                  currentPage: page,
                  next: userOverrides.next,
                },
              })
            })
            .catch((response) => {
              if (response?.status === 403) {
                this.setUserOverridesNoPermission()
              } else {
                this.setUserOverridesError()
              }
            })
        })
        .catch(() => {
          this.setUserOverridesError()
        })

      return
    }

    data
      .get(
        `${Project.api}environments/${
          this.props.environmentId
        }/${Utils.getFeatureStatesEndpoint()}/?anyIdentity=1&feature=${
          this.props.projectFlag.id
        }&page=${page}`,
      )
      .then((userOverrides) => {
        this.setState({
          userOverrides: userOverrides.results,
          userOverridesError: false,
          userOverridesNoPermission: false,
          userOverridesPaging: {
            count: userOverrides.count,
            currentPage: page,
            next: userOverrides.next,
          },
        })
      })
      .catch((response) => {
        if (response?.status === 403) {
          this.setUserOverridesNoPermission()
        } else {
          this.setUserOverridesError()
        }
      })
  }

  renderUserOverridesNoResults = () => {
    if (this.state.userOverridesError) {
      return (
        <div className='text-center py-4'>
          Failed to load identity overrides.
        </div>
      )
    }
    if (this.state.userOverridesNoPermission) {
      return (
        <div className='text-center py-4'>
          You do not have permission to view identity overrides.
        </div>
      )
    }
    return (
      <Row className='list-item'>
        <div className='table-column'>
          No identities are overriding this feature.
        </div>
      </Row>
    )
  }

  save = (func, isSaving) => {
    const {
      environmentFlag: propsEnvironmentFlag,
      environmentId,
      identity,
      identityFlag,
      projectFlag: _projectFlag,
      segmentOverrides,
    } = this.props
    const { environmentFlag: stateEnvironmentFlag, projectFlag } = this.state
    const hasMultivariate =
      propsEnvironmentFlag &&
      propsEnvironmentFlag.multivariate_feature_state_values &&
      propsEnvironmentFlag.multivariate_feature_state_values.length
    if (identity) {
      !isSaving &&
        projectFlag.name &&
        func({
          environmentFlag: propsEnvironmentFlag,
          environmentId,
          identity,
          identityFlag: Object.assign({}, identityFlag || {}, {
            enabled: stateEnvironmentFlag.enabled,
            feature_state_value: hasMultivariate
              ? propsEnvironmentFlag.feature_state_value
              : this.cleanInputValue(stateEnvironmentFlag.feature_state_value),
            multivariate_options:
              stateEnvironmentFlag.multivariate_feature_state_values,
          }),
          projectFlag,
        })
    } else {
      FeatureListStore.isSaving = true
      FeatureListStore.trigger('change')
      !isSaving &&
        projectFlag.name &&
        func(
          this.props.projectId,
          this.props.environmentId,
          {
            default_enabled: stateEnvironmentFlag.enabled,
            description: projectFlag.description,
            initial_value: this.cleanInputValue(
              stateEnvironmentFlag.feature_state_value,
            ),
            is_archived: projectFlag.is_archived,
            is_server_key_only: projectFlag.is_server_key_only,
            metadata:
              !this.props.projectFlag?.metadata ||
              (this.props.projectFlag.metadata !== projectFlag.metadata &&
                projectFlag.metadata.length)
                ? projectFlag.metadata
                : this.props.projectFlag.metadata,
            multivariate_options: projectFlag.multivariate_options,
            name: projectFlag.name,
            tags: projectFlag.tags,
          },
          {
            skipSaveProjectFeature: this.state.skipSaveProjectFeature,
            ..._projectFlag,
          },
          propsEnvironmentFlag,
          segmentOverrides,
        )
    }
  }

  changeSegment = (items) => {
    const { enabledSegment } = this.state
    items.forEach((item) => {
      item.enabled = enabledSegment
    })
    this.props.updateSegments(items)
    this.setState({ enabledSegment: !enabledSegment })
  }

  changeIdentity = (items) => {
    const { environmentId } = this.props
    const { enabledIndentity } = this.state

    Promise.all(
      items.map(
        (item) =>
          new Promise((resolve) => {
            AppActions.changeUserFlag({
              environmentId,
              identity: item.identity.id,
              identityFlag: item.id,
              onSuccess: resolve,
              payload: {
                enabled: enabledIndentity,
                id: item.identity.id,
                value: item.identity.identifier,
              },
            })
          }),
      ),
    ).then(() => {
      this.userOverridesPage(1)
    })

    this.setState({ enabledIndentity: !enabledIndentity })
  }

  toggleUserFlag = ({ enabled, id, identity }) => {
    const { environmentId } = this.props

    AppActions.changeUserFlag({
      environmentId,
      identity: identity.id,
      identityFlag: id,
      onSuccess: () => {
        this.userOverridesPage(1)
      },
      payload: {
        enabled: !enabled,
        id: identity.id,
        value: identity.identifier,
      },
    })
  }
  parseError = (error) => {
    const { projectFlag } = this.props
    let featureError = error?.message || error?.name?.[0] || error
    let featureWarning = ''
    //Treat multivariate no changes as warnings
    if (
      featureError?.includes?.('no changes') &&
      projectFlag?.multivariate_options?.length
    ) {
      featureWarning = `Your feature contains no changes to its value, enabled state or environment weights. If you have adjusted any variation values this will have been saved for all environments.`
      featureError = ''
    }
    return { featureError, featureWarning }
  }
  cleanInputValue = (value) => {
    if (value && typeof value === 'string') {
      return value.trim()
    }
    return value
  }

  addItem = () => {
    const { environmentFlag, environmentId, identity, projectFlag } = this.props
    this.setState({ isLoading: true })
    const selectedIdentity = this.state.selectedIdentity.value
    const identities = identity ? identity.identifier : []

    if (!_.find(identities, (v) => v.identifier === selectedIdentity)) {
      data
        .post(
          `${
            Project.api
          }environments/${environmentId}/${Utils.getIdentitiesEndpoint()}/${selectedIdentity}/${Utils.getFeatureStatesEndpoint()}/`,
          {
            enabled: !environmentFlag.enabled,
            feature: projectFlag.id,
            feature_state_value: environmentFlag.value || null,
          },
        )
        .then(() => {
          this.setState({
            isLoading: false,
            selectedIdentity: null,
          })
          this.userOverridesPage(1)
        })
        .catch((e) => {
          this.setState({ error: e, isLoading: false })
        })
    } else {
      this.setState({
        isLoading: false,
        selectedIdentity: null,
      })
    }
  }

  fetchChangeRequests = (forceRefetch) => {
    const { environmentId, projectFlag } = this.props
    if (!projectFlag?.id) return

    getChangeRequests(
      getStore(),
      {
        committed: false,
        environmentId,
        feature_id: projectFlag?.id,
      },
      { forceRefetch },
    ).then((res) => {
      this.setState({ changeRequests: res.data?.results })
    })
  }

  fetchScheduledChangeRequests = (forceRefetch) => {
    const { environmentId, projectFlag } = this.props
    if (!projectFlag?.id) return

    const date = moment().toISOString()

    getChangeRequests(
      getStore(),
      {
        environmentId,
        feature_id: projectFlag.id,
        live_from_after: date,
      },
      { forceRefetch },
    ).then((res) => {
      this.setState({ scheduledChangeRequests: res.data?.results })
    })
  }

  render() {
    const {
      enabledIndentity,
      enabledSegment,
      environmentFlag,
      featureContentType,
      githubId,
      hasIntegrationWithGithub,
      isEdit,
      projectFlag,
    } = this.state
    const { identity, identityName } = this.props
    const Provider = identity ? IdentityProvider : FeatureListProvider
    const environment = ProjectStore.getEnvironment(this.props.environmentId)
    const isVersioned = !!environment?.use_v2_feature_versioning
    const is4Eyes =
      !!environment &&
      Utils.changeRequestsEnabled(environment.minimum_change_request_approvals)
    const project = ProjectStore.model
    const caseSensitive = project?.only_allow_lower_case_feature_names
    const regex = project?.feature_name_regex
    const controlValue = Utils.calculateControl(
      projectFlag.multivariate_options,
    )
    const invalid =
      !!projectFlag.multivariate_options &&
      projectFlag.multivariate_options.length &&
      controlValue < 0
    const existingChangeRequest = this.props.changeRequest
    const isVersionedChangeRequest = existingChangeRequest && isVersioned
    const hideIdentityOverridesTab = Utils.getShouldHideIdentityOverridesTab()
    const noPermissions = this.props.noPermissions
    let regexValid = true

    const isCodeReferencesEnabled = Utils.getFlagsmithHasFeature(
      'git_code_references',
    )

    try {
      if (!isEdit && projectFlag.name && regex) {
        regexValid = projectFlag.name.match(new RegExp(regex))
      }
    } catch (e) {
      regexValid = false
    }

    return (
      <ProjectProvider id={this.props.projectId}>
        {({ project }) => (
          <Provider
            onSave={() => {
              if (identity) {
                this.close()
              }
              AppActions.refreshFeatures(
                this.props.projectId,
                this.props.environmentId,
              )

              if (is4Eyes && !identity) {
                this.fetchChangeRequests(true)
                this.fetchScheduledChangeRequests(true)
              }

              if (this.props.changeRequest) {
                this.close()
              }
            }}
          >
            {(
              { error, isSaving },
              {
                createChangeRequest,
                createFlag,
                editFeatureSegments,
                editFeatureSettings,
                editFeatureValue,
              },
            ) => {
              const saveFeatureValue = saveFeatureWithValidation((schedule) => {
                if ((is4Eyes || schedule) && !identity) {
                  this.setState({ segmentsChanged: false, valueChanged: false })
                  // Until this page and feature-list-store are refactored, this is the best way of parsing feature states
                  const featureStates = (this.props.segmentOverrides || [])
                    .filter((override) => !override.toRemove)
                    .map((override) => {
                      return {
                        enabled: override.enabled,
                        feature: override.feature,
                        feature_segment: {
                          environment: override.environment,
                          id: override.id,
                          is_feature_specific: override.is_feature_specific,
                          priority: override.priority,
                          segment: override.segment,
                          segment_name: override.segment_name,
                          uuid: override.uuid,
                        },
                        feature_state_value: Utils.valueToFeatureState(
                          override.value,
                        ),
                        id: override.id,
                        multivariate_feature_state_values:
                          override.multivariate_options,
                      }
                    })
                    .concat([
                      Object.assign({}, this.props.environmentFlag, {
                        enabled: environmentFlag.enabled,
                        feature_state_value: Utils.valueToFeatureState(
                          environmentFlag.feature_state_value,
                        ),
                        multivariate_feature_state_values:
                          environmentFlag.multivariate_feature_state_values,
                      }),
                    ])

                  const getModalTitle = () => {
                    if (schedule) {
                      return 'New Scheduled Flag Update'
                    }
                    if (this.props.changeRequest) {
                      return 'Update Change Request'
                    }
                    return 'New Change Request'
                  }

                  openModal2(
                    getModalTitle(),
                    <ChangeRequestModal
                      showIgnoreConflicts={true}
                      showAssignees={is4Eyes}
                      isScheduledChange={schedule}
                      changeRequest={this.props.changeRequest}
                      projectId={this.props.projectId}
                      environmentId={ProjectStore.getEnvironmentIdFromKey(
                        this.props.environmentId,
                      )}
                      featureId={projectFlag.id}
                      featureStates={featureStates}
                      onSave={({
                        approvals,
                        description,
                        ignore_conflicts,
                        live_from,
                        title,
                      }) => {
                        closeModal2()
                        this.save(
                          (
                            projectId,
                            environmentId,
                            flag,
                            projectFlag,
                            environmentFlag,
                            segmentOverrides,
                          ) => {
                            createChangeRequest(
                              projectId,
                              environmentId,
                              flag,
                              projectFlag,
                              environmentFlag,
                              segmentOverrides,
                              {
                                approvals,
                                description,
                                featureStateId:
                                  this.props.changeRequest &&
                                  this.props.changeRequest.feature_states?.[0]
                                    ?.id,
                                id:
                                  this.props.changeRequest &&
                                  this.props.changeRequest.id,
                                ignore_conflicts,
                                live_from,
                                multivariate_options: this.props
                                  .multivariate_options
                                  ? this.props.multivariate_options.map((v) => {
                                      const matching =
                                        projectFlag.multivariate_options.find(
                                          (m) =>
                                            m.id ===
                                            v.multivariate_feature_option,
                                        )
                                      return {
                                        ...v,
                                        percentage_allocation:
                                          matching.default_percentage_allocation,
                                      }
                                    })
                                  : projectFlag.multivariate_options,
                                title,
                              },
                              !is4Eyes,
                            )
                          },
                        )
                      }}
                    />,
                  )
                } else {
                  this.setState({ valueChanged: false })
                  this.save(editFeatureValue, isSaving)
                }
              })

              const saveSettings = () => {
                this.setState({ settingsChanged: false })
                this.save(editFeatureSettings, isSaving)
              }

              const saveFeatureSegments = saveFeatureWithValidation(
                (schedule) => {
                  this.setState({ segmentsChanged: false })

                  if ((is4Eyes || schedule) && isVersioned && !identity) {
                    return saveFeatureValue()
                  } else {
                    this.save(editFeatureSegments, isSaving)
                  }
                },
              )

              const onCreateFeature = saveFeatureWithValidation(() => {
                this.save(createFlag, isSaving)
              })
              const isLimitReached = false

              const { featureError, featureWarning } = this.parseError(error)

              return (
                <Permission
                  level='project'
                  permission='CREATE_FEATURE'
                  id={this.props.projectId}
                >
                  {({ permission: createFeature }) => (
                    <Permission
                      level='project'
                      permission='ADMIN'
                      id={this.props.projectId}
                    >
                      {({ permission: projectAdmin }) => {
                        this.state.skipSaveProjectFeature = !createFeature
                        const _hasMetadataRequired =
                          this.state.hasMetadataRequired &&
                          !projectFlag.metadata?.length

                        return (
                          <div id='create-feature-modal'>
                            {isEdit && !identity ? (
                              <>
                                <FeaturePipelineStatus
                                  projectId={this.props.projectId}
                                  featureId={projectFlag?.id}
                                />
                                <Tabs
                                  onChange={() => this.forceUpdate()}
                                  urlParam='tab'
                                  history={this.props.history}
                                  overflowX
                                >
                                  <TabItem
                                    data-test='value'
                                    tabLabelString='Value'
                                    tabLabel={
                                      <Row className='justify-content-center'>
                                        Value{' '}
                                        {this.state.valueChanged && (
                                          <div className='unread ml-2 px-1'>
                                            {'*'}
                                          </div>
                                        )}
                                      </Row>
                                    }
                                  >
                                    <FeatureValueTab
                                      error={error}
                                      createFeature={createFeature}
                                      hideValue={false}
                                      isEdit={isEdit}
                                      noPermissions={noPermissions}
                                      featureState={environmentFlag}
                                      projectFlag={projectFlag}
                                      onEnvironmentFlagChange={(changes) => {
                                        this.setState({
                                          environmentFlag: {
                                            ...this.state.environmentFlag,
                                            ...changes,
                                          },
                                          valueChanged: true,
                                        })
                                      }}
                                      onProjectFlagChange={(changes) => {
                                        this.setState({
                                          projectFlag: {
                                            ...this.state.projectFlag,
                                            ...changes,
                                          },
                                        })
                                      }}
                                      onRemoveMultivariateOption={
                                        this.props.removeMultivariateOption
                                      }
                                    />
                                    <JSONReference
                                      className='mb-3'
                                      showNamesButton
                                      title={'Feature'}
                                      json={projectFlag}
                                    />
                                    <JSONReference
                                      className='mb-3'
                                      title={'Feature state'}
                                      json={this.props.environmentFlag}
                                    />
                                    <FlagValueFooter
                                      is4Eyes={is4Eyes}
                                      isVersioned={isVersioned}
                                      projectId={this.props.projectId}
                                      projectFlag={projectFlag}
                                      environmentId={this.props.environmentId}
                                      environmentName={
                                        _.find(project.environments, {
                                          api_key: this.props.environmentId,
                                        })?.name || ''
                                      }
                                      isSaving={isSaving}
                                      featureName={projectFlag.name}
                                      isInvalid={invalid}
                                      existingChangeRequest={
                                        existingChangeRequest
                                      }
                                      onSaveFeatureValue={saveFeatureValue}
                                    />
                                  </TabItem>
                                  {(!existingChangeRequest ||
                                    isVersionedChangeRequest) && (
                                    <TabItem
                                      data-test='segment_overrides'
                                      tabLabelString='Segment Overrides'
                                      tabLabel={
                                        <Row
                                          className={`justify-content-center ${
                                            this.state.segmentsChanged
                                              ? 'pr-1'
                                              : ''
                                          }`}
                                        >
                                          Segment Overrides{' '}
                                          {this.state.segmentsChanged && (
                                            <div className='unread ml-2 px-2'>
                                              *
                                            </div>
                                          )}
                                        </Row>
                                      }
                                    >
                                      <FormGroup className='mb-4'>
                                        <FeatureInPipelineGuard
                                          projectId={this.props.projectId}
                                          featureId={projectFlag?.id}
                                          renderFallback={(
                                            matchingReleasePipeline,
                                          ) => (
                                            <>
                                              <h5 className='mb-2'>
                                                Segment Overrides{' '}
                                              </h5>
                                              <InfoMessage
                                                title={`Feature in release pipeline`}
                                              >
                                                This feature is in{' '}
                                                <b>
                                                  {
                                                    matchingReleasePipeline?.name
                                                  }
                                                </b>{' '}
                                                release pipeline and no segment
                                                overrides can be created
                                              </InfoMessage>
                                            </>
                                          )}
                                        >
                                          <div>
                                            <Row className='align-items-center mb-2 gap-4 segment-overrides-title'>
                                              <div className='flex-fill'>
                                                <Tooltip
                                                  title={
                                                    <h5 className='mb-0'>
                                                      Segment Overrides{' '}
                                                      <Icon name='info-outlined' />
                                                    </h5>
                                                  }
                                                  place='top'
                                                >
                                                  {
                                                    Constants.strings
                                                      .SEGMENT_OVERRIDES_DESCRIPTION
                                                  }
                                                </Tooltip>
                                              </div>
                                              <Permission
                                                level='environment'
                                                permission={
                                                  'MANAGE_SEGMENT_OVERRIDES'
                                                }
                                                id={this.props.environmentId}
                                              >
                                                {({
                                                  permission:
                                                    manageSegmentOverrides,
                                                }) =>
                                                  !this.state
                                                    .showCreateSegment &&
                                                  !!manageSegmentOverrides &&
                                                  !this.props.disableCreate && (
                                                    <div className='text-right'>
                                                      <Button
                                                        size='small'
                                                        onClick={() => {
                                                          this.setState({
                                                            showCreateSegment: true,
                                                          })
                                                        }}
                                                        theme='outline'
                                                        disabled={
                                                          !!isLimitReached
                                                        }
                                                      >
                                                        Create Feature-Specific
                                                        Segment
                                                      </Button>
                                                    </div>
                                                  )
                                                }
                                              </Permission>
                                              {!this.state.showCreateSegment &&
                                                !noPermissions && (
                                                  <Button
                                                    onClick={() =>
                                                      this.changeSegment(
                                                        this.props
                                                          .segmentOverrides,
                                                      )
                                                    }
                                                    type='button'
                                                    theme='secondary'
                                                    size='small'
                                                  >
                                                    {enabledSegment
                                                      ? 'Enable All'
                                                      : 'Disable All'}
                                                  </Button>
                                                )}
                                            </Row>
                                            {this.props.segmentOverrides ? (
                                              <Permission
                                                level='environment'
                                                permission={
                                                  'MANAGE_SEGMENT_OVERRIDES'
                                                }
                                                id={this.props.environmentId}
                                              >
                                                {({
                                                  permission:
                                                    manageSegmentOverrides,
                                                }) => {
                                                  const isReadOnly =
                                                    !manageSegmentOverrides
                                                  return (
                                                    <>
                                                      <ErrorMessage
                                                        error={featureError}
                                                      />
                                                      <WarningMessage
                                                        warningMessage={
                                                          featureWarning
                                                        }
                                                      />
                                                      <SegmentOverrides
                                                        setShowCreateSegment={(
                                                          showCreateSegment,
                                                        ) =>
                                                          this.setState({
                                                            showCreateSegment,
                                                          })
                                                        }
                                                        readOnly={isReadOnly}
                                                        is4Eyes={is4Eyes}
                                                        showEditSegment
                                                        showCreateSegment={
                                                          this.state
                                                            .showCreateSegment
                                                        }
                                                        feature={projectFlag.id}
                                                        projectId={
                                                          this.props.projectId
                                                        }
                                                        multivariateOptions={
                                                          projectFlag.multivariate_options
                                                        }
                                                        environmentId={
                                                          this.props
                                                            .environmentId
                                                        }
                                                        value={
                                                          this.props
                                                            .segmentOverrides
                                                        }
                                                        controlValue={
                                                          environmentFlag.feature_state_value
                                                        }
                                                        onChange={(v) => {
                                                          this.setState({
                                                            segmentsChanged: true,
                                                          })
                                                          this.props.updateSegments(
                                                            v,
                                                          )
                                                        }}
                                                        highlightSegmentId={
                                                          this.props
                                                            .highlightSegmentId
                                                        }
                                                      />
                                                    </>
                                                  )
                                                }}
                                              </Permission>
                                            ) : (
                                              <div className='text-center'>
                                                <Loader />
                                              </div>
                                            )}
                                            {!this.state.showCreateSegment && (
                                              <ModalHR className='mt-4' />
                                            )}
                                            {!this.state.showCreateSegment && (
                                              <div>
                                                <p className='text-right mt-4 fs-small lh-sm modal-caption'>
                                                  {is4Eyes && isVersioned
                                                    ? 'This will create a change request with any value and segment override changes for the environment'
                                                    : 'This will update the segment overrides for the environment'}{' '}
                                                  <strong>
                                                    {
                                                      _.find(
                                                        project.environments,
                                                        {
                                                          api_key:
                                                            this.props
                                                              .environmentId,
                                                        },
                                                      ).name
                                                    }
                                                  </strong>
                                                </p>
                                                <div className='text-right'>
                                                  <Permission
                                                    level='environment'
                                                    tags={projectFlag.tags}
                                                    permission={Utils.getManageFeaturePermission(
                                                      is4Eyes,
                                                      identity,
                                                    )}
                                                    id={
                                                      this.props.environmentId
                                                    }
                                                  >
                                                    {({
                                                      permission:
                                                        savePermission,
                                                    }) => (
                                                      <Permission
                                                        level='environment'
                                                        permission={
                                                          'MANAGE_SEGMENT_OVERRIDES'
                                                        }
                                                        id={
                                                          this.props
                                                            .environmentId
                                                        }
                                                      >
                                                        {({
                                                          permission:
                                                            manageSegmentsOverrides,
                                                        }) => {
                                                          if (
                                                            isVersioned &&
                                                            is4Eyes
                                                          ) {
                                                            return Utils.renderWithPermission(
                                                              savePermission,
                                                              Utils.getManageFeaturePermissionDescription(
                                                                is4Eyes,
                                                                identity,
                                                              ),
                                                              <Button
                                                                onClick={() =>
                                                                  saveFeatureSegments(
                                                                    false,
                                                                  )
                                                                }
                                                                type='button'
                                                                data-test='update-feature-segments-btn'
                                                                id='update-feature-segments-btn'
                                                                disabled={
                                                                  isSaving ||
                                                                  !projectFlag.name ||
                                                                  invalid ||
                                                                  !savePermission
                                                                }
                                                              >
                                                                {(() => {
                                                                  if (
                                                                    isSaving
                                                                  ) {
                                                                    return existingChangeRequest
                                                                      ? 'Updating Change Request'
                                                                      : 'Creating Change Request'
                                                                  }
                                                                  return existingChangeRequest
                                                                    ? 'Update Change Request'
                                                                    : 'Create Change Request'
                                                                })()}
                                                              </Button>,
                                                            )
                                                          }

                                                          return Utils.renderWithPermission(
                                                            manageSegmentsOverrides,
                                                            Constants.environmentPermissions(
                                                              'Manage segment overrides',
                                                            ),
                                                            <>
                                                              {!is4Eyes &&
                                                                isVersioned && (
                                                                  <>
                                                                    <Button
                                                                      feature='SCHEDULE_FLAGS'
                                                                      theme='secondary'
                                                                      onClick={() =>
                                                                        saveFeatureSegments(
                                                                          true,
                                                                        )
                                                                      }
                                                                      className='mr-2'
                                                                      type='button'
                                                                      data-test='create-change-request'
                                                                      id='create-change-request-btn'
                                                                      disabled={
                                                                        isSaving ||
                                                                        !projectFlag.name ||
                                                                        invalid ||
                                                                        !savePermission
                                                                      }
                                                                    >
                                                                      {(() => {
                                                                        if (
                                                                          isSaving
                                                                        ) {
                                                                          return existingChangeRequest
                                                                            ? 'Updating Change Request'
                                                                            : 'Scheduling Update'
                                                                        }
                                                                        return existingChangeRequest
                                                                          ? 'Update Change Request'
                                                                          : 'Schedule Update'
                                                                      })()}
                                                                    </Button>
                                                                  </>
                                                                )}
                                                              <Button
                                                                onClick={() =>
                                                                  saveFeatureSegments(
                                                                    false,
                                                                  )
                                                                }
                                                                type='button'
                                                                data-test='update-feature-segments-btn'
                                                                id='update-feature-segments-btn'
                                                                disabled={
                                                                  isSaving ||
                                                                  !projectFlag.name ||
                                                                  invalid ||
                                                                  !manageSegmentsOverrides
                                                                }
                                                              >
                                                                {isSaving
                                                                  ? 'Updating'
                                                                  : 'Update Segment Overrides'}
                                                              </Button>
                                                            </>,
                                                          )
                                                        }}
                                                      </Permission>
                                                    )}
                                                  </Permission>
                                                </div>
                                              </div>
                                            )}
                                          </div>
                                        </FeatureInPipelineGuard>
                                      </FormGroup>
                                    </TabItem>
                                  )}
                                  <Permission
                                    data-test='identity_overrides'
                                    tabLabel='Identity Overrides'
                                    level='environment'
                                    permission={'VIEW_IDENTITIES'}
                                    id={this.props.environmentId}
                                  >
                                    {({ permission: viewIdentities }) =>
                                      !existingChangeRequest &&
                                      !hideIdentityOverridesTab && (
                                        <TabItem>
                                          {viewIdentities ? (
                                            <>
                                              <FormGroup className='mb-4 mt-2'>
                                                <PanelSearch
                                                  id='users-list'
                                                  className='no-pad identity-overrides-title'
                                                  title={
                                                    <>
                                                      <Tooltip
                                                        title={
                                                          <h5 className='mb-0'>
                                                            Identity Overrides{' '}
                                                            <Icon
                                                              name='info-outlined'
                                                              width={20}
                                                              fill='#9DA4AE'
                                                            />
                                                          </h5>
                                                        }
                                                        place='top'
                                                      >
                                                        {
                                                          Constants.strings
                                                            .IDENTITY_OVERRIDES_DESCRIPTION
                                                        }
                                                      </Tooltip>
                                                      <div className='fw-normal transform-none mt-4'>
                                                        <InfoMessage
                                                          collapseId={
                                                            'identity-overrides'
                                                          }
                                                        >
                                                          Identity overrides
                                                          override feature
                                                          values for individual
                                                          identities. The
                                                          overrides take
                                                          priority over an
                                                          segment overrides and
                                                          environment defaults.
                                                          Identity overrides
                                                          will only apply when
                                                          you identify via the
                                                          SDK.{' '}
                                                          <a
                                                            target='_blank'
                                                            href='https://docs.flagsmith.com/basic-features/managing-identities'
                                                            rel='noreferrer'
                                                          >
                                                            Check the Docs for
                                                            more details
                                                          </a>
                                                          .
                                                        </InfoMessage>
                                                      </div>
                                                    </>
                                                  }
                                                  action={
                                                    !Utils.getIsEdge() && (
                                                      <Button
                                                        onClick={() =>
                                                          this.changeIdentity(
                                                            this.state
                                                              .userOverrides,
                                                          )
                                                        }
                                                        type='button'
                                                        theme='secondary'
                                                        size='small'
                                                      >
                                                        {enabledIndentity
                                                          ? 'Enable All'
                                                          : 'Disable All'}
                                                      </Button>
                                                    )
                                                  }
                                                  items={
                                                    this.state.userOverrides
                                                  }
                                                  paging={
                                                    this.state
                                                      .userOverridesPaging
                                                  }
                                                  renderSearchWithNoResults
                                                  nextPage={() =>
                                                    this.userOverridesPage(
                                                      this.state
                                                        .userOverridesPaging
                                                        .currentPage + 1,
                                                    )
                                                  }
                                                  prevPage={() =>
                                                    this.userOverridesPage(
                                                      this.state
                                                        .userOverridesPaging
                                                        .currentPage - 1,
                                                    )
                                                  }
                                                  goToPage={(page) =>
                                                    this.userOverridesPage(page)
                                                  }
                                                  searchPanel={
                                                    !Utils.getIsEdge() && (
                                                      <div className='text-center mt-2 mb-2'>
                                                        <Flex className='text-left'>
                                                          <IdentitySelect
                                                            isEdge={false}
                                                            ignoreIds={this.state.userOverrides?.map(
                                                              (v) =>
                                                                v.identity?.id,
                                                            )}
                                                            environmentId={
                                                              this.props
                                                                .environmentId
                                                            }
                                                            data-test='select-identity'
                                                            placeholder='Create an Identity Override...'
                                                            value={
                                                              this.state
                                                                .selectedIdentity
                                                            }
                                                            onChange={(
                                                              selectedIdentity,
                                                            ) =>
                                                              this.setState(
                                                                {
                                                                  selectedIdentity,
                                                                },
                                                                this.addItem,
                                                              )
                                                            }
                                                          />
                                                        </Flex>
                                                      </div>
                                                    )
                                                  }
                                                  renderRow={(identityFlag) => {
                                                    const {
                                                      enabled,
                                                      feature_state_value,
                                                      id,
                                                      identity,
                                                    } = identityFlag
                                                    return (
                                                      <Row
                                                        space
                                                        className='list-item cursor-pointer'
                                                        key={id}
                                                      >
                                                        <Row>
                                                          <div
                                                            className='table-column'
                                                            style={{
                                                              width: '65px',
                                                            }}
                                                          >
                                                            <Switch
                                                              checked={enabled}
                                                              onChange={() =>
                                                                this.toggleUserFlag(
                                                                  {
                                                                    enabled,
                                                                    id,
                                                                    identity,
                                                                  },
                                                                )
                                                              }
                                                              disabled={Utils.getIsEdge()}
                                                            />
                                                          </div>
                                                          <div className='font-weight-medium fs-small lh-sm'>
                                                            {
                                                              identity.identifier
                                                            }
                                                          </div>
                                                        </Row>
                                                        <Row>
                                                          <div
                                                            className='table-column'
                                                            style={{
                                                              width: '188px',
                                                            }}
                                                          >
                                                            {feature_state_value !==
                                                              null && (
                                                              <FeatureValue
                                                                value={
                                                                  feature_state_value
                                                                }
                                                              />
                                                            )}
                                                          </div>
                                                          <div className='table-column'>
                                                            <Button
                                                              target='_blank'
                                                              href={`/project/${this.props.projectId}/environment/${this.props.environmentId}/users/${identity.identifier}/${identity.id}?flag=${projectFlag.name}`}
                                                              className='btn btn-link fs-small lh-sm font-weight-medium'
                                                            >
                                                              <Icon
                                                                name='edit'
                                                                width={20}
                                                                fill='#6837FC'
                                                              />{' '}
                                                              Edit
                                                            </Button>
                                                            <Button
                                                              onClick={(e) => {
                                                                e.stopPropagation()
                                                                removeUserOverride(
                                                                  {
                                                                    cb: () =>
                                                                      this.userOverridesPage(
                                                                        1,
                                                                        true,
                                                                      ),
                                                                    environmentId:
                                                                      this.props
                                                                        .environmentId,
                                                                    identifier:
                                                                      identity.identifier,
                                                                    identity:
                                                                      identity.id,
                                                                    identityFlag,
                                                                    projectFlag,
                                                                  },
                                                                )
                                                              }}
                                                              className='btn ml-2 btn-with-icon'
                                                            >
                                                              <Icon
                                                                name='trash-2'
                                                                width={20}
                                                                fill='#656D7B'
                                                              />
                                                            </Button>
                                                          </div>
                                                        </Row>
                                                      </Row>
                                                    )
                                                  }}
                                                  renderNoResults={this.renderUserOverridesNoResults()}
                                                  isLoading={
                                                    !this.state.userOverrides
                                                  }
                                                />
                                              </FormGroup>
                                            </>
                                          ) : (
                                            <InfoMessage>
                                              <div
                                                dangerouslySetInnerHTML={{
                                                  __html:
                                                    Constants.environmentPermissions(
                                                      'View Identities',
                                                    ),
                                                }}
                                              />
                                            </InfoMessage>
                                          )}
                                        </TabItem>
                                      )
                                    }
                                  </Permission>
                                  {!Project.disableAnalytics && (
                                    <TabItem tabLabel={'Analytics'}>
                                      <div className='mb-4'>
                                        <FeatureAnalytics
                                          projectId={`${project.id}`}
                                          featureId={`${projectFlag.id}`}
                                          defaultEnvironmentIds={[
                                            `${environment.id}`,
                                          ]}
                                        />
                                      </div>
                                    </TabItem>
                                  )}
                                  {
                                    <TabItem
                                      data-test='feature_health'
                                      tabLabelString='Feature Health'
                                      tabLabel={
                                        <Row className='d-flex justify-content-center align-items-center pr-1 gap-1'>
                                          <BetaFlag flagName={'feature_health'}>
                                            Feature Health
                                            {this.props.hasUnhealthyEvents && (
                                              <IonIcon
                                                icon={warning}
                                                style={{
                                                  color:
                                                    Constants.featureHealth
                                                      .unhealthyColor,
                                                  marginBottom: -2,
                                                }}
                                              />
                                            )}
                                          </BetaFlag>
                                        </Row>
                                      }
                                    >
                                      <FeatureHealthTabContent
                                        projectId={projectFlag.project}
                                        environmentId={this.props.environmentId}
                                        featureId={projectFlag.id}
                                      />
                                    </TabItem>
                                  }
                                  {isCodeReferencesEnabled && (
                                    <TabItem
                                      tabLabel={
                                        <Row className='justify-content-center'>
                                          Code References
                                        </Row>
                                      }
                                    >
                                      <FeatureCodeReferencesContainer
                                        featureId={projectFlag.id}
                                        projectId={this.props.projectId}
                                      />
                                    </TabItem>
                                  )}
                                  {hasIntegrationWithGithub &&
                                    projectFlag?.id && (
                                      <TabItem
                                        data-test='external-resources-links'
                                        tabLabelString='Links'
                                        tabLabel={
                                          <Row className='justify-content-center'>
                                            Links
                                          </Row>
                                        }
                                      >
                                        <ExternalResourcesLinkTab
                                          githubId={githubId}
                                          organisationId={
                                            AccountStore.getOrganisation().id
                                          }
                                          featureId={projectFlag.id}
                                          projectId={`${this.props.projectId}`}
                                          environmentId={
                                            this.props.environmentId
                                          }
                                        />
                                      </TabItem>
                                    )}
                                  {!existingChangeRequest &&
                                    this.props.flagId &&
                                    isVersioned && (
                                      <TabItem
                                        data-test='change-history'
                                        tabLabel='History'
                                      >
                                        <FeatureHistory
                                          feature={projectFlag.id}
                                          projectId={`${this.props.projectId}`}
                                          environmentId={environment.id}
                                          environmentApiKey={
                                            environment.api_key
                                          }
                                        />
                                      </TabItem>
                                    )}
                                  {!existingChangeRequest && (
                                    <TabItem
                                      data-test='settings'
                                      tabLabelString='Settings'
                                      tabLabel={
                                        <Row className='justify-content-center'>
                                          Settings{' '}
                                          {this.state.settingsChanged && (
                                            <div className='unread ml-2 px-1'>
                                              {'*'}
                                            </div>
                                          )}
                                        </Row>
                                      }
                                    >
                                      <FeatureSettings
                                        projectAdmin={projectAdmin}
                                        createFeature={createFeature}
                                        featureContentType={featureContentType}
                                        identity={identity}
                                        isEdit={isEdit}
                                        projectId={this.props.projectId}
                                        projectFlag={projectFlag}
                                        onChange={(changes) => {
                                          const updates = {}

                                          // Update projectFlag with changes
                                          updates.projectFlag = {
                                            ...this.state.projectFlag,
                                            ...changes,
                                          }

                                          // Set settingsChanged flag unless it's only metadata changing
                                          if (changes.metadata === undefined) {
                                            updates.settingsChanged = true
                                          }

                                          this.setState(updates)
                                        }}
                                        onHasMetadataRequiredChange={(
                                          hasMetadataRequired,
                                        ) =>
                                          this.setState({
                                            hasMetadataRequired,
                                          })
                                        }
                                      />
                                      <JSONReference
                                        className='mb-3'
                                        showNamesButton
                                        title={'Feature'}
                                        json={projectFlag}
                                      />
                                      <ModalHR className='mt-4' />
                                      {isEdit && (
                                        <div className='text-right mt-3'>
                                          {!!createFeature && (
                                            <>
                                              <p className='text-right modal-caption fs-small lh-sm'>
                                                This will save the above
                                                settings{' '}
                                                <strong>
                                                  all environments
                                                </strong>
                                                .
                                              </p>
                                              <Button
                                                onClick={saveSettings}
                                                data-test='update-feature-btn'
                                                id='update-feature-btn'
                                                disabled={
                                                  isSaving ||
                                                  !projectFlag.name ||
                                                  invalid ||
                                                  _hasMetadataRequired
                                                }
                                              >
                                                {isSaving
                                                  ? 'Updating'
                                                  : 'Update Settings'}
                                              </Button>
                                            </>
                                          )}
                                        </div>
                                      )}
                                    </TabItem>
                                  )}
                                </Tabs>
                              </>
                            ) : (
                              <div
                                className={classNames(
                                  !isEdit ? 'create-feature-tab px-3' : '',
                                )}
                              >
                                <FeatureLimitAlert
                                  projectId={this.props.projectId}
                                  onChange={(featureLimitAlert) =>
                                    this.setState({ featureLimitAlert })
                                  }
                                />
                                <div className={identity ? 'px-3' : ''}>
                                  <FeatureNameInput
                                    value={projectFlag.name}
                                    onChange={(name) =>
                                      this.setState({
                                        projectFlag: {
                                          ...this.state.projectFlag,
                                          name,
                                        },
                                      })
                                    }
                                    caseSensitive={caseSensitive}
                                    regex={regex}
                                    regexValid={regexValid}
                                    autoFocus
                                  />
                                </div>
                                <CreateFeature
                                  projectId={this.props.projectId}
                                  error={error}
                                  featureState={environmentFlag}
                                  projectFlag={projectFlag}
                                  featureContentType={featureContentType}
                                  identity={identity}
                                  onEnvironmentFlagChange={(changes) => {
                                    this.setState({
                                      environmentFlag: {
                                        ...this.state.environmentFlag,
                                        ...changes,
                                      },
                                      valueChanged: true,
                                    })
                                  }}
                                  onProjectFlagChange={(changes) => {
                                    this.setState({
                                      projectFlag: {
                                        ...this.state.projectFlag,
                                        ...changes,
                                      },
                                    })
                                  }}
                                  onRemoveMultivariateOption={
                                    this.props.removeMultivariateOption
                                  }
                                  onHasMetadataRequiredChange={(
                                    hasMetadataRequired,
                                  ) =>
                                    this.setState({
                                      hasMetadataRequired,
                                    })
                                  }
                                  featureError={
                                    this.parseError(error).featureError
                                  }
                                  featureWarning={
                                    this.parseError(error).featureWarning
                                  }
                                />
                                <FeatureUpdateSummary
                                  identity={identity}
                                  onCreateFeature={onCreateFeature}
                                  isSaving={isSaving}
                                  name={projectFlag.name}
                                  invalid={invalid}
                                  regexValid={regexValid}
                                  featureLimitPercentage={
                                    this.state.featureLimitAlert.percentage
                                  }
                                  hasMetadataRequired={_hasMetadataRequired}
                                />
                              </div>
                            )}
                            {identity && (
                              <div className='pr-3'>
                                {identity ? (
                                  <div className='mb-3 mt-4'>
                                    <p className='text-left ml-3 modal-caption fs-small lh-small'>
                                      This will update the feature value for the
                                      user <strong>{identityName}</strong> in
                                      <strong>
                                        {' '}
                                        {
                                          _.find(project.environments, {
                                            api_key: this.props.environmentId,
                                          }).name
                                        }
                                        .
                                      </strong>
                                      {
                                        ' Any segment overrides for this feature will now be ignored.'
                                      }
                                    </p>
                                  </div>
                                ) : (
                                  ''
                                )}

                                <div className='text-right mb-2'>
                                  {identity && (
                                    <div>
                                      <Button
                                        onClick={() => saveFeatureValue()}
                                        data-test='update-feature-btn'
                                        id='update-feature-btn'
                                        disabled={
                                          isSaving ||
                                          !projectFlag.name ||
                                          invalid
                                        }
                                      >
                                        {isSaving
                                          ? 'Updating'
                                          : 'Update Feature'}
                                      </Button>
                                    </div>
                                  )}
                                </div>
                              </div>
                            )}
                          </div>
                        )
                      }}
                    </Permission>
                  )}
                </Permission>
              )
            }}
          </Provider>
        )}
      </ProjectProvider>
    )
  }
}

Index.propTypes = {}

//This will remount the modal when a feature is created
const FeatureProvider = (WrappedComponent) => {
  class HOC extends Component {
    constructor(props) {
      super(props)
      this.state = {
        ...props,
      }
      ES6Component(this)
    }

    componentDidMount() {
      // toast update feature
      ES6Component(this)
      this.listenTo(
        FeatureListStore,
        'saved',
        ({
          changeRequest,
          createdFlag,
          error,
          isCreate,
          updatedChangeRequest,
        } = {}) => {
          if (error?.data?.metadata) {
            error.data.metadata?.forEach((m) => {
              if (Object.keys(m).length > 0) {
                toast(m.non_field_errors[0], 'danger')
              }
            })
          } else if (error?.data) {
            toast('Error updating the Flag', 'danger')
            return
          } else {
            const operation = createdFlag || isCreate ? 'Created' : 'Updated'
            const type = changeRequest ? 'Change Request' : 'Feature'

            const toastText = `${operation} ${type}`
            const toastAction = changeRequest
              ? {
                  buttonText: 'Open',
                  onClick: () => {
                    closeModal()
                    this.props.history.push(
                      `/project/${this.props.projectId}/environment/${this.props.environmentId}/change-requests/${updatedChangeRequest?.id}`,
                    )
                  },
                }
              : undefined

            toast(toastText, 'success', undefined, toastAction)
          }
          const envFlags = FeatureListStore.getEnvironmentFlags()

          if (createdFlag) {
            const projectFlag = FeatureListStore.getProjectFlags()?.find?.(
              (flag) => flag.name === createdFlag,
            )
            window.history.replaceState(
              {},
              `${document.location.pathname}?feature=${projectFlag.id}`,
            )
            const newEnvironmentFlag = envFlags?.[projectFlag.id] || {}
            setModalTitle(`Edit Feature ${projectFlag.name}`)
            this.setState({
              environmentFlag: {
                ...this.state.environmentFlag,
                ...(newEnvironmentFlag || {}),
              },
              projectFlag,
              segmentsChanged: false,
              settingsChanged: false,
              valueChanged: false,
            })
          } else if (this.props.projectFlag) {
            //update the environmentFlag and projectFlag to the new values
            const newEnvironmentFlag =
              envFlags?.[this.props.projectFlag.id] || {}
            const newProjectFlag = FeatureListStore.getProjectFlags()?.find?.(
              (flag) => flag.id === this.props.projectFlag.id,
            )
            this.setState({
              environmentFlag: {
                ...this.state.environmentFlag,
                ...(newEnvironmentFlag || {}),
              },
              projectFlag: newProjectFlag,
              segmentsChanged: false,
              settingsChanged: false,
              valueChanged: false,
            })
          }
        },
      )
    }

    render() {
      return (
        <WrappedComponent
          key={this.state.projectFlag?.id || 'new'}
          {...this.state}
        />
      )
    }
  }
  return HOC
}

const WrappedCreateFlag = ConfigProvider(withSegmentOverrides(Index))

export default FeatureProvider(WrappedCreateFlag)<|MERGE_RESOLUTION|>--- conflicted
+++ resolved
@@ -96,10 +96,6 @@
       segmentsChanged: false,
       selectedIdentity: null,
       settingsChanged: false,
-<<<<<<< HEAD
-      tags: tags?.filter((tag) => !hideTags.includes(tag)) || [],
-=======
->>>>>>> 7cf7c8b6
       userOverridesError: false,
       userOverridesNoPermission: false,
       valueChanged: false,
