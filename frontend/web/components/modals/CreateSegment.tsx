--- conflicted
+++ resolved
@@ -38,10 +38,11 @@
 import ConfigProvider from 'common/providers/ConfigProvider'
 import { cloneDeep } from 'lodash'
 import ProjectStore from 'common/stores/project-store'
-<<<<<<< HEAD
 import AddMetadataToEntity, {
   CustomMetadataField,
 } from 'components/metadata/AddMetadataToEntity'
+import classNames from 'classnames'
+import AddMetadataToEntity from 'components/metadata/AddMetadataToEntity'
 import { useGetSupportedContentTypeQuery } from 'common/services/useSupportedContentType'
 import { setInterceptClose } from './base/ModalDefault'
 import SegmentRuleDivider from 'components/SegmentRuleDivider'
@@ -49,12 +50,6 @@
 import { useCreateProjectChangeRequestMutation } from 'common/services/useProjectChangeRequest'
 import ExistingProjectChangeRequestAlert from 'components/ExistingProjectChangeRequestAlert'
 import AppActions from 'common/dispatcher/app-actions'
-=======
-import classNames from 'classnames'
-import AddMetadataToEntity from 'components/metadata/AddMetadataToEntity'
-import { useGetSupportedContentTypeQuery } from 'common/services/useSupportedContentType'
-import { setInterceptClose } from './base/ModalDefault'
->>>>>>> baaf0f1f
 import CreateSegmentRulesTabForm from './CreateSegmentRulesTabForm'
 import CreateSegmentUsersTabContent from './CreateSegmentUsersTabContent'
 
@@ -85,13 +80,15 @@
   segment?: Segment
 }
 type CreateSegmentError = {
-  status: number,
+  status: number
   data: {
-    rules: [{
-      rules: Array<{
-        conditions: SegmentConditionsError[]
-      }>
-    }]
+    rules: [
+      {
+        rules: Array<{
+          conditions: SegmentConditionsError[]
+        }>
+      },
+    ]
   }
 }
 
@@ -403,24 +400,7 @@
             const displayIndex = rulesToShow.indexOf(rule)
             return (
               <div key={i}>
-<<<<<<< HEAD
                 <SegmentRuleDivider rule={rule} index={displayIndex} />
-=======
-                <Row
-                  className={classNames('and-divider my-1', {
-                    'text-danger': rule.type !== 'ANY',
-                  })}
-                >
-                  <Flex className='and-divider__line' />
-                  {Format.camelCase(
-                    `${displayIndex > 0 ? 'And ' : ''}${rule.type === 'ANY'
-                      ? 'Any of the following'
-                      : 'None of the following'
-                    }`,
-                  )}
-                  <Flex className='and-divider__line' />
-                </Row>
->>>>>>> baaf0f1f
                 <Rule
                   showDescription={showDescriptions}
                   readOnly={readOnly}
