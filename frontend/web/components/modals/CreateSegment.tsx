--- conflicted
+++ resolved
@@ -18,7 +18,6 @@
 import Button, {ButtonLink, ButtonOutline} from "../base/forms/Button";
 import EnvironmentSelect from '../EnvironmentSelect';
 import InfoMessage from '../InfoMessage';
-<<<<<<< HEAD
 import Input from "../base/forms/Input";
 import InputGroup from"../base/forms/InputGroup"
 import PanelSearch from "../PanelSearch";
@@ -26,14 +25,8 @@
 import Switch from "../Switch";
 import TabItem from '../base/forms/TabItem';
 import Tabs from '../base/forms/Tabs';
-=======
-import _data from "../../../common/data/base/_data";
-import { useGetIdentitiesQuery } from "../../../common/services/useIdentity";
-import { Req } from "../../../common/types/requests";
-import useSearchThrottle from "../../../common/useSearchThrottle";
+import ConfigProvider from 'common/providers/ConfigProvider';
 import JSONReference from "../JSONReference";
-import ConfigProvider from 'common/providers/ConfigProvider';
->>>>>>> 7b2ffc34
 
 const SEGMENT_ID_MAXLENGTH = Constants.forms.maxLength.SEGMENT_ID;
 
@@ -261,7 +254,6 @@
                     )}
                 </Row>
             </div>
-<<<<<<< HEAD
         </div>
     );
 
@@ -277,71 +269,6 @@
                         href="https://docs-git-improvement-segment-rule-value-typing-flagsmith.vercel.app/basic-features/managing-segments#rule-typing"
                     >here</a>.
                     </InfoMessage>
-=======
-        );
-
-
-        const Tab1 = (
-            <form
-              id="create-segment-modal"
-              onSubmit={this.save}
-            >
-                {!isEdit && (
-                    <Row className="mb-4">
-                        <label className="mr-2 mb-0" htmlFor="segmentID">
-                            ID
-                        </label>
-                        <Flex>
-                            <Input
-                              ref={e => this.input = e}
-                              data-test="segmentID"
-                              name="id"
-                              id="segmentID"
-                              readOnly={isEdit}
-                              maxLength={SEGMENT_ID_MAXLENGTH}
-                              value={name}
-                              onChange={e => this.setState({ name: Format.enumeration.set(Utils.safeParseEventValue(e)).toLowerCase() })}
-                              isValid={name && name.length}
-                              type="text" title={isEdit ? 'ID' : 'ID*'}
-                              placeholder="E.g. power_users"
-                            />
-                        </Flex>
-
-                    </Row>
-                )}
-
-                {!this.props.condensed && (
-                    <FormGroup className="mb-4">
-                        <InputGroup
-                          value={description}
-                          inputProps={{
-                              className: 'full-width',
-                              readOnly: !!identity || readOnly,
-                              name: 'featureDesc',
-                          }}
-                          onChange={e => this.setState({ description: Utils.safeParseEventValue(e) })}
-                          isValid={name && name.length}
-                          type="text" title="Description (optional)"
-                          placeholder="e.g. 'People who have spent over $100' "
-                        />
-                    </FormGroup>
-                )}
-
-                <div className="form-group ">
-                    <Row className="mt-2 mb-2">
-                        <Flex>
-                            <label className="cols-sm-2 control-label">Include users when the following rules apply:</label>
-                            <span className="text-small text-muted">
-                                Trait names are case sensitive. Learn more about rule and trait value type conversions <a href="https://docs-git-improvement-segment-rule-value-typing-flagsmith.vercel.app/basic-features/managing-segments#rule-typing">here</a>.
-                            </span>
-                        </Flex>
-                        <span className="text-small">{this.state.showDescriptions? "Hide descriptions" : "Show descriptions"}</span>
-                        <Switch checked={!!this.state.showDescriptions} onChange={()=>{this.setState({showDescriptions:!this.state.showDescriptions})}}/>
-                    </Row>
-                    {
-                        rulesEl
-                    }
->>>>>>> 7b2ffc34
                 </div>
             )}
 
@@ -402,57 +329,7 @@
                 {
                     rulesEl
                 }
-<<<<<<< HEAD
             </div>
-=======
-                {isEdit && (
-                    <JSONReference title={"Segment"} json={this.props.segment}/>
-                )}
-                {this.props.readOnly ? (
-                    <div className="text-right">
-                        <Tooltip
-                          html
-                          title={(
-                              <Button
-                                disabled data-test="show-create-feature-btn" id="show-create-feature-btn"
-                              >
-                                    Update Segment
-                              </Button>
-                            )}
-                          place="left"
-                        >
-                            {Constants.projectPermissions('Admin')}
-                        </Tooltip>
-                    </div>
-                ) : (
-                    <div className="text-right">
-                        <Row className="justify-content-end">
-                            {this.props.condensed && (
-                                <ButtonLink type="button" onClick={this.props.onCancel} className="mr-4">Cancel</ButtonLink>
-                            )}
-                            {isEdit ? (
-                                <Button
-                                  type="submit" data-test="update-segment" id="update-feature-btn"
-                                  disabled={isSaving || !name || !this.state.isValid}
-                                >
-                                    {isSaving ? 'Creating' : 'Update Segment'}
-                                </Button>
-                            ) : (
-                                <Button
-                                  type="submit" data-test="create-segment" disabled
-                                  id="create-feature-btn"
-                                  disabled={isSaving || !name || !this.state.isValid}
-                                >
-                                    {isSaving ? 'Creating' : 'Create Segment'}
-                                </Button>
-                            )}
-                        </Row>
-
-                    </div>
-                )}
-            </form>
-        );
->>>>>>> 7b2ffc34
 
             {isError
                 &&
@@ -502,7 +379,6 @@
                         )}
                     </Row>
 
-<<<<<<< HEAD
                 </div>
             )}
         </form>
@@ -607,106 +483,6 @@
                                         }}
                                     />
                                 </FormGroup>
-=======
-        return (
-            <div>
-                {isEdit && !this.props.condensed ? (
-                    <Tabs value={this.state.tab} onChange={tab => this.setState({ tab })}>
-                        <TabItem tabLabel="Rules">
-                            <div className="mt-4 mr-3 ml-3">
-                                {Tab1}
-                            </div>
-                        </TabItem>
-                        <TabItem tabLabel="Features">
-                            <div className="mt-4 mr-3 ml-3">
-                                <AssociatedSegmentOverrides feature={this.props.segment.feature} projectId={this.props.projectId} id={this.props.segment.id}/>
-                            </div>
-                        </TabItem>
-                        <TabItem tabLabel="Users">
-                            <div className="mt-4 mr-3 ml-3">
-                                <InfoMessage>
-                                    This is a random sample of Identities who are either in or out of this Segment based on the current Segment rules.
-                                </InfoMessage>
-                                        <div className="mt-2">
-                                            <FormGroup>
-
-                                                <InputGroup
-                                                  title="Environment"
-                                                  component={(
-                                                      <EnvironmentSelect
-                                                        value={environmentId}
-                                                        onChange={setEnvironmentId}
-                                                      />
-)}
-                                                />
-                                                <PanelSearch
-                                                  renderSearchWithNoResults
-                                                  id="users-list"
-                                                  title="Segment Users"
-                                                  className="no-pad"
-                                                  isLoading={identitiesLoading}
-                                                  icon="ion-md-person"
-                                                  items={identities?.results}
-                                                  paging={identities}
-                                                  showExactFilter
-                                                  nextPage={() => {
-                                                      setPage({
-                                                          number:page.number+1,
-                                                          pageType: 'NEXT',
-                                                          pages: identities?.last_evaluated_key? (page.pages||[]).concat([identities?.last_evaluated_key]) : undefined
-                                                      })
-                                                  }}
-                                                  prevPage={() => {
-                                                      setPage({
-                                                          number:page.number-1,
-                                                          pageType: 'PREVIOUS',
-                                                          pages: page.pages? Utils.removeElementFromArray(page.pages, page.pages.length-1) : undefined
-                                                      })
-                                                  }}
-                                                  goToPage={(newPage: number) => {
-                                                      setPage({
-                                                          number:newPage,
-                                                          pageType: undefined,
-                                                          pages: undefined
-                                                      })
-                                                  }}
-                                                  renderRow={({
-                                                      id,
-                                                      identifier,
-                                                  }, index) => (
-                                                      <div key={id}>
-                                                          <IdentitySegmentsProvider fetch id={id} projectId={this.props.projectId}>{({ isLoading: segmentsLoading, segments }) => {
-                                                              let inSegment = false;
-                                                              if (segments && segments.find(v => v.name === name)) {
-                                                                  inSegment = true;
-                                                              }
-                                                              return (
-                                                                  <Row
-                                                                    space className="list-item clickable" key={id}
-                                                                    data-test={`user-item-${index}`}
-                                                                  >
-                                                                      <strong>
-                                                                          {identifier}
-                                                                      </strong>
-                                                                      <div className={`${inSegment ? 'strong text-primary' : 'text-faint muted faint text-small'} badge`}>
-                                                                          <span className={`ion mr-1 line ${inSegment ? ' text-primary ion-ios-checkmark-circle' : 'ion-ios-remove-circle'}`}/>
-                                                                          {inSegment ? 'User in segment' : 'Not in segment'}
-                                                                      </div>
-                                                                  </Row>
-                                                              );
-                                                          }}
-                                                          </IdentitySegmentsProvider>
-                                                      </div>
-                                                  )}
-                                                  filterRow={(flag, search) => true}
-                                                  search={searchInput}
-                                                  onChange={(e) => {
-                                                      setSearchInput(Utils.safeParseEventValue(e))
-                                                  }}
-                                                />
-                                            </FormGroup>
-                                        </div>
->>>>>>> 7b2ffc34
                             </div>
                         </div>
                     </TabItem>
