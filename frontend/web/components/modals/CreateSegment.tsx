--- conflicted
+++ resolved
@@ -30,19 +30,11 @@
 
 
 
-<<<<<<< HEAD
 type PageType = {
     number: number,
     pageType: Req['getIdentities']['pageType'],
     pages: Req['getIdentities']['pages']
 }
-=======
-    validateRules = (rules) => {
-        if (!rules[0]?.rules?.find((v)=>!v.delete)) {
-            return false
-        }
-        const res = rules[0].rules.find(v => v.conditions.find(c => !Utils.validateRule(c)));
->>>>>>> d2135235
 
 type CreateSegmentType = {
     projectId: number | string
@@ -173,8 +165,8 @@
     };
 
     const isValid = useMemo(()=>{
-        if (!rules || !rules[0] || !rules[0].rules) {
-            return false;
+        if (!rules[0]?.rules?.find((v)=>!v.delete)) {
+            return false
         }
         const res = rules[0].rules.find(v => v.conditions.find(c => !Utils.validateRule(c)));
         return !res;
@@ -197,7 +189,6 @@
     }, [updateSuccess])
 
 
-<<<<<<< HEAD
     const rulesEl = (
         <div className="overflow-visible">
             <div>
@@ -251,63 +242,6 @@
                                     <Tooltip title={(
                                         <ButtonOutline className="ml-2 btn--outline-danger" data-test="add-rule"
                                                        type="button"
-=======
-        const rulesEl = (
-            <div className="overflow-visible">
-                <div>
-                    <div className="mb-2">
-                        {rules[0].rules.map((rule, i) => {
-                            if(rule.delete) {
-                                return null
-                            }
-                            return (
-                                <div key={i}>
-                                    {i > 0 && (
-                                        <Row className="and-divider my-1">
-                                            <Flex className="and-divider__line"/>
-                                            {rule.type === 'ANY' ? 'AND' : 'AND NOT'}
-                                            <Flex className="and-divider__line"/>
-                                        </Row>
-                                    )}
-                                    <Rule
-                                        showDescription={this.state.showDescriptions}
-                                        readOnly={readOnly}
-                                        data-test={`rule-${i}`}
-                                        rule={rule}
-                                        operators={
-                                            Utils.getFlagsmithValue('segment_operators') ? JSON.parse(Utils.getFlagsmithValue('segment_operators')) : null
-                                        }
-                                        onRemove={v => this.removeRule(0, i, v)}
-                                        onChange={v => this.updateRule(0, i, v)}
-                                    />
-                                </div>
-                            )
-                        })}
-                    </div>
-                    <Row className="justify-content-center">
-                        {!readOnly && (
-                            <div
-                              onClick={() => this.addRule('ANY')} style={{ marginTop: 20 }}
-                              className="text-center"
-                            >
-                                <ButtonOutline data-test="add-rule" type="button">
-                                    Add AND Condition
-                                </ButtonOutline>
-                            </div>
-                        )}
-                        {!readOnly && Utils.getFlagsmithHasFeature('not_operator') && (
-                            <div
-                              onClick={() => this.addRule('NOT')} style={{ marginTop: 20 }}
-                              className="text-center"
-                            >
-                                {
-                                    Utils.getFlagsmithValue('not_operator') ? (
-                                        <Tooltip title={(
-                                            <ButtonOutline className="ml-2 btn--outline-danger" data-test="add-rule" type="button">
-                                                Add AND NOT Condition
-                                            </ButtonOutline>
-                                        )}
->>>>>>> d2135235
                                         >
                                             Add AND NOT Condition
                                         </ButtonOutline>
