--- conflicted
+++ resolved
@@ -45,17 +45,14 @@
 } from 'components/metadata/AddMetadataToEntity'
 import { useGetSupportedContentTypeQuery } from 'common/services/useSupportedContentType'
 import { setInterceptClose } from './base/ModalDefault'
-<<<<<<< HEAD
 import SegmentRuleDivider from 'components/SegmentRuleDivider'
 import { useGetProjectQuery } from 'common/services/useProject'
 import ChangeRequestModal from './ChangeRequestModal'
 import { useCreateProjectChangeRequestMutation } from 'common/services/useProjectChangeRequest'
 import ExistingProjectChangeRequestAlert from 'components/ExistingProjectChangeRequestAlert'
-=======
 import AppActions from 'common/dispatcher/app-actions'
 import CreateSegmentRulesTabForm from './CreateSegmentRulesTabForm'
 import CreateSegmentUsersTabContent from './CreateSegmentUsersTabContent'
->>>>>>> 5fc9fefb
 
 type PageType = {
   number: number
@@ -450,7 +447,6 @@
     </div>
   )
 
-<<<<<<< HEAD
   const Tab1 = (
     <form id='create-segment-modal' onSubmit={save}>
       {!condensed && (
@@ -619,8 +615,6 @@
     </form>
   )
 
-=======
->>>>>>> 5fc9fefb
   const MetadataTab = (
     <FormGroup className='mt-5 setting'>
       <InputGroup
@@ -736,31 +730,7 @@
             tabLabelString='Basic configuration'
             tabLabel={'Basic configuration'}
           >
-            <div className={className || 'my-3 mx-4'}>
-              <CreateSegmentRulesTabForm
-                save={save}
-                condensed={condensed}
-                segmentsLimitAlert={segmentsLimitAlert}
-                name={name}
-                setName={setName}
-                setValueChanged={setValueChanged}
-                description={description}
-                setDescription={setDescription}
-                identity={identity}
-                readOnly={readOnly}
-                showDescriptions={showDescriptions}
-                setShowDescriptions={setShowDescriptions}
-                allWarnings={allWarnings}
-                rulesEl={rulesEl}
-                error={error}
-                isEdit={isEdit}
-                segment={segment}
-                isSaving={isSaving}
-                isValid={isValid}
-                isLimitReached={isLimitReached}
-                onCancel={onCancel}
-              />
-            </div>
+            <div className={className || 'my-3 mx-4'}>{Tab1}</div>
           </TabItem>
           <TabItem
             tabLabelString='Custom Fields'
@@ -772,31 +742,7 @@
           </TabItem>
         </Tabs>
       ) : (
-        <div className={className || 'my-3 mx-4'}>
-          <CreateSegmentRulesTabForm
-            save={save}
-            condensed={condensed}
-            segmentsLimitAlert={segmentsLimitAlert}
-            name={name}
-            setName={setName}
-            setValueChanged={setValueChanged}
-            description={description}
-            setDescription={setDescription}
-            identity={identity}
-            readOnly={readOnly}
-            showDescriptions={showDescriptions}
-            setShowDescriptions={setShowDescriptions}
-            allWarnings={allWarnings}
-            rulesEl={rulesEl}
-            error={error}
-            isEdit={isEdit}
-            segment={segment}
-            isSaving={isSaving}
-            isValid={isValid}
-            isLimitReached={isLimitReached}
-            onCancel={onCancel}
-          />
-        </div>
+        <div className={className || 'my-3 mx-4'}>{Tab1}</div>
       )}
     </>
   )
