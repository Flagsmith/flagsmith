--- conflicted
+++ resolved
@@ -21,12 +21,8 @@
 import Utils from 'common/utils/utils'
 
 import AssociatedSegmentOverrides from './AssociatedSegmentOverrides'
-<<<<<<< HEAD
-import Button, { ButtonLink, ButtonOutline } from 'components/base/forms/Button'
-=======
 import Button from 'components/base/forms/Button'
 import EnvironmentSelect from 'components/EnvironmentSelect'
->>>>>>> 12af0e0a
 import InfoMessage from 'components/InfoMessage'
 import Input from 'components/base/forms/Input'
 import InputGroup from 'components/base/forms/InputGroup'
@@ -38,11 +34,7 @@
 import ConfigProvider from 'common/providers/ConfigProvider'
 import JSONReference from 'components/JSONReference'
 import { cloneDeep } from 'lodash'
-<<<<<<< HEAD
-import EnvironmentSelect from 'components/EnvironmentSelect'
-=======
 import ErrorMessage from 'components/ErrorMessage'
->>>>>>> 12af0e0a
 
 type PageType = {
   number: number
@@ -517,7 +509,6 @@
                     title='Environment'
                     component={
                       <EnvironmentSelect
-                        projectId={`${projectId}`}
                         value={environmentId}
                         onChange={(environmentId: string) => {
                           setEnvironmentId(environmentId)
