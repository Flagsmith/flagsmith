--- conflicted
+++ resolved
@@ -278,7 +278,6 @@
       }
     })
   }, [valueChanged, isEdit])
-<<<<<<< HEAD
   const onCreateChangeRequest = (changeRequestData: {
     approvals: []
     description: string
@@ -316,9 +315,6 @@
       toast('Created change request')
     })
   }
-=======
-
->>>>>>> 264ba651
   useEffect(() => {
     setInterceptClose(onClosing)
     return () => setInterceptClose(null)
