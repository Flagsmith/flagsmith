import React, { FC, FormEvent, useEffect, useMemo, useState } from 'react'

import Constants from 'common/constants'
import useSearchThrottle from 'common/useSearchThrottle'
import {
  EdgePagedResponse,
  Identity,
  Segment,
  SegmentRule,
} from 'common/types/responses'
import { Req } from 'common/types/requests'
import { useGetIdentitiesQuery } from 'common/services/useIdentity'
import {
  useCreateSegmentMutation,
  useGetSegmentQuery,
  useUpdateSegmentMutation,
} from 'common/services/useSegment'
import IdentitySegmentsProvider from 'common/providers/IdentitySegmentsProvider'
import Format from 'common/utils/format'
import Utils from 'common/utils/utils'

import AssociatedSegmentOverrides from './AssociatedSegmentOverrides'
import Button from 'components/base/forms/Button'
import EnvironmentSelect from 'components/EnvironmentSelect'
import InfoMessage from 'components/InfoMessage'
import Input from 'components/base/forms/Input'
import InputGroup from 'components/base/forms/InputGroup'
import PanelSearch from 'components/PanelSearch'
import Rule from './Rule'
import Switch from 'components/Switch'
import TabItem from 'components/base/forms/TabItem'
import Tabs from 'components/base/forms/Tabs'
import ConfigProvider from 'common/providers/ConfigProvider'
import JSONReference from 'components/JSONReference'
import { cloneDeep } from 'lodash'

type PageType = {
  number: number
  pageType: Req['getIdentities']['pageType']
  pages: Req['getIdentities']['pages']
}

type CreateSegmentType = {
  projectId: number | string
  searchInput: string
  environmentId: string
  identitiesLoading: boolean
  setEnvironmentId: (env: string) => void
  setSearchInput: (search: string) => void
  page: PageType
  setPage: (page: PageType) => void
  feature?: number
  identities?: EdgePagedResponse<Identity>
  identity?: boolean
  condensed?: boolean
  isEdit?: boolean
  onCancel?: () => void
  onComplete?: (segment: Segment) => void
  readOnly?: boolean
  segment?: Segment
}

const CreateSegment: FC<CreateSegmentType> = ({
  condensed,
  environmentId,
  feature,
  identities,
  identitiesLoading,
  identity,
  isEdit,
  onCancel,
  onComplete,
  page,
  projectId,
  readOnly,
  searchInput,
  segment: _segment,
  setEnvironmentId,
  setPage,
  setSearchInput,
}) => {
  const SEGMENT_ID_MAXLENGTH = Constants.forms.maxLength.SEGMENT_ID

  const defaultSegment: Omit<Segment, 'id' | 'uuid' | 'project'> & {
    id?: number
    uuid?: string
    project?: number
  } = {
    description: '',
    name: '',
    rules: [
      {
        conditions: [],
        rules: [
          {
            conditions: [{ ...Constants.defaultRule }],
            rules: [],
            type: 'ANY',
          },
        ],
        type: 'ALL',
      },
    ],
  }
  const segment = _segment || defaultSegment
  const [
    createSegment,
    {
      data: createSegmentData,
      isError: createError,
      isLoading: creating,
      isSuccess: createSuccess,
    },
  ] = useCreateSegmentMutation()
  const [
    editSegment,
    {
      data: updateSegmentData,
      isError: updateError,
      isLoading: updating,
      isSuccess: updateSuccess,
    },
  ] = useUpdateSegmentMutation()

  const isSaving = creating || updating
  const [showDescriptions, setShowDescriptions] = useState(false)
  const [description, setDescription] = useState(segment.description)
  const [name, setName] = useState<Segment['name']>(segment.name)
  const [rules, setRules] = useState<Segment['rules']>(segment.rules)
  const [tab, setTab] = useState(0)

  const isError = createError || updateError

  const addRule = (type = 'ANY') => {
    const newRules = cloneDeep(rules)
    newRules[0].rules = newRules[0].rules.concat({
      conditions: [{ ...Constants.defaultRule }],
      rules: [],
      type,
    })
    setRules(newRules)
  }

  const updateRule = (
    rulesIndex: number,
    elementNumber: number,
    newValue: SegmentRule,
  ) => {
    const newRules = cloneDeep(rules)
    newRules[0].rules[elementNumber] = newValue
    setRules(newRules)
  }

  const removeRule = (rulesIndex: number, elementNumber: number) => {
    const newRules = cloneDeep(rules)
    newRules[0].rules.splice(elementNumber, 1)
    setRules(newRules)
  }

  const save = (e: FormEvent) => {
    Utils.preventDefault(e)
    const segmentData: Omit<Segment, 'id' | 'uuid'> = {
      description,
      feature: feature,
      name,
      project: projectId,
      rules,
    }
    if (name) {
      if (segment.id) {
        editSegment({
          projectId,
          segment: {
            ...segmentData,
            id: segment.id,
            project: segment.project as number,
            uuid: segment.uuid as string,
          },
        })
      } else {
        createSegment({
          projectId,
          segment: segmentData,
        })
      }
    }
  }

  const isValid = useMemo(() => {
    if (!rules[0]?.rules?.find((v) => !v.delete)) {
      return false
    }
    const res = rules[0].rules.find((v) =>
      v.conditions.find((c) => !Utils.validateRule(c)),
    )
    return !res
  }, [rules])

  useEffect(() => {
    setTimeout(() => {
      document.getElementById('segmentID')?.focus()
    }, 500)
  }, [])
  useEffect(() => {
    if (createSuccess && createSegmentData) {
      onComplete?.(createSegmentData)
    }
    //eslint-disable-next-line
  }, [createSuccess])
  useEffect(() => {
    if (updateSuccess && updateSegmentData) {
      onComplete?.(updateSegmentData)
    }
    //eslint-disable-next-line
  }, [updateSuccess])

  const rulesEl = (
    <div className='overflow-visible'>
      <div>
        <div className='mb-2'>
          {rules[0].rules.map((rule, i) => {
            if (rule.delete) {
              return null
            }
            return (
              <div key={i}>
                {i > 0 && (
                  <Row className='and-divider my-1'>
                    <Flex className='and-divider__line' />
                    {rule.type === 'ANY' ? 'AND' : 'AND NOT'}
                    <Flex className='and-divider__line' />
                  </Row>
                )}
                <Rule
                  showDescription={showDescriptions}
                  readOnly={readOnly}
                  data-test={`rule-${i}`}
                  rule={rule}
                  operators={
                    Utils.getFlagsmithValue('segment_operators')
                      ? JSON.parse(Utils.getFlagsmithValue('segment_operators'))
                      : null
                  }
                  onRemove={() => removeRule(0, i)}
                  onChange={(v: SegmentRule) => updateRule(0, i, v)}
                />
              </div>
            )
          })}
        </div>
        <Row className='justify-content-center'>
          {!readOnly && (
            <div
              onClick={() => addRule('ANY')}
              style={{ marginTop: 20 }}
              className='text-center'
            >
              <Button theme='outline' data-test='add-rule' type='button'>
                Add AND Condition
              </Button>
            </div>
          )}
          {!readOnly && Utils.getFlagsmithHasFeature('not_operator') && (
            <div
              onClick={() => addRule('NOT')}
              style={{ marginTop: 20 }}
              className='text-center'
            >
              {Utils.getFlagsmithValue('not_operator') ? (
                <Tooltip
                  title={
                    <Button
                      theme='outline'
                      className='ml-2 btn--outline-danger'
                      data-test='add-rule'
                      type='button'
                    >
                      Add AND NOT Condition
                    </Button>
                  }
                >
                  {`Note: If using clientside evaluations on your SDK, this feature is only supported by the following SDKs: ${JSON.parse(
                    Utils.getFlagsmithValue('not_operator'),
                  )}`}
                </Tooltip>
              ) : (
                <Button
                  theme='outline'
                  className='ml-2 btn--outline-danger'
                  data-test='add-rule'
                  type='button'
                >
                  Add AND NOT Condition
                </Button>
              )}
            </div>
          )}
        </Row>
      </div>
    </div>
  )

  const Tab1 = (
    <form id='create-segment-modal' onSubmit={save}>
      {!condensed && (
        <div className='mt-4'>
          <InfoMessage>
            Learn more about rule and trait value type conversions{' '}
            <a href='https://docs-git-improvement-segment-rule-value-typing-flagsmith.vercel.app/basic-features/managing-segments#rule-typing'>
              here
            </a>
            .
          </InfoMessage>
        </div>
      )}

      {!isEdit && (
        <Row className='mb-4'>
          <label className='mr-2 mb-0' htmlFor='segmentID'>
            ID
          </label>
          <Flex>
            <Input
              data-test='segmentID'
              name='id'
              id='segmentID'
              readOnly={isEdit}
              maxLength={SEGMENT_ID_MAXLENGTH}
              value={name}
              onChange={(e: InputEvent) =>
                setName(
                  Format.enumeration
                    .set(Utils.safeParseEventValue(e))
                    .toLowerCase(),
                )
              }
              isValid={name && name.length}
              type='text'
              title={isEdit ? 'ID' : 'ID*'}
              placeholder='E.g. power_users'
            />
          </Flex>
        </Row>
      )}

      {!condensed && (
        <FormGroup className='mb-4'>
          <InputGroup
            value={description}
            inputProps={{
              className: 'full-width',
              name: 'featureDesc',
              readOnly: !!identity || readOnly,
            }}
            onChange={(e: InputEvent) =>
              setDescription(Utils.safeParseEventValue(e))
            }
            isValid={name && name.length}
            type='text'
            title='Description (optional)'
            placeholder="e.g. 'People who have spent over $100' "
          />
        </FormGroup>
      )}

      <div className='form-group '>
        <Row className='mt-2 mb-2'>
          <Flex>
            <label className='cols-sm-2 control-label'>
              Include users when the following rules apply:
            </label>
            <span className='text-small text-muted'>
              Note: Trait names are case sensitive
            </span>
          </Flex>
          <span>
            {showDescriptions
              ? 'Hide condition descriptions'
              : 'Show condition descriptions'}
          </span>
          <Switch
            checked={showDescriptions}
            onChange={() => {
              setShowDescriptions(!showDescriptions)
            }}
          />
        </Row>
        {rulesEl}
      </div>

      {isError && (
        <div className='alert alert-danger'>
          Error creating segment, please ensure you have entered a trait and
          value for each rule.
        </div>
      )}
      {isEdit && <JSONReference title={'Segment'} json={segment} />}
      {readOnly ? (
        <div className='text-right'>
          <Tooltip
            html
            title={
              <Button
                disabled
                data-test='show-create-feature-btn'
                id='show-create-feature-btn'
              >
                Update Segment
              </Button>
            }
            place='left'
          >
            {Constants.projectPermissions('Admin')}
          </Tooltip>
        </div>
      ) : (
        <div className='text-right'>
          <Row className='justify-content-end'>
            {condensed && (
              <Button
                theme='secondary'
                type='button'
                onClick={onCancel}
                className='mr-4'
              >
                Cancel
              </Button>
            )}
            {isEdit ? (
              <Button
                type='submit'
                data-test='update-segment'
                id='update-feature-btn'
                disabled={isSaving || !name || !isValid}
              >
                {isSaving ? 'Creating' : 'Update Segment'}
              </Button>
            ) : (
              <Button
                disabled={isSaving || !name || !isValid}
                type='submit'
                data-test='create-segment'
                id='create-feature-btn'
              >
                {isSaving ? 'Creating' : 'Create Segment'}
              </Button>
            )}
          </Row>
        </div>
      )}
    </form>
  )

  return (
    <div className='mx-3'>
      {isEdit && !condensed ? (
        <Tabs value={tab} onChange={(tab: number) => setTab(tab)}>
          <TabItem tabLabel='Rules'>
<<<<<<< HEAD
            <div className='my-4'>{Tab1}</div>
          </TabItem>
          <TabItem tabLabel='Features'>
            <div className='my-4'>
=======
            <div className='mt-4'>{Tab1}</div>
          </TabItem>
          <TabItem tabLabel='Features'>
            <div className='mt-4'>
>>>>>>> 19b4e4de
              <AssociatedSegmentOverrides
                feature={segment.feature}
                projectId={projectId}
                id={segment.id}
              />
            </div>
          </TabItem>
          <TabItem tabLabel='Users'>
<<<<<<< HEAD
            <div className='my-4'>
=======
            <div className='mt-4'>
>>>>>>> 19b4e4de
              <InfoMessage>
                This is a random sample of Identities who are either in or out
                of this Segment based on the current Segment rules.
              </InfoMessage>
              <div className='mt-2'>
                <FormGroup>
                  <InputGroup
                    title='Environment'
                    component={
                      <EnvironmentSelect
                        value={environmentId}
                        onChange={(environmentId: string) => {
                          setEnvironmentId(environmentId)
                        }}
                      />
                    }
                  />
                  <PanelSearch
                    renderSearchWithNoResults
                    id='users-list'
                    title='Segment Users'
                    className='no-pad'
                    isLoading={identitiesLoading}
                    icon='ion-md-person'
                    items={identities?.results}
                    paging={identities}
                    showExactFilter
                    nextPage={() => {
                      setPage({
                        number: page.number + 1,
                        pageType: 'NEXT',
                        pages: identities?.last_evaluated_key
                          ? (page.pages || []).concat([
                              identities?.last_evaluated_key,
                            ])
                          : undefined,
                      })
                    }}
                    prevPage={() => {
                      setPage({
                        number: page.number - 1,
                        pageType: 'PREVIOUS',
                        pages: page.pages
                          ? Utils.removeElementFromArray(
                              page.pages,
                              page.pages.length - 1,
                            )
                          : undefined,
                      })
                    }}
                    goToPage={(newPage: number) => {
                      setPage({
                        number: newPage,
                        pageType: undefined,
                        pages: undefined,
                      })
                    }}
                    renderRow={(
                      { id, identifier }: { id: string; identifier: string },
                      index: number,
                    ) => (
                      <div key={id}>
                        <IdentitySegmentsProvider
                          fetch
                          id={id}
                          projectId={projectId}
                        >
                          {({ segments }: { segments?: Segment[] }) => {
                            let inSegment = false
                            if (segments?.find((v) => v.name === name)) {
                              inSegment = true
                            }
                            return (
                              <Row
                                space
                                className='list-item clickable'
                                key={id}
                                data-test={`user-item-${index}`}
                              >
                                <strong>{identifier}</strong>
                                <div
                                  className={`${
                                    inSegment
                                      ? 'strong text-primary'
                                      : 'text-faint muted faint text-small'
                                  } badge`}
                                >
                                  <span
                                    className={`ion mr-1 line ${
                                      inSegment
                                        ? ' text-primary ion-ios-checkmark-circle'
                                        : 'ion-ios-remove-circle'
                                    }`}
                                  />
                                  {inSegment
                                    ? 'User in segment'
                                    : 'Not in segment'}
                                </div>
                              </Row>
                            )
                          }}
                        </IdentitySegmentsProvider>
                      </div>
                    )}
                    filterRow={() => true}
                    search={searchInput}
                    onChange={(e: InputEvent) => {
                      setSearchInput(Utils.safeParseEventValue(e))
                    }}
                  />
                </FormGroup>
              </div>
            </div>
          </TabItem>
        </Tabs>
      ) : (
<<<<<<< HEAD
        <div className='my-4 mx-3'>{Tab1}</div>
=======
        <div className='mt-4'>{Tab1}</div>
>>>>>>> 19b4e4de
      )}
    </div>
  )
}

type LoadingCreateSegmentType = {
  condensed?: boolean
  environmentId: string
  isEdit?: boolean
  readOnly?: boolean
  onComplete?: () => void
  projectId: string
  segment?: number
}

const LoadingCreateSegment: FC<LoadingCreateSegmentType> = (props) => {
  const [environmentId, setEnvironmentId] = useState(props.environmentId)
  const { data: segmentData, isLoading } = useGetSegmentQuery(
    {
      id: `${props.segment}`,
      projectId: `${props.projectId}`,
    },
    { skip: !props.segment },
  )

  const [page, setPage] = useState<PageType>({
    number: 1,
    pageType: undefined,
    pages: undefined,
  })

  const { search, searchInput, setSearchInput } = useSearchThrottle(
    Utils.fromParam().search,
    () => {
      setPage({
        number: 1,
        pageType: undefined,
        pages: undefined,
      })
    },
  )

  const isEdge = Utils.getIsEdge()

  const { data: identities, isLoading: identitiesLoading } =
    useGetIdentitiesQuery({
      environmentId,
      isEdge,
      page: page.number,
      pageType: page.pageType,
      page_size: 10,
      pages: page.pages,
      search,
    })

  return isLoading ? (
    <div className='text-center'>
      <Loader />
    </div>
  ) : (
    <CreateSegment
      {...props}
      segment={segmentData || undefined}
      identities={identities}
      setPage={setPage}
      searchInput={searchInput}
      setSearchInput={setSearchInput}
      identitiesLoading={identitiesLoading}
      page={page}
      environmentId={environmentId}
      setEnvironmentId={setEnvironmentId}
    />
  )
}

export default LoadingCreateSegment

module.exports = ConfigProvider(LoadingCreateSegment)<|MERGE_RESOLUTION|>--- conflicted
+++ resolved
@@ -456,17 +456,10 @@
       {isEdit && !condensed ? (
         <Tabs value={tab} onChange={(tab: number) => setTab(tab)}>
           <TabItem tabLabel='Rules'>
-<<<<<<< HEAD
             <div className='my-4'>{Tab1}</div>
           </TabItem>
           <TabItem tabLabel='Features'>
             <div className='my-4'>
-=======
-            <div className='mt-4'>{Tab1}</div>
-          </TabItem>
-          <TabItem tabLabel='Features'>
-            <div className='mt-4'>
->>>>>>> 19b4e4de
               <AssociatedSegmentOverrides
                 feature={segment.feature}
                 projectId={projectId}
@@ -475,11 +468,7 @@
             </div>
           </TabItem>
           <TabItem tabLabel='Users'>
-<<<<<<< HEAD
             <div className='my-4'>
-=======
-            <div className='mt-4'>
->>>>>>> 19b4e4de
               <InfoMessage>
                 This is a random sample of Identities who are either in or out
                 of this Segment based on the current Segment rules.
@@ -596,11 +585,7 @@
           </TabItem>
         </Tabs>
       ) : (
-<<<<<<< HEAD
         <div className='my-4 mx-3'>{Tab1}</div>
-=======
-        <div className='mt-4'>{Tab1}</div>
->>>>>>> 19b4e4de
       )}
     </div>
   )
