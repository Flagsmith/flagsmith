// import propTypes from 'prop-types';
import React, { PureComponent } from 'react';
const splitIfValue = (v,append) =>{
    return append? v.split(append) : [v]
}

export default class Rule extends PureComponent {
    static displayName = 'Rule';

    static propTypes = {};

    renderRule = (rule, i) => {
        const { props: { operators, rule: { conditions: rules } } } = this;
        const isLastRule = i === (rules.length - 1);
        const hasOr = i > 0;
        const operatorObj = Utils.findOperator(rule.operator, rule.value, operators);
        const operator = operatorObj && operatorObj.value;
        const value = typeof rule.value === 'string' ? rule.value.replace((operatorObj && operatorObj.append) || '', '') : rule.value;
        return (
            <div className="rule__row reveal" key={i}>
                {hasOr && (
                    <Row className="or-divider">
                        <Row>
                            <div className="or-divider__up"/>
                            Or
                            <div className="or-divider__down"/>
                        </Row>
                        <Flex className="or-divider__line"/>
                    </Row>
                )}
                <Row noWrap className="rule">
                    <Flex>
                        <Row>
                            <Flex value={20} className="px-1">
                                <Tooltip
                                  title={(
                                      <Input
                                        readOnly={this.props.readOnly}
                                        data-test={`${this.props['data-test']}-property-${i}`}
                                        className="input-container full-width"
                                        value={`${rule.property}`}
                                        placeholder={operator && operator === 'PERCENTAGE_SPLIT' ? 'Trait (N/A)' : 'Trait *'}
                                        onChange={e => this.setRuleProperty(i, 'property', { value: Utils.safeParseEventValue(e) })}
                                        disabled={operator && operator === 'PERCENTAGE_SPLIT'}
                                      />
                                    )}
                                  place="top"
                                >
                                    {Constants.strings.USER_PROPERTY_DESCRIPTION}
                                </Tooltip>
                            </Flex>
                            <Flex value={30} className="px-1 text-center">
                                {this.props.readOnly ? _.find(operators, { value: operator }).label : (
                                    <Select
                                      data-test={`${this.props['data-test']}-operator-${i}`}
                                      value={operator && _.find(operators, { value: operator })}
                                      onChange={value => this.setRuleProperty(i, 'operator', value)}
                                      options={operators}
                                    />
                                )}
                            </Flex>
                            <Flex value={15} className="px-1">
                                <Input
                                  readOnly={this.props.readOnly}
                                  data-test={`${this.props['data-test']}-value-${i}`}
                                  className="input-container--flat full-width"
                                  value={`${value}`}
<<<<<<< HEAD
                                  placeholder={operator && (operator === IS_SET || operator === IS_NOT_SET) ? 'Value (N/A)' : 'Value *'}
                                  disabled={operator && operator === 'IS_SET'|| operator && operator === 'IS_NOT_SET'}
=======
                                  placeholder={operator && operator === 'MODULO' ? 'Value(<divisor>|<remainder>) *' : 'Value *'}
>>>>>>> cb6a294b
                                  onChange={e => {
                                      const value = Utils.getTypedValue(Utils.safeParseEventValue(e))
                                      this.setRuleProperty(i, 'value', { value: operatorObj && operatorObj.append? `${value}${operatorObj.append}`:value }, true)
                                  }}
                                  isValid={Utils.validateRule(rule)}
                                />
                            </Flex>
                        </Row>
                    </Flex>
                    <div>
                        <Row noWrap>
                            {isLastRule && !this.props.readOnly ? (
                                <ButtonOutline
                                  data-test={`${this.props['data-test']}-or`}
                                  type="button" onClick={this.addRule}

                                >
                                    Or
                                </ButtonOutline>
                            ) : (
                                <div style={{ width: 64 }} />
                            )}

                            <div>
                                <button
                                  data-test={`${this.props['data-test']}-remove`}
                                  type="button"
                                  id="remove-feature"
                                  onClick={() => this.removeRule(i)}
                                  className="btn btn--with-icon btn--condensed reveal--child btn--remove"
                                >
                                    <RemoveIcon/>
                                </button>
                            </div>
                        </Row>
                    </div>
                </Row>
            </div>
        );
    }

    removeRule = (i) => {
        const { props: { rule: { conditions: rules } } } = this;

        if (rules.length === 1) {
            this.props.onRemove();
        } else {
            rules.splice(i, 1);
            this.props.onChange(this.props.rule);
        }
    }

    setRuleProperty = (i, prop, { value }) => {
        const { props: { rule: { conditions: rules } } } = this;

        const prevOperator = Utils.findOperator(rules[i].operator, rules[i].value, this.props.operators)
        const newOperator =  prop !== 'operator' ? prevOperator: this.props.operators.find((v)=>{
            return v.value === value
        })

        if ((prevOperator && prevOperator.append)  !== (newOperator && newOperator.append)) {
            rules[i].value = splitIfValue(rules[i].value, prevOperator && prevOperator.append)[0] + (newOperator.append||"")
        }

        // remove append if one was added


        const formattedValue = `${value}`
        //split operator by append
        rules[i][prop] = prop === 'operator' ? formattedValue.split(":")[0] : formattedValue;

        if (prop === 'operator' && value === 'PERCENTAGE_SPLIT') {
            rules[i].property = '';
        }
        this.props.onChange(this.props.rule);
    }

    addRule = () => {
        const { props: { rule: { conditions: rules } } } = this;
        this.props.rule.conditions = rules.concat([{ ...Constants.defaultRule }]);
        this.props.onChange(this.props.rule);
    };



    render() {
        const { props: { rule: { conditions: rules } } } = this;
        return (
            <div className="mb-2">
                <div className="panel overflow-visible">
                    <div className="panel-content">
                        {rules.map(this.renderRule)}
                    </div>
                </div>
            </div>
        );
    }
}<|MERGE_RESOLUTION|>--- conflicted
+++ resolved
@@ -16,6 +16,14 @@
         const operatorObj = Utils.findOperator(rule.operator, rule.value, operators);
         const operator = operatorObj && operatorObj.value;
         const value = typeof rule.value === 'string' ? rule.value.replace((operatorObj && operatorObj.append) || '', '') : rule.value;
+        var valuePlaceholder = 'Value *'
+        if (operator) {
+          if (operator == MODULO) {
+            valuePlaceholder = 'Value(<divisor>|<remainder>) *'
+          } else if (operator == IS_SET || operator == IS_NOT_SET) {
+            valuePlaceholder = 'Value (N/A)'
+          }
+        }
         return (
             <div className="rule__row reveal" key={i}>
                 {hasOr && (
@@ -65,12 +73,8 @@
                                   data-test={`${this.props['data-test']}-value-${i}`}
                                   className="input-container--flat full-width"
                                   value={`${value}`}
-<<<<<<< HEAD
-                                  placeholder={operator && (operator === IS_SET || operator === IS_NOT_SET) ? 'Value (N/A)' : 'Value *'}
+                                  placeholder=valuePlaceholder
                                   disabled={operator && operator === 'IS_SET'|| operator && operator === 'IS_NOT_SET'}
-=======
-                                  placeholder={operator && operator === 'MODULO' ? 'Value(<divisor>|<remainder>) *' : 'Value *'}
->>>>>>> cb6a294b
                                   onChange={e => {
                                       const value = Utils.getTypedValue(Utils.safeParseEventValue(e))
                                       this.setRuleProperty(i, 'value', { value: operatorObj && operatorObj.append? `${value}${operatorObj.append}`:value }, true)
