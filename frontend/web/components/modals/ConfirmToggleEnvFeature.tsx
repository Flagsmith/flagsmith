--- conflicted
+++ resolved
@@ -17,40 +17,16 @@
 }: ConfirmToggleEnvFeatureType) => {
   return (
     <div id='confirm-toggle-feature-modal'>
-<<<<<<< HEAD
-      <p>
-        This will turn <strong>{feature}</strong>{' '}
-        {featureValue ? (
-          <span className='feature--off'>
-            <strong>Off</strong>
-          </span>
-        ) : (
-          <span className='feature--on'>
-            <strong>On</strong>
-          </span>
-        )}
-        . <span>{description}</span>
-      </p>
-      <FormGroup className='text-right'>
-        <Button
-          onClick={() => {
-            onToggleChange(!featureValue)
-          }}
-          className='btn btn-primary'
-          id='confirm-toggle-feature-btn'
-        >
-          Confirm changes
-=======
       <div className='modal-body'>
         <p>
-          This will turn <strong>{feature}</strong> to{' '}
+        This will turn <strong>{feature}</strong> to{' '}
           {featureValue ? (
             <span className='feature--off'>
-              <strong>"Off"</strong>
+            <strong>Off</strong>
             </span>
           ) : (
             <span className='feature--on'>
-              <strong>"On"</strong>
+            <strong>On</strong>
             </span>
           )}
           . <span>{description}</span>
@@ -60,7 +36,6 @@
       <div className='modal-footer'>
         <Button onClick={closeModal} className='mr-2' theme='secondary'>
           Cancel
->>>>>>> 5e421df6
         </Button>
         <FormGroup className='text-right mb-0'>
           <Button
