import React, { Component } from 'react'
import InfoMessage from 'components/InfoMessage'
import ErrorMessage from 'components/ErrorMessage'
import Button from 'components/base/forms/Button'

const CreateProject = class extends Component {
  static displayName = 'CreateProject'

  constructor(props, context) {
    super(props, context)
    this.state = {}
  }

  close = (id) => {
    closeModal()
    this.props.onSave(id)
  }

  componentDidMount = () => {
    this.focusTimeout = setTimeout(() => {
      this.input.focus()
      this.focusTimeout = null
    }, 500)
  }

  componentWillUnmount() {
    if (this.focusTimeout) {
      clearTimeout(this.focusTimeout)
    }
  }

  render() {
    const { name } = this.state
    return (
      <OrganisationProvider onSave={this.close}>
        {({ createProject, error, isSaving, projects }) => {
          const hasProject = !!projects && !!projects.length
          const canCreate = !!Utils.getPlansPermission(
            'CREATE_ADDITIONAL_PROJECT',
          )
          const disableCreate = !canCreate && hasProject

          return (
            <div className='p-4'>
              <form
                style={{ opacity: disableCreate ? 0.5 : 1 }}
                data-test='create-project-modal'
                id='create-project-modal'
                onSubmit={(e) => {
                  if (disableCreate) {
                    return
                  }
                  e.preventDefault()
                  !isSaving && name && createProject(name)
                }}
              >
<<<<<<< HEAD
                <div className='modal-body'>
                  {disableCreate && (
                    <InfoMessage>
                      View and manage multiple projects in your organisation
                      with the{' '}
                      <a
                        href='#'
                        onClick={() => {
                          document.location.replace('/organisation-settings')
                        }}
                      >
                        Startup plan
                      </a>
                    </InfoMessage>
                  )}
                  <InputGroup
                    ref={(e) => (this.input = e)}
                    data-test='projectName'
                    disabled={disableCreate}
                    className='mb-0'
                    inputProps={{
                      className: 'full-width',
                      name: 'projectName',
                    }}
                    onChange={(e) =>
                      this.setState({ name: Utils.safeParseEventValue(e) })
                    }
                    isValid={name && name.length}
                    type='text'
                    title='Project Name*'
                    placeholder='My Product Name'
                  />
                  {error && <ErrorMessage error={error} />}
                </div>
                <div className='modal-footer px-0 mt-2'>
                  <Button
                    onClick={closeModal}
                    theme='secondary'
                    className='mr-2'
                  >
                    Cancel
                  </Button>
=======
                {disableCreate && (
                  <InfoMessage>
                    View and manage multiple projects in your organisation with
                    the{' '}
                    <a
                      href='#'
                      onClick={() => {
                        openModal(
                          'Payment plans',
                          <PaymentModal viewOnly={false} />,
                          'modal-lg',
                        )
                      }}
                    >
                      Startup plan
                    </a>
                  </InfoMessage>
                )}
                <InputGroup
                  ref={(e) => (this.input = e)}
                  data-test='projectName'
                  disabled={disableCreate}
                  className='mb-0'
                  inputProps={{
                    className: 'full-width',
                    name: 'projectName',
                  }}
                  onChange={(e) =>
                    this.setState({ name: Utils.safeParseEventValue(e) })
                  }
                  isValid={name && name.length}
                  type='text'
                  title='Project Name*'
                  placeholder='My Product Name'
                />
                {error && <ErrorMessage error={error} />}
                <div className='text-right mt-5'>
>>>>>>> 13e57fa5
                  <Button
                    type='submit'
                    data-test='create-project-btn'
                    id='create-project-btn'
                    disabled={isSaving || !name}
                    className='text-right'
                  >
                    {isSaving ? 'Creating' : 'Create Project'}
                  </Button>
                </div>
              </form>
            </div>
          )
        }}
      </OrganisationProvider>
    )
  }
}

CreateProject.propTypes = {}

module.exports = CreateProject<|MERGE_RESOLUTION|>--- conflicted
+++ resolved
@@ -54,50 +54,6 @@
                   !isSaving && name && createProject(name)
                 }}
               >
-<<<<<<< HEAD
-                <div className='modal-body'>
-                  {disableCreate && (
-                    <InfoMessage>
-                      View and manage multiple projects in your organisation
-                      with the{' '}
-                      <a
-                        href='#'
-                        onClick={() => {
-                          document.location.replace('/organisation-settings')
-                        }}
-                      >
-                        Startup plan
-                      </a>
-                    </InfoMessage>
-                  )}
-                  <InputGroup
-                    ref={(e) => (this.input = e)}
-                    data-test='projectName'
-                    disabled={disableCreate}
-                    className='mb-0'
-                    inputProps={{
-                      className: 'full-width',
-                      name: 'projectName',
-                    }}
-                    onChange={(e) =>
-                      this.setState({ name: Utils.safeParseEventValue(e) })
-                    }
-                    isValid={name && name.length}
-                    type='text'
-                    title='Project Name*'
-                    placeholder='My Product Name'
-                  />
-                  {error && <ErrorMessage error={error} />}
-                </div>
-                <div className='modal-footer px-0 mt-2'>
-                  <Button
-                    onClick={closeModal}
-                    theme='secondary'
-                    className='mr-2'
-                  >
-                    Cancel
-                  </Button>
-=======
                 {disableCreate && (
                   <InfoMessage>
                     View and manage multiple projects in your organisation with
@@ -105,11 +61,7 @@
                     <a
                       href='#'
                       onClick={() => {
-                        openModal(
-                          'Payment plans',
-                          <PaymentModal viewOnly={false} />,
-                          'modal-lg',
-                        )
+                          document.location.replace('/organisation-settings')
                       }}
                     >
                       Startup plan
@@ -135,7 +87,6 @@
                 />
                 {error && <ErrorMessage error={error} />}
                 <div className='text-right mt-5'>
->>>>>>> 13e57fa5
                   <Button
                     type='submit'
                     data-test='create-project-btn'
