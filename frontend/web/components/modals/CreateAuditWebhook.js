import React, { Component } from 'react';
import Highlight from '../Highlight';
import ErrorMessage from '../ErrorMessage';
import Constants from 'common/constants';
import ConfigProvider from 'common/providers/ConfigProvider';
import TestWebhook from '../TestWebhook';

const exampleJSON = Constants.exampleAuditWebhook;

const CreateAuditWebhook = class extends Component {
    static displayName = 'CreateAuditWebhook';

    static contextTypes = {
        router: propTypes.object.isRequired,
    };

<<<<<<< HEAD
  constructor(props, context) {
      super(props, context);
      this.state = {
          enabled: this.props.isEdit ? this.props.webhook.enabled : true,
          secret: this.props.isEdit ? this.props.webhook.secret : '',
          url: this.props.isEdit ? this.props.webhook.url : '',
          error: false,
      };
  }

  save = () => {
      const webhook = {
          url: this.state.url,
          secret: this.state.secret,
          enabled: this.state.enabled,
      };
      if (this.props.isEdit) {
          webhook.id = this.props.webhook.id;
      }
      this.setState({ isSaving: true, error: false });
      this.props.save(webhook)
          .then(() => closeModal())
          .catch((e) => {
              this.setState({ error: true, isSaving: false });
          });
  };

  render() {
      const { state: { error, isSaving, url, enabled }, props: { isEdit } } = this;
      return (
          <ProjectProvider
            id={this.props.projectId}
          >
              {({ project }) => (

                  <form
                    onSubmit={(e) => {
                        e.preventDefault();
                        this.save();
                    }}
                  >
                      <Row space>
                          <Flex className="mb-4 mr-4">
                              <div>
                                  <label>URL (Expects a 200 response from POST)</label>
                              </div>
                              <Input
                                ref={e => this.input = e}
                                value={this.state.url}
                                onChange={e => this.setState({ url: Utils.safeParseEventValue(e) })}
                                isValid={url && url.length}
                                type="text"
                                inputClassName="input--wide"
                                placeholder="https://example.com/audit/"
                              />
                          </Flex>
                          <FormGroup className="mb-4 ml-1">
                              <div>
                                  <label>Enabled</label>
                              </div>
                              <div>
                                  <Switch
                                      defaultChecked={enabled}
                                      checked={enabled}
                                      onChange={enabled => this.setState({ enabled })}
                                  />
                              </div>
                          </FormGroup>
                      </Row>
                          <Flex className="mb-4 mr-4">
                              <div>
                                  <label>Secret (Optional) - <a className="text-info" target="_blank" href="https://docs.flagsmith.com/advanced-use/system-administration#validating-signature">More info</a> </label>
                              </div>
                              <Input
                                  ref={e => this.input = e}
                                  value={this.state.secret}
                                  onChange={e => this.setState({ secret: Utils.safeParseEventValue(e) })}
                                  isValid={url && url.length}
                                  type="text"
                                  inputClassName="input--wide"
                                  placeholder="Secret"
                              />
                          </Flex>
                      <FormGroup className="mb-4 ml-1">
                          <div>
                              <label>Example Payload </label>
                              <a className="link-dark ml-2" href="https://docs.flagsmith.com/advanced-use/system-administration#audit-log-webhooks" target="_blank">View docs</a>
                              <Highlight forceExpanded style={{ marginBottom: 10 }} className="json">
                                  {exampleJSON}
                              </Highlight>
                              <div className="text-center">
                                  <TestWebhook json={Constants.exampleAuditWebhook} webhook={this.state.url}/>
                              </div>
                          </div>
                      </FormGroup>
                      {error && <ErrorMessage error="Could not create a webhook for this url, please ensure you include http or https."/>}
                      <div className={isEdit ? 'footer' : ''}>
                          <div className="mb-3">
                              <p className="text-right">
                  This will {isEdit ? 'update' : 'create'} a webhook the organisation
                                  {' '}
                                  <strong>
                                      {AccountStore.getOrganisation().name}
                                  </strong>
                              </p>
                          </div>
                          <div className="text-right">
                              {isEdit ? (
                                  <Button
                                    className="mt-3" data-test="update-feature-btn" id="update-feature-btn"
                                    disabled={isSaving || !url}
                                  >
                                      {isSaving ? 'Creating' : 'Update Webhook'}
                                  </Button>
                              ) : (
                                  <Button
                                    className="mt-3" data-test="create-feature-btn" id="create-feature-btn"
                                    disabled={isSaving || !url}
                                  >
                                      {isSaving ? 'Creating' : 'Create Webhook'}
                                  </Button>
                              )}
                          </div>
                      </div>
                  </form>
              )}
          </ProjectProvider>
      );
  }
=======
    constructor(props, context) {
        super(props, context);
        this.state = {
            enabled: this.props.isEdit ? this.props.webhook.enabled : true,
            url: this.props.isEdit ? this.props.webhook.url : '',
            error: false,
        };
    }

    save = () => {
        const webhook = {
            url: this.state.url,
            enabled: this.state.enabled,
        };
        if (this.props.isEdit) {
            webhook.id = this.props.webhook.id;
        }
        this.setState({ isSaving: true, error: false });
        this.props.save(webhook)
            .then(() => closeModal())
            .catch((e) => {
                this.setState({ error: true, isSaving: false });
            });
    };

    render() {
        const { state: { error, isSaving, url, enabled }, props: { isEdit } } = this;
        return (
            <ProjectProvider
                id={this.props.projectId}
            >
                {({ project }) => (
                    <form
                        onSubmit={(e) => {
                            e.preventDefault();
                            this.save();
                        }}
                    >
                        <Row space>
                            <Flex className="mb-4 mr-4">
                                <div>
                                    <label>URL (Expects a 200 response from POST)</label>
                                </div>
                                <Input
                                    ref={e => this.input = e}
                                    value={this.state.url}
                                    onChange={e => this.setState({ url: Utils.safeParseEventValue(e) })}
                                    isValid={url && url.length}
                                    type="text"
                                    inputClassName="input--wide"
                                    placeholder="https://example.com/audit/"
                                />
                            </Flex>
                            <FormGroup className="mb-4 ml-1">
                                <div>
                                    <label>Enabled</label>
                                </div>
                                <div>
                                    <Switch
                                        defaultChecked={enabled}
                                        checked={enabled}
                                        onChange={enabled => this.setState({ enabled })}
                                    />
                                </div>
                            </FormGroup>
                        </Row>
                        <Flex className="mb-4 mr-4">
                            {error && <ErrorMessage error="Could not create a webhook for this url, please ensure you include http or https." />}
                            <div className={isEdit ? 'footer' : ''}>
                                <div className="mb-3">
                                    <p className="text-right">
                                        This will {isEdit ? 'update' : 'create'} a webhook for the Organisation
                                        {' '}
                                        <strong>
                                            {AccountStore.getOrganisation().name}
                                        </strong>
                                    </p>
                                </div>
                                <div className="text-right">
                                    <TestWebhook json={Constants.exampleAuditWebhook} webhook={this.state.url} />
                                </div>
                                <div className="text-right">
                                    {isEdit ? (
                                        <Button
                                            className="mt-3" data-test="update-feature-btn" id="update-feature-btn"
                                            disabled={isSaving || !url}
                                        >
                                            {isSaving ? 'Creating' : 'Update Webhook'}
                                        </Button>
                                    ) : (
                                        <Button
                                            className="mt-3" data-test="create-feature-btn" id="create-feature-btn"
                                            disabled={isSaving || !url}
                                        >
                                            {isSaving ? 'Creating' : 'Create Webhook'}
                                        </Button>
                                    )}
                                </div>
                            </div>
                        </Flex>
                        <FormGroup className="mb-4 ml-1">
                            <div>
                                <label>Example Payload </label>
                                <a className="link-dark ml-2" href="https://docs.flagsmith.com/advanced-use/system-administration#audit-log-webhooks" target="_blank">View docs</a>
                                <Highlight forceExpanded style={{ marginBottom: 10 }} className="json">
                                    {exampleJSON}
                                </Highlight>
                            </div>
                        </FormGroup>
                    </form>
                )}
            </ProjectProvider>
        );
    }
>>>>>>> f4d4a43f
};

CreateAuditWebhook.propTypes = {};

module.exports = ConfigProvider(CreateAuditWebhook);<|MERGE_RESOLUTION|>--- conflicted
+++ resolved
@@ -14,141 +14,11 @@
         router: propTypes.object.isRequired,
     };
 
-<<<<<<< HEAD
-  constructor(props, context) {
-      super(props, context);
-      this.state = {
-          enabled: this.props.isEdit ? this.props.webhook.enabled : true,
-          secret: this.props.isEdit ? this.props.webhook.secret : '',
-          url: this.props.isEdit ? this.props.webhook.url : '',
-          error: false,
-      };
-  }
-
-  save = () => {
-      const webhook = {
-          url: this.state.url,
-          secret: this.state.secret,
-          enabled: this.state.enabled,
-      };
-      if (this.props.isEdit) {
-          webhook.id = this.props.webhook.id;
-      }
-      this.setState({ isSaving: true, error: false });
-      this.props.save(webhook)
-          .then(() => closeModal())
-          .catch((e) => {
-              this.setState({ error: true, isSaving: false });
-          });
-  };
-
-  render() {
-      const { state: { error, isSaving, url, enabled }, props: { isEdit } } = this;
-      return (
-          <ProjectProvider
-            id={this.props.projectId}
-          >
-              {({ project }) => (
-
-                  <form
-                    onSubmit={(e) => {
-                        e.preventDefault();
-                        this.save();
-                    }}
-                  >
-                      <Row space>
-                          <Flex className="mb-4 mr-4">
-                              <div>
-                                  <label>URL (Expects a 200 response from POST)</label>
-                              </div>
-                              <Input
-                                ref={e => this.input = e}
-                                value={this.state.url}
-                                onChange={e => this.setState({ url: Utils.safeParseEventValue(e) })}
-                                isValid={url && url.length}
-                                type="text"
-                                inputClassName="input--wide"
-                                placeholder="https://example.com/audit/"
-                              />
-                          </Flex>
-                          <FormGroup className="mb-4 ml-1">
-                              <div>
-                                  <label>Enabled</label>
-                              </div>
-                              <div>
-                                  <Switch
-                                      defaultChecked={enabled}
-                                      checked={enabled}
-                                      onChange={enabled => this.setState({ enabled })}
-                                  />
-                              </div>
-                          </FormGroup>
-                      </Row>
-                          <Flex className="mb-4 mr-4">
-                              <div>
-                                  <label>Secret (Optional) - <a className="text-info" target="_blank" href="https://docs.flagsmith.com/advanced-use/system-administration#validating-signature">More info</a> </label>
-                              </div>
-                              <Input
-                                  ref={e => this.input = e}
-                                  value={this.state.secret}
-                                  onChange={e => this.setState({ secret: Utils.safeParseEventValue(e) })}
-                                  isValid={url && url.length}
-                                  type="text"
-                                  inputClassName="input--wide"
-                                  placeholder="Secret"
-                              />
-                          </Flex>
-                      <FormGroup className="mb-4 ml-1">
-                          <div>
-                              <label>Example Payload </label>
-                              <a className="link-dark ml-2" href="https://docs.flagsmith.com/advanced-use/system-administration#audit-log-webhooks" target="_blank">View docs</a>
-                              <Highlight forceExpanded style={{ marginBottom: 10 }} className="json">
-                                  {exampleJSON}
-                              </Highlight>
-                              <div className="text-center">
-                                  <TestWebhook json={Constants.exampleAuditWebhook} webhook={this.state.url}/>
-                              </div>
-                          </div>
-                      </FormGroup>
-                      {error && <ErrorMessage error="Could not create a webhook for this url, please ensure you include http or https."/>}
-                      <div className={isEdit ? 'footer' : ''}>
-                          <div className="mb-3">
-                              <p className="text-right">
-                  This will {isEdit ? 'update' : 'create'} a webhook the organisation
-                                  {' '}
-                                  <strong>
-                                      {AccountStore.getOrganisation().name}
-                                  </strong>
-                              </p>
-                          </div>
-                          <div className="text-right">
-                              {isEdit ? (
-                                  <Button
-                                    className="mt-3" data-test="update-feature-btn" id="update-feature-btn"
-                                    disabled={isSaving || !url}
-                                  >
-                                      {isSaving ? 'Creating' : 'Update Webhook'}
-                                  </Button>
-                              ) : (
-                                  <Button
-                                    className="mt-3" data-test="create-feature-btn" id="create-feature-btn"
-                                    disabled={isSaving || !url}
-                                  >
-                                      {isSaving ? 'Creating' : 'Create Webhook'}
-                                  </Button>
-                              )}
-                          </div>
-                      </div>
-                  </form>
-              )}
-          </ProjectProvider>
-      );
-  }
-=======
     constructor(props, context) {
         super(props, context);
         this.state = {
             enabled: this.props.isEdit ? this.props.webhook.enabled : true,
+            secret: this.props.isEdit ? this.props.webhook.secret : '',
             url: this.props.isEdit ? this.props.webhook.url : '',
             error: false,
         };
@@ -157,6 +27,7 @@
     save = () => {
         const webhook = {
             url: this.state.url,
+            secret: this.state.secret,
             enabled: this.state.enabled,
         };
         if (this.props.isEdit) {
@@ -177,6 +48,7 @@
                 id={this.props.projectId}
             >
                 {({ project }) => (
+
                     <form
                         onSubmit={(e) => {
                             e.preventDefault();
@@ -212,38 +84,18 @@
                             </FormGroup>
                         </Row>
                         <Flex className="mb-4 mr-4">
-                            {error && <ErrorMessage error="Could not create a webhook for this url, please ensure you include http or https." />}
-                            <div className={isEdit ? 'footer' : ''}>
-                                <div className="mb-3">
-                                    <p className="text-right">
-                                        This will {isEdit ? 'update' : 'create'} a webhook for the Organisation
-                                        {' '}
-                                        <strong>
-                                            {AccountStore.getOrganisation().name}
-                                        </strong>
-                                    </p>
-                                </div>
-                                <div className="text-right">
-                                    <TestWebhook json={Constants.exampleAuditWebhook} webhook={this.state.url} />
-                                </div>
-                                <div className="text-right">
-                                    {isEdit ? (
-                                        <Button
-                                            className="mt-3" data-test="update-feature-btn" id="update-feature-btn"
-                                            disabled={isSaving || !url}
-                                        >
-                                            {isSaving ? 'Creating' : 'Update Webhook'}
-                                        </Button>
-                                    ) : (
-                                        <Button
-                                            className="mt-3" data-test="create-feature-btn" id="create-feature-btn"
-                                            disabled={isSaving || !url}
-                                        >
-                                            {isSaving ? 'Creating' : 'Create Webhook'}
-                                        </Button>
-                                    )}
-                                </div>
+                            <div>
+                                <label>Secret (Optional) - <a className="text-info" target="_blank" href="https://docs.flagsmith.com/advanced-use/system-administration#validating-signature">More info</a> </label>
                             </div>
+                            <Input
+                                ref={e => this.input = e}
+                                value={this.state.secret}
+                                onChange={e => this.setState({ secret: Utils.safeParseEventValue(e) })}
+                                isValid={url && url.length}
+                                type="text"
+                                inputClassName="input--wide"
+                                placeholder="Secret"
+                            />
                         </Flex>
                         <FormGroup className="mb-4 ml-1">
                             <div>
@@ -252,14 +104,45 @@
                                 <Highlight forceExpanded style={{ marginBottom: 10 }} className="json">
                                     {exampleJSON}
                                 </Highlight>
+                                <div className="text-center">
+                                    <TestWebhook json={Constants.exampleAuditWebhook} webhook={this.state.url}/>
+                                </div>
                             </div>
                         </FormGroup>
+                        {error && <ErrorMessage error="Could not create a webhook for this url, please ensure you include http or https."/>}
+                        <div className={isEdit ? 'footer' : ''}>
+                            <div className="mb-3">
+                                <p className="text-right">
+                                    This will {isEdit ? 'update' : 'create'} a webhook the organisation
+                                    {' '}
+                                    <strong>
+                                        {AccountStore.getOrganisation().name}
+                                    </strong>
+                                </p>
+                            </div>
+                            <div className="text-right">
+                                {isEdit ? (
+                                    <Button
+                                        className="mt-3" data-test="update-feature-btn" id="update-feature-btn"
+                                        disabled={isSaving || !url}
+                                    >
+                                        {isSaving ? 'Creating' : 'Update Webhook'}
+                                    </Button>
+                                ) : (
+                                    <Button
+                                        className="mt-3" data-test="create-feature-btn" id="create-feature-btn"
+                                        disabled={isSaving || !url}
+                                    >
+                                        {isSaving ? 'Creating' : 'Create Webhook'}
+                                    </Button>
+                                )}
+                            </div>
+                        </div>
                     </form>
                 )}
             </ProjectProvider>
         );
     }
->>>>>>> f4d4a43f
 };
 
 CreateAuditWebhook.propTypes = {};
