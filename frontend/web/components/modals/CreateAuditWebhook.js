--- conflicted
+++ resolved
@@ -156,16 +156,10 @@
             <FormGroup className='mb-4 ml-1'>
               <div>
                 <label>Example Payload </label>
-<<<<<<< HEAD
-                <a
-                  className='link-dark ml-2'
-                  href='https://docs.flagsmith.com/system-administration/webhooks#audit-log-web-hooks'
-=======
                 <Button
                   theme='text'
                   className='ml-2'
-                  href='https://docs.flagsmith.com/advanced-use/system-administration#audit-log-webhooks'
->>>>>>> 34513b48
+                  href='https://docs.flagsmith.com/system-administration/webhooks#audit-log-web-hooks'
                   target='_blank'
                 >
                   View docs
