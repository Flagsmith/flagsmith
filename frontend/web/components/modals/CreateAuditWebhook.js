import React, { Component } from 'react'
import Constants from 'common/constants'
import ConfigProvider from 'common/providers/ConfigProvider'
import Highlight from 'components/Highlight'
import ErrorMessage from 'components/ErrorMessage'
import TestWebhook from 'components/TestWebhook'
import ViewDocs from 'components/ViewDocs'

const exampleJSON = Constants.exampleAuditWebhook

const CreateAuditWebhook = class extends Component {
  static displayName = 'CreateAuditWebhook'

  static contextTypes = {
    router: propTypes.object.isRequired,
  }

  constructor(props, context) {
    super(props, context)
    this.state = {
      enabled: this.props.isEdit ? this.props.webhook.enabled : true,
      error: false,
      secret: this.props.isEdit ? this.props.webhook.secret : '',
      url: this.props.isEdit ? this.props.webhook.url : '',
    }
  }

  save = () => {
    const webhook = {
      enabled: this.state.enabled,
      secret: this.state.secret,
      url: this.state.url,
    }
    if (this.props.isEdit) {
      webhook.id = this.props.webhook.id
    }
    this.setState({ error: false, isSaving: true })
    this.props
      .save(webhook)
      .then(() => closeModal())
      .catch(() => {
        this.setState({ error: true, isSaving: false })
      })
  }

  render() {
    const {
      props: { isEdit },
      state: { enabled, error, isSaving, url },
    } = this
    return (
      <div className='px-4'>
        <ProjectProvider id={this.props.projectId}>
          {({ project }) => (
            <form
              className='mt-4'
              onSubmit={(e) => {
                e.preventDefault()
                this.save()
              }}
            >
              <Row space>
                <Flex className='mb-4'>
                  <div>
                    <label>*URL (Expects a 200 response from POST)</label>
                  </div>
                  <Input
                    ref={(e) => (this.input = e)}
                    value={this.state.url}
                    onChange={(e) =>
                      this.setState({ url: Utils.safeParseEventValue(e) })
                    }
                    isValid={url && url.length}
                    type='text'
                    inputClassName='input--wide'
                    placeholder='https://example.com/audit/'
                  />
                </Flex>
                <Row className='ms-4'>
                  <Switch
                    defaultChecked={enabled}
                    checked={enabled}
                    onChange={(enabled) => this.setState({ enabled })}
                  />
                  <span
                    onClick={() => this.setState({ enabled: !enabled })}
                    className='ms-2'
                  >
                    {' '}
                    Enable
                  </span>
                </Row>
              </Row>
              <Flex className='mb-4'>
                <div>
                  <label>
                    Secret (Optional) -{' '}
                    <a
                      className='text-info'
                      target='_blank'
                      href='https://docs.flagsmith.com/system-administration/webhooks#web-hook-signature'
                      rel='noreferrer'
                    >
                      More info
                    </a>{' '}
                  </label>
                </div>
                <Input
                  ref={(e) => (this.input = e)}
                  value={this.state.secret}
                  onChange={(e) =>
                    this.setState({ secret: Utils.safeParseEventValue(e) })
                  }
                  isValid={url && url.length}
                  type='text'
                  className='full-width'
                  placeholder='Secret'
                />
              </Flex>
              <Flex className='mb-4'>
                {error && (
                  <ErrorMessage error='Could not create a webhook for this url, please ensure you include http or https.' />
                )}
                <div className={isEdit ? 'footer' : ''}>
                  <div className='mb-3'>
                    <p className='text-dark fw-bold'>
                      This will {isEdit ? 'update' : 'create'} a webhook for the
                      Organisation{' '}
                      <strong>{AccountStore.getOrganisation().name}</strong>
                    </p>
                  </div>
                  <div className='justify-content-end flex-row'>
                    <TestWebhook
                      json={Constants.exampleAuditWebhook}
                      webhook={this.state.url}
                    />
                    {isEdit ? (
                      <Button
<<<<<<< HEAD
                        className='ml-3'
=======
                        className='ml-4'
                        type='submit'
>>>>>>> 13e57fa5
                        data-test='update-feature-btn'
                        id='update-feature-btn'
                        disabled={isSaving || !url}
                        size='small'
                      >
                        {isSaving ? 'Updating' : 'Update Webhook'}
                      </Button>
                    ) : (
                      <Button
                        className='ml-3'
                        type='submit'
                        disabled={isSaving || !url}
                        size='small'
                      >
                        {isSaving ? 'Creating' : 'Create Webhook'}
                      </Button>
                    )}
                  </div>
                </div>
              </Flex>
              <FormGroup className='ml-1'>
                <div>
                  <Row className='mb-3' space>
                    <div className='font-weight-medium'>Example Payload </div>
                    <ViewDocs href='https://docs.flagsmith.com/system-administration/webhooks#audit-log-web-hooks' />
                  </Row>

                  <Highlight
                    forceExpanded
                    style={{ marginBottom: 10 }}
                    className='json'
                  >
                    {exampleJSON}
                  </Highlight>
                </div>
              </FormGroup>
            </form>
          )}
        </ProjectProvider>
      </div>
    )
  }
}

CreateAuditWebhook.propTypes = {}

module.exports = ConfigProvider(CreateAuditWebhook)<|MERGE_RESOLUTION|>--- conflicted
+++ resolved
@@ -136,12 +136,8 @@
                     />
                     {isEdit ? (
                       <Button
-<<<<<<< HEAD
                         className='ml-3'
-=======
-                        className='ml-4'
                         type='submit'
->>>>>>> 13e57fa5
                         data-test='update-feature-btn'
                         id='update-feature-btn'
                         disabled={isSaving || !url}
