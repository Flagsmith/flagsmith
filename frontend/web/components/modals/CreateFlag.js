--- conflicted
+++ resolved
@@ -76,12 +76,9 @@
       description,
       enabledIndentity: false,
       enabledSegment: false,
-<<<<<<< HEAD
+      environmentFlag: this.props.environmentFlag,
       externalResource: {},
       externalResources: [],
-=======
-      environmentFlag: this.props.environmentFlag,
->>>>>>> 2460c815
       hide_from_client,
       identityVariations:
         this.props.identityFlag &&
@@ -548,11 +545,8 @@
       featureExternalResource,
       hide_from_client,
       initial_value,
-<<<<<<< HEAD
+      isEdit,
       issuesExternalResources,
-=======
-      isEdit,
->>>>>>> 2460c815
       multivariate_options,
       name,
       prExternalResources,
