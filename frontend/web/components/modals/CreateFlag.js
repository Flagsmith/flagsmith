--- conflicted
+++ resolved
@@ -35,20 +35,15 @@
 import FlagOwnerGroups from 'components/FlagOwnerGroups'
 import ExistingChangeRequestAlert from 'components/ExistingChangeRequestAlert'
 import Button from 'components/base/forms/Button'
-<<<<<<< HEAD
 import AddMetadataToEntity from 'components/metadata/AddMetadataToEntity'
-import { removeUserOverride } from 'components/RemoveUserOverride'
 import { getSupportedContentType } from 'common/services/useSupportedContentType'
-=======
 import { getGithubIntegration } from 'common/services/useGithubIntegration'
 import { createExternalResource } from 'common/services/useExternalResource'
-import { getStore } from 'common/store'
 import { removeUserOverride } from 'components/RemoveUserOverride'
 import MyIssueSelect from 'components/MyIssuesSelect'
 import MyPullRequestsSelect from 'components/MyPullRequestsSelect'
 import MyRepositoriesSelect from 'components/MyRepositoriesSelect'
 import ExternalResourcesTable from 'components/ExternalResourcesTable'
->>>>>>> 576cc839
 
 const CreateFlag = class extends Component {
   static displayName = 'CreateFlag'
@@ -86,14 +81,11 @@
       enabledIndentity: false,
       enabledSegment: false,
       environmentFlag: this.props.environmentFlag,
-<<<<<<< HEAD
-      featureContentType: {},
-=======
       externalResource: {},
       externalResources: [],
+      featureContentType: {},
       githubId: '',
       hasIntegrationWithGithub: false,
->>>>>>> 576cc839
       hide_from_client,
       identityVariations:
         this.props.identityFlag &&
@@ -200,7 +192,6 @@
     ) {
       this.getFeatureUsage()
     }
-<<<<<<< HEAD
     if (Utils.getFlagsmithHasFeature('enable_metadata')) {
       getSupportedContentType(getStore(), {
         organisation_id: AccountStore.getOrganisation().id,
@@ -211,7 +202,8 @@
           'feature',
         )
         this.setState({ featureContentType: featureContentType })
-=======
+      })
+    }
 
     if (Utils.getFlagsmithHasFeature('github_integration')) {
       getGithubIntegration(getStore(), {
@@ -221,7 +213,6 @@
           githubId: res?.data?.results[0]?.id,
           hasIntegrationWithGithub: !!res?.data?.results?.length,
         })
->>>>>>> 576cc839
       })
     }
   }
@@ -542,14 +533,11 @@
       description,
       enabledIndentity,
       enabledSegment,
-<<<<<<< HEAD
+      externalResourceType,
       featureContentType,
-=======
-      externalResourceType,
       featureExternalResource,
       githubId,
       hasIntegrationWithGithub,
->>>>>>> 576cc839
       hide_from_client,
       initial_value,
       isEdit,
