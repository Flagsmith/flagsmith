--- conflicted
+++ resolved
@@ -77,14 +77,10 @@
       enabledIndentity: false,
       enabledSegment: false,
       environmentFlag: this.props.environmentFlag,
-<<<<<<< HEAD
-=======
       externalResource: {},
       externalResources: [],
       githubId: '',
       hasIntegrationWithGithub: false,
-      hide_from_client,
->>>>>>> fc34a53e
       identityVariations:
         this.props.identityFlag &&
         this.props.identityFlag.multivariate_feature_state_values
@@ -509,14 +505,10 @@
       description,
       enabledIndentity,
       enabledSegment,
-<<<<<<< HEAD
-=======
       externalResourceType,
       featureExternalResource,
       githubId,
       hasIntegrationWithGithub,
-      hide_from_client,
->>>>>>> fc34a53e
       initial_value,
       isEdit,
       multivariate_options,
