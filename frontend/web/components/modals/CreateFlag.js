import React, { Component } from 'react';
import withSegmentOverrides from 'common/providers/withSegmentOverrides';
import Constants from 'common/constants';
import data from 'common/data/base/_data';
import ProjectStore from 'common/stores/project-store';
import ConfigProvider from 'common/providers/ConfigProvider';
import FeatureListStore from 'common/stores/feature-list-store';
import { Bar, BarChart, CartesianGrid, ResponsiveContainer, Tooltip as RechartsTooltip, XAxis, YAxis } from 'recharts';
import Tabs from '../base/forms/Tabs';
import TabItem from '../base/forms/TabItem';
import SegmentOverrides from '../SegmentOverrides';
import AddEditTags from '../tags/AddEditTags';
import FlagOwners from '../FlagOwners';
import ChangeRequestModal from './ChangeRequestModal';
import Feature from '../Feature';
import { ButtonOutline } from '../base/forms/Button';
import { setInterceptClose } from '../../project/modals';
import classNames from 'classnames'
import InfoMessage from "../InfoMessage";
import JSONReference from "../JSONReference";
<<<<<<< HEAD
import ErrorMessage from '../ErrorMessage';
const FEATURE_ID_MAXLENGTH = Constants.forms.maxLength.FEATURE_ID;
=======
import Permission from "common/providers/Permission";
>>>>>>> 7b5d73f2

const CreateFlag = class extends Component {
    static displayName = 'CreateFlag'

    constructor(props, context) {
        super(props, context);
        const { name, feature_state_value, description, is_archived, tags, enabled, hide_from_client, multivariate_options } = this.props.isEdit ? Utils.getFlagValue(this.props.projectFlag, this.props.environmentFlag, this.props.identityFlag)
            : {
                multivariate_options: [],
            };
        const { allowEditDescription } = this.props;
        if (this.props.projectFlag) {
            this.userOverridesPage(1);
        }
        this.state = {
            default_enabled: enabled,
            hide_from_client,
            name,
            tags: tags || [],
            initial_value: typeof feature_state_value === 'undefined' ? undefined : Utils.getTypedValue(feature_state_value),
            description,
            multivariate_options: _.cloneDeep(multivariate_options),
            identityVariations: this.props.identityFlag && this.props.identityFlag.multivariate_feature_state_values ? _.cloneDeep(this.props.identityFlag.multivariate_feature_state_values) : [],
            selectedIdentity: null,
            allowEditDescription,
            enabledIndentity: false,
            tab: Utils.fromParam().tab || 0,
            enabledSegment: false,
            is_archived,
            period: '28d',
        };
    }


    close() {
        closeModal();
    }


    componentDidUpdate(prevProps, prevState, snapshot) {
        if (!this.props.identity && this.props.environmentVariations !== prevProps.environmentVariations) {
            if (this.props.environmentVariations && this.props.environmentVariations.length) {
                this.setState({
                    multivariate_options: this.state.multivariate_options && this.state.multivariate_options.map((v) => {
                        const matchingVariation = (this.props.multivariate_options || this.props.environmentVariations).find(e => e.multivariate_feature_option === v.id);
                        return {
                            ...v,
                            default_percentage_allocation: v.default_percentage_allocation || (matchingVariation && matchingVariation.percentage_allocation) || 0,
                        };
                    }),
                });
            }
        }
    }

    onClosing = () => {
        if (this.props.isEdit) {
            return new Promise((resolve) => {
                if (this.state.valueChanged || this.state.segmentsChanged || this.state.settingsChanged) {
                    openConfirm('Are you sure', 'Closing this will discard your unsaved changes.', () => resolve(true), () => resolve(false), 'Ok', 'Cancel');
                } else {
                    resolve(true);
                }
            });
        }
        return Promise.resolve(true);
    }


    componentDidMount = () => {
        setInterceptClose(this.onClosing);
        if (!this.props.isEdit && !E2E) {
            this.focusTimeout = setTimeout(() => {
                this.input.focus();
                this.focusTimeout = null;
            }, 500);
        }
        if (!Project.disableInflux && this.props.projectFlag && this.props.environmentFlag) {
            this.getInfluxData();
        }
    };

    componentWillUnmount() {
        if (this.focusTimeout) {
            clearTimeout(this.focusTimeout);
        }
    }

    userOverridesPage = (page) => {
        if (Utils.getIsEdge()) {
            return;
        }
        data.get(`${Project.api}environments/${this.props.environmentId}/${Utils.getFeatureStatesEndpoint()}/?anyIdentity=1&feature=${this.props.projectFlag.id}&page=${page}`)
            .then((userOverrides) => {
                this.setState({
                    userOverrides: userOverrides.results,
                    userOverridesPaging: {
                        next: userOverrides.next,
                        count: userOverrides.count,
                        currentPage: page,
                    },
                });
            });
    }

    getInfluxData = () => {
        if (Utils.getFlagsmithHasFeature('flag_analytics') && this.props.environmentFlag) {
            AppActions.getFlagInfluxData(this.props.projectId, this.props.environmentFlag.environment, this.props.projectFlag.id, this.state.period);
        }
    }

    getDisplayPeriod = () => {
        const { period } = this.state;
        if (period == '24h') {
            return '30d';
        }
        return '24h';
    }

    changePeriod = () => {
        const changePeriod = this.getDisplayPeriod();
        this.state = {
            ...this.state,
            period: changePeriod,
        };
        this.getInfluxData();
    }

    save = (func, isSaving) => {
        const { projectFlag: _projectFlag, segmentOverrides, environmentFlag, identity, identityFlag, environmentId } = this.props;
        const { name, initial_value, description, is_archived, default_enabled, hide_from_client } = this.state;
        const projectFlag = {
            skipSaveProjectFeature: this.state.skipSaveProjectFeature,
            ..._projectFlag,
        };
        const hasMultivariate = this.props.environmentFlag && this.props.environmentFlag.multivariate_feature_state_values && this.props.environmentFlag.multivariate_feature_state_values.length;
        if (identity) {
            !isSaving && name && func({
                identity,
                projectFlag,
                environmentFlag,
                identityFlag: Object.assign({}, identityFlag || {}, {
                    multivariate_options: this.state.identityVariations,
                    feature_state_value: hasMultivariate ? this.props.environmentFlag.feature_state_value : initial_value,
                    enabled: default_enabled,
                }),
                environmentId,
            });
        } else {
            FeatureListStore.isSaving = true;
            FeatureListStore.trigger('change');
            !isSaving && name && func(this.props.projectId, this.props.environmentId, {
                name,
                initial_value,
                default_enabled,
                tags: this.state.tags,
                hide_from_client,
                description,
                is_archived,
                multivariate_options: this.state.multivariate_options,
            }, projectFlag, environmentFlag, segmentOverrides);
        }
    }

    changeSegment = (items) => {
        const { enabledSegment } = this.state;
        items.forEach((item) => {
            item.enabled = enabledSegment;
        });
        this.props.updateSegments(items);
        this.setState({ enabledSegment: !enabledSegment });
    }

    toggleUserFlag = ({ id, enabled, identity }) => {
        const { environmentId } = this.props;

        AppActions.changeUserFlag({
            identityFlag: id,
            identity: identity.id,
            environmentId,
            onSuccess: () => {
                this.userOverridesPage(1);
            },
            payload: {
                id: identity.id,
                enabled: !enabled,
                value: identity.identifier,
            },
        });
    }

    drawChart = (data) => {
        const { name } = this.state;
        if (data && data.events_list) { // protect against influx setup incorrectly
            return data.events_list.length ? (
                <ResponsiveContainer height={400} width="100%">
                    <BarChart data={data.events_list}>
                        <CartesianGrid strokeDasharray="3 5"/>
                        <XAxis
                          interval={0}
                          height={100} angle={-90}
                          textAnchor="end" allowDataOverflow={false} dataKey="datetime"
                        />
                        <YAxis allowDataOverflow={false}/>
                        <RechartsTooltip/>
                        <Bar dataKey={name} stackId="a" fill="#6633ff" />
                    </BarChart>
                </ResponsiveContainer>
            ) : (
                <div className="text-center">
                There has been no activity for this flag within the past month. Find out about Flag Analytics <a target="_blank" href="https://docs.flagsmith.com/advanced-use/flag-analytics">here</a>.
                </div>
            );
        }
        return null;
    }

    addVariation = () => {
        this.setState({
            valueChanged: true,
            multivariate_options: this.state.multivariate_options.concat([
                {
                    ...Utils.valueToFeatureState(''),
                    default_percentage_allocation: 0,
                },
            ]),
        });
    }

    removeVariation = (i) => {
        this.state.valueChanged = true;
        if (this.state.multivariate_options[i].id) {
            const idToRemove = this.state.multivariate_options[i].id;
            if (idToRemove) {
                this.props.removeMultivariateOption(idToRemove);
            }
            this.state.multivariate_options.splice(i, 1);
            this.forceUpdate();
        } else {
            this.state.multivariate_options.splice(i, 1);
            this.forceUpdate();
        }
    }

    updateVariation = (i, e, environmentVariations) => {
        this.props.onEnvironmentVariationsChange(environmentVariations);
        this.state.multivariate_options[i] = e;
        this.state.valueChanged = true;
        this.forceUpdate();
    }


    render() {
        const {
            name,
            initial_value,
            hide_from_client,
            default_enabled,
            multivariate_options,
            description,
            enabledSegment,
        } = this.state;
        const FEATURE_ID_MAXLENGTH = Constants.forms.maxLength.FEATURE_ID;

        const { isEdit, projectFlag, identity, identityName } = this.props;
        const Provider = identity ? IdentityProvider : FeatureListProvider;
        const environmentVariations = this.props.environmentVariations;
        const environment = ProjectStore.getEnvironment(this.props.environmentId);
        const is4Eyes = !!environment && Utils.changeRequestsEnabled(environment.minimum_change_request_approvals)
        const canSchedule = Utils.getPlansPermission('SCHEDULE_FLAGS');
        const is4EyesSegmentOverrides = is4Eyes && Utils.getFlagsmithHasFeature('4eyes_segment_overrides'); //
        const project = ProjectStore.model;
        const caseSensitive = Utils.getFlagsmithHasFeature("case_sensitive_flags") && project?.only_allow_lower_case_feature_names;
        const regex = project?.feature_name_regex;
        const controlValue = Utils.calculateControl(multivariate_options);
        const invalid = !!multivariate_options && multivariate_options.length && controlValue < 0;
        const existingChangeRequest = this.props.changeRequest;
        const hideIdentityOverridesTab = Utils.getShouldHideIdentityOverridesTab();
        const noPermissions = this.props.noPermissions;
        let regexValid = true;
        try {
            if(!isEdit && name && regex) {
                regexValid = name.match(new RegExp(regex))
            }
        } catch (e) {
            regexValid = false;
        }
        const Settings = (projectAdmin, createFeature) => (
            <>
                {!identity && this.state.tags && (
                    <FormGroup className="mb-4 mr-3 ml-3" >
                        <InputGroup
                          title={identity ? 'Tags' : 'Tags (optional)'}
                          tooltip={Constants.strings.TAGS_DESCRIPTION}
                          component={(
                              <AddEditTags
                                readOnly={!!identity || !createFeature}
                                projectId={`${this.props.projectId}`}
                                value={this.state.tags}
                                onChange={tags => this.setState({ tags, settingsChanged: true })}
                              />
                            )}
                        />
                    </FormGroup>
                )}
                {!identity && projectFlag && (
                    <Permission level="project" permission="ADMIN" id={this.props.projectId}>
                        {({ permission: projectAdmin }) => projectAdmin && (
                            <FormGroup className="mb-4 mr-3 ml-3" >
                                <FlagOwners projectId={this.props.projectId} id={projectFlag.id}/>
                            </FormGroup>

                        )}
                    </Permission>
                )}
                <FormGroup className="mb-4 mr-3 ml-3" >
                    <InputGroup
                      value={description}
                      data-test="featureDesc"
                      inputProps={{
                          className: 'full-width',
                          name: 'featureDesc',
                      }}
                      onChange={e => this.setState({ description: Utils.safeParseEventValue(e), settingsChanged: true })}
                      ds
                      type="text" title={identity ? 'Description' : 'Description (optional)'}
                      placeholder="e.g. 'This determines what size the header is' "
                    />
                </FormGroup>
                {!identity && isEdit && (
                    <FormGroup className="mb-4 mr-3 ml-3" >
                        <InputGroup
                          value={description}
                          component={(
                              <Switch checked={this.state.is_archived} onChange={is_archived => this.setState({ is_archived, settingsChanged: true })}/>
                          )}
                          onChange={e => this.setState({ description: Utils.safeParseEventValue(e) })}
                          type="text"
                          title="Archived"
                          tooltip="Archiving a flag allows you to filter out flags from the Flagsmith dashboard that are no longer relevant.<br/>An archived flag will still return as normal in all SDK endpoints."
                          placeholder="e.g. 'This determines what size the header is' "
                        />
                    </FormGroup>
                )}


                {!identity && Utils.getFlagsmithHasFeature('hide_flag') && (
                    <FormGroup className="mb-4 mr-3 ml-3">
                        <Tooltip
                          title={<label className="cols-sm-2 control-label">Hide from SDKs <span className="icon ion-ios-information-circle"/></label>}
                          place="right"
                        >
                            {Constants.strings.HIDE_FROM_SDKS_DESCRIPTION}
                        </Tooltip>
                        <div>
                            <Switch
                              data-test="toggle-feature-button"
                              defaultChecked={hide_from_client}
                              checked={hide_from_client}
                              onChange={hide_from_client => this.setState({ hide_from_client })}
                            />
                        </div>
                    </FormGroup>
                )}
            </>
        );

        const Value = (error, projectAdmin, createFeature, hideValue) => (
            <>
                {!isEdit && (
                    <FormGroup className="mb-4 mr-3 mt-2 ml-3">
                        <InputGroup
                          ref={e => this.input = e}
                          data-test="featureID"
                          inputProps={{
                              readOnly: isEdit,
                              className: 'full-width',
                              name: 'featureID',
                              maxLength: FEATURE_ID_MAXLENGTH,
                          }}
                          value={name}
                          onChange={e => {
                              const newName = Utils.safeParseEventValue(e).replace(/ /g, '_');
                              this.setState({ name: caseSensitive?newName.toLowerCase() : newName })
                          }}
                          isValid={!!name && regexValid}
                          type="text" title={<>
                            {isEdit ? 'ID' : 'ID*'}
                            {!!regex && !isEdit && <div className="mt-2"> <InfoMessage> This must conform to the regular expression <code>{regex}</code></InfoMessage></div>}
                        </>}
                          placeholder="E.g. header_size"
                        />
                        <ErrorMessage error={error?.name?.[0]}/>
                    </FormGroup>
                )}

                {identity && description && (
                    <FormGroup className="mb-4 mt-2 mr-3 ml-3" >
                        <InputGroup
                          value={description}
                          data-test="featureDesc"
                          inputProps={{
                              className: 'full-width',
                              readOnly: !!identity || noPermissions,
                              name: 'featureDesc',
                              valueChanged: true,
                          }}
                          onChange={e => this.setState({ description: Utils.safeParseEventValue(e) })}
                          type="text" title={identity ? 'Description' : 'Description (optional)'}
                          placeholder="No description"
                        />
                    </FormGroup>
                )}
                {!hideValue && (
                    <div className={identity && !description ? 'mt-2' : ''}>
                        <Feature
                          readOnly={noPermissions}
                          hide_from_client={hide_from_client}
                          multivariate_options={multivariate_options}
                          environmentVariations={environmentVariations}
                          isEdit={isEdit}
                          error={error?.initial_value?.[0]}
                          canCreateFeature={createFeature}
                          identity={identity}
                          removeVariation={this.removeVariation}
                          updateVariation={this.updateVariation}
                          addVariation={this.addVariation}
                          checked={default_enabled}
                          value={initial_value}
                          identityVariations={this.state.identityVariations}
                          onChangeIdentityVariations={(identityVariations) => {
                              this.setState({ identityVariations, valueChanged: true });
                          }}
                          environmentFlag={this.props.environmentFlag}
                          projectFlag={projectFlag}
                          onValueChange={(e) => {
                              const initial_value = Utils.getTypedValue(Utils.safeParseEventValue(e));
                              this.setState({ valueChanged: true, initial_value });
                          }}
                          onCheckedChange={default_enabled => this.setState({ default_enabled })}
                        />

                    </div>
                )}
                {!isEdit && !identity && Settings(projectAdmin, createFeature)}
            </>
        );
        return (
            <ProjectProvider
              id={this.props.projectId}
            >
                {({ project }) => (
                    <Provider onSave={() => {
                        if (!isEdit || identity) {
                            this.close();
                        }
                        AppActions.refreshFeatures(this.props.projectId, this.props.environmentId);
                    }}
                    >
                        {({ isLoading, isSaving, error, influxData }, { createFlag, editFeatureSettings, editFeatureValue, editFeatureSegments, createChangeRequest }) => {
                            const saveFeatureValue = (schedule) => {
                                this.setState({ valueChanged: false });
                                if ((is4Eyes || schedule) && !identity) {
                                    openModal2(schedule ? 'New Scheduled Flag Update' : this.props.changeRequest ? 'Update Change Request' : 'New Change Request', <ChangeRequestModal
                                      showAssignees={is4Eyes}
                                      changeRequest={this.props.changeRequest}
                                      onSave={({
                                          title, description, approvals, live_from,
                                      }) => {
                                          closeModal2();
                                          this.save((projectId, environmentId, flag, projectFlag, environmentFlag, segmentOverrides) => {
                                              createChangeRequest(projectId, environmentId, flag, projectFlag, environmentFlag, segmentOverrides, {
                                                  id: this.props.changeRequest && this.props.changeRequest.id,
                                                  featureStateId: this.props.changeRequest && this.props.changeRequest.feature_states[0].id,
                                                  title,
                                                  description,
                                                  approvals,
                                                  live_from,
                                                  multivariate_options: this.props.multivariate_options ? (
                                                      this.props.multivariate_options.map((v) => {
                                                          const matching = this.state.multivariate_options.find(m => m.id === v.multivariate_feature_option);
                                                          return {
                                                              ...v,
                                                              percentage_allocation: matching.default_percentage_allocation,
                                                          };
                                                      })

                                                  ) : this.state.multivariate_options,
                                              }, !is4Eyes);
                                          });
                                      }}
                                    />);
                                } else if (document.getElementById('language-validation-error')) {
                                    openConfirm('Validation error', 'Your remote config value does not pass validation for the language you have selected. Are you sure you wish to save?', () => {
                                        this.save(editFeatureValue, isSaving);
                                    }, null, 'Save', 'Cancel');
                                } else {
                                    this.save(editFeatureValue, isSaving);
                                }
                            };

                            const saveSettings = () => {
                                this.setState({ settingsChanged: false });
                                this.save(editFeatureSettings, isSaving);
                            };

                            const saveFeatureSegments = () => {
                                this.setState({ segmentsChanged: false });

                                this.save(editFeatureSegments, isSaving);
                            };

                            const onCreateFeature = () => {
                                this.save(createFlag, isSaving);
                            };

                            return (
                                <Permission level="project" permission="CREATE_FEATURE" id={this.props.projectId}>
                                    {({ permission: createFeature }) => (
                                        <Permission level="project" permission="ADMIN" id={this.props.projectId}>
                                            {({ permission: projectAdmin }) => {
                                                this.state.skipSaveProjectFeature = !createFeature;
                                                return (
                                                    <div
                                                      id="create-feature-modal"
                                                    >
                                                        {isEdit && !identity ? (
                                                            <Tabs value={this.state.tab} onChange={tab => this.setState({ tab })}>
                                                                <TabItem
                                                                  data-test="value" tabLabel={(
                                                                      <Row className="justify-content-center">Value {this.state.valueChanged && (
                                                                      <div className="unread ml-2 px-1">
                                                                          {'*'}
                                                                      </div>
                                                                      )}
                                                                      </Row>
                                                                )}
                                                                >
                                                                    <FormGroup className="mr-3 ml-3">
                                                                        <Panel title={(
                                                                            <Tooltip
                                                                              title={<h6 className="mb-0">Environment Value <span className="icon ion-ios-information-circle"/></h6>}
                                                                              place="top"
                                                                            >
                                                                                {Constants.strings.ENVIRONMENT_OVERRIDE_DESCRIPTION(_.find(project.environments, { api_key: this.props.environmentId }).name)}
                                                                            </Tooltip>
                                                                        )}
                                                                        >
                                                                            {Value(error, projectAdmin, createFeature)}

                                                                            {isEdit && (
                                                                                <>
                                                                                    <JSONReference showNamesButton title={"Feature"} json={projectFlag}/>
                                                                                    <JSONReference title={"Feature state"} json={this.props.environmentFlag}/>
                                                                                </>
                                                                            )}

                                                                        </Panel>
                                                                        <p className="text-right mt-4">
                                                                            {is4Eyes ? 'This will create a change request for the environment' : 'This will update the feature value for the environment'}
                                                                            {' '}
                                                                            <strong>
                                                                                {
                                                                                    _.find(project.environments, { api_key: this.props.environmentId }).name
                                                                                }
                                                                            </strong>
                                                                        </p>

                                                                        <Permission level="environment" permission={Utils.getManageFeaturePermission(is4Eyes, identity)} id={this.props.environmentId}>
                                                                            {({ permission: savePermission }) => (
                                                                                Utils.renderWithPermission(savePermission, Constants.environmentPermissions(Utils.getManageFeaturePermissionDescription(is4Eyes, identity)), (
                                                                                    <div className="text-right">
                                                                                        {!is4Eyes && (
                                                                                                <>
                                                                                                    {canSchedule ? (
                                                                                                        <ButtonOutline
                                                                                                          onClick={() => saveFeatureValue(true)} className="mr-2" type="button"
                                                                                                          data-test="create-change-request"
                                                                                                          id="create-change-request-btn" disabled={isSaving || !name || invalid || !savePermission}
                                                                                                        >
                                                                                                            {isSaving ? existingChangeRequest ? 'Updating Change Request' : 'Scheduling Update' : existingChangeRequest ? 'Update Change Request' : 'Schedule Update'}
                                                                                                        </ButtonOutline>
                                                                                                    ) : (
                                                                                                        <Tooltip title={(
                                                                                                            <ButtonOutline
                                                                                                              disabled
                                                                                                              className="mr-2" type="button"
                                                                                                              data-test="create-change-request"
                                                                                                              id="create-change-request-btn"
                                                                                                            >
                                                                                                                {isSaving ? existingChangeRequest ? 'Updating Change Request' : 'Scheduling Update' : existingChangeRequest ? 'Update Change Request' : 'Schedule Update'}
                                                                                                            </ButtonOutline>
                                                                                                        )}
                                                                                                        >
                                                                                                            {'This feature is available on our start-up plan'}
                                                                                                        </Tooltip>
                                                                                                    )}
                                                                                                </>

                                                                                        )}

                                                                                        {is4Eyes ? (
                                                                                            <Button
                                                                                              onClick={() => saveFeatureValue()} type="button" data-test="update-feature-btn"
                                                                                              id="update-feature-btn" disabled={!savePermission || isSaving || !name || invalid}
                                                                                            >
                                                                                                {isSaving ? existingChangeRequest ? 'Updating Change Request' : 'Creating Change Request' : existingChangeRequest ? 'Update Change Request' : 'Create Change Request'}
                                                                                            </Button>

                                                                                        ) : (
                                                                                            <Button
                                                                                              onClick={() => saveFeatureValue()} type="button" data-test="update-feature-btn"
                                                                                              id="update-feature-btn" disabled={isSaving || !name || invalid || !savePermission}
                                                                                            >
                                                                                                {isSaving ? 'Updating' : 'Update Feature Value'}
                                                                                            </Button>
                                                                                        )}
                                                                                    </div>)))}
                                                                        </Permission>

                                                                    </FormGroup>
                                                                </TabItem>
                                                                {!existingChangeRequest && (
                                                                    <TabItem
                                                                      data-test="segment_overrides" tabLabel={(
                                                                          <Row className="justify-content-center">Segment Overrides {this.state.segmentsChanged && (
                                                                          <div className="unread ml-2 px-2">
                                                                                *
                                                                          </div>
                                                                          )}
                                                                          </Row>
                                                                    )}
                                                                    >
                                                                        {!identity && isEdit && (
                                                                            <FormGroup className="mb-4 mr-3 ml-3">
                                                                                <Permission level="environment" permission={Utils.getManageFeaturePermission(false, identity)} id={this.props.environmentId}>
                                                                                    {({ permission: environmentAdmin }) => ((
                                                                                        <div>
                                                                                            <Panel
                                                                                              icon="ion-ios-settings"
                                                                                              title={(
                                                                                                  <Tooltip
                                                                                                    title={<h6 className="mb-0">Segment Overrides <span className="icon ion-ios-information-circle"/></h6>}
                                                                                                    place="right"
                                                                                                  >
                                                                                                      {Constants.strings.SEGMENT_OVERRIDES_DESCRIPTION}
                                                                                                  </Tooltip>
                                                                                                )}
                                                                                              action={
                                                                                                    !this.state.showCreateSegment && !noPermissions && (
                                                                                                        <Button onClick={() => this.changeSegment(this.props.segmentOverrides)} type="button" className={`btn--outline${enabledSegment ? '' : '-red'}`}>
                                                                                                            {enabledSegment ? 'Enable All' : 'Disable All'}
                                                                                                        </Button>
                                                                                                    )
                                                                                                }
                                                                                            >
                                                                                                {this.props.segmentOverrides ? (
                                                                                                    <SegmentOverrides
                                                                                                      readOnly={noPermissions}
                                                                                                      showEditSegment
                                                                                                      showCreateSegment={this.state.showCreateSegment}
                                                                                                      setShowCreateSegment={showCreateSegment => this.setState({ showCreateSegment })}
                                                                                                      feature={projectFlag.id}
                                                                                                      projectId={this.props.projectId}
                                                                                                      multivariateOptions={multivariate_options}
                                                                                                      environmentId={this.props.environmentId}
                                                                                                      value={this.props.segmentOverrides}
                                                                                                      controlValue={initial_value}
                                                                                                      onChange={(v) => {
                                                                                                          this.setState({ segmentsChanged: true });
                                                                                                          this.props.updateSegments(v);
                                                                                                      }}
                                                                                                    />
                                                                                                ) : (
                                                                                                    <div className="text-center">
                                                                                                        <Loader/>
                                                                                                    </div>
                                                                                                )}
                                                                                            </Panel>
                                                                                            {!this.state.showCreateSegment && (
                                                                                                <div>
                                                                                                    <p className="text-right mt-4">
                                                                                                        {is4Eyes && is4EyesSegmentOverrides ? 'This will create a change request for the environment' : 'This will update the segment overrides for the environment'}
                                                                                                        {' '}
                                                                                                        <strong>
                                                                                                            {
                                                                                                                _.find(project.environments, { api_key: this.props.environmentId }).name
                                                                                                            }
                                                                                                        </strong>
                                                                                                    </p>
                                                                                                    <Permission level="environment" permission={Utils.getManageFeaturePermission(is4Eyes, identity)} id={this.props.environmentId}>
                                                                                                        {({ permission: savePermission }) => (
                                                                                                            Utils.renderWithPermission(savePermission, Constants.environmentPermissions(Utils.getManageFeaturePermissionDescription(is4Eyes, identity)), (
                                                                                                                <div className="text-right">
                                                                                                                    <Button
                                                                                                                      onClick={saveFeatureSegments} type="button" data-test="update-feature-segments-btn"
                                                                                                                      id="update-feature-segments-btn" disabled={isSaving || !name || invalid || !savePermission}
                                                                                                                    >
                                                                                                                        {isSaving ? 'Updating' : 'Update Segment Overrides'}
                                                                                                                    </Button>
                                                                                                                </div>
                                                                                                            )))}
                                                                                                    </Permission>
                                                                                                </div>
                                                                                            )}
                                                                                        </div>

                                                                                    ))}
                                                                                </Permission>
                                                                            </FormGroup>
                                                                        )}
                                                                    </TabItem>
                                                                )}
                                                                { !existingChangeRequest && !projectOverrides.disableInflux && (Utils.getFlagsmithHasFeature('flag_analytics') && this.props.flagId) && (
                                                                    <TabItem data-test="analytics" tabLabel="Analytics">
                                                                        <FormGroup className="mb-4 mr-3 ml-3">
                                                                            <Panel
                                                                              title={!!influxData && <h6 className="mb-0">Flag events for last {influxData.timespan} days</h6>}
                                                                            >
                                                                                {!influxData && <div className="text-center"><Loader/></div> }

                                                                                {this.drawChart(influxData)}
                                                                            </Panel>
                                                                        </FormGroup>
                                                                    </TabItem>
                                                                )}
                                                                {!existingChangeRequest && createFeature && (
                                                                    <TabItem
                                                                      data-test="settings" tabLabel={(
                                                                          <Row className="justify-content-center">Settings {this.state.settingsChanged && (
                                                                          <div className="unread ml-2 px-1">
                                                                              {'*'}
                                                                          </div>
                                                                          )}
                                                                          </Row>
                                                                    )}
                                                                    >
                                                                        {Settings(projectAdmin, createFeature)}
                                                                        <JSONReference className="mx-4" showNamesButton title={"Feature"} json={projectFlag}/>

                                                                        {isEdit && (
                                                                            <div className="text-right mr-3">
                                                                                {createFeature ? (
                                                                                    <p className="text-right">
                                                                                        This will save the above settings <strong>all environments</strong>.
                                                                                    </p>
                                                                                ) : (
                                                                                    <p className="text-right">
                                                                                        To edit this feature's settings, you will need <strong>Project Administrator permissions</strong>. Please contact your project administrator.
                                                                                    </p>
                                                                                )}

                                                                                {createFeature ? (
                                                                                    <Button
                                                                                      onClick={saveSettings} data-test="update-feature-btn" id="update-feature-btn"
                                                                                      disabled={(isSaving || !name || invalid)}
                                                                                    >
                                                                                        {isSaving ? 'Updating' : 'Update Settings'}
                                                                                    </Button>
                                                                                ) : null}

                                                                            </div>
                                                                        )}
                                                                    </TabItem>
                                                                )}
                                                            </Tabs>
                                                        ) : (
                                                            <div className={classNames(!isEdit?"create-feature-tab":"")}>
                                                                {Value(error, projectAdmin, createFeature, project.prevent_flag_defaults)}
                                                                {!identity && (
                                                                    <div className="text-right mr-3">
                                                                        {project.prevent_flag_defaults ? (
                                                                            <p className="text-right">
                                                                                This will create the feature for <strong>all environments</strong>, you can edit this feature per environment once the feature's enabled state and environment once the feature is created.
                                                                            </p>
                                                                        ) : (
                                                                            <p className="text-right">
                                                                                This will create the feature for <strong>all environments</strong>, you can edit this feature per environment once the feature is created.
                                                                            </p>
                                                                        )}

                                                                        <Button
                                                                          onClick={onCreateFeature} data-test="create-feature-btn" id="create-feature-btn"
                                                                          disabled={isSaving || !name || invalid || !regexValid}
                                                                        >
                                                                            {isSaving ? 'Creating' : 'Create Feature'}
                                                                        </Button>
                                                                    </div>
                                                                )}

                                                            </div>
                                                        )}

                                                        {identity && (
                                                            <div className="pr-3">
                                                                {identity ? (
                                                                    <div className="mb-3">
                                                                        <p className="text-left ml-3">
                                                                            This will update the feature value for the user
                                                                            {' '}
                                                                            <strong>{identityName}</strong>
                                                                            {' '}
                                                                            in
                                                                            <strong>
                                                                                {' '}
                                                                                {
                                                                                    _.find(project.environments, { api_key: this.props.environmentId }).name
                                                                                }.
                                                                            </strong>
                                                                            {' Any segment overrides for this feature will now be ignored.'}
                                                                        </p>
                                                                    </div>
                                                                ) : ''}

                                                                <div className="text-right mb-2">
                                                                    {identity && (
                                                                        <div>
                                                                            <Button
                                                                              onClick={() => saveFeatureValue()} data-test="update-feature-btn" id="update-feature-btn"
                                                                              disabled={isSaving || !name || invalid}
                                                                            >
                                                                                {isSaving ? 'Updating' : 'Update Feature'}
                                                                            </Button>
                                                                        </div>
                                                                    )}
                                                                </div>
                                                            </div>
                                                        )}
                                                    </div>
                                                );
                                            }}
                                        </Permission>
                                    )}
                                </Permission>
                            );
                        }}
                    </Provider>
                )}
            </ProjectProvider>
        );
    }
};

CreateFlag.propTypes = {};

module.exports = ConfigProvider(withSegmentOverrides(CreateFlag));<|MERGE_RESOLUTION|>--- conflicted
+++ resolved
@@ -18,12 +18,8 @@
 import classNames from 'classnames'
 import InfoMessage from "../InfoMessage";
 import JSONReference from "../JSONReference";
-<<<<<<< HEAD
 import ErrorMessage from '../ErrorMessage';
-const FEATURE_ID_MAXLENGTH = Constants.forms.maxLength.FEATURE_ID;
-=======
 import Permission from "common/providers/Permission";
->>>>>>> 7b5d73f2
 
 const CreateFlag = class extends Component {
     static displayName = 'CreateFlag'
