--- conflicted
+++ resolved
@@ -95,12 +95,8 @@
                 this.focusTimeout = null;
             }, 500);
         }
-<<<<<<< HEAD
-        if (!projectOverrides.disableInflux && this.props.projectFlag && this.props.environmentFlag) {
-=======
         AppActions.getIdentities(this.props.environmentId, 3);
         if (!Project.disableInflux && this.props.projectFlag && this.props.environmentFlag) {
->>>>>>> 2cd9915e
             this.getInfluxData();
         }
     };
@@ -731,9 +727,6 @@
                                                                         )}
                                                                     </TabItem>
                                                                 )}
-<<<<<<< HEAD
-                                                                { !existingChangeRequest && !projectOverrides.disableInflux && (Utils.getFlagsmithHasFeature('flag_analytics') && this.props.flagId) && (
-=======
 
                                                                 {
                                                                     !identity
@@ -870,7 +863,6 @@
                                                                     )
                                                                 }
                                                                 { !existingChangeRequest && !Project.disableInflux && (Utils.getFlagsmithHasFeature('flag_analytics') && this.props.flagId) && (
->>>>>>> 2cd9915e
                                                                     <TabItem data-test="analytics" tabLabel="Analytics">
                                                                         <FormGroup className="mb-4 mr-3 ml-3">
                                                                             <Panel
