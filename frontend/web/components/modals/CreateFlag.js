--- conflicted
+++ resolved
@@ -853,38 +853,6 @@
                                     )}
 
                                     {error && <Error error={error}/>}
-<<<<<<< HEAD
-                                    <div className={identity ? 'pr-3' : 'side-modal__footer pr-5'}>
-                                        <div className="mb-3">
-                                            {identity ? (
-                                                <p className="text-left ml-3">
-                                                    This will update the feature value for the user
-                                                    {' '}
-                                                    <strong>{identityName}</strong>
-                                                    {' '}
-                                                    in
-                                                    <strong>
-                                                        {' '}
-                                                        {
-                                                            _.find(project.environments, { api_key: this.props.environmentId }).name
-                                                        }.
-                                                    </strong>
-                                                    {' Any segment overrides for this feature will now be ignored.'}
-                                                </p>
-                                            ) : ""}
-
-                                        </div>
-                                        <div className="text-right mb-2">
-                                            {identity && (
-                                                <div>
-                                                    <Button onClick={saveFeatureValue} data-test="update-feature-btn" id="update-feature-btn" disabled={isSaving || !name || invalid}>
-                                                        {isSaving ? 'Updating' : 'Update Feature'}
-                                                    </Button>
-                                                </div>
-                                            )}
-                                        </div>
-                                    </div>
-=======
                                     {identity && (
                                         <div className={'pr-3'}>
                                             {identity ? (
@@ -917,7 +885,6 @@
                                             </div>
                                         </div>
                                     )}
->>>>>>> 548cffdc
                                 </div>
                             )
                         }}
