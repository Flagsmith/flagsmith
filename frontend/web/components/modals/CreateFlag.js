import React, { Component } from 'react'
import withSegmentOverrides from 'common/providers/withSegmentOverrides'
import Constants from 'common/constants'
import data from 'common/data/base/_data'
import ProjectStore from 'common/stores/project-store'
import ConfigProvider from 'common/providers/ConfigProvider'
import FeatureListStore from 'common/stores/feature-list-store'
import {
  Bar,
  BarChart,
  CartesianGrid,
  ResponsiveContainer,
  Tooltip as RechartsTooltip,
  XAxis,
  YAxis,
} from 'recharts'
import Tabs from 'components/base/forms/Tabs'
import TabItem from 'components/base/forms/TabItem'
import SegmentOverrides from 'components/SegmentOverrides'
import AddEditTags from 'components/tags/AddEditTags'
import FlagOwners from 'components/FlagOwners'
import ChangeRequestModal from './ChangeRequestModal'
import Feature from 'components/Feature'
import classNames from 'classnames'
import InfoMessage from 'components/InfoMessage'
import JSONReference from 'components/JSONReference'
import ErrorMessage from 'components/ErrorMessage'
import Permission from 'common/providers/Permission'
import IdentitySelect from 'components/IdentitySelect'
import { setInterceptClose } from './base/ModalDefault'
import Icon from 'components/Icon'
import ModalHR from './ModalHR'
import FeatureValue from 'components/FeatureValue'
import OrganisationMetadataSelect from 'components/OrganisationMetadataSelect'
import { close as closeIcon } from 'ionicons/icons'
import { IonIcon } from '@ionic/react'
import { getListMetadata } from 'common/services/useMetadata'
import { getMetadataModelFieldList } from 'common/services/useMetadataModelField'
import { getStore } from 'common/store'
import FlagOwnerGroups from 'components/FlagOwnerGroups'
import ExistingChangeRequestAlert from 'components/ExistingChangeRequestAlert'
import Button from 'components/base/forms/Button'
import { removeUserOverride } from 'components/RemoveUserOverride'

const CreateFlag = class extends Component {
  static displayName = 'CreateFlag'

  constructor(props, context) {
    super(props, context)
    const {
      description,
      enabled,
      feature_state_value,
      hide_from_client,
      is_archived,
      is_server_key_only,
      multivariate_options,
      name,
      tags,
    } = this.props.projectFlag
      ? Utils.getFlagValue(
          this.props.projectFlag,
          this.props.environmentFlag,
          this.props.identityFlag,
        )
      : {
          multivariate_options: [],
        }
    const { allowEditDescription, tab } = this.props
    if (this.props.projectFlag) {
      this.userOverridesPage(1)
    }
    this.state = {
      allowEditDescription,
      default_enabled: enabled,
      description,
      enabledIndentity: false,
      enabledSegment: false,
      environmentFlag: this.props.environmentFlag,
      hide_from_client,
      identityVariations:
        this.props.identityFlag &&
        this.props.identityFlag.multivariate_feature_state_values
          ? _.cloneDeep(
              this.props.identityFlag.multivariate_feature_state_values,
            )
          : [],
      initial_value:
        typeof feature_state_value === 'undefined'
          ? undefined
          : Utils.getTypedValue(feature_state_value),
      isEdit: !!this.props.projectFlag,
      is_archived,
      is_server_key_only,
      metadata: [],
      metadataList: [],
      multivariate_options: _.cloneDeep(multivariate_options),
      name,
      period: 30,
      selectedIdentity: null,
      showMetadataList: false,
      tab: tab || 0,
      tags: tags || [],
    }
    AppActions.getGroups(AccountStore.getOrganisation().id)
  }

  getState = () => {}

  close() {
    closeModal()
  }

  componentDidUpdate(prevProps) {
    ES6Component(this)
    this.listenTo(FeatureListStore, 'saved', () => {
      if (this.props.projectFlag) {
        //update the active environment flag as the ID would have changed
        const envFlags = FeatureListStore.getEnvironmentFlags()
        const projectFlag = this.props.projectFlag
        const newEnvironmentFlag = envFlags?.[projectFlag.id] || {}
        this.setState({
          environmentFlag: {
            ...this.state.environmentFlag,
            ...(newEnvironmentFlag || {}),
          },
        })
      }
    })
    if (
      !this.props.identity &&
      this.props.environmentVariations !== prevProps.environmentVariations
    ) {
      if (
        this.props.environmentVariations &&
        this.props.environmentVariations.length
      ) {
        this.setState({
          multivariate_options:
            this.state.multivariate_options &&
            this.state.multivariate_options.map((v) => {
              const matchingVariation = (
                this.props.multivariate_options ||
                this.props.environmentVariations
              ).find((e) => e.multivariate_feature_option === v.id)
              return {
                ...v,
                default_percentage_allocation:
                  (matchingVariation &&
                    matchingVariation.percentage_allocation) ||
                  v.default_percentage_allocation ||
                  0,
              }
            }),
        })
      }
    }
  }

  onClosing = () => {
    if (this.state.isEdit) {
      return new Promise((resolve) => {
        if (
          this.state.valueChanged ||
          this.state.segmentsChanged ||
          this.state.settingsChanged
        ) {
          openConfirm({
            body: 'Closing this will discard your unsaved changes.',
            noText: 'Cancel',
            onNo: () => resolve(false),
            onYes: () => resolve(true),
            title: 'Discard changes',
            yesText: 'Ok',
          })
        } else {
          resolve(true)
        }
      })
    }
    return Promise.resolve(true)
  }

  componentDidMount = () => {
    setInterceptClose(this.onClosing)
    if (!this.state.isEdit && !E2E) {
      this.focusTimeout = setTimeout(() => {
        this.input.focus()
        this.focusTimeout = null
      }, 500)
    }
    if (
      !Project.disableAnalytics &&
      this.props.projectFlag &&
      this.state.environmentFlag
    ) {
      this.getFeatureUsage()
    }
    getListMetadata(getStore(), {
      organisation: AccountStore.getOrganisation().id,
    }).then((metadata) => {
      getMetadataModelFieldList(getStore(), {
        organisation_id: AccountStore.getOrganisation().id,
      }).then((metadataModelField) => {
        const metadataForContentType = metadata.data.results.filter((meta) => {
          return metadataModelField.data.results.some(
            (item) =>
              item.field === meta.id &&
              item.content_type === Constants.contentTypes.flag,
          )
        })
        this.setState({ metadataList: metadataForContentType })
      })
    })
  }

  componentWillUnmount() {
    if (this.focusTimeout) {
      clearTimeout(this.focusTimeout)
    }
  }

  userOverridesPage = (page) => {
    if (Utils.getIsEdge()) {
      if (!Utils.getShouldHideIdentityOverridesTab(ProjectStore.model)) {
        data
          .get(
            `${Project.api}environments/${this.props.environmentId}/edge-identity-overrides?feature=${this.props.projectFlag.id}&page=${page}`,
          )
          .then((userOverrides) => {
            this.setState({
              userOverrides: userOverrides.results.map((v) => ({
                ...v.feature_state,
                identity: {
                  id: v.identity_uuid,
                  identifier: v.identifier,
                },
              })),
              userOverridesPaging: {
                count: userOverrides.count,
                currentPage: page,
                next: userOverrides.next,
              },
            })
          })
      }

      return
    }
    data
      .get(
        `${Project.api}environments/${
          this.props.environmentId
        }/${Utils.getFeatureStatesEndpoint()}/?anyIdentity=1&feature=${
          this.props.projectFlag.id
        }&page=${page}`,
      )
      .then((userOverrides) => {
        this.setState({
          userOverrides: userOverrides.results,
          userOverridesPaging: {
            count: userOverrides.count,
            currentPage: page,
            next: userOverrides.next,
          },
        })
      })
  }

  getFeatureUsage = () => {
    if (this.state.environmentFlag) {
      AppActions.getFeatureUsage(
        this.props.projectId,
        this.state.environmentFlag.environment,
        this.props.projectFlag.id,
        this.state.period,
      )
    }
  }
  save = (func, isSaving, metadataAdded) => {
    const {
      environmentId,
      identity,
      identityFlag,
      projectFlag: _projectFlag,
      segmentOverrides,
    } = this.props
    const {
      default_enabled,
      description,
      environmentFlag,
      hide_from_client,
      initial_value,
      is_archived,
      is_server_key_only,
      name,
    } = this.state
    const projectFlag = {
      skipSaveProjectFeature: this.state.skipSaveProjectFeature,
      ..._projectFlag,
    }
    const hasMultivariate =
      this.state.environmentFlag &&
      this.state.environmentFlag.multivariate_feature_state_values &&
      this.state.environmentFlag.multivariate_feature_state_values.length
    if (identity) {
      !isSaving &&
        name &&
        func({
          environmentFlag,
          environmentId,
          identity,
          identityFlag: Object.assign({}, identityFlag || {}, {
            enabled: default_enabled,
            feature_state_value: hasMultivariate
              ? this.state.environmentFlag.feature_state_value
              : initial_value,
            multivariate_options: this.state.identityVariations,
          }),
          projectFlag,
        })
    } else {
      FeatureListStore.isSaving = true
      FeatureListStore.trigger('change')
      !isSaving &&
        name &&
        func(
          this.props.projectId,
          this.props.environmentId,
          {
            default_enabled,
            description,
            hide_from_client,
            initial_value,
            is_archived,
            is_server_key_only,
            metadata: metadataAdded,
            multivariate_options: this.state.multivariate_options,
            name,
            tags: this.state.tags,
          },
          projectFlag,
          environmentFlag,
          segmentOverrides,
        )
    }
  }

  changeSegment = (items) => {
    const { enabledSegment } = this.state
    items.forEach((item) => {
      item.enabled = enabledSegment
    })
    this.props.updateSegments(items)
    this.setState({ enabledSegment: !enabledSegment })
  }

  changeIdentity = (items) => {
    const { environmentId } = this.props
    const { enabledIndentity } = this.state

    Promise.all(
      items.map(
        (item) =>
          new Promise((resolve) => {
            AppActions.changeUserFlag({
              environmentId,
              identity: item.identity.id,
              identityFlag: item.id,
              onSuccess: resolve,
              payload: {
                enabled: enabledIndentity,
                id: item.identity.id,
                value: item.identity.identifier,
              },
            })
          }),
      ),
    ).then(() => {
      this.userOverridesPage(1)
    })

    this.setState({ enabledIndentity: !enabledIndentity })
  }

  toggleUserFlag = ({ enabled, id, identity }) => {
    const { environmentId } = this.props

    AppActions.changeUserFlag({
      environmentId,
      identity: identity.id,
      identityFlag: id,
      onSuccess: () => {
        this.userOverridesPage(1)
      },
      payload: {
        enabled: !enabled,
        id: identity.id,
        value: identity.identifier,
      },
    })
  }

  drawChart = (data) => {
    return data?.length ? (
      <ResponsiveContainer height={400} width='100%' className='mt-4'>
        <BarChart data={data}>
          <CartesianGrid strokeDasharray='3 5' strokeOpacity={0.4} />
          <XAxis
            padding='gap'
            interval={0}
            height={100}
            angle={-90}
            textAnchor='end'
            allowDataOverflow={false}
            dataKey='day'
            tick={{ dx: -4, fill: '#656D7B' }}
            tickLine={false}
            axisLine={{ stroke: '#656D7B' }}
          />
          <YAxis
            allowDataOverflow={false}
            tick={{ fill: '#656D7B' }}
            axisLine={{ stroke: '#656D7B' }}
          />
          <RechartsTooltip cursor={{ fill: 'transparent' }} />
          <Bar
            dataKey={'count'}
            stackId='a'
            fill='rgba(149, 108, 255,0.48)'
            barSize={14}
          />
        </BarChart>
      </ResponsiveContainer>
    ) : (
      <div className='modal-caption fs-small lh-sm'>
        There has been no activity for this flag within the past month. Find out
        about Flag Analytics{' '}
        <Button
          theme='text'
          target='_blank'
          href='https://docs.flagsmith.com/advanced-use/flag-analytics'
          className='fw-normal'
        >
          here
        </Button>
        .
      </div>
    )
  }

  addItem = () => {
    const { environmentId, identity, projectFlag } = this.props
    const { environmentFlag } = this.state
    this.setState({ isLoading: true })
    const selectedIdentity = this.state.selectedIdentity.value
    const identities = identity ? identity.identifier : []

    if (!_.find(identities, (v) => v.identifier === selectedIdentity)) {
      data
        .post(
          `${
            Project.api
          }environments/${environmentId}/${Utils.getIdentitiesEndpoint()}/${selectedIdentity}/${Utils.getFeatureStatesEndpoint()}/`,
          {
            enabled: !environmentFlag.enabled,
            feature: projectFlag.id,
            feature_state_value: environmentFlag.value || null,
          },
        )
        .then(() => {
          this.setState({
            isLoading: false,
            selectedIdentity: null,
          })
          this.userOverridesPage(1)
        })
        .catch((e) => {
          this.setState({ error: e, isLoading: false })
        })
    } else {
      this.setState({
        isLoading: false,
        selectedIdentity: null,
      })
    }
  }

  addVariation = () => {
    this.setState({
      multivariate_options: this.state.multivariate_options.concat([
        {
          ...Utils.valueToFeatureState(''),
          default_percentage_allocation: 0,
        },
      ]),
      valueChanged: true,
    })
  }

  removeVariation = (i) => {
    this.state.valueChanged = true
    if (this.state.multivariate_options[i].id) {
      const idToRemove = this.state.multivariate_options[i].id
      if (idToRemove) {
        this.props.removeMultivariateOption(idToRemove)
      }
      this.state.multivariate_options.splice(i, 1)
      this.forceUpdate()
    } else {
      this.state.multivariate_options.splice(i, 1)
      this.forceUpdate()
    }
  }

  updateVariation = (i, e, environmentVariations) => {
    this.props.onEnvironmentVariationsChange(environmentVariations)
    this.state.multivariate_options[i] = e
    this.state.valueChanged = true
    this.forceUpdate()
  }
  addMetadata = (id) => {
    this.setState({
      metadata: (this.state.metadata || []).concat({ metadata: id }),
    })
  }

  removeMetadata = (id) => {
    this.setState({
      metadata: (this.state.metadata || []).filter((v) => v.metadata !== id),
    })
  }

  getMetadataList = (metadataList, metadata) => {
    return metadataList.filter((v) => metadata.find((a) => a.metadata === v.id))
  }

  render() {
    const {
      default_enabled,
      description,
      enabledIndentity,
      enabledSegment,
      hide_from_client,
      initial_value,
<<<<<<< HEAD
      metadata,
      metadataList,
=======
      isEdit,
>>>>>>> 8ad7f04a
      multivariate_options,
      name,
    } = this.state
    const FEATURE_ID_MAXLENGTH = Constants.forms.maxLength.FEATURE_ID
    const metadataAdded = this.getMetadataList(metadataList, metadata)

    const { identity, identityName, projectFlag } = this.props
    const Provider = identity ? IdentityProvider : FeatureListProvider
    const environmentVariations = this.props.environmentVariations
    const environment = ProjectStore.getEnvironment(this.props.environmentId)
    const is4Eyes =
      !!environment &&
      Utils.changeRequestsEnabled(environment.minimum_change_request_approvals)
    const canSchedule = Utils.getPlansPermission('SCHEDULE_FLAGS')
    const is4EyesSegmentOverrides =
      is4Eyes && Utils.getFlagsmithHasFeature('4eyes_segment_overrides') //
    const project = ProjectStore.model
    const caseSensitive = project?.only_allow_lower_case_feature_names
    const regex = project?.feature_name_regex
    const controlValue = Utils.calculateControl(multivariate_options)
    const invalid =
      !!multivariate_options && multivariate_options.length && controlValue < 0
    const existingChangeRequest = this.props.changeRequest
    const hideIdentityOverridesTab = Utils.getShouldHideIdentityOverridesTab()
    const noPermissions = this.props.noPermissions
    let regexValid = true
    const metadataEnable = Utils.getFlagsmithHasFeature('enable_metadata')
    try {
      if (!isEdit && name && regex) {
        regexValid = name.match(new RegExp(regex))
      }
    } catch (e) {
      regexValid = false
    }
    const Settings = (projectAdmin, createFeature, featureContentType) => (
      <>
        {!identity && this.state.tags && (
          <FormGroup className='mb-5 setting'>
            <InputGroup
              title={identity ? 'Tags' : 'Tags (optional)'}
              tooltip={Constants.strings.TAGS_DESCRIPTION}
              component={
                <AddEditTags
                  readOnly={!!identity || !createFeature}
                  projectId={`${this.props.projectId}`}
                  value={this.state.tags}
                  onChange={(tags) =>
                    this.setState({ settingsChanged: true, tags })
                  }
                />
              }
            />
          </FormGroup>
        )}
        {metadataEnable && (
          <FormGroup className='mb-5 setting'>
            <InputGroup
              title={'Metadata'}
              tooltip={`${Constants.strings.TOOLTIP_METADATA_DESCRIPTION} flags`}
              tooltipPlace='left'
              component={
                <div>
                  <Row>
                    {metadataAdded?.map((m) => (
                      <Row
                        key={m.id}
                        onClick={() => this.removeMetadata(m.id)}
                        className='chip'
                        style={{ marginBottom: 4, marginTop: 4 }}
                      >
                        <Tooltip
                          title={
                            <Row>
                              <span className='font-weight-bold'>{m.name}</span>
                              <span className='fs-caption'>
                                <IonIcon
                                  icon={closeIcon}
                                  style={{ fontSize: '13px' }}
                                />
                              </span>
                            </Row>
                          }
                        >
                          {m.description}
                        </Tooltip>
                      </Row>
                    ))}
                    <Button
                      size='xSmall'
                      type='button'
                      theme='outline'
                      onClick={() =>
                        this.setState({
                          showMetadataList: !this.state.showMetadataList,
                        })
                      }
                    >
                      Add Metadata
                    </Button>
                  </Row>
                </div>
              }
            />
            <OrganisationMetadataSelect
              contentType={featureContentType}
              isOpen={this.state.showMetadataList}
              value={metadataAdded && metadataAdded.map((v) => v.id)}
              onAdd={this.addMetadata}
              onRemove={this.removeMetadata}
              setMetadataList={(ml) => {
                this.setState({ metadataList: ml })
              }}
              onToggle={() =>
                this.setState({
                  showMetadataList: !this.state.showMetadataList,
                })
              }
              orgId={AccountStore.getOrganisation().id}
            />
          </FormGroup>
        )}
        {!identity && projectFlag && (
          <Permission
            level='project'
            permission='ADMIN'
            id={this.props.projectId}
          >
            {({ permission: projectAdmin }) =>
              projectAdmin && (
                <>
                  <FormGroup className='mb-5 setting'>
                    <FlagOwners
                      projectId={this.props.projectId}
                      id={projectFlag.id}
                    />
                  </FormGroup>
                  <FormGroup className='mb-5 setting'>
                    <FlagOwnerGroups
                      projectId={this.props.projectId}
                      id={projectFlag.id}
                    />
                  </FormGroup>
                </>
              )
            }
          </Permission>
        )}
        <FormGroup className='mb-5 setting'>
          <InputGroup
            value={description}
            data-test='featureDesc'
            inputProps={{
              className: 'full-width',
              name: 'featureDesc',
            }}
            onChange={(e) =>
              this.setState({
                description: Utils.safeParseEventValue(e),
                settingsChanged: true,
              })
            }
            ds
            type='text'
            title={identity ? 'Description' : 'Description (optional)'}
            placeholder="e.g. 'This determines what size the header is' "
          />
        </FormGroup>

        {!identity && (
          <FormGroup className='mb-5 setting'>
            <Row>
              <Switch
                checked={this.state.is_server_key_only}
                onChange={(is_server_key_only) =>
                  this.setState({ is_server_key_only, settingsChanged: true })
                }
                className='ml-0'
              />
              <Tooltip
                title={
                  <label className='cols-sm-2 control-label mb-0 ml-3'>
                    Server-side only <Icon name='info-outlined' />
                  </label>
                }
              >
                Prevent this feature from being accessed with client-side SDKs.
              </Tooltip>
            </Row>
          </FormGroup>
        )}

        {!identity && isEdit && (
          <FormGroup className='mb-5 setting'>
            <Row>
              <Switch
                checked={this.state.is_archived}
                onChange={(is_archived) => {
                  this.setState({ is_archived, settingsChanged: true })
                }}
                className='ml-0'
              />
              <Tooltip
                title={
                  <label className='cols-sm-2 control-label mb-0 ml-3'>
                    Archived <Icon name='info-outlined' />
                  </label>
                }
              >
                {`Archiving a flag allows you to filter out flags from the
                Flagsmith dashboard that are no longer relevant.
                <br />
                An archived flag will still return as normal in all SDK
                endpoints.`}
              </Tooltip>
            </Row>
          </FormGroup>
        )}

        {!identity && Utils.getFlagsmithHasFeature('hide_flag') && (
          <FormGroup className='mb-5 setting'>
            <Row>
              <Switch
                data-test='toggle-feature-button'
                defaultChecked={hide_from_client}
                checked={hide_from_client}
                onChange={(hide_from_client) =>
                  this.setState({ hide_from_client })
                }
                className='ml-0'
              />
              <Tooltip
                title={
                  <label className='cols-sm-2 control-label mb-0 ml-3'>
                    Hide from SDKs <Icon name='info-outlined' />
                  </label>
                }
                place='top'
              >
                {Constants.strings.HIDE_FROM_SDKS_DESCRIPTION}
              </Tooltip>
            </Row>
          </FormGroup>
        )}
      </>
    )

    const Value = (error, projectAdmin, createFeature, hideValue) => (
      <>
        {!!isEdit && (
          <ExistingChangeRequestAlert
            className='mb-4'
            featureId={projectFlag.id}
            environmentId={this.props.environmentId}
          />
        )}
        {!isEdit && (
          <FormGroup className='mb-4 mt-2'>
            <InputGroup
              ref={(e) => (this.input = e)}
              data-test='featureID'
              inputProps={{
                className: 'full-width',
                maxLength: FEATURE_ID_MAXLENGTH,
                name: 'featureID',
                readOnly: isEdit,
              }}
              value={name}
              onChange={(e) => {
                const newName = Utils.safeParseEventValue(e).replace(/ /g, '_')
                this.setState({
                  name: caseSensitive ? newName.toLowerCase() : newName,
                })
              }}
              isValid={!!name && regexValid}
              type='text'
              title={
                <>
                  <Tooltip
                    title={
                      <Row>
                        <span className={'mr-1'}>{isEdit ? 'ID' : 'ID*'}</span>
                        <Icon name='info-outlined' />
                      </Row>
                    }
                  >
                    The ID that will be used by SDKs to retrieve the feature
                    value and enabled state. This cannot be edited once the
                    feature has been created.
                  </Tooltip>
                  {!!regex && !isEdit && (
                    <div className='mt-2'>
                      {' '}
                      <InfoMessage>
                        {' '}
                        This must conform to the regular expression{' '}
                        <pre>{regex}</pre>
                      </InfoMessage>
                    </div>
                  )}
                </>
              }
              placeholder='E.g. header_size'
            />
            <ErrorMessage error={error?.name?.[0]} />
          </FormGroup>
        )}

        {identity && description && (
          <FormGroup className='mb-4 mt-2 mx-3'>
            <InputGroup
              value={description}
              data-test='featureDesc'
              inputProps={{
                className: 'full-width',
                name: 'featureDesc',
                readOnly: !!identity || noPermissions,
                valueChanged: true,
              }}
              onChange={(e) =>
                this.setState({ description: Utils.safeParseEventValue(e) })
              }
              type='text'
              title={identity ? 'Description' : 'Description (optional)'}
              placeholder='No description'
            />
          </FormGroup>
        )}
        {!hideValue && (
          <div
            className={`${identity && !description ? 'mt-4 mx-3' : ''} ${
              identity ? 'mx-3' : ''
            }`}
          >
            <Feature
              readOnly={noPermissions}
              hide_from_client={hide_from_client}
              multivariate_options={multivariate_options}
              environmentVariations={environmentVariations}
              isEdit={isEdit}
              error={error?.initial_value?.[0]}
              canCreateFeature={createFeature}
              identity={identity}
              removeVariation={this.removeVariation}
              updateVariation={this.updateVariation}
              addVariation={this.addVariation}
              checked={default_enabled}
              value={initial_value}
              identityVariations={this.state.identityVariations}
              onChangeIdentityVariations={(identityVariations) => {
                this.setState({ identityVariations, valueChanged: true })
              }}
              environmentFlag={this.state.environmentFlag}
              projectFlag={projectFlag}
              onValueChange={(e) => {
                const initial_value = Utils.getTypedValue(
                  Utils.safeParseEventValue(e),
                )
                this.setState({ initial_value, valueChanged: true })
              }}
              onCheckedChange={(default_enabled) =>
                this.setState({ default_enabled })
              }
            />
          </div>
        )}
        {!isEdit && !identity && Settings(projectAdmin, createFeature)}
      </>
    )
    return (
      <ProjectProvider id={this.props.projectId}>
        {({ project }) => (
          <Provider
            onSave={() => {
              if (!isEdit || identity) {
                this.close()
              }
              AppActions.refreshFeatures(
                this.props.projectId,
                this.props.environmentId,
              )
            }}
          >
            {(
              { error, isSaving, usageData },
              {
                createChangeRequest,
                createFlag,
                editFeatureSegments,
                editFeatureSettings,
                editFeatureValue,
              },
            ) => {
              const featureContentType = Utils.getContentType(
                project.supportedContentTypes,
                'model',
                'feature',
              )
              const saveFeatureValue = (schedule) => {
                this.setState({ valueChanged: false })
                if ((is4Eyes || schedule) && !identity) {
                  openModal2(
                    schedule
                      ? 'New Scheduled Flag Update'
                      : this.props.changeRequest
                      ? 'Update Change Request'
                      : 'New Change Request',
                    <ChangeRequestModal
                      showAssignees={is4Eyes}
                      changeRequest={this.props.changeRequest}
                      onSave={({
                        approvals,
                        description,
                        live_from,
                        title,
                      }) => {
                        closeModal2()
                        this.save(
                          (
                            projectId,
                            environmentId,
                            flag,
                            projectFlag,
                            environmentFlag,
                            segmentOverrides,
                          ) => {
                            createChangeRequest(
                              projectId,
                              environmentId,
                              flag,
                              projectFlag,
                              environmentFlag,
                              segmentOverrides,
                              {
                                approvals,
                                description,
                                featureStateId:
                                  this.props.changeRequest &&
                                  this.props.changeRequest.feature_states[0].id,
                                id:
                                  this.props.changeRequest &&
                                  this.props.changeRequest.id,
                                live_from,
                                multivariate_options: this.props
                                  .multivariate_options
                                  ? this.props.multivariate_options.map((v) => {
                                      const matching =
                                        this.state.multivariate_options.find(
                                          (m) =>
                                            m.id ===
                                            v.multivariate_feature_option,
                                        )
                                      return {
                                        ...v,
                                        percentage_allocation:
                                          matching.default_percentage_allocation,
                                      }
                                    })
                                  : this.state.multivariate_options,
                                title,
                              },
                              !is4Eyes,
                            )
                          },
                        )
                      }}
                    />,
                  )
                } else if (
                  document.getElementById('language-validation-error')
                ) {
                  openConfirm({
                    body: 'Your remote config value does not pass validation for the language you have selected. Are you sure you wish to save?',
                    noText: 'Cancel',
                    onYes: () => {
                      this.save(editFeatureValue, isSaving)
                    },
                    title: 'Validation error',
                    yesText: 'Save',
                  })
                } else {
                  this.save(editFeatureValue, isSaving)
                }
              }

              const saveSettings = () => {
                this.setState({ settingsChanged: false })
                this.save(editFeatureSettings, isSaving)
              }

              const saveFeatureSegments = () => {
                this.setState({ segmentsChanged: false })

                this.save(editFeatureSegments, isSaving)
              }

              const onCreateFeature = () => {
                this.save(createFlag, isSaving, metadataAdded)
              }

              const featureLimitAlert =
                Utils.calculateRemainingLimitsPercentage(
                  project.total_features,
                  project.max_features_allowed,
                )

              return (
                <Permission
                  level='project'
                  permission='CREATE_FEATURE'
                  id={this.props.projectId}
                >
                  {({ permission: createFeature }) => (
                    <Permission
                      level='project'
                      permission='ADMIN'
                      id={this.props.projectId}
                    >
                      {({ permission: projectAdmin }) => {
                        this.state.skipSaveProjectFeature = !createFeature
                        return (
                          <div id='create-feature-modal'>
                            {isEdit && !identity ? (
                              <Tabs
                                value={this.state.tab}
                                onChange={(tab) => this.setState({ tab })}
                              >
                                <TabItem
                                  data-test='value'
                                  tabLabel={
                                    <Row className='justify-content-center'>
                                      Value{' '}
                                      {this.state.valueChanged && (
                                        <div className='unread ml-2 px-1'>
                                          {'*'}
                                        </div>
                                      )}
                                    </Row>
                                  }
                                >
                                  <FormGroup>
                                    {featureLimitAlert.percentage &&
                                      Utils.displayLimitAlert(
                                        'features',
                                        featureLimitAlert.percentage,
                                      )}
                                    <Tooltip
                                      title={
                                        <h5 className='mb-4'>
                                          Environment Value{' '}
                                          <Icon name='info-outlined' />
                                        </h5>
                                      }
                                      place='top'
                                    >
                                      {Constants.strings.ENVIRONMENT_OVERRIDE_DESCRIPTION(
                                        _.find(project.environments, {
                                          api_key: this.props.environmentId,
                                        }).name,
                                      )}
                                    </Tooltip>
                                    {Value(error, projectAdmin, createFeature)}

                                    {isEdit && (
                                      <>
                                        <JSONReference
                                          showNamesButton
                                          title={'Feature'}
                                          json={projectFlag}
                                        />
                                        <JSONReference
                                          title={'Feature state'}
                                          json={this.state.environmentFlag}
                                        />
                                      </>
                                    )}
                                    <ModalHR className='mt-4' />
                                    <div className='text-right mt-4 mb-3 fs-small lh-sm modal-caption'>
                                      {is4Eyes
                                        ? 'This will create a change request for the environment'
                                        : 'This will update the feature value for the environment'}{' '}
                                      <strong>
                                        {
                                          _.find(project.environments, {
                                            api_key: this.props.environmentId,
                                          }).name
                                        }
                                      </strong>
                                    </div>

                                    <Permission
                                      level='environment'
                                      permission={Utils.getManageFeaturePermission(
                                        is4Eyes,
                                        identity,
                                      )}
                                      id={this.props.environmentId}
                                    >
                                      {({ permission: savePermission }) =>
                                        Utils.renderWithPermission(
                                          savePermission,
                                          Constants.environmentPermissions(
                                            Utils.getManageFeaturePermissionDescription(
                                              is4Eyes,
                                              identity,
                                            ),
                                          ),
                                          <div className='text-right'>
                                            {!is4Eyes && (
                                              <>
                                                {canSchedule ? (
                                                  <Button
                                                    theme='secondary'
                                                    onClick={() =>
                                                      saveFeatureValue(true)
                                                    }
                                                    className='mr-2'
                                                    type='button'
                                                    data-test='create-change-request'
                                                    id='create-change-request-btn'
                                                    disabled={
                                                      isSaving ||
                                                      !name ||
                                                      invalid ||
                                                      !savePermission
                                                    }
                                                  >
                                                    {isSaving
                                                      ? existingChangeRequest
                                                        ? 'Updating Change Request'
                                                        : 'Scheduling Update'
                                                      : existingChangeRequest
                                                      ? 'Update Change Request'
                                                      : 'Schedule Update'}
                                                  </Button>
                                                ) : (
                                                  <Tooltip
                                                    title={
                                                      <Button
                                                        theme='outline'
                                                        disabled
                                                        className='mr-2'
                                                        type='button'
                                                        data-test='create-change-request'
                                                        id='create-change-request-btn'
                                                      >
                                                        {isSaving
                                                          ? existingChangeRequest
                                                            ? 'Updating Change Request'
                                                            : 'Scheduling Update'
                                                          : existingChangeRequest
                                                          ? 'Update Change Request'
                                                          : 'Schedule Update'}
                                                      </Button>
                                                    }
                                                  >
                                                    {
                                                      'This feature is available on our start-up plan'
                                                    }
                                                  </Tooltip>
                                                )}
                                              </>
                                            )}

                                            {is4Eyes ? (
                                              <Button
                                                onClick={() =>
                                                  saveFeatureValue()
                                                }
                                                type='button'
                                                data-test='update-feature-btn'
                                                id='update-feature-btn'
                                                disabled={
                                                  !savePermission ||
                                                  isSaving ||
                                                  !name ||
                                                  invalid
                                                }
                                              >
                                                {isSaving
                                                  ? existingChangeRequest
                                                    ? 'Updating Change Request'
                                                    : 'Creating Change Request'
                                                  : existingChangeRequest
                                                  ? 'Update Change Request'
                                                  : 'Create Change Request'}
                                              </Button>
                                            ) : (
                                              <Button
                                                onClick={() =>
                                                  saveFeatureValue()
                                                }
                                                type='button'
                                                data-test='update-feature-btn'
                                                id='update-feature-btn'
                                                disabled={
                                                  isSaving ||
                                                  !name ||
                                                  invalid ||
                                                  !savePermission
                                                }
                                              >
                                                {isSaving
                                                  ? 'Updating'
                                                  : 'Update Feature Value'}
                                              </Button>
                                            )}
                                          </div>,
                                        )
                                      }
                                    </Permission>
                                  </FormGroup>
                                </TabItem>
                                {!existingChangeRequest && (
                                  <TabItem
                                    data-test='segment_overrides'
                                    tabLabel={
                                      <Row
                                        className={`justify-content-center ${
                                          this.state.segmentsChanged
                                            ? 'pr-1'
                                            : ''
                                        }`}
                                      >
                                        Segment Overrides{' '}
                                        {this.state.segmentsChanged && (
                                          <div className='unread ml-2 px-2'>
                                            *
                                          </div>
                                        )}
                                      </Row>
                                    }
                                  >
                                    {!identity && isEdit && (
                                      <FormGroup className='mb-4'>
                                        <div>
                                          <Row className='justify-content-between mb-2 segment-overrides-title'>
                                            <Tooltip
                                              title={
                                                <h5 className='mb-0'>
                                                  Segment Overrides{' '}
                                                  <Icon name='info-outlined' />
                                                </h5>
                                              }
                                              place='top'
                                            >
                                              {
                                                Constants.strings
                                                  .SEGMENT_OVERRIDES_DESCRIPTION
                                              }
                                            </Tooltip>
                                            {!this.state.showCreateSegment &&
                                              !noPermissions && (
                                                <Button
                                                  onClick={() =>
                                                    this.changeSegment(
                                                      this.props
                                                        .segmentOverrides,
                                                    )
                                                  }
                                                  type='button'
                                                  theme='secondary'
                                                  size='small'
                                                >
                                                  {enabledSegment
                                                    ? 'Enable All'
                                                    : 'Disable All'}
                                                </Button>
                                              )}
                                          </Row>
                                          {this.props.segmentOverrides ? (
                                            <Permission
                                              level='environment'
                                              permission={
                                                'MANAGE_SEGMENT_OVERRIDES'
                                              }
                                              id={this.props.environmentId}
                                            >
                                              {({
                                                permission:
                                                  manageSegmentOverrides,
                                              }) => {
                                                const isReadOnly =
                                                  !manageSegmentOverrides
                                                return (
                                                  <SegmentOverrides
                                                    readOnly={isReadOnly}
                                                    showEditSegment
                                                    showCreateSegment={
                                                      this.state
                                                        .showCreateSegment
                                                    }
                                                    setShowCreateSegment={(
                                                      showCreateSegment,
                                                    ) =>
                                                      this.setState({
                                                        showCreateSegment,
                                                      })
                                                    }
                                                    feature={projectFlag.id}
                                                    projectId={
                                                      this.props.projectId
                                                    }
                                                    multivariateOptions={
                                                      multivariate_options
                                                    }
                                                    environmentId={
                                                      this.props.environmentId
                                                    }
                                                    value={
                                                      this.props
                                                        .segmentOverrides
                                                    }
                                                    controlValue={initial_value}
                                                    onChange={(v) => {
                                                      this.setState({
                                                        segmentsChanged: true,
                                                      })
                                                      this.props.updateSegments(
                                                        v,
                                                      )
                                                    }}
                                                  />
                                                )
                                              }}
                                            </Permission>
                                          ) : (
                                            <div className='text-center'>
                                              <Loader />
                                            </div>
                                          )}
                                          {!this.state.showCreateSegment && (
                                            <ModalHR className='mt-4' />
                                          )}
                                          {!this.state.showCreateSegment && (
                                            <div>
                                              <p className='text-right mt-4 fs-small lh-sm modal-caption'>
                                                {is4Eyes &&
                                                is4EyesSegmentOverrides
                                                  ? 'This will create a change request for the environment'
                                                  : 'This will update the segment overrides for the environment'}{' '}
                                                <strong>
                                                  {
                                                    _.find(
                                                      project.environments,
                                                      {
                                                        api_key:
                                                          this.props
                                                            .environmentId,
                                                      },
                                                    ).name
                                                  }
                                                </strong>
                                              </p>
                                              <div className='text-right'>
                                                <Permission
                                                  level='environment'
                                                  permission={Utils.getManageFeaturePermission(
                                                    is4Eyes,
                                                    identity,
                                                  )}
                                                  id={this.props.environmentId}
                                                >
                                                  {({
                                                    permission: savePermission,
                                                  }) => (
                                                    <Permission
                                                      level='environment'
                                                      permission={
                                                        'MANAGE_SEGMENT_OVERRIDES'
                                                      }
                                                      id={
                                                        this.props.environmentId
                                                      }
                                                    >
                                                      {({
                                                        permission:
                                                          manageSegmentsOverrides,
                                                      }) => {
                                                        return Utils.renderWithPermission(
                                                          manageSegmentsOverrides,
                                                          Constants.environmentPermissions(
                                                            'Manage segment overrides',
                                                          ),
                                                          <Button
                                                            onClick={
                                                              saveFeatureSegments
                                                            }
                                                            type='button'
                                                            data-test='update-feature-segments-btn'
                                                            id='update-feature-segments-btn'
                                                            disabled={
                                                              isSaving ||
                                                              !name ||
                                                              invalid ||
                                                              !manageSegmentsOverrides
                                                            }
                                                          >
                                                            {isSaving
                                                              ? 'Updating'
                                                              : 'Update Segment Overrides'}
                                                          </Button>,
                                                        )
                                                      }}
                                                    </Permission>
                                                  )}
                                                </Permission>
                                              </div>
                                              ,
                                            </div>
                                          )}
                                        </div>
                                      </FormGroup>
                                    )}
                                  </TabItem>
                                )}

                                {!identity &&
                                  isEdit &&
                                  !existingChangeRequest &&
                                  !hideIdentityOverridesTab && (
                                    <TabItem
                                      data-test='identity_overrides'
                                      tabLabel='Identity Overrides'
                                    >
                                      <InfoMessage className='mb-4 text-left faint'>
                                        Identity overrides override feature
                                        values for individual identities. The
                                        overrides take priority over an segment
                                        overrides and environment defaults.
                                        Identity overrides will only apply when
                                        you identify via the SDK.{' '}
                                        <a
                                          target='_blank'
                                          href='https://docs.flagsmith.com/basic-features/managing-identities'
                                          rel='noreferrer'
                                        >
                                          Check the Docs for more details
                                        </a>
                                        .
                                      </InfoMessage>
                                      <FormGroup className='mb-4'>
                                        <PanelSearch
                                          id='users-list'
                                          className='no-pad identity-overrides-title'
                                          title={
                                            <Tooltip
                                              title={
                                                <h5 className='mb-0'>
                                                  Identity Overrides{' '}
                                                  <Icon
                                                    name='info-outlined'
                                                    width={20}
                                                    fill='#9DA4AE'
                                                  />
                                                </h5>
                                              }
                                              place='top'
                                            >
                                              {
                                                Constants.strings
                                                  .IDENTITY_OVERRIDES_DESCRIPTION
                                              }
                                            </Tooltip>
                                          }
                                          action={
                                            !Utils.getIsEdge() && (
                                              <Button
                                                onClick={() =>
                                                  this.changeIdentity(
                                                    this.state.userOverrides,
                                                  )
                                                }
                                                type='button'
                                                theme='secondary'
                                                size='small'
                                              >
                                                {enabledIndentity
                                                  ? 'Enable All'
                                                  : 'Disable All'}
                                              </Button>
                                            )
                                          }
                                          items={this.state.userOverrides}
                                          paging={
                                            this.state.userOverridesPaging
                                          }
                                          renderSearchWithNoResults
                                          nextPage={() =>
                                            this.userOverridesPage(
                                              this.state.userOverridesPaging
                                                .currentPage + 1,
                                            )
                                          }
                                          prevPage={() =>
                                            this.userOverridesPage(
                                              this.state.userOverridesPaging
                                                .currentPage - 1,
                                            )
                                          }
                                          goToPage={(page) =>
                                            this.userOverridesPage(page)
                                          }
                                          searchPanel={
                                            !Utils.getIsEdge() && (
                                              <div className='text-center mt-2 mb-2'>
                                                <Flex className='text-left'>
                                                  <IdentitySelect
                                                    isEdge={false}
                                                    ignoreIds={this.state.userOverrides?.map(
                                                      (v) => v.identity?.id,
                                                    )}
                                                    environmentId={
                                                      this.props.environmentId
                                                    }
                                                    data-test='select-identity'
                                                    placeholder='Create an Identity Override...'
                                                    value={
                                                      this.state
                                                        .selectedIdentity
                                                    }
                                                    onChange={(
                                                      selectedIdentity,
                                                    ) =>
                                                      this.setState(
                                                        { selectedIdentity },
                                                        this.addItem,
                                                      )
                                                    }
                                                  />
                                                </Flex>
                                              </div>
                                            )
                                          }
                                          renderRow={(identityFlag) => {
                                            const {
                                              enabled,
                                              feature_state_value,
                                              id,
                                              identity,
                                            } = identityFlag
                                            return (
                                              <Row
                                                space
                                                className='list-item cursor-pointer'
                                                key={id}
                                              >
                                                <Row>
                                                  <div
                                                    className='table-column'
                                                    style={{ width: '65px' }}
                                                  >
                                                    <Switch
                                                      checked={enabled}
                                                      onChange={() =>
                                                        this.toggleUserFlag({
                                                          enabled,
                                                          id,
                                                          identity,
                                                        })
                                                      }
                                                      disabled={Utils.getIsEdge()}
                                                    />
                                                  </div>
                                                  <div className='font-weight-medium fs-small lh-sm'>
                                                    {identity.identifier}
                                                  </div>
                                                </Row>
                                                <Row>
                                                  <div
                                                    className='table-column'
                                                    style={{ width: '188px' }}
                                                  >
                                                    {feature_state_value !==
                                                      null && (
                                                      <FeatureValue
                                                        value={
                                                          feature_state_value
                                                        }
                                                      />
                                                    )}
                                                  </div>
                                                  <div className='table-column'>
                                                    <Button
                                                      target='_blank'
                                                      href={`/project/${this.props.projectId}/environment/${this.props.environmentId}/users/${identity.identifier}/${identity.id}?flag=${projectFlag.name}`}
                                                      className='btn btn-link fs-small lh-sm font-weight-medium'
                                                    >
                                                      <Icon
                                                        name='edit'
                                                        width={20}
                                                        fill='#6837FC'
                                                      />{' '}
                                                      Edit
                                                    </Button>
                                                    <Button
                                                      onClick={(e) => {
                                                        e.stopPropagation()
                                                        removeUserOverride({
                                                          cb: () =>
                                                            this.userOverridesPage(
                                                              1,
                                                            ),
                                                          environmentId:
                                                            this.props
                                                              .environmentId,
                                                          identifier:
                                                            identity.identifier,
                                                          identity: identity.id,
                                                          identityFlag,
                                                          projectFlag,
                                                        })
                                                      }}
                                                      className='btn ml-2 btn-with-icon'
                                                    >
                                                      <Icon
                                                        name='trash-2'
                                                        width={20}
                                                        fill='#656D7B'
                                                      />
                                                    </Button>
                                                  </div>
                                                </Row>
                                              </Row>
                                            )
                                          }}
                                          renderNoResults={
                                            <Row className='list-item'>
                                              <div className='table-column'>
                                                No identities are overriding
                                                this feature.
                                              </div>
                                            </Row>
                                          }
                                          isLoading={!this.state.userOverrides}
                                        />
                                      </FormGroup>
                                    </TabItem>
                                  )}
                                {!existingChangeRequest &&
                                  !Project.disableAnalytics &&
                                  this.props.flagId && (
                                    <TabItem
                                      data-test='analytics'
                                      tabLabel='Analytics'
                                    >
                                      <FormGroup className='mb-4'>
                                        {!!usageData && (
                                          <h5 className='mb-2'>
                                            Flag events for last 30 days
                                          </h5>
                                        )}
                                        {!usageData && (
                                          <div className='text-center'>
                                            <Loader />
                                          </div>
                                        )}

                                        {this.drawChart(usageData)}
                                      </FormGroup>
                                      <InfoMessage>
                                        The Flag Analytics data will be visible
                                        in the Dashboard between 30 minutes and
                                        1 hour after it has been collected.{' '}
                                        <a
                                          target='_blank'
                                          href='https://docs.flagsmith.com/advanced-use/flag-analytics'
                                          rel='noreferrer'
                                        >
                                          View docs
                                        </a>
                                      </InfoMessage>
                                    </TabItem>
                                  )}
                                {!existingChangeRequest && createFeature && (
                                  <TabItem
                                    data-test='settings'
                                    tabLabel={
                                      <Row className='justify-content-center'>
                                        Settings{' '}
                                        {this.state.settingsChanged && (
                                          <div className='unread ml-2 px-1'>
                                            {'*'}
                                          </div>
                                        )}
                                      </Row>
                                    }
                                  >
                                    {Settings(
                                      projectAdmin,
                                      createFeature,
                                      featureContentType,
                                    )}
                                    <JSONReference
                                      className='mb-3'
                                      showNamesButton
                                      title={'Feature'}
                                      json={projectFlag}
                                    />
                                    <ModalHR className='mt-4' />
                                    {isEdit && (
                                      <div className='text-right mt-3'>
                                        {createFeature ? (
                                          <p className='text-right modal-caption fs-small lh-sm'>
                                            This will save the above settings{' '}
                                            <strong>all environments</strong>.
                                          </p>
                                        ) : (
                                          <p className='text-right modal-caption fs-small lh-sm'>
                                            To edit this feature's settings, you
                                            will need{' '}
                                            <strong>
                                              Project Administrator permissions
                                            </strong>
                                            . Please contact your project
                                            administrator.
                                          </p>
                                        )}

                                        {createFeature ? (
                                          <Button
                                            onClick={saveSettings}
                                            data-test='update-feature-btn'
                                            id='update-feature-btn'
                                            disabled={
                                              isSaving || !name || invalid
                                            }
                                          >
                                            {isSaving
                                              ? 'Updating'
                                              : 'Update Settings'}
                                          </Button>
                                        ) : null}
                                      </div>
                                    )}
                                  </TabItem>
                                )}
                              </Tabs>
                            ) : (
                              <div
                                className={classNames(
                                  !isEdit ? 'create-feature-tab px-3' : '',
                                )}
                              >
                                {featureLimitAlert.percentage &&
                                  Utils.displayLimitAlert(
                                    'features',
                                    featureLimitAlert.percentage,
                                  )}
                                {Value(
                                  error,
                                  projectAdmin,
                                  createFeature,
                                  project.prevent_flag_defaults,
                                )}
                                <ModalHR
                                  className={`my-4 ${identity ? 'mx-3' : ''}`}
                                />
                                {!identity && (
                                  <div className='text-right mb-3'>
                                    {project.prevent_flag_defaults ? (
                                      <p className='text-right modal-caption fs-small lh-sm'>
                                        This will create the feature for{' '}
                                        <strong>all environments</strong>, you
                                        can edit this feature per environment
                                        once the feature's enabled state and
                                        environment once the feature is created.
                                      </p>
                                    ) : (
                                      <p className='text-right modal-caption fs-small lh-sm'>
                                        This will create the feature for{' '}
                                        <strong>all environments</strong>, you
                                        can edit this feature per environment
                                        once the feature is created.
                                      </p>
                                    )}

                                    <Button
                                      onClick={onCreateFeature}
                                      data-test='create-feature-btn'
                                      id='create-feature-btn'
                                      disabled={
                                        isSaving ||
                                        !name ||
                                        invalid ||
                                        !regexValid ||
                                        featureLimitAlert.percentage >= 100
                                      }
                                    >
                                      {isSaving ? 'Creating' : 'Create Feature'}
                                    </Button>
                                  </div>
                                )}
                              </div>
                            )}
                            {identity && (
                              <div className='pr-3'>
                                {identity ? (
                                  <div className='mb-3 mt-4'>
                                    <p className='text-left ml-3 modal-caption fs-small lh-small'>
                                      This will update the feature value for the
                                      user <strong>{identityName}</strong> in
                                      <strong>
                                        {' '}
                                        {
                                          _.find(project.environments, {
                                            api_key: this.props.environmentId,
                                          }).name
                                        }
                                        .
                                      </strong>
                                      {
                                        ' Any segment overrides for this feature will now be ignored.'
                                      }
                                    </p>
                                  </div>
                                ) : (
                                  ''
                                )}

                                <div className='text-right mb-2'>
                                  {identity && (
                                    <div>
                                      <Button
                                        onClick={() => saveFeatureValue()}
                                        data-test='update-feature-btn'
                                        id='update-feature-btn'
                                        disabled={isSaving || !name || invalid}
                                      >
                                        {isSaving
                                          ? 'Updating'
                                          : 'Update Feature'}
                                      </Button>
                                    </div>
                                  )}
                                </div>
                              </div>
                            )}
                          </div>
                        )
                      }}
                    </Permission>
                  )}
                </Permission>
              )
            }}
          </Provider>
        )}
      </ProjectProvider>
    )
  }
}

CreateFlag.propTypes = {}

module.exports = ConfigProvider(withSegmentOverrides(CreateFlag))<|MERGE_RESOLUTION|>--- conflicted
+++ resolved
@@ -543,12 +543,9 @@
       enabledSegment,
       hide_from_client,
       initial_value,
-<<<<<<< HEAD
       metadata,
       metadataList,
-=======
       isEdit,
->>>>>>> 8ad7f04a
       multivariate_options,
       name,
     } = this.state
