import React, { Component } from 'react'
import UserGroupsProvider from 'common/providers/UserGroupsProvider'
import ConfigProvider from 'common/providers/ConfigProvider'
import Switch from 'components/Switch'
<<<<<<< HEAD

=======
import Select from 'react-select'
import { getGroup } from 'common/services/useGroup'
import { getStore } from 'common/store'
>>>>>>> 832d1aca
const CreateGroup = class extends Component {
  static displayName = 'CreateGroup'

  static contextTypes = {
    router: propTypes.object.isRequired,
  }

  constructor(props, context) {
    super(props, context)
    this.state = {
      isLoading: !!this.props.group,
    }
    if (this.props.group) {
      this.loadGroup()
    }
  }

  loadGroup = () => {
    getGroup(
      getStore(),
      {
        id: this.props.group.id,
        orgId: this.props.orgId,
      },
      { forceRefetch: true },
    ).then((res) => {
      const group = res.data
      this.setState({
        external_id: group ? group.external_id : undefined,
        isLoading: false,
        is_default: group ? group.is_default : false,
        name: group ? group.name : '',
        users: group
          ? group.users.map((v) => ({
              group_admin: v.group_admin,
              id: v.id,
            }))
          : [],
      })
    })
  }

  close() {
    closeModal()
  }

  componentDidMount = () => {
    if (!this.props.isEdit && !E2E) {
      this.focusTimeout = setTimeout(() => {
        this.input.focus()
        this.focusTimeout = null
      }, 500)
    }
  }

  componentWillUnmount() {
    if (this.focusTimeout) {
      clearTimeout(this.focusTimeout)
    }
  }

  getUsersToRemove = (users) =>
    _.filter(users, ({ id }) => !_.find(this.state.users, { id }))

  getUsersAdminChanged = (users, value) => {
    return _.filter(this.state.users, (user) => {
      if (user.group_admin !== value) {
        //new user does not match value
        return false
      }
      const existingUser = _.find(
        users,
        (existingUser) => existingUser.id === user.id,
      )
      const isAlreadyAdmin = !!existingUser?.group_admin

      return isAlreadyAdmin !== value
    })
  }

  save = (allUsers) => {
    const { external_id, is_default, name, users } = this.state
    if (this.props.group) {
      AppActions.updateGroup(this.props.orgId, {
        external_id,
        id: this.props.group.id,
        is_default: !!this.state.is_default,
        name,
        users,
        usersToAddAdmin: this.getUsersAdminChanged(allUsers, true),
        usersToRemove: this.getUsersToRemove(allUsers),
        usersToRemoveAdmin: this.getUsersAdminChanged(allUsers, false),
      })
    } else {
      AppActions.createGroup(this.props.orgId, {
        external_id,
        is_default,
        name,
        users,
        usersToRemove: this.getUsersToRemove(allUsers),
      })
    }
  }

  toggleUser = (id, group_admin, update) => {
    const isMember = _.find(this.state.users, { id })
    const users = _.filter(this.state.users, (u) => u.id !== id)
    this.setState({
      users: isMember && !update ? users : users.concat([{ group_admin, id }]),
    })
  }

  render() {
    const { external_id, isLoading, name } = this.state
    const isEdit = !!this.props.group
    const isAdmin = AccountStore.isAdmin()
    const yourEmail = AccountStore.model.email

    return (
      <OrganisationProvider>
        {({ users }) =>
          isLoading ? (
            <div className='text-center'>
              <Loader />
            </div>
          ) : (
            <UserGroupsProvider onSave={this.close}>
              {({ isSaving }) => (
                <form
                  onSubmit={(e) => {
                    Utils.preventDefault(e)
                    this.save(users)
                  }}
                >
                  <InputGroup
                    title='Group name*'
                    ref={(e) => (this.input = e)}
                    data-test='groupName'
                    inputProps={{
                      className: 'full-width',
                      name: 'groupName',
                    }}
<<<<<<< HEAD
                    renderRow={({ email, first_name, id, last_name }) => {
                      const matchingUser = this.state.users.find(
                        (v) => v.id === id,
                      )
                      const isGroupAdmin = matchingUser?.group_admin
                      const isEnabled = !!_.find(this.state.users, { id })
                      return (
                        <Row className='list-item' key={id}>
                          <Flex>
                            {`${first_name} ${last_name}`}{' '}
                            {id == AccountStore.getUserId() && '(You)'}
                            <div className='list-item-footer faint'>
                              {email}
                            </div>
                          </Flex>
                          {Utils.getFlagsmithHasFeature('group_admins') && (
                            <div style={{ width: 200 }}>
                              <Select
                                isDisabled={!isEnabled}
                                value={{
                                  label: isGroupAdmin ? 'Group Admin' : 'User',
                                  value: isGroupAdmin,
                                }}
                                onInputChange={this.search}
                                placeholder={this.props.placeholder}
                                onChange={(v) => {
                                  this.toggleUser(id, v.value, true)
                                }}
                                options={[
                                  { label: 'Group Admin', value: true },
                                  { label: 'User', value: false },
                                ]}
                              />
                            </div>
                          )}
                          <Switch
                            disabled={!(isAdmin || email !== yourEmail)}
                            onChange={() => this.toggleUser(id)}
                            checked={!!_.find(this.state.users, { id })}
                          />
                        </Row>
                      )
=======
                    value={name}
                    onChange={(e) =>
                      this.setState({ name: Utils.safeParseEventValue(e) })
                    }
                    isValid={name && name.length}
                    type='text'
                    name='Name*'
                    placeholder='E.g. Developers'
                  />
                  <InputGroup
                    title='External ID'
                    ref={(e) => (this.input = e)}
                    data-test='groupName'
                    inputProps={{
                      className: 'full-width',
                      name: 'groupName',
>>>>>>> 832d1aca
                    }}
                    value={external_id}
                    onChange={(e) =>
                      this.setState({
                        external_id: Utils.safeParseEventValue(e),
                      })
                    }
                    isValid={name && name.length}
                    type='text'
                    name='Name*'
                    placeholder='Add an optional external reference ID'
                  />

                  <InputGroup
                    title='Add new users by default'
                    tooltipPlace='top'
                    tooltip='New users that sign up to your organisation will be automatically added to this group with USER permissions'
                    ref={(e) => (this.input = e)}
                    data-test='groupName'
                    component={
                      <Switch
                        onChange={(e) =>
                          this.setState({
                            is_default: Utils.safeParseEventValue(e),
                          })
                        }
                        checked={!!this.state.is_default}
                      />
                    }
                    inputProps={{
                      className: 'full-width',
                      name: 'groupName',
                    }}
                    value={name}
                    isValid={name && name.length}
                    type='text'
                  />
                  <div className='mb-5'>
                    <PanelSearch
                      id='org-members-list'
                      title='Members'
                      className='mt-5 no-pad overflow-visible'
                      items={_.sortBy(users, 'first_name')}
                      filterRow={(item, search) => {
                        const strToSearch = `${item.first_name} ${item.last_name} ${item.id}`
                        return (
                          strToSearch
                            .toLowerCase()
                            .indexOf(search.toLowerCase()) !== -1
                        )
                      }}
                      renderRow={({ email, first_name, id, last_name }) => {
                        const matchingUser = this.state.users.find(
                          (v) => v.id === id,
                        )
                        const isGroupAdmin = matchingUser?.group_admin
                        const isEnabled = !!_.find(this.state.users, { id })
                        return (
                          <Row className='list-item' key={id}>
                            <Flex>
                              {`${first_name} ${last_name}`}{' '}
                              {id == AccountStore.getUserId() && '(You)'}
                              <div className='list-item-footer faint'>
                                {email}
                              </div>
                            </Flex>
                            {Utils.getFlagsmithHasFeature('group_admins') && (
                              <div style={{ width: 200 }}>
                                <Select
                                  isDisabled={!isEnabled}
                                  classNamePrefix='flag-select'
                                  value={{
                                    label: isGroupAdmin
                                      ? 'Group Admin'
                                      : 'User',
                                    value: isGroupAdmin,
                                  }}
                                  onInputChange={this.search}
                                  placeholder={this.props.placeholder}
                                  onChange={(v) => {
                                    this.toggleUser(id, v.value, true)
                                  }}
                                  options={[
                                    { label: 'Group Admin', value: true },
                                    { label: 'User', value: false },
                                  ]}
                                />
                              </div>
                            )}
                            <Switch
                              disabled={!(isAdmin || email !== yourEmail)}
                              onChange={() => this.toggleUser(id)}
                              checked={!!_.find(this.state.users, { id })}
                            />
                          </Row>
                        )
                      }}
                    />
                  </div>
                  <div className='text-right'>
                    {isEdit ? (
                      <Button
                        data-test='update-feature-btn'
                        id='update-feature-btn'
                        disabled={isSaving || !name}
                      >
                        {isSaving ? 'Updating' : 'Update Group'}
                      </Button>
                    ) : (
                      <Button
                        data-test='create-feature-btn'
                        id='create-feature-btn'
                        disabled={isSaving || !name}
                      >
                        {isSaving ? 'Creating' : 'Create Group'}
                      </Button>
                    )}
                  </div>
                </form>
              )}
            </UserGroupsProvider>
          )
        }
      </OrganisationProvider>
    )
  }
}

CreateGroup.propTypes = {}

module.exports = ConfigProvider(CreateGroup)<|MERGE_RESOLUTION|>--- conflicted
+++ resolved
@@ -2,13 +2,8 @@
 import UserGroupsProvider from 'common/providers/UserGroupsProvider'
 import ConfigProvider from 'common/providers/ConfigProvider'
 import Switch from 'components/Switch'
-<<<<<<< HEAD
-
-=======
-import Select from 'react-select'
 import { getGroup } from 'common/services/useGroup'
 import { getStore } from 'common/store'
->>>>>>> 832d1aca
 const CreateGroup = class extends Component {
   static displayName = 'CreateGroup'
 
@@ -151,50 +146,6 @@
                       className: 'full-width',
                       name: 'groupName',
                     }}
-<<<<<<< HEAD
-                    renderRow={({ email, first_name, id, last_name }) => {
-                      const matchingUser = this.state.users.find(
-                        (v) => v.id === id,
-                      )
-                      const isGroupAdmin = matchingUser?.group_admin
-                      const isEnabled = !!_.find(this.state.users, { id })
-                      return (
-                        <Row className='list-item' key={id}>
-                          <Flex>
-                            {`${first_name} ${last_name}`}{' '}
-                            {id == AccountStore.getUserId() && '(You)'}
-                            <div className='list-item-footer faint'>
-                              {email}
-                            </div>
-                          </Flex>
-                          {Utils.getFlagsmithHasFeature('group_admins') && (
-                            <div style={{ width: 200 }}>
-                              <Select
-                                isDisabled={!isEnabled}
-                                value={{
-                                  label: isGroupAdmin ? 'Group Admin' : 'User',
-                                  value: isGroupAdmin,
-                                }}
-                                onInputChange={this.search}
-                                placeholder={this.props.placeholder}
-                                onChange={(v) => {
-                                  this.toggleUser(id, v.value, true)
-                                }}
-                                options={[
-                                  { label: 'Group Admin', value: true },
-                                  { label: 'User', value: false },
-                                ]}
-                              />
-                            </div>
-                          )}
-                          <Switch
-                            disabled={!(isAdmin || email !== yourEmail)}
-                            onChange={() => this.toggleUser(id)}
-                            checked={!!_.find(this.state.users, { id })}
-                          />
-                        </Row>
-                      )
-=======
                     value={name}
                     onChange={(e) =>
                       this.setState({ name: Utils.safeParseEventValue(e) })
@@ -211,7 +162,6 @@
                     inputProps={{
                       className: 'full-width',
                       name: 'groupName',
->>>>>>> 832d1aca
                     }}
                     value={external_id}
                     onChange={(e) =>
@@ -282,7 +232,6 @@
                               <div style={{ width: 200 }}>
                                 <Select
                                   isDisabled={!isEnabled}
-                                  classNamePrefix='flag-select'
                                   value={{
                                     label: isGroupAdmin
                                       ? 'Group Admin'
