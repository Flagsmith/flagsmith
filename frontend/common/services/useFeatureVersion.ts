--- conflicted
+++ resolved
@@ -11,12 +11,8 @@
 import transformCorePaging from 'common/transformCorePaging'
 import Utils from 'common/utils/utils'
 import { getFeatureStateDiff, getSegmentDiff } from 'components/diff/diff-utils'
-<<<<<<< HEAD
-import moment from 'moment/moment'
-=======
 import { getSegments } from 'common/services/useSegment';
 import { getFeatureStates } from 'common/services/useFeatureState';
->>>>>>> ae47db11
 
 const transformFeatureStates = (featureStates: FeatureState[]) =>
     featureStates?.map((v) => ({
@@ -298,16 +294,6 @@
   // END OF EXPORTS
 } = featureVersionService
 
-export function isVersionOverLimit(
-  versionLimitDays: number | null | undefined,
-  date: string | undefined,
-) {
-  if (!versionLimitDays) {
-    return false
-  }
-  const days = moment().diff(moment(date), 'days') + 1
-  return !!versionLimitDays && days > versionLimitDays
-}
 /* Usage examples:
 const { data, isLoading } = useGetFeatureVersionQuery({ id: 2 }, {}) //get hook
 const [createFeatureVersion, { isLoading, data, isSuccess }] = useCreateFeatureVersionMutation() //create hook
