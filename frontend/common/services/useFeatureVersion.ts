--- conflicted
+++ resolved
@@ -12,12 +12,6 @@
 import { getVersionFeatureState } from './useVersionFeatureState'
 import transformCorePaging from 'common/transformCorePaging'
 import Utils from 'common/utils/utils'
-<<<<<<< HEAD
-import { getFeatureStateDiff, getSegmentDiff } from 'components/diff/diff-utils'
-import { getSegments } from 'common/services/useSegment';
-import { getFeatureStates } from 'common/services/useFeatureState';
-import moment from 'moment';
-=======
 import {
   getFeatureStateDiff,
   getSegmentDiff,
@@ -25,7 +19,7 @@
 } from 'components/diff/diff-utils'
 import { getSegments } from './useSegment'
 import { getFeatureStates } from './useFeatureState'
->>>>>>> 8d1c22e8
+import moment from 'moment';
 
 const transformFeatureStates = (featureStates: TypedFeatureState[]) =>
   featureStates?.map((v) => ({
