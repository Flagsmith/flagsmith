--- conflicted
+++ resolved
@@ -685,15 +685,14 @@
   updated_at: string
 }
 
-<<<<<<< HEAD
 export type AccountModel = User & {
   organisations: Organisation[]
-=======
+}
+
 export type IdentityTrait = {
   id: number | string
   trait_key: string
   trait_value: FlagsmithValue
->>>>>>> 7b4a1a52
 }
 
 export type Res = {
@@ -824,12 +823,9 @@
     metadata_xml: string
   }
   samlAttributeMapping: PagedResponse<SAMLAttributeMapping>
-<<<<<<< HEAD
-=======
   identitySegments: PagedResponse<Segment>
   organisationWebhooks: PagedResponse<Webhook>
   identityTrait: { id: string }
   identityTraits: IdentityTrait[]
->>>>>>> 7b4a1a52
   // END OF TYPES
 }