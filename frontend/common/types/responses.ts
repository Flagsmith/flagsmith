--- conflicted
+++ resolved
@@ -394,16 +394,13 @@
   environment: Environment
   launchDarklyProjectImport: LaunchDarklyProjectImport
   launchDarklyProjectsImport: LaunchDarklyProjectImport[]
-<<<<<<< HEAD
   roleMasterApiKey: { id: number; master_api_key: string; role: number }
   masterAPIKeyWithMasterAPIKeyRoles: {
     id: string
     prefix: string
     roles: RolePermissionUser[]
   }
-=======
   changeRequests: PagedResponse<ChangeRequestSummary>
->>>>>>> 1885daf4
   groupSummaries: UserGroupSummary[]
   // END OF TYPES
 }