--- conflicted
+++ resolved
@@ -359,12 +359,9 @@
   identityFeatureStates: IdentityFeatureState[]
   getSubscriptionMetadata: { id: string }
   environment: Environment
-<<<<<<< HEAD
   metadataModelField: { id: string }
   metaData: { id: string }
-=======
   launchDarklyProjectImport: LaunchDarklyProjectImport
   launchDarklyProjectsImport: LaunchDarklyProjectImport[]
->>>>>>> 59abf20f
   // END OF TYPES
 }