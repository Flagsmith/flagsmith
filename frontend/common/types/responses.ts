--- conflicted
+++ resolved
@@ -417,15 +417,12 @@
   environment: Environment
   launchDarklyProjectImport: LaunchDarklyProjectImport
   launchDarklyProjectsImport: LaunchDarklyProjectImport[]
-<<<<<<< HEAD
+  changeRequests: PagedResponse<ChangeRequestSummary>
+  groupSummaries: UserGroupSummary[]
   segmentPriorities: {}
   featureSegment: { id: string }
   featureVersions: PagedResponse<FeatureVersion>
   users: User[]
   enableFeatureVersioning: { id: string }
-=======
-  changeRequests: PagedResponse<ChangeRequestSummary>
-  groupSummaries: UserGroupSummary[]
->>>>>>> 3aa2fd12
   // END OF TYPES
 }