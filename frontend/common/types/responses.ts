--- conflicted
+++ resolved
@@ -652,6 +652,25 @@
   }
   pvalue: number
   value_data: FeatureStateValue
+}
+
+export type HealthEventType = 'HEALTHY' | 'UNHEALTHY'
+
+export type HealthEvent = {
+  created_at: string
+  environment: number
+  feature: number
+  provider_name: string
+  reason: string
+  type: HealthEventType
+}
+
+export type HealthProvider = {
+  id: number
+  created_by: string
+  name: string
+  project: number
+  webhook_url: number
 }
 
 export type PConfidence =
@@ -684,34 +703,12 @@
   max_conversion_pvalue: number
 }
 
-<<<<<<< HEAD
 export type ConversionEvent = {
   id: number
   name: string
   updated_at: string
   created_at: string
 }
-=======
-export type HealthEventType = 'HEALTHY' | 'UNHEALTHY'
-
-export type HealthEvent = {
-  created_at: string
-  environment: number
-  feature: number
-  provider_name: string
-  reason: string
-  type: HealthEventType
-}
-
-export type HealthProvider = {
-  id: number
-  created_by: string
-  name: string
-  project: number
-  webhook_url: number
-}
-
->>>>>>> 1344a176
 export type Res = {
   segments: PagedResponse<Segment>
   segment: Segment
