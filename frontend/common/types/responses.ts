--- conflicted
+++ resolved
@@ -381,11 +381,8 @@
   environment: Environment
   launchDarklyProjectImport: LaunchDarklyProjectImport
   launchDarklyProjectsImport: LaunchDarklyProjectImport[]
-<<<<<<< HEAD
   userWithRoles: PagedResponse<Roles>
   groupWithRole: PagedResponse<Roles>
-=======
   groupSummaries: UserGroupSummary[]
->>>>>>> 68a1c6c2
   // END OF TYPES
 }