// eslint-disable-next-line @typescript-eslint/no-empty-interface
export type EdgePagedResponse<T> = PagedResponse<T> & {last_evaluated_key?:string, pages?:(string|undefined)[]}
export type PagedResponse<T> = {
  count?: number;
  next?: string;
  previous?: string;
  results: T[];
}
export type FlagsmithValue = string | number | boolean | null
export type SegmentRule = {
  type: string;
  rules: SegmentRule[];
  conditions: {
    operator: string;
    property: string;
    value: FlagsmithValue;
  }[];
}
export type Segment = {
  id: number;
  rules: SegmentRule[];
  uuid: string;
  name: string;
  description: string;
  project: number;
  feature?: number;
}
export type Environment = {
  id: number;
  name: string;
  api_key: string;
  description?: string;
  project: number;
  minimum_change_request_approvals?: number;
  allow_client_traits: boolean;
}
export type Project =  {
  id: number;
  uuid: string;
  name: string;
  organisation: number;
  hide_disabled_flags: boolean;
  enable_dynamo_db: boolean;
  migration_status: string;
  use_edge_identities: boolean;
  prevent_flag_defaults: boolean;
  enable_realtime_updates: boolean;
  environments: Environment[];
}
<<<<<<< HEAD
=======
export type ProjectSummary = Omit<Project, 'environments'>
>>>>>>> 087e9678
export type AuditLogItem = {
  id: number;
  created_date: string;
  log: string;
  author?: {
    id: number;
    email: string;
    first_name: string;
    last_name: string;
  };
  environment?: Environment;
<<<<<<< HEAD
  project: Omit<Project, 'environments'>;
=======
  project: ProjectSummary;
>>>>>>> 087e9678
  related_object_id: number;
  related_object_type: string;
  is_system_event: boolean;
}
<<<<<<< HEAD

export type Identity = {
  id?: string
  identifier: string
  identity_uuid?: string
=======
export type Subscription = {
  id: number;
  uuid: string;
  subscription_id: string|null;
  subscription_date: string;
  plan: string|null;
  max_seats: number;
  max_api_calls: number;
  cancellation_date: string | null;
  customer_id: string;
  payment_method: string;
  notes: string|null;
}

export type Organisation = {
  id: number;
  name: string;
  created_date: string;
  webhook_notification_email: string | null;
  num_seats: number;
  subscription: Subscription;
  role: string;
  persist_trait_data: boolean;
  block_access_to_admin: boolean;
  restrict_project_create_to_admin: boolean;
>>>>>>> 087e9678
}

export type Res = {
  segments: PagedResponse<Segment>;
  segment: {id:string};
  auditLogs: PagedResponse<AuditLogItem>;
<<<<<<< HEAD
  identity: {id:string} //todo: we don't consider this until we migrate identity-store
  identities: EdgePagedResponse<Identity>
=======
  organisations: PagedResponse<Organisation>
  projects: ProjectSummary[]
  environments: PagedResponse<Environment>
>>>>>>> 087e9678
  // END OF TYPES
}<|MERGE_RESOLUTION|>--- conflicted
+++ resolved
@@ -47,10 +47,7 @@
   enable_realtime_updates: boolean;
   environments: Environment[];
 }
-<<<<<<< HEAD
-=======
 export type ProjectSummary = Omit<Project, 'environments'>
->>>>>>> 087e9678
 export type AuditLogItem = {
   id: number;
   created_date: string;
@@ -62,22 +59,16 @@
     last_name: string;
   };
   environment?: Environment;
-<<<<<<< HEAD
   project: Omit<Project, 'environments'>;
-=======
-  project: ProjectSummary;
->>>>>>> 087e9678
   related_object_id: number;
   related_object_type: string;
   is_system_event: boolean;
 }
-<<<<<<< HEAD
-
 export type Identity = {
   id?: string
   identifier: string
   identity_uuid?: string
-=======
+}
 export type Subscription = {
   id: number;
   uuid: string;
@@ -91,7 +82,6 @@
   payment_method: string;
   notes: string|null;
 }
-
 export type Organisation = {
   id: number;
   name: string;
@@ -103,20 +93,16 @@
   persist_trait_data: boolean;
   block_access_to_admin: boolean;
   restrict_project_create_to_admin: boolean;
->>>>>>> 087e9678
 }
 
 export type Res = {
   segments: PagedResponse<Segment>;
   segment: {id:string};
   auditLogs: PagedResponse<AuditLogItem>;
-<<<<<<< HEAD
   identity: {id:string} //todo: we don't consider this until we migrate identity-store
   identities: EdgePagedResponse<Identity>
-=======
   organisations: PagedResponse<Organisation>
   projects: ProjectSummary[]
   environments: PagedResponse<Environment>
->>>>>>> 087e9678
   // END OF TYPES
 }