// eslint-disable-next-line @typescript-eslint/no-empty-interface

export type EdgePagedResponse<T> = PagedResponse<T> & {
  last_evaluated_key?: string
  pages?: (string | undefined)[]
}
export type Approval =
  | {
      user: number
    }
  | {
      group: number
    }
export type PagedResponse<T> = {
  count?: number
  next?: string
  previous?: string
  results: T[]
}

export interface GitHubPagedResponse<T> extends PagedResponse<T> {
  incomplete_results: boolean
}
export type FlagsmithValue = string | number | boolean | null

export type FeatureVersionState = {
  enabled: boolean
  feature: number
  feature_state_value: FeatureStateValue
  feature_segment: null | FeatureState['feature_segment']
  multivariate_feature_state_values: Omit<MultivariateFeatureStateValue, 'id'>[]
  live_from: FeatureState['live_from']
}
export type Operator = {
  value: string | null
  label: string
  hideValue?: boolean
  warning?: string
  valuePlaceholder?: string
}
export type ChangeRequestSummary = {
  id: number
  readOnly: boolean
  created_at: string
  updated_at: string
  description: string
  user: number
  committed_at: string | null
  committed_by: number | null
  deleted_at: string | null
  live_from: string | null
}
export type SegmentCondition = {
  delete?: boolean
  description?: string
  operator: string
  property: string
  value: string | number | null
}
export type SegmentRule = {
  type: string
  rules: SegmentRule[]

  delete?: boolean
  conditions: SegmentCondition[]
}
export type Segment = {
  id: number
  rules: SegmentRule[]
  uuid: string
  name: string
  description: string
  project: string | number
  feature?: number
  metadata: Metadata[] | []
}
export type Environment = {
  id: number
  name: string
  is_creating: boolean
  api_key: string
  description?: string
  banner_text?: string
  banner_colour?: string
  project: number
  minimum_change_request_approvals?: number
  allow_client_traits: boolean
  hide_sensitive_data: boolean
  total_segment_overrides?: number
  use_v2_feature_versioning: boolean
  metadata: Metadata[] | []
}
export type Project = {
  id: number
  uuid: string
  name: string
  organisation: number
  hide_disabled_flags: boolean
  enable_dynamo_db: boolean
  migration_status: string
  use_edge_identities: boolean
  show_edge_identity_overrides_for_feature: boolean
  prevent_flag_defaults: boolean
  enable_realtime_updates: boolean
  max_segments_allowed?: number | null
  max_features_allowed?: number | null
  max_segment_overrides_allowed?: number | null
  total_features?: number
  stale_flags_limit_days?: number
  total_segments?: number
  environments: Environment[]
}
export type ImportStrategy = 'SKIP' | 'OVERWRITE_DESTRUCTIVE'

export type ExternalResource = {
  id?: number
  url: string
  type: string
  project?: number
  metadata?: { [key: string]: string | number | boolean }
  feature: number
}

export type ImportExportStatus = 'SUCCESS' | 'PROCESSING' | 'FAILED'

export type FeatureImport = {
  id: number
  status: ImportExportStatus
  strategy: string
  environment_id: number
  created_at: string
}

export type FeatureExport = {
  id: string
  name: string
  environment_id: string
  status: ImportExportStatus
  created_at: string
}
export type FeatureImportItem = {
  name: string
  default_enabled: boolean
  is_server_key_only: boolean
  initial_value: FlagsmithValue
  value: FlagsmithValue
  enabled: false
  multivariate: []
}
export type LaunchDarklyProjectImport = {
  id: number
  created_by: string
  created_at: string
  updated_at: string
  completed_at: string
  status: {
    requested_environment_count: number
    requested_flag_count: number
    result: string | null
    error_message: string | null
  }
  project: number
}

export type GithubResource = {
  html_url: string
  id: number
  number: number
  title: string
  state: string
  merged: boolean
  draft: boolean
}

export type GithubPaginatedRepos<T> = {
  total_count: number
  repository_selection: string
  results: T[]
}

export type Repository = {
  id: number
  name: string
  full_name: string
  owner: { login: string }
}

export type IntegrationFieldOption = { label: string; value: string }
export type IntegrationField = {
  key: string
  label: string
  default?: string
  hidden?: boolean
  inputType?: 'text' | 'checkbox'
  options?: IntegrationFieldOption[]
}

export type IntegrationData = {
  description: string
  docs?: string
  external: boolean
  image: string
  fields: IntegrationField[] | undefined
  isExternalInstallation: boolean
  perEnvironment: boolean
  title?: string
  organisation?: string
  project?: string
  isOauth?: boolean
}

export type ActiveIntegration = {
  id: string
  flagsmithEnvironment?: string
}

export type GithubRepository = {
  id: number
  github_configuration: number
  project: number
  repository_owner: string
  repository_name: string
  tagging_enabled: boolean
}

export type githubIntegration = {
  id: string
  installation_id: string
  organisation: string
}

export type User = {
  id: number
  email: string
  last_login?: string
  first_name: string
  last_name: string
  role: 'ADMIN' | 'USER'
  date_joined: string
}
export type GroupUser = Omit<User, 'role'> & {
  group_admin: boolean
}

export type ProjectSummary = Omit<Project, 'environments'>

export type UserGroupSummary = {
  external_id: string | null
  id: number
  is_default: boolean
  name: string
}

export type UserGroup = UserGroupSummary & {
  users: GroupUser[]
}

export type UserPermission = {
  user: User
  permissions: string[]
  admin: boolean
  id: number
  role?: number
}

export type RolePermission = Omit<UserPermission, 'permissions'> & {
  permissions: { permission_key: string; tags: number[] }[]
}
export type GroupPermission = Omit<UserPermission, 'user'> & {
  group: UserGroupSummary
}

export type AuditLogItem = {
  id: number
  created_date: string
  log: string
  author?: User
  environment?: Environment
  project: ProjectSummary
  related_object_uuid?: number
  related_feature_id?: number
  related_object_type:
    | 'FEATURE'
    | 'FEATURE_STATE'
    | 'ENVIRONMENT'
    | 'CHANGE_REQUEST'
    | 'SEGMENT'
    | 'EF_VERSION'
    | 'EDGE_IDENTITY'
  is_system_event: boolean
}

export type AuditLogDetail = AuditLogItem & {
  change_details: {
    field: string
    old: FlagsmithValue
    new: FlagsmithValue
  }[]
}
export type Subscription = {
  id: number
  uuid: string
  subscription_id: string | null
  subscription_date: string
  plan: string | null
  max_seats: number
  max_api_calls: number
  cancellation_date: string | null
  customer_id: string
  payment_method: string
  notes: string | null
}

export type Organisation = {
  id: number
  name: string
  created_date: string
  webhook_notification_email: string | null
  num_seats: number
  subscription: Subscription
  role: string
  persist_trait_data: boolean
  block_access_to_admin: boolean
  restrict_project_create_to_admin: boolean
}
export type Identity = {
  id?: string
  identifier: string
  identity_uuid?: string
  dashboard_alias?: string
}

export type AvailablePermission = {
  key: string
  description: string
  supports_tag: boolean
}

export type APIKey = {
  active: boolean
  created_at: string
  expires_at: string | null
  id: number
  key: string
  name: string
}

export type TagType = 'STALE' | 'UNHEALTHY' | 'NONE'

export type Tag = {
  id: number
  color: string
  description: string
  project: number
  label: string
  is_system_tag: boolean
  is_permanent: boolean
  type: TagType
}

export type MultivariateFeatureStateValue = {
  id: number
  multivariate_feature_option: number
  percentage_allocation: number
}

export type FeatureStateValue = {
  boolean_value: boolean | null
  float_value?: number | null
  integer_value?: boolean | null
  string_value: string
  type: 'int' | 'unicode' | 'bool' | 'float'
}

export type MultivariateOption = {
  id: number
  uuid: string
  type: string
  integer_value?: number
  string_value: string
  boolean_value?: boolean
  default_percentage_allocation: number
}

export type FeatureType = 'STANDARD' | 'MULTIVARIATE'
export type TagStrategy = 'INTERSECTION' | 'UNION'

export type IdentityFeatureState = {
  feature: {
    id: number
    name: string
    type: FeatureType
  }
  enabled: boolean
  feature_state_value: FlagsmithValue
  segment: null
  overridden_by: string | null
  multivariate_feature_state_values?: {
    multivariate_feature_option: {
      value: number
    }
    percentage_allocation: number
  }[]
}

export type FeatureState = {
  id: number
  feature_state_value: FlagsmithValue
  multivariate_feature_state_values: MultivariateFeatureStateValue[]
  identity?: string
  uuid: string
  enabled: boolean
  created_at: string
  updated_at: string
  environment_feature_version: string
  version?: number
  live_from?: string
  feature: number
  environment: number
  feature_segment?: {
    id: number
    priority: number
    segment: number
    uuid: string
  }
  change_request?: number
  //Added by FE
  toRemove?: boolean
}

export type TypedFeatureState = Omit<FeatureState, 'feature_state_value'> & {
  feature_state_value: FeatureStateValue
}

export type ProjectFlag = {
  created_date: string
  default_enabled: boolean
  description?: string
  id: number
  initial_value: FlagsmithValue
  is_archived: boolean
  is_num_identity_overrides_complete: boolean
  is_server_key_only: boolean
  multivariate_options: MultivariateOption[]
  name: string
  num_identity_overrides: number | null
  num_segment_overrides: number | null
  owners: User[]
  owner_groups: UserGroupSummary[]
  metadata: Metadata[] | []
  project: number
  tags: number[]
  type: string
  uuid: string
}

export type FeatureListProviderData = {
  projectFlags: ProjectFlag[] | null
  environmentFlags: FeatureState[] | null
  error: boolean
  isLoading: boolean
}

export type FeatureListProviderActions = {
  toggleFlag: (
    index: number,
    environments: Environment[],
    comment: string | null,
    environmentFlags: FeatureState[],
    projectFlags: ProjectFlag[],
  ) => void
  removeFlag: (projectId: string, projectFlag: ProjectFlag) => void
}

export type AuthType = 'EMAIL' | 'GITHUB' | 'GOOGLE'

export type SignupType = 'NO_INVITE' | 'INVITE_EMAIL' | 'INVITE_LINK'

export type AttributeName = 'email' | 'first_name' | 'last_name' | 'groups'

export type Invite = {
  id: number
  email: string
  date_created: string
  invited_by: User
  link: string
  permission_groups: number[]
}

export type InviteLink = {
  id: number
  hash: string
  date_created: string
  role: string
  expires_at: string | null
}

export type SubscriptionMeta = {
  max_seats: number | null
  audit_log_visibility_days: number | null
  feature_history_visibility_days: number | null
  max_api_calls: number | null
  max_projects: number | null
  payment_source: string | null
  chargebee_email: string | null
}

export type Account = {
  first_name: string
  last_name: string
  sign_up_type: SignupType
  id: number
  email: string
  auth_type: AuthType
  is_superuser: boolean
}
export type Role = {
  id: number
  name: string
  description?: string
  organisation: number
}

export type ChangeSet = {
  feature: number
  live_from: string | null
  feature_states_to_update: FeatureState[]
  feature_states_to_create: FeatureState[]
  segment_ids_to_delete_overrides: number[]
}

export type RolePermissionUser = {
  user: number
  role: number
  id: number
  role_name: string
}
export type RolePermissionGroup = {
  group: number
  role: number
  id: number
  role_name: string
}
export type FeatureConflict = {
  segment_id: number | null
  original_cr_id: number | null
  published_at: string
  is_environment_default: boolean
}
export type FeatureStateWithConflict = TypedFeatureState & {
  conflict?: FeatureConflict
}
export type ChangeRequest = {
  id: number
  created_at: string
  updated_at: string
  environment: number
  title: string
  description: string | number
  feature_states: FeatureState[]
  user: number
  committed_at: number | null
  committed_by: number | null
  deleted_at: null
  approvals: {
    id: number
    user: number
    approved_at: null | string
  }[]
  change_sets?: ChangeSet[]
  is_approved: boolean
  is_committed: boolean
  group_assignments: { group: number }[]
  environment_feature_versions: {
    uuid: string
    feature_states: FeatureState[]
  }[]

  conflicts: FeatureConflict[]
}
export type FeatureVersion = {
  created_at: string
  updated_at: string
  feature?: number
  previous_version_uuid?: string
  published: boolean
  live_from: string
  uuid: string
  is_live: boolean
  published_by: number | null
  created_by: number | null
}

export type Metadata = {
  id?: number
  model_field: number | string
  field_value: string
}

export type MetadataField = {
  id: number
  name: string
  type: string
  description: string
  organisation: number
}

export type ContentType = {
  [key: string]: any
  id: number
  app_label: string
  model: string
}

export type isRequiredFor = {
  content_type: number
  object_id: number
}

export type MetadataModelField = {
  id: string
  field: number
  content_type: number | string
  is_required_for: isRequiredFor[]
}

export type SAMLConfiguration = {
  id: number
  organisation: number
  name: string
  frontend_url: string
  idp_metadata_xml?: string
  allow_idp_initiated?: boolean
}

export type SAMLAttributeMapping = {
  id: number
  saml_configuration: number
  django_attribute_name: AttributeName
  idp_attribute_name: string
}

export type HealthEventType = 'HEALTHY' | 'UNHEALTHY'

export type HealthEvent = {
  created_at: string
  environment: number
  feature: number
  provider_name: string
  reason: string
  type: HealthEventType
}

export type HealthProvider = {
  id: number
  created_by: string
  name: string
  project: number
  webhook_url: number
}

export type Webhook = {
  id: number
  url: string
  secret: string
  enabled: boolean
  created_at: string
  updated_at: string
}

export type IdentityTrait = {
  id: number | string
  trait_key: string
  trait_value: FlagsmithValue
}

export type Res = {
  segments: PagedResponse<Segment>
  segment: Segment
  auditLogs: PagedResponse<AuditLogItem>
  organisationLicence: {}
  organisations: PagedResponse<Organisation>
  projects: ProjectSummary[]
  project: Project
  environments: PagedResponse<Environment>
  webhook: Webhook
  webhooks: Webhook[]
  organisationUsage: {
    totals: {
      flags: number
      environmentDocument: number
      identities: number
      traits: number
      total: number
    }
    events_list: {
      environment_document: number | null
      flags: number | null
      identities: number | null
      traits: number | null
      name: string
    }[]
  }
  identity: { id: string } //todo: we don't consider this until we migrate identity-store
  identities: EdgePagedResponse<Identity>
  permission: Record<string, boolean> & {
    ADMIN: boolean
    tag_based_permissions?: { permissions: string[]; tags: number[] }[]
  }
  availablePermissions: AvailablePermission[]
  tag: Tag
  tags: Tag[]
  healthEvents: HealthEvent[]
  healthProvider: HealthProvider
  healthProviders: HealthProvider[]
  account: Account
  userEmail: {}
  groupAdmin: { id: string }
  groups: PagedResponse<UserGroupSummary>
  group: UserGroup
  myGroups: PagedResponse<UserGroupSummary>
  createSegmentOverride: {
    id: number
    segment: number
    priority: number
    uuid: string
    environment: number
    feature: number
    feature_segment_value: {
      id: number
      environment: number
      enabled: boolean
      feature: number
      feature_state_value: FeatureStateValue
      deleted_at: string
      uuid: string
      created_at: string
      updated_at: string
      version: number
      live_from: string
      identity: string
      change_request: string
    }
    value: string
  }
  featureVersion: FeatureVersion
  versionFeatureState: FeatureState[]
  role: Role
  roles: PagedResponse<Role>
  rolePermission: PagedResponse<RolePermission>
  projectFlags: PagedResponse<ProjectFlag>
  projectFlag: ProjectFlag
  identityFeatureStatesAll: IdentityFeatureState[]
  createRolesPermissionUsers: RolePermissionUser
  rolesPermissionUsers: PagedResponse<RolePermissionUser>
  createRolePermissionGroup: RolePermissionGroup
  rolePermissionGroup: PagedResponse<RolePermissionGroup>
  subscriptionMetadata: SubscriptionMeta
  environment: Environment
  metadataModelFieldList: PagedResponse<MetadataModelField>
  metadataModelField: MetadataModelField
  metadataList: PagedResponse<MetadataField>
  metadataField: MetadataField
  launchDarklyProjectImport: LaunchDarklyProjectImport
  launchDarklyProjectsImport: LaunchDarklyProjectImport[]
  roleMasterApiKey: { id: number; master_api_key: string; role: number }
  masterAPIKeyWithMasterAPIKeyRoles: {
    id: string
    prefix: string
    roles: RolePermissionUser[]
  }
  userWithRoles: PagedResponse<Role>
  groupWithRole: PagedResponse<Role>
  changeRequests: PagedResponse<ChangeRequestSummary>
  groupSummaries: UserGroupSummary[]
  supportedContentType: ContentType[]
  externalResource: PagedResponse<ExternalResource>
  githubIntegrations: PagedResponse<githubIntegration>
  githubRepository: PagedResponse<GithubRepository>
  githubResources: GitHubPagedResponse<GithubResource>
  githubRepos: GithubPaginatedRepos<Repository>
  segmentPriorities: {}
  featureSegment: FeatureState['feature_segment']
  featureVersions: PagedResponse<FeatureVersion>
  users: User[]
  enableFeatureVersioning: { id: string }
  auditLogItem: AuditLogDetail
  featureExport: { id: string }
  featureExports: PagedResponse<FeatureExport>
  flagsmithProjectImport: { id: string }
  featureImports: PagedResponse<FeatureImport>
  serversideEnvironmentKeys: APIKey[]
  userGroupPermissions: GroupPermission[]
  identityFeatureStates: PagedResponse<FeatureState>
  cloneidentityFeatureStates: IdentityFeatureState
  featureStates: PagedResponse<FeatureState>
  samlConfiguration: SAMLConfiguration
  samlConfigurations: PagedResponse<SAMLConfiguration>
  samlMetadata: {
    entity_id: string
    response_url: string
    metadata_xml: string
  }
  samlAttributeMapping: PagedResponse<SAMLAttributeMapping>
<<<<<<< HEAD
  identityTrait: { id: string }
  identityTraits: IdentityTrait[]
=======
  organisationWebhooks: PagedResponse<Webhook>
>>>>>>> 31bbf452
  // END OF TYPES
}<|MERGE_RESOLUTION|>--- conflicted
+++ resolved
@@ -802,11 +802,8 @@
     metadata_xml: string
   }
   samlAttributeMapping: PagedResponse<SAMLAttributeMapping>
-<<<<<<< HEAD
+  organisationWebhooks: PagedResponse<Webhook>
   identityTrait: { id: string }
   identityTraits: IdentityTrait[]
-=======
-  organisationWebhooks: PagedResponse<Webhook>
->>>>>>> 31bbf452
   // END OF TYPES
 }