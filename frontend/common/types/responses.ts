--- conflicted
+++ resolved
@@ -339,13 +339,10 @@
     }
     value: string
   }
-<<<<<<< HEAD
   roles: Roles
   rolePermission: { id: string }
-=======
 
   projectFlags: PagedResponse<ProjectFlag>
   identityFeatureStates: IdentityFeatureState[]
->>>>>>> 54f3e481
   // END OF TYPES
 }