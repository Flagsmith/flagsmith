--- conflicted
+++ resolved
@@ -393,10 +393,7 @@
   environment: Environment
   launchDarklyProjectImport: LaunchDarklyProjectImport
   launchDarklyProjectsImport: LaunchDarklyProjectImport[]
-<<<<<<< HEAD
   changeRequests: PagedResponse<ChangeRequestSummary>
-=======
   groupSummaries: UserGroupSummary[]
->>>>>>> a87e5f21
   // END OF TYPES
 }