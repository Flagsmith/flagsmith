--- conflicted
+++ resolved
@@ -413,10 +413,7 @@
   groupWithRole: PagedResponse<Role>
   changeRequests: PagedResponse<ChangeRequestSummary>
   groupSummaries: UserGroupSummary[]
-<<<<<<< HEAD
+  auditLogItem: AuditLogDetail
   serversideEnvironmentKeys: APIKey[]
-=======
-  auditLogItem: AuditLogDetail
->>>>>>> 5fa0a1a4
   // END OF TYPES
 }