--- conflicted
+++ resolved
@@ -1,7 +1,3 @@
-<<<<<<< HEAD
-
-=======
->>>>>>> 5bd692d7
 export type EdgePagedResponse<T> = PagedResponse<T> & {
   last_evaluated_key?: string
   pages?: (string | undefined)[]
