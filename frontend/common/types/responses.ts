--- conflicted
+++ resolved
@@ -1,10 +1,7 @@
-<<<<<<< HEAD
 // eslint-disable-next-line @typescript-eslint/no-empty-interface
 
 import { WithoutId } from './requests'
 
-=======
->>>>>>> 0235f186
 export type EdgePagedResponse<T> = PagedResponse<T> & {
   last_evaluated_key?: string
   pages?: (string | undefined)[]
@@ -108,11 +105,7 @@
   banner_text?: string | null
   banner_colour?: string
   project: number
-<<<<<<< HEAD
   minimum_change_request_approvals: number | null
-=======
-  minimum_change_request_approvals?: number | null
->>>>>>> 0235f186
   allow_client_traits: boolean
   hide_sensitive_data: boolean
   total_segment_overrides?: number
