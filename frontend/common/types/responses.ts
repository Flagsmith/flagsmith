// eslint-disable-next-line @typescript-eslint/no-empty-interface

export type EdgePagedResponse<T> = PagedResponse<T> & {
  last_evaluated_key?: string
  pages?: (string | undefined)[]
}
export type PagedResponse<T> = {
  count?: number
  next?: string
  previous?: string
  results: T[]
}
export type FlagsmithValue = string | number | boolean | null
export type Operator = {
  value: string | null
  label: string
  hideValue?: boolean
  warning?: string
  valuePlaceholder?: string
}
export type ChangeRequestSummary = {
  id: number
  readOnly: boolean
  created_at: string
  updated_at: string
  description: string
  user: number
  committed_at: string | null
  committed_by: number | null
  deleted_at: string | null
  live_from: string | null
}
export type SegmentCondition = {
  delete?: boolean
  description?: string
  operator: string
  property: string
  value: string | number | null
}
export type SegmentRule = {
  type: string
  rules: SegmentRule[]

  delete?: boolean
  conditions: SegmentCondition[]
}
export type Segment = {
  id: number
  rules: SegmentRule[]
  uuid: string
  name: string
  description: string
  project: string | number
  feature?: number
}
export type Environment = {
  id: number
  name: string
  api_key: string
  description?: string
  project: number
  minimum_change_request_approvals?: number
  allow_client_traits: boolean
  hide_sensitive_data: boolean
  total_segment_overrides?: number
}
export type Project = {
  id: number
  uuid: string
  name: string
  organisation: number
  hide_disabled_flags: boolean
  enable_dynamo_db: boolean
  migration_status: string
  use_edge_identities: boolean
  show_edge_identity_overrides_for_feature: boolean
  prevent_flag_defaults: boolean
  enable_realtime_updates: boolean
  max_segments_allowed?: number | null
  max_features_allowed?: number | null
  max_segment_overrides_allowed?: number | null
  total_features?: number
  total_segments?: number
  environments: Environment[]
}

export type LaunchDarklyProjectImport = {
  id: number
  created_by: string
  created_at: string
  updated_at: string
  completed_at: string
  status: {
    requested_environment_count: number
    requested_flag_count: number
    result: string | null
    error_message: string | null
  }
  project: number
}

export type User = {
  id: number
  email: string
  first_name: string
  last_name: string
  role: 'ADMIN' | 'USER'
}
export type GroupUser = Omit<User, 'role'> & {
  group_admin: boolean
}

export type ProjectSummary = Omit<Project, 'environments'>

export type UserGroupSummary = {
  external_id: string | null
  id: number
  is_default: boolean
  name: string
}

export type UserGroup = UserGroupSummary & {
  users: GroupUser[]
}

export type UserPermission = {
  user: User
  permissions: string[]
  admin: boolean
  id: number
}
export type GroupPermission = Omit<UserPermission, 'user'> & {
  group: UserGroup
}

export type AuditLogItem = {
  id: number
  created_date: string
  log: string
  author?: User
  environment?: Environment
  project: ProjectSummary
  related_object_id: number
  related_object_type:
    | 'FEATURE'
    | 'FEATURE_STATE'
    | 'ENVIRONMENT'
    | 'CHANGE_REQUEST'
    | 'SEGMENT'
    | 'EDGE_IDENTITY'
  is_system_event: boolean
}

export type Subscription = {
  id: number
  uuid: string
  subscription_id: string | null
  subscription_date: string
  plan: string | null
  max_seats: number
  max_api_calls: number
  cancellation_date: string | null
  customer_id: string
  payment_method: string
  notes: string | null
}

export type Organisation = {
  id: number
  name: string
  created_date: string
  webhook_notification_email: string | null
  num_seats: number
  subscription: Subscription
  role: string
  persist_trait_data: boolean
  block_access_to_admin: boolean
  restrict_project_create_to_admin: boolean
}
export type Identity = {
  id?: string
  identifier: string
  identity_uuid?: string
}

export type AvailablePermission = {
  key: string
  description: string
}

export type Tag = {
  id: number
  color: string
  description: string
  project: number
  label: string
}

export type MultivariateFeatureStateValue = {
  id: number
  multivariate_feature_option: number
  percentage_allocation: number
}

export type FeatureStateValue = {
  boolean_value: boolean | null
  float_value?: number | null
  integer_value?: boolean | null
  string_value: string
  type: string
}

export type MultivariateOption = {
  id: number
  uuid: string
  type: string
  integer_value?: number
  string_value: string
  boolean_value?: boolean
  default_percentage_allocation: number
}

export type FeatureType = 'STANDARD' | 'MULTIVARIATE'

export type IdentityFeatureState = {
  feature: {
    id: number
    name: string
    type: FeatureType
  }
  enabled: boolean
  feature_state_value: FlagsmithValue
  segment: null
  multivariate_feature_state_values?: {
    multivariate_feature_option: {
      value: number
    }
    percentage_allocation: number
  }[]
}

export type FeatureState = {
  id: number
  feature_state_value: string
  multivariate_feature_state_values: MultivariateFeatureStateValue[]
  identity?: string
  uuid: string
  enabled: boolean
  created_at: string
  updated_at: string
  version?: number
  live_from?: string
  hide_from_client?: string
  feature: number
  environment: number
  feature_segment?: number
  change_request?: number
}

export type ProjectFlag = {
  created_date: Date
  default_enabled: boolean
  description?: string
  id: number
  initial_value: string
  is_archived: boolean
  is_server_key_only: boolean
  multivariate_options: MultivariateOption[]
  name: string
  num_identity_overrides: number | null
  num_segment_overrides: number | null
  owners: User[]
  owner_groups: UserGroupSummary[]
  project: number
  tags: number[]
  type: string
  uuid: string
}

export type FeatureListProviderData = {
  projectFlags: ProjectFlag[] | null
  environmentFlags: FeatureState[] | null
  error: boolean
  isLoading: boolean
}

export type FeatureListProviderActions = {
  toggleFlag: (
    index: number,
    environments: Environment[],
    comment: string | null,
    environmentFlags: FeatureState[],
    projectFlags: ProjectFlag[],
  ) => void
  removeFlag: (projectId: string, projectFlag: ProjectFlag) => void
}

export type AuthType = 'EMAIL' | 'GITHUB' | 'GOOGLE'

export type SignupType = 'NO_INVITE' | 'INVITE_EMAIL' | 'INVITE_LINK'

export type Account = {
  first_name: string
  last_name: string
  sign_up_type: SignupType
  id: number
  email: string
  auth_type: AuthType
  is_superuser: boolean
}

export type Role = {
  id: number
  name: string
  description?: string
  organisation: number
}

export type RolePermissionUser = {
  user: number
  role: number
  id: number
}

export type Res = {
  segments: PagedResponse<Segment>
  segment: Segment
  auditLogs: PagedResponse<AuditLogItem>
  organisations: PagedResponse<Organisation>
  projects: ProjectSummary[]
  environments: PagedResponse<Environment>
  organisationUsage: {
    totals: {
      flags: number
      environmentDocument: number
      identities: number
      traits: number
      total: number
    }
    events_list: {
      environment_document: number | null
      flags: number | null
      identities: number | null
      traits: number | null
      name: string
    }[]
  }
  identity: { id: string } //todo: we don't consider this until we migrate identity-store
  identities: EdgePagedResponse<Identity>
  permission: Record<string, boolean>
  availablePermissions: AvailablePermission[]
  tag: Tag
  tags: Tag[]
  account: Account
  userEmail: {}
  groupAdmin: { id: string }
  groups: PagedResponse<UserGroupSummary>
  group: UserGroup
  myGroups: PagedResponse<UserGroupSummary>
  createSegmentOverride: {
    id: number
    segment: number
    priority: number
    uuid: string
    environment: number
    feature: number
    feature_segment_value: {
      id: number
      environment: number
      enabled: boolean
      feature: number
      feature_state_value: FeatureStateValue
      deleted_at: string
      uuid: string
      created_at: string
      updated_at: string
      version: number
      live_from: string
      identity: string
      change_request: string
    }
    value: string
  }
  roles: Role[]
  rolePermission: { id: string }

  projectFlags: PagedResponse<ProjectFlag>
  projectFlag: ProjectFlag
  identityFeatureStates: IdentityFeatureState[]
  rolesPermissionUsers: RolePermissionUser
  rolePermissionGroup: { id: string }
  getSubscriptionMetadata: { id: string }
  environment: Environment
  launchDarklyProjectImport: LaunchDarklyProjectImport
  launchDarklyProjectsImport: LaunchDarklyProjectImport[]
<<<<<<< HEAD
  userWithRoles: PagedResponse<Roles>
  groupWithRole: PagedResponse<Roles>
=======
  changeRequests: PagedResponse<ChangeRequestSummary>
>>>>>>> 1885daf4
  groupSummaries: UserGroupSummary[]
  // END OF TYPES
}<|MERGE_RESOLUTION|>--- conflicted
+++ resolved
@@ -393,12 +393,9 @@
   environment: Environment
   launchDarklyProjectImport: LaunchDarklyProjectImport
   launchDarklyProjectsImport: LaunchDarklyProjectImport[]
-<<<<<<< HEAD
   userWithRoles: PagedResponse<Roles>
   groupWithRole: PagedResponse<Roles>
-=======
   changeRequests: PagedResponse<ChangeRequestSummary>
->>>>>>> 1885daf4
   groupSummaries: UserGroupSummary[]
   // END OF TYPES
 }