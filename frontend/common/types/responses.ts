// eslint-disable-next-line @typescript-eslint/no-empty-interface

import { WithoutId } from './requests'

export type EdgePagedResponse<T> = PagedResponse<T> & {
  last_evaluated_key?: string
  pages?: (string | undefined)[]
}
export type Approval =
  | {
      user: number
    }
  | {
      group: number
    }
export type PagedResponse<T> = {
  count?: number
  next?: string
  previous?: string
  results: T[]
}

export interface GitHubPagedResponse<T> extends PagedResponse<T> {
  incomplete_results: boolean
}
export type FlagsmithValue = string | number | boolean | null

export type FeatureVersionState = {
  enabled: boolean
  feature: number
  feature_state_value: FeatureStateValue
  feature_segment: null | FeatureState['feature_segment']
  multivariate_feature_state_values: Omit<MultivariateFeatureStateValue, 'id'>[]
  live_from: FeatureState['live_from']
}
export type Operator = {
  value: string | null
  label: string
  hideValue?: boolean
  warning?: string
  valuePlaceholder?: string
}
export type ChangeRequestSummary = {
  id: number
  readOnly: boolean
  created_at: string
  updated_at: string
  description: string
  user: number
  title: string
  committed_at: string | null
  committed_by: number | null
  deleted_at: string | null
  live_from: string | null
}
export type SegmentCondition = {
  id?: number
  delete?: boolean
  description?: string
  operator: string
  property: string
  value: string | number | null
  version_of?: SegmentCondition
}
export type SegmentRule = {
  id?: number
  type: 'ALL' | 'ANY' | 'NONE'
  rules: SegmentRule[]
  delete?: boolean
  conditions: SegmentCondition[]
  version_of: SegmentRule | undefined
}
export type Segment = {
  id: number
  rules: SegmentRule[]
  uuid: string
  name: string
  description: string
  project: string | number
  feature?: number
  metadata: Metadata[] | []
}
export type ProjectChangeRequest = Omit<
  ChangeRequest,
  | 'environment_feature_versions'
  | 'feature_states'
  | 'change_sets'
  | 'environment'
> & {
  segments: (WithoutId<Segment> & {
    segment_id?: number
    version_of?: number
  })[]
}

export type Environment = {
  id: number
  name: string
  is_creating: boolean
  api_key: string
  description?: string
  banner_text?: string
  banner_colour?: string
  project: number
  minimum_change_request_approvals: number | null
  allow_client_traits: boolean
  hide_sensitive_data: boolean
  total_segment_overrides?: number
  use_v2_feature_versioning: boolean
  metadata: Metadata[] | []
}
export type Project = {
  id: number
  uuid: string
  name: string
  organisation: number
  hide_disabled_flags: boolean
  enable_dynamo_db: boolean
  migration_status: string
  minimum_change_request_approvals: number | null
  use_edge_identities: boolean
  show_edge_identity_overrides_for_feature: boolean
  prevent_flag_defaults: boolean
  enable_realtime_updates: boolean
  max_segments_allowed?: number | null
  max_features_allowed?: number | null
  max_segment_overrides_allowed?: number | null
  total_features?: number
  stale_flags_limit_days?: number
  total_segments?: number
  environments: Environment[]
}
export type ImportStrategy = 'SKIP' | 'OVERWRITE_DESTRUCTIVE'

export type ExternalResource = {
  id?: number
  url: string
  type: string
  project?: number
  metadata?: { [key: string]: string | number | boolean }
  feature: number
}

export type ImportExportStatus = 'SUCCESS' | 'PROCESSING' | 'FAILED'

export type FeatureImport = {
  id: number
  status: ImportExportStatus
  strategy: string
  environment_id: number
  created_at: string
}

export type FeatureExport = {
  id: string
  name: string
  environment_id: string
  status: ImportExportStatus
  created_at: string
}
export type FeatureImportItem = {
  name: string
  default_enabled: boolean
  is_server_key_only: boolean
  initial_value: FlagsmithValue
  value: FlagsmithValue
  enabled: false
  multivariate: []
}
export type LaunchDarklyProjectImport = {
  id: number
  created_by: string
  created_at: string
  updated_at: string
  completed_at: string
  status: {
    requested_environment_count: number
    requested_flag_count: number
    result: string | null
    error_message: string | null
  }
  project: number
}

export type GithubResource = {
  html_url: string
  id: number
  number: number
  title: string
  state: string
  merged: boolean
  draft: boolean
}

export type GithubPaginatedRepos<T> = {
  total_count: number
  repository_selection: string
  results: T[]
}

export type Repository = {
  id: number
  name: string
  full_name: string
  owner: { login: string }
}

export type IntegrationFieldOption = { label: string; value: string }
export type IntegrationField = {
  key: string
  label: string
  default?: string
  hidden?: boolean
  inputType?: 'text' | 'checkbox'
  options?: IntegrationFieldOption[]
}

export type IntegrationData = {
  description: string
  docs?: string
  external: boolean
  image: string
  fields: IntegrationField[] | undefined
  isExternalInstallation: boolean
  perEnvironment: boolean
  title?: string
  organisation?: string
  project?: string
  isOauth?: boolean
}

export type ActiveIntegration = {
  id: string
  flagsmithEnvironment?: string
}

export type GithubRepository = {
  id: number
  github_configuration: number
  project: number
  repository_owner: string
  repository_name: string
  tagging_enabled: boolean
}

export type githubIntegration = {
  id: string
  installation_id: string
  organisation: string
}

export type User = {
  id: number
  email: string
  last_login?: string
  first_name: string
  last_name: string
  role: 'ADMIN' | 'USER'
  date_joined: string
}
export type GroupUser = Omit<User, 'role'> & {
  group_admin: boolean
}

export type ProjectSummary = Omit<Project, 'environments'>

export type UserGroupSummary = {
  external_id: string | null
  id: number
  is_default: boolean
  name: string
}

export type UserGroup = UserGroupSummary & {
  users: GroupUser[]
}

export type UserPermission = {
  user: User
  permissions: string[]
  admin: boolean
  id: number
  role?: number
}

export type RolePermission = Omit<UserPermission, 'permissions'> & {
  permissions: { permission_key: string; tags: number[] }[]
}
export type GroupPermission = Omit<UserPermission, 'user'> & {
  group: UserGroupSummary
}

export type AuditLogItem = {
  id: number
  created_date: string
  log: string
  author?: User
  environment?: Environment
  project: ProjectSummary
  related_object_uuid?: number
  related_feature_id?: number
  related_object_type:
    | 'FEATURE'
    | 'FEATURE_STATE'
    | 'ENVIRONMENT'
    | 'CHANGE_REQUEST'
    | 'SEGMENT'
    | 'EF_VERSION'
    | 'EDGE_IDENTITY'
  is_system_event: boolean
}

export type AuditLogDetail = AuditLogItem & {
  change_details: {
    field: string
    old: FlagsmithValue
    new: FlagsmithValue
  }[]
}
export type Subscription = {
  id: number
  uuid: string
  subscription_id: string | null
  subscription_date: string
  plan: string | null
  max_seats: number
  max_api_calls: number
  cancellation_date: string | null
  customer_id: string
  payment_method: string
  notes: string | null
}

export type Organisation = {
  id: number
  name: string
  created_date: string
  webhook_notification_email: string | null
  num_seats: number
  subscription: Subscription
  role: string
  persist_trait_data: boolean
  block_access_to_admin: boolean
  restrict_project_create_to_admin: boolean
}
export type Identity = {
  id?: string
  identifier: string
  identity_uuid?: string
  dashboard_alias?: string
}

export type AvailablePermission = {
  key: string
  description: string
  supports_tag: boolean
}

export type APIKey = {
  active: boolean
  created_at: string
  expires_at: string | null
  id: number
  key: string
  name: string
}

export type TagType = 'STALE' | 'UNHEALTHY' | 'NONE'

export type Tag = {
  id: number
  color: string
  description: string
  project: number
  label: string
  is_system_tag: boolean
  is_permanent: boolean
  type: TagType
}

export type MultivariateFeatureStateValue = {
  id: number
  multivariate_feature_option: number
  percentage_allocation: number
}

export type FeatureStateValue = {
  boolean_value: boolean | null
  float_value?: number | null
  integer_value?: boolean | null
  string_value: string
  type: 'int' | 'unicode' | 'bool' | 'float'
}

export type MultivariateOption = {
  id: number
  uuid: string
  type: string
  integer_value?: number
  string_value: string
  boolean_value?: boolean
  default_percentage_allocation: number
}

export type FeatureType = 'STANDARD' | 'MULTIVARIATE'
export type TagStrategy = 'INTERSECTION' | 'UNION'

export type IdentityFeatureState = {
  feature: {
    id: number
    name: string
    type: FeatureType
  }
  enabled: boolean
  feature_state_value: FlagsmithValue
  segment: null
  overridden_by: string | null
  multivariate_feature_state_values?: {
    multivariate_feature_option: {
      value: number
    }
    percentage_allocation: number
  }[]
}

export type FeatureState = {
  id: number
  feature_state_value: FlagsmithValue
  multivariate_feature_state_values: MultivariateFeatureStateValue[]
  identity?: string
  uuid: string
  enabled: boolean
  created_at: string
  updated_at: string
  environment_feature_version: string
  version?: number
  live_from?: string
  feature: number
  environment: number
  feature_segment?: {
    id: number
    priority: number
    segment: number
    uuid: string
  }
  change_request?: number
  //Added by FE
  toRemove?: boolean
}

export type TypedFeatureState = Omit<FeatureState, 'feature_state_value'> & {
  feature_state_value: FeatureStateValue
}

export type ProjectFlag = {
  created_date: string
  default_enabled: boolean
  description?: string
  id: number
  initial_value: FlagsmithValue
  is_archived: boolean
  is_num_identity_overrides_complete: boolean
  is_server_key_only: boolean
  multivariate_options: MultivariateOption[]
  name: string
  num_identity_overrides: number | null
  num_segment_overrides: number | null
  owners: User[]
  owner_groups: UserGroupSummary[]
  metadata: Metadata[] | []
  project: number
  tags: number[]
  type: string
  uuid: string
}

export type FeatureListProviderData = {
  projectFlags: ProjectFlag[] | null
  environmentFlags: Record<number, FeatureState> | undefined
  error: boolean
  isLoading: boolean
}

export type FeatureListProviderActions = {
  toggleFlag: (
    projectId: string,
    environmentId: string,
    projectFlag: ProjectFlag,
    environmentFlags: FeatureState | undefined,
  ) => void
  removeFlag: (projectId: string, projectFlag: ProjectFlag) => void
}

export type AuthType = 'EMAIL' | 'GITHUB' | 'GOOGLE'

export type SignupType = 'NO_INVITE' | 'INVITE_EMAIL' | 'INVITE_LINK'

export type AttributeName = 'email' | 'first_name' | 'last_name' | 'groups'

export type Invite = {
  id: number
  email: string
  date_created: string
  invited_by: User
  link: string
  permission_groups: number[]
}

export type InviteLink = {
  id: number
  hash: string
  date_created: string
  role: string
  expires_at: string | null
}

export type SubscriptionMeta = {
  max_seats: number | null
  audit_log_visibility_days: number | null
  feature_history_visibility_days: number | null
  max_api_calls: number | null
  max_projects: number | null
  payment_source: string | null
  chargebee_email: string | null
}

export type Account = {
  first_name: string
  last_name: string
  sign_up_type: SignupType
  id: number
  email: string
  auth_type: AuthType
  is_superuser: boolean
}
export type Role = {
  id: number
  name: string
  description?: string
  organisation: number
}

export type ChangeSet = {
  feature: number
  live_from: string | null
  feature_states_to_update: FeatureState[]
  feature_states_to_create: FeatureState[]
  segment_ids_to_delete_overrides: number[]
}

export type RolePermissionUser = {
  user: number
  role: number
  id: number
  role_name: string
}
export type RolePermissionGroup = {
  group: number
  role: number
  id: number
  role_name: string
}
export type FeatureConflict = {
  segment_id: number | null
  original_cr_id: number | null
  published_at: string
  is_environment_default: boolean
}
export type FeatureStateWithConflict = TypedFeatureState & {
  conflict?: FeatureConflict
}
export type ChangeRequest = {
  id: number
  created_at: string
  updated_at: string
  environment: number
  title: string
  description: string | number
  feature_states: FeatureState[]
  user: number
  committed_at: number | null
  committed_by: number | null
  deleted_at: null
  approvals: {
    id?: number
    user: number
    approved_at?: null | string
  }[]
  change_sets?: ChangeSet[]
  is_approved: boolean
  is_committed: boolean
  group_assignments: { group: number }[]
  environment_feature_versions: {
    uuid: string
    live_from: string | null
    feature_states: FeatureState[]
  }[]

  conflicts: FeatureConflict[]
}
export type FeatureVersion = {
  created_at: string
  updated_at: string
  feature?: number
  previous_version_uuid?: string
  published: boolean
  live_from: string
  uuid: string
  is_live: boolean
  published_by: number | null
  created_by: number | null
}

export type Metadata = {
  id?: number
  model_field: number | string
  field_value: string
}

export type MetadataField = {
  id: number
  name: string
  type: string
  description: string
  organisation: number
}

export type ContentType = {
  [key: string]: any
  id: number
  app_label: string
  model: string
}

export type isRequiredFor = {
  content_type: number
  object_id: number
}

export type MetadataModelField = {
  id: string
  field: number
  content_type: number | string
  is_required_for: isRequiredFor[]
}

export type SAMLConfiguration = {
  id: number
  organisation: number
  name: string
  frontend_url: string
  idp_metadata_xml?: string
  allow_idp_initiated?: boolean
}

export type SAMLAttributeMapping = {
  id: number
  saml_configuration: number
  django_attribute_name: AttributeName
  idp_attribute_name: string
}

export type HealthEventType = 'HEALTHY' | 'UNHEALTHY'

export type HealthEvent = {
  created_at: string
  environment: number
  feature: number
  provider_name: string
  reason: string
  type: HealthEventType
}

export type HealthProvider = {
  id: number
  created_by: string
  name: string
  project: number
  webhook_url: number
}

export type Webhook = {
  id: number
  url: string
  secret: string
  enabled: boolean
  created_at: string
  updated_at: string
}

export type Res = {
  segments: PagedResponse<Segment>
  segment: Segment
  auditLogs: PagedResponse<AuditLogItem>
  organisationLicence: {}
  organisations: PagedResponse<Organisation>
  projects: ProjectSummary[]
  project: Project
  environments: PagedResponse<Environment>
  webhook: Webhook
  webhooks: Webhook[]
  organisationUsage: {
    totals: {
      flags: number
      environmentDocument: number
      identities: number
      traits: number
      total: number
    }
    events_list: {
      environment_document: number | null
      flags: number | null
      identities: number | null
      traits: number | null
      name: string
    }[]
  }
  identity: { id: string } //todo: we don't consider this until we migrate identity-store
  identities: EdgePagedResponse<Identity>
  permission: Record<string, boolean> & {
    ADMIN: boolean
    tag_based_permissions?: { permissions: string[]; tags: number[] }[]
  }
  availablePermissions: AvailablePermission[]
  tag: Tag
  tags: Tag[]
  healthEvents: HealthEvent[]
  healthProvider: HealthProvider
  healthProviders: HealthProvider[]
  account: Account
  userEmail: {}
  groupAdmin: { id: string }
  groups: PagedResponse<UserGroupSummary>
  group: UserGroup
  myGroups: PagedResponse<UserGroupSummary>
  createSegmentOverride: {
    id: number
    segment: number
    priority: number
    uuid: string
    environment: number
    feature: number
    feature_segment_value: {
      id: number
      environment: number
      enabled: boolean
      feature: number
      feature_state_value: FeatureStateValue
      deleted_at: string
      uuid: string
      created_at: string
      updated_at: string
      version: number
      live_from: string
      identity: string
      change_request: string
    }
    value: string
  }
  featureVersion: FeatureVersion
  versionFeatureState: FeatureState[]
  role: Role
  roles: PagedResponse<Role>
  rolePermission: PagedResponse<RolePermission>
  projectFlags: PagedResponse<ProjectFlag>
  projectFlag: ProjectFlag
  identityFeatureStatesAll: IdentityFeatureState[]
  createRolesPermissionUsers: RolePermissionUser
  rolesPermissionUsers: PagedResponse<RolePermissionUser>
  createRolePermissionGroup: RolePermissionGroup
  rolePermissionGroup: PagedResponse<RolePermissionGroup>
  subscriptionMetadata: SubscriptionMeta
  environment: Environment
  metadataModelFieldList: PagedResponse<MetadataModelField>
  metadataModelField: MetadataModelField
  metadataList: PagedResponse<MetadataField>
  metadataField: MetadataField
  launchDarklyProjectImport: LaunchDarklyProjectImport
  launchDarklyProjectsImport: LaunchDarklyProjectImport[]
  roleMasterApiKey: { id: number; master_api_key: string; role: number }
  masterAPIKeyWithMasterAPIKeyRoles: {
    id: string
    prefix: string
    roles: RolePermissionUser[]
  }
  userWithRoles: PagedResponse<Role>
  groupWithRole: PagedResponse<Role>
  changeRequests: PagedResponse<ChangeRequestSummary>
  groupSummaries: UserGroupSummary[]
  supportedContentType: ContentType[]
  externalResource: PagedResponse<ExternalResource>
  githubIntegrations: PagedResponse<githubIntegration>
  githubRepository: PagedResponse<GithubRepository>
  githubResources: GitHubPagedResponse<GithubResource>
  githubRepos: GithubPaginatedRepos<Repository>
  segmentPriorities: {}
  featureSegment: FeatureState['feature_segment']
  featureVersions: PagedResponse<FeatureVersion>
  users: User[]
  enableFeatureVersioning: { id: string }
  auditLogItem: AuditLogDetail
  featureExport: { id: string }
  featureExports: PagedResponse<FeatureExport>
  flagsmithProjectImport: { id: string }
  featureImports: PagedResponse<FeatureImport>
  serversideEnvironmentKeys: APIKey[]
  userGroupPermissions: GroupPermission[]
  identityFeatureStates: PagedResponse<FeatureState>
  cloneidentityFeatureStates: IdentityFeatureState
  featureStates: PagedResponse<FeatureState>
  samlConfiguration: SAMLConfiguration
  samlConfigurations: PagedResponse<SAMLConfiguration>
  samlMetadata: {
    entity_id: string
    response_url: string
    metadata_xml: string
  }
  samlAttributeMapping: PagedResponse<SAMLAttributeMapping>
<<<<<<< HEAD
  projectChangeRequests: PagedResponse<ChangeRequestSummary>
  projectChangeRequest: ProjectChangeRequest
  actionChangeRequest: {}
=======
  identitySegments: PagedResponse<Segment>
  organisationWebhooks: PagedResponse<Webhook>
>>>>>>> 951b2162
  // END OF TYPES
}<|MERGE_RESOLUTION|>--- conflicted
+++ resolved
@@ -816,13 +816,10 @@
     metadata_xml: string
   }
   samlAttributeMapping: PagedResponse<SAMLAttributeMapping>
-<<<<<<< HEAD
+  identitySegments: PagedResponse<Segment>
+  organisationWebhooks: PagedResponse<Webhook>
   projectChangeRequests: PagedResponse<ChangeRequestSummary>
   projectChangeRequest: ProjectChangeRequest
   actionChangeRequest: {}
-=======
-  identitySegments: PagedResponse<Segment>
-  organisationWebhooks: PagedResponse<Webhook>
->>>>>>> 951b2162
   // END OF TYPES
 }