// eslint-disable-next-line @typescript-eslint/no-empty-interface

export type EdgePagedResponse<T> = PagedResponse<T> & {
  last_evaluated_key?: string
  pages?: (string | undefined)[]
}
export type PagedResponse<T> = {
  count?: number
  next?: string
  previous?: string
  results: T[]
}
export type FlagsmithValue = string | number | boolean | null

export type FeatureVersionState = {
  enabled: boolean
  feature_state_value: FeatureStateValue
  feature_segment: null | {
    segment: number
  }
}
export type Operator = {
  value: string | null
  label: string
  hideValue?: boolean
  warning?: string
  valuePlaceholder?: string
}
export type SegmentCondition = {
  delete?: boolean
  description?: string
  operator: string
  property: string
  value: string | number | null
}
export type SegmentRule = {
  type: string
  rules: SegmentRule[]

  delete?: boolean
  conditions: SegmentCondition[]
}
export type Segment = {
  id: number
  rules: SegmentRule[]
  uuid: string
  name: string
  description: string
  project: string | number
  feature?: number
}
export type Environment = {
  id: number
  name: string
  api_key: string
  description?: string
  project: number
  minimum_change_request_approvals?: number
  allow_client_traits: boolean
  hide_sensitive_data: boolean
  use_v2_feature_versioning: boolean
}
export type Project = {
  id: number
  uuid: string
  name: string
  organisation: number
  hide_disabled_flags: boolean
  enable_dynamo_db: boolean
  migration_status: string
  use_edge_identities: boolean
  prevent_flag_defaults: boolean
  enable_realtime_updates: boolean
  environments: Environment[]
}

export type User = {
  id: number
  email: string
  first_name: string
  last_name: string
  role: 'ADMIN' | 'USER'
}
export type GroupUser = Omit<User, 'role'> & {
  group_admin: boolean
}

export type ProjectSummary = Omit<Project, 'environments'>

export type UserGroupSummary = {
  external_id: string | null
  id: number
  is_default: boolean
  name: string
}

export type UserGroup = UserGroupSummary & {
  users: GroupUser[]
}

export type UserPermission = {
  user: User
  permissions: string[]
  admin: boolean
  id: number
}
export type GroupPermission = Omit<UserPermission, 'user'> & {
  group: UserGroup
}

export type AuditLogItem = {
  id: number
  created_date: string
  log: string
  author?: User
  environment?: Environment
  project: ProjectSummary
  related_object_id: number
  related_object_type:
    | 'FEATURE'
    | 'FEATURE_STATE'
    | 'ENVIRONMENT'
    | 'CHANGE_REQUEST'
    | 'SEGMENT'
    | 'EDGE_IDENTITY'
  is_system_event: boolean
}

export type Subscription = {
  id: number
  uuid: string
  subscription_id: string | null
  subscription_date: string
  plan: string | null
  max_seats: number
  max_api_calls: number
  cancellation_date: string | null
  customer_id: string
  payment_method: string
  notes: string | null
}

export type Organisation = {
  id: number
  name: string
  created_date: string
  webhook_notification_email: string | null
  num_seats: number
  subscription: Subscription
  role: string
  persist_trait_data: boolean
  block_access_to_admin: boolean
  restrict_project_create_to_admin: boolean
}
export type Identity = {
  id?: string
  identifier: string
  identity_uuid?: string
}

export type AvailablePermission = {
  key: string
  description: string
}

export type Tag = {
  id: number
  color: string
  description: string
  project: number
  label: string
}

export type MultivariateFeatureStateValue = {
  id: number
  multivariate_feature_option: number
  percentage_allocation: number
}

export type FeatureStateValue = {
  boolean_value: boolean | null
  float_value?: number | null
  integer_value?: boolean | null
  string_value: string
  type: string
}

export type MultivariateOption = {
  id: number
  uuid: string
  type: string
  integer_value?: number
  string_value: string
  boolean_value?: boolean
  default_percentage_allocation: number
}

export type FeatureType = 'STANDARD' | 'MULTIVARIATE'

export type IdentityFeatureState = {
  feature: {
    id: number
    name: string
    type: FeatureType
  }
  enabled: boolean
  feature_state_value: FlagsmithValue
  segment: null
  multivariate_feature_state_values?: {
    multivariate_feature_option: {
      value: number
    }
    percentage_allocation: number
  }[]
}

export type FeatureState = {
  id: number
  feature_state_value: string
  multivariate_feature_state_values: MultivariateFeatureStateValue[]
  identity?: string
  uuid: string
  enabled: boolean
  created_at: string
  updated_at: string
  environment_feature_version: string
  version?: number
  live_from?: string
  hide_from_client?: string
  feature: number
  environment: number
  feature_segment?: number
  change_request?: number
}

export type ProjectFlag = {
  created_date: Date
  default_enabled: boolean
  description?: string
  id: number
  initial_value: string
  is_archived: boolean
  is_server_key_only: boolean
  multivariate_options: MultivariateOption[]
  name: string
  num_identity_overrides: number | null
  num_segment_overrides: number | null
  owners: User[]
  project: number
  tags: number[]
  type: string
  uuid: string
}

export type FeatureListProviderData = {
  projectFlags: ProjectFlag[] | null
  environmentFlags: FeatureState[] | null
  error: boolean
  isLoading: boolean
}

export type FeatureListProviderActions = {
  toggleFlag: (
    index: number,
    environments: Environment[],
    comment: string | null,
    environmentFlags: FeatureState[],
    projectFlags: ProjectFlag[],
  ) => void
  removeFlag: (projectId: string, projectFlag: ProjectFlag) => void
}

export type AuthType = 'EMAIL' | 'GITHUB' | 'GOOGLE'

export type SignupType = 'NO_INVITE' | 'INVITE_EMAIL' | 'INVITE_LINK'

export type Account = {
  first_name: string
  last_name: string
  sign_up_type: SignupType
  id: number
  email: string
  auth_type: AuthType
  is_superuser: boolean
}

export type FeatureVersion = {
  created_at: string
  updated_at: string
  published: boolean
  live_from: string
  sha: string
  is_live: boolean
  published_by: string
  created_by: string
}

export type Res = {
  segments: PagedResponse<Segment>
  segment: Segment
  auditLogs: PagedResponse<AuditLogItem>
  organisations: PagedResponse<Organisation>
  projects: ProjectSummary[]
  environments: PagedResponse<Environment>
  organisationUsage: {
    totals: {
      flags: number
      environmentDocument: number
      identities: number
      traits: number
      total: number
    }
    events_list: {
      environment_document: number | null
      flags: number | null
      identities: number | null
      traits: number | null
      name: string
    }[]
  }
  identity: { id: string } //todo: we don't consider this until we migrate identity-store
  identities: EdgePagedResponse<Identity>
  permission: Record<string, boolean>
  availablePermissions: AvailablePermission[]
  tag: Tag
  tags: Tag[]
  account: Account
  userEmail: {}
  groupAdmin: { id: string }
  groups: PagedResponse<UserGroupSummary>
  group: UserGroup
  myGroups: PagedResponse<UserGroupSummary>
  createSegmentOverride: {
    id: number
    segment: number
    priority: number
    uuid: string
    environment: number
    feature: number
    feature_segment_value: {
      id: number
      environment: number
      enabled: boolean
      feature: number
      feature_state_value: FeatureStateValue
      deleted_at: string
      uuid: string
      created_at: string
      updated_at: string
      version: number
      live_from: string
      identity: string
      change_request: string
    }
    value: string
  }
<<<<<<< HEAD

  projectFlags: PagedResponse<ProjectFlag>
  identityFeatureStates: IdentityFeatureState[]
  featureVersion: { id: string }
=======
  featureVersion: FeatureVersion
  versionFeatureState: FeatureState[]
>>>>>>> 2f987077
  // END OF TYPES
}<|MERGE_RESOLUTION|>--- conflicted
+++ resolved
@@ -354,14 +354,11 @@
     }
     value: string
   }
-<<<<<<< HEAD
+  featureVersion: FeatureVersion
+  versionFeatureState: FeatureState[]
 
   projectFlags: PagedResponse<ProjectFlag>
   identityFeatureStates: IdentityFeatureState[]
   featureVersion: { id: string }
-=======
-  featureVersion: FeatureVersion
-  versionFeatureState: FeatureState[]
->>>>>>> 2f987077
   // END OF TYPES
 }