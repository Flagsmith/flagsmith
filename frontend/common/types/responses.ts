// eslint-disable-next-line @typescript-eslint/no-empty-interface
import UserGroupList from 'components/UserGroupList'

export type EdgePagedResponse<T> = PagedResponse<T> & {
  last_evaluated_key?: string
  pages?: (string | undefined)[]
}
export type PagedResponse<T> = {
  count?: number
  next?: string
  previous?: string
  results: T[]
}
export type FlagsmithValue = string | number | boolean | null
export type SegmentCondition = {
  operator: string
  property: string

  delete?: boolean
  value: string
}
export type SegmentRule = {
  type: string
  rules: SegmentRule[]

  delete?: boolean
  conditions: SegmentCondition[]
}
export type Segment = {
  id: number
  rules: SegmentRule[]
  uuid: string
  name: string
  description: string
  project: string | number
  feature?: number
}
export type Environment = {
  id: number
  name: string
  api_key: string
  description?: string
  project: number
  minimum_change_request_approvals?: number
  allow_client_traits: boolean
}
export type Project = {
  id: number
  uuid: string
  name: string
  organisation: number
  hide_disabled_flags: boolean
  enable_dynamo_db: boolean
  migration_status: string
  use_edge_identities: boolean
  prevent_flag_defaults: boolean
  enable_realtime_updates: boolean
  environments: Environment[]
}

export type User = {
  id: number
  email: string
  first_name: string
  last_name: string
  role: 'ADMIN' | 'USER'
}
export type GroupUser = Omit<User, 'role'> & {
  group_admin: boolean
}

export type ProjectSummary = Omit<Project, 'environments'>

export type UserGroupSummary = {
  external_id: string | null
  id: number
  is_default: boolean
  name: string
}

export type UserGroup = UserGroupSummary & {
  users: GroupUser[]
}

export type UserPermission = {
  user: User
  permissions: string[]
  admin: boolean
  id: number
}
export type GroupPermission = Omit<UserPermission, 'user'> & {
  group: UserGroup
}

export type AuditLogItem = {
  id: number
  created_date: string
  log: string
  author?: User
  environment?: Environment
  project: ProjectSummary
  related_object_id: number
  related_object_type:
    | 'FEATURE'
    | 'FEATURE_STATE'
    | 'ENVIRONMENT'
    | 'CHANGE_REQUEST'
    | 'SEGMENT'
    | 'EDGE_IDENTITY'
  is_system_event: boolean
}

export type Subscription = {
  id: number
  uuid: string
  subscription_id: string | null
  subscription_date: string
  plan: string | null
  max_seats: number
  max_api_calls: number
  cancellation_date: string | null
  customer_id: string
  payment_method: string
  notes: string | null
}

export type Organisation = {
  id: number
  name: string
  created_date: string
  webhook_notification_email: string | null
  num_seats: number
  subscription: Subscription
  role: string
  persist_trait_data: boolean
  block_access_to_admin: boolean
  restrict_project_create_to_admin: boolean
}
export type Identity = {
  id?: string
  identifier: string
  identity_uuid?: string
}

export type AvailablePermission = {
  key: string
  description: string
}

export type Tag = {
  id: number
  color: string
  description: string
  project: number
  label: string
}

export type MultivariateFeatureStateValue = {
  id: number
  multivariate_feature_option: number
  percentage_allocation: number
}

export type FeatureStateValue = {
  boolean_value?: boolean
  float_value?: number
  integer_value?: boolean
  string_value: string
  type: string
}

export type MultivariateOption = {
  id: number
  uuid: string
  type: string
  integer_value?: number
  string_value: string
  boolean_value?: boolean
  default_percentage_allocation: number
}

export type FeatureState = {
  id: number
  feature_state_value: string
  multivariate_feature_state_values: MultivariateFeatureStateValue[]
  identity?: string
  uuid: string
  enabled: boolean
  created_at: string
  updated_at: string
  version?: number
  live_from?: string
  hide_from_client?: string
  feature: number
  environment: number
  feature_segment?: number
  change_request?: number
}

export type ProjectFlag = {
  created_date: Date
  default_enabled: boolean
  description?: string
  id: number
  initial_value: string
  is_archived: boolean
  multivariate_options: MultivariateOption[]
  name: string
  num_identity_overrides: number | null
  num_segment_overrides: number | null
  owners: User[]
  project: number
  tags: number[]
  type: string
  uuid: string
}

export type FeatureListProviderData = {
  projectFlags: ProjectFlag[] | null
  environmentFlags: FeatureState[] | null
  error: boolean
  isLoading: boolean
}

export type FeatureListProviderActions = {
  toggleFlag: (
    index: number,
    environments: Environment[],
    comment: string | null,
    environmentFlags: FeatureState[],
    projectFlags: ProjectFlag[],
  ) => void
  removeFlag: (projectId: string, projectFlag: ProjectFlag) => void
}

export type Res = {
  segments: PagedResponse<Segment>
  segment: Segment
  auditLogs: PagedResponse<AuditLogItem>
  organisations: PagedResponse<Organisation>
  projects: ProjectSummary[]
  environments: PagedResponse<Environment>
  organisationUsage: {
    totals: {
      flags: number
      environmentDocument: number
      identities: number
      traits: number
      total: number
    }
    events_list: {
      environment_document: number | null
      flags: number | null
      identities: number | null
      traits: number | null
      name: string
    }[]
  }
  identity: { id: string } //todo: we don't consider this until we migrate identity-store
  identities: EdgePagedResponse<Identity>
  permission: Record<string, boolean>
  availablePermissions: AvailablePermission[]
  tag: Tag
  tags: Tag[]
<<<<<<< HEAD
  userEmail: {}
=======
  groupAdmin: { id: string }
  groups: PagedResponse<UserGroupSummary>
  group: UserGroup
>>>>>>> 4ee4d040
  // END OF TYPES
}<|MERGE_RESOLUTION|>--- conflicted
+++ resolved
@@ -262,12 +262,9 @@
   availablePermissions: AvailablePermission[]
   tag: Tag
   tags: Tag[]
-<<<<<<< HEAD
   userEmail: {}
-=======
   groupAdmin: { id: string }
   groups: PagedResponse<UserGroupSummary>
   group: UserGroup
->>>>>>> 4ee4d040
   // END OF TYPES
 }