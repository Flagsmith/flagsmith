--- conflicted
+++ resolved
@@ -995,7 +995,6 @@
   conversionEvents: PagedResponse<ConversionEvent>
   splitTest: PagedResponse<SplitTestResult>
   onboardingSupportOptIn: { id: string }
-<<<<<<< HEAD
   environmentMetrics: {
     metrics: {
       value: number
@@ -1005,7 +1004,6 @@
       rank: number
     }[]
   }
-=======
   profile: User
   onboarding: {}
   userPermissions: UserPermissions
@@ -1013,6 +1011,5 @@
   releasePipeline: ReleasePipeline
   pipelineStages: PagedResponse<PipelineStage>
   pipelineStage: PipelineStage
->>>>>>> 50cac6f2
   // END OF TYPES
 }