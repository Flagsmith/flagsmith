--- conflicted
+++ resolved
@@ -894,15 +894,12 @@
   samlAttributeMapping: PagedResponse<SAMLAttributeMapping>
   identitySegments: PagedResponse<Segment>
   organisationWebhooks: PagedResponse<Webhook>
-<<<<<<< HEAD
   projectChangeRequests: PagedResponse<ChangeRequestSummary>
   projectChangeRequest: ProjectChangeRequest
   actionChangeRequest: {}
-=======
   identityTrait: { id: string }
   identityTraits: IdentityTrait[]
   conversionEvents: PagedResponse<ConversionEvent>
   splitTest: PagedResponse<SplitTestResult>
->>>>>>> baaf0f1f
   // END OF TYPES
 }