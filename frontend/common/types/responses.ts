// eslint-disable-next-line @typescript-eslint/no-empty-interface

import { WithoutId } from './requests'

export type EdgePagedResponse<T> = PagedResponse<T> & {
  last_evaluated_key?: string
  pages?: (string | undefined)[]
}
export type Approval =
  | {
      user: number
    }
  | {
      group: number
    }
export type PagedResponse<T> = {
  count?: number
  next?: string
  previous?: string
  results: T[]
}
export interface GitHubPagedResponse<T> extends PagedResponse<T> {
  incomplete_results: boolean
}
export type FlagsmithValue = string | number | boolean | null

export type FeatureVersionState = {
  enabled: boolean
  feature: number
  feature_state_value: FeatureStateValue
  feature_segment: null | FeatureState['feature_segment']
  multivariate_feature_state_values: Omit<MultivariateFeatureStateValue, 'id'>[]
  live_from: FeatureState['live_from']
}
export type Operator = {
  value: string | null
  label: string
  hideValue?: boolean
  warning?: string
  valuePlaceholder?: string
}
export type ChangeRequestSummary = {
  id: number
  readOnly: boolean
  created_at: string
  updated_at: string
  description: string
  user: number
  title: string
  committed_at: string | null
  committed_by: number | null
  deleted_at: string | null
  live_from: string | null
}
export type SegmentCondition = {
  id?: number
  delete?: boolean
  description?: string
  operator: string
  property: string
  value: string | number | null
  version_of?: SegmentCondition
}
export type SegmentRule = {
  id?: number
  type: 'ALL' | 'ANY' | 'NONE'
  rules: SegmentRule[]
  delete?: boolean
  conditions: SegmentCondition[]
  version_of: SegmentRule | undefined
}
export type Segment = {
  id: number
  rules: SegmentRule[]
  uuid: string
  name: string
  description: string
  project: string | number
  feature?: number
  metadata: Metadata[] | []
}
export type ProjectChangeRequest = Omit<
  ChangeRequest,
  | 'environment_feature_versions'
  | 'feature_states'
  | 'change_sets'
  | 'environment'
> & {
  segments: (WithoutId<Segment> & {
    segment_id?: number
    version_of?: number
  })[]
}

export type Environment = {
  id: number
  name: string
  is_creating: boolean
  api_key: string
  description?: string
  banner_text?: string
  banner_colour?: string
  project: number
  minimum_change_request_approvals: number | null
  allow_client_traits: boolean
  hide_sensitive_data: boolean
  total_segment_overrides?: number
  use_v2_feature_versioning: boolean
  metadata: Metadata[] | []
}
export type Project = {
  id: number
  uuid: string
  name: string
  organisation: number
  hide_disabled_flags: boolean
  enable_dynamo_db: boolean
  migration_status: string
  minimum_change_request_approvals: number | null
  use_edge_identities: boolean
  show_edge_identity_overrides_for_feature: boolean
  prevent_flag_defaults: boolean
  enable_realtime_updates: boolean
  max_segments_allowed?: number | null
  max_features_allowed?: number | null
  max_segment_overrides_allowed?: number | null
  total_features?: number
  stale_flags_limit_days?: number
  total_segments?: number
  environments: Environment[]
}
export type ImportStrategy = 'SKIP' | 'OVERWRITE_DESTRUCTIVE'

export type ExternalResource = {
  id?: number
  url: string
  type: string
  project?: number
  metadata?: { [key: string]: string | number | boolean }
  feature: number
}

export type ImportExportStatus = 'SUCCESS' | 'PROCESSING' | 'FAILED'

export type FeatureImport = {
  id: number
  status: ImportExportStatus
  strategy: string
  environment_id: number
  created_at: string
}

export type FeatureExport = {
  id: string
  name: string
  environment_id: string
  status: ImportExportStatus
  created_at: string
}
export type FeatureImportItem = {
  name: string
  default_enabled: boolean
  is_server_key_only: boolean
  initial_value: FlagsmithValue
  value: FlagsmithValue
  enabled: false
  multivariate: []
}
export type LaunchDarklyProjectImport = {
  id: number
  created_by: string
  created_at: string
  updated_at: string
  completed_at: string
  status: {
    requested_environment_count: number
    requested_flag_count: number
    result: string | null
    error_message: string | null
  }
  project: number
}

export type GithubResource = {
  html_url: string
  id: number
  number: number
  title: string
  state: string
  merged: boolean
  draft: boolean
}

export type GithubPaginatedRepos<T> = {
  total_count: number
  repository_selection: string
  results: T[]
}

export type Repository = {
  id: number
  name: string
  full_name: string
  owner: { login: string }
}

export type IntegrationFieldOption = { label: string; value: string }
export type IntegrationField = {
  key: string
  label: string
  default?: string
  hidden?: boolean
  inputType?: 'text' | 'checkbox'
  options?: IntegrationFieldOption[]
}

export type IntegrationData = {
  description: string
  docs?: string
  external: boolean
  image: string
  fields: IntegrationField[] | undefined
  isExternalInstallation: boolean
  perEnvironment: boolean
  title?: string
  organisation?: string
  project?: string
  isOauth?: boolean
}

export type ActiveIntegration = {
  id: string
  flagsmithEnvironment?: string
}

export type GithubRepository = {
  id: number
  github_configuration: number
  project: number
  repository_owner: string
  repository_name: string
  tagging_enabled: boolean
}

export type githubIntegration = {
  id: string
  installation_id: string
  organisation: string
}

export type User = {
  id: number
  email: string
  last_login?: string
  first_name: string
  last_name: string
  role: 'ADMIN' | 'USER'
  date_joined: string
}
export type GroupUser = Omit<User, 'role'> & {
  group_admin: boolean
}

export type ProjectSummary = Omit<Project, 'environments'>

export type UserGroupSummary = {
  external_id: string | null
  id: number
  is_default: boolean
  name: string
}

export type UserGroup = UserGroupSummary & {
  users: GroupUser[]
}

export type UserPermission = {
  user: User
  permissions: string[]
  admin: boolean
  id: number
  role?: number
}

export type RolePermission = Omit<UserPermission, 'permissions'> & {
  permissions: { permission_key: string; tags: number[] }[]
}
export type GroupPermission = Omit<UserPermission, 'user'> & {
  group: UserGroupSummary
}

export type AuditLogItem = {
  id: number
  created_date: string
  log: string
  author?: User
  environment?: Environment
  project: ProjectSummary
  related_object_uuid?: number
  related_feature_id?: number
  related_object_type:
    | 'FEATURE'
    | 'FEATURE_STATE'
    | 'ENVIRONMENT'
    | 'CHANGE_REQUEST'
    | 'SEGMENT'
    | 'EF_VERSION'
    | 'EDGE_IDENTITY'
  is_system_event: boolean
}

export type AuditLogDetail = AuditLogItem & {
  change_details: {
    field: string
    old: FlagsmithValue
    new: FlagsmithValue
  }[]
}
export type Subscription = {
  id: number
  uuid: string
  subscription_id: string | null
  subscription_date: string
  plan: string | null
  max_seats: number
  max_api_calls: number
  cancellation_date: string | null
  customer_id: string
  payment_method: string
  notes: string | null
}

export type Organisation = {
  id: number
  name: string
  created_date: string
  webhook_notification_email: string | null
  num_seats: number
  subscription: Subscription
  role: string
  persist_trait_data: boolean
  block_access_to_admin: boolean
  restrict_project_create_to_admin: boolean
}
export type Identity = {
  id?: string
  identifier: string
  identity_uuid?: string
  dashboard_alias?: string
}

export type AvailablePermission = {
  key: string
  description: string
  supports_tag: boolean
}

export type APIKey = {
  active: boolean
  created_at: string
  expires_at: string | null
  id: number
  key: string
  name: string
}

export type TagType = 'STALE' | 'UNHEALTHY' | 'NONE'

export type Tag = {
  id: number
  color: string
  description: string
  project: number
  label: string
  is_system_tag: boolean
  is_permanent: boolean
  type: TagType
}

export type MultivariateFeatureStateValue = {
  id: number
  multivariate_feature_option: number
  percentage_allocation: number
}

export type FeatureStateValue = {
  boolean_value: boolean | null
  float_value?: number | null
  integer_value?: boolean | null
  string_value: string
  type: 'int' | 'unicode' | 'bool' | 'float'
}

export type MultivariateOption = {
  id: number
  uuid: string
  type: string
  integer_value?: number
  string_value: string
  boolean_value?: boolean
  default_percentage_allocation: number
}

export type FeatureType = 'STANDARD' | 'MULTIVARIATE'
export type TagStrategy = 'INTERSECTION' | 'UNION'

export type IdentityFeatureState = {
  feature: {
    id: number
    name: string
    type: FeatureType
  }
  enabled: boolean
  feature_state_value: FlagsmithValue
  segment: null
  overridden_by: string | null
  multivariate_feature_state_values?: {
    multivariate_feature_option: {
      value: number
    }
    percentage_allocation: number
  }[]
}

export type FeatureState = {
  id: number
  feature_state_value: FlagsmithValue
  multivariate_feature_state_values: MultivariateFeatureStateValue[]
  identity?: string
  uuid: string
  enabled: boolean
  created_at: string
  updated_at: string
  environment_feature_version: string
  version?: number
  live_from?: string
  feature: number
  environment: number
  feature_segment?: {
    id: number
    priority: number
    segment: number
    uuid: string
  }
  change_request?: number
  //Added by FE
  toRemove?: boolean
}

export type TypedFeatureState = Omit<FeatureState, 'feature_state_value'> & {
  feature_state_value: FeatureStateValue
}

export type ProjectFlag = {
  created_date: string
  default_enabled: boolean
  description?: string
  id: number
  initial_value: FlagsmithValue
  is_archived: boolean
  is_num_identity_overrides_complete: boolean
  is_server_key_only: boolean
  multivariate_options: MultivariateOption[]
  name: string
  num_identity_overrides: number | null
  num_segment_overrides: number | null
  owners: User[]
  owner_groups: UserGroupSummary[]
  metadata: Metadata[] | []
  project: number
  tags: number[]
  type: string
  uuid: string
}

export type FeatureListProviderData = {
  projectFlags: ProjectFlag[] | null
  environmentFlags: FeatureState[] | null
  error: boolean
  isLoading: boolean
}

export type FeatureListProviderActions = {
  toggleFlag: (
    index: number,
    environments: Environment[],
    comment: string | null,
    environmentFlags: FeatureState[],
    projectFlags: ProjectFlag[],
  ) => void
  removeFlag: (projectId: string, projectFlag: ProjectFlag) => void
}

export type AuthType = 'EMAIL' | 'GITHUB' | 'GOOGLE'

export type SignupType = 'NO_INVITE' | 'INVITE_EMAIL' | 'INVITE_LINK'

export type AttributeName = 'email' | 'first_name' | 'last_name' | 'groups'

export type Invite = {
  id: number
  email: string
  date_created: string
  invited_by: User
  link: string
  permission_groups: number[]
}

export type InviteLink = {
  id: number
  hash: string
  date_created: string
  role: string
  expires_at: string | null
}

export type SubscriptionMeta = {
  max_seats: number | null
  audit_log_visibility_days: number | null
  feature_history_visibility_days: number | null
  max_api_calls: number | null
  max_projects: number | null
  payment_source: string | null
  chargebee_email: string | null
}

export type Account = {
  first_name: string
  last_name: string
  sign_up_type: SignupType
  id: number
  email: string
  auth_type: AuthType
  is_superuser: boolean
}
export type Role = {
  id: number
  name: string
  description?: string
  organisation: number
}

export type ChangeSet = {
  feature: number
  live_from: string | null
  feature_states_to_update: FeatureState[]
  feature_states_to_create: FeatureState[]
  segment_ids_to_delete_overrides: number[]
}

export type RolePermissionUser = {
  user: number
  role: number
  id: number
  role_name: string
}
export type RolePermissionGroup = {
  group: number
  role: number
  id: number
  role_name: string
}
export type FeatureConflict = {
  segment_id: number | null
  original_cr_id: number | null
  published_at: string
  is_environment_default: boolean
}
export type FeatureStateWithConflict = TypedFeatureState & {
  conflict?: FeatureConflict
}
export type ChangeRequest = {
  id: number
  created_at: string
  updated_at: string
  environment: number
  title: string
  description: string | number
  feature_states: FeatureState[]
  user: number
  committed_at: number | null
  committed_by: number | null
  deleted_at: null
  approvals: {
    id?: number
    user: number
    approved_at?: null | string
  }[]
  change_sets?: ChangeSet[]
  is_approved: boolean
  is_committed: boolean
  group_assignments: { group: number }[]
  environment_feature_versions: {
    uuid: string
    live_from: string | null
    feature_states: FeatureState[]
  }[]

  conflicts: FeatureConflict[]
}
export type FeatureVersion = {
  created_at: string
  updated_at: string
  feature?: number
  previous_version_uuid?: string
  published: boolean
  live_from: string
  uuid: string
  is_live: boolean
  published_by: number | null
  created_by: number | null
}

export type Metadata = {
  id?: number
  model_field: number | string
  field_value: string
}

export type MetadataField = {
  id: number
  name: string
  type: string
  description: string
  organisation: number
}

export type ContentType = {
  [key: string]: any
  id: number
  app_label: string
  model: string
}

export type isRequiredFor = {
  content_type: number
  object_id: number
}

export type MetadataModelField = {
  id: string
  field: number
  content_type: number | string
  is_required_for: isRequiredFor[]
}

export type SAMLConfiguration = {
  id: number
  organisation: number
  name: string
  frontend_url: string
  idp_metadata_xml?: string
  allow_idp_initiated?: boolean
}

export type SAMLAttributeMapping = {
  id: number
  saml_configuration: number
  django_attribute_name: AttributeName
  idp_attribute_name: string
}

export type HealthEventType = 'HEALTHY' | 'UNHEALTHY'

export type HealthEvent = {
  created_at: string
  environment: number
  feature: number
  provider_name: string
  reason: string
  type: HealthEventType
}

export type HealthProvider = {
  id: number
  created_by: string
  name: string
  project: number
  webhook_url: number
}

export type Res = {
  segments: PagedResponse<Segment>
  segment: Segment
  auditLogs: PagedResponse<AuditLogItem>
  organisationLicence: {}
  organisations: PagedResponse<Organisation>
  projects: ProjectSummary[]
  project: Project
  environments: PagedResponse<Environment>
  organisationUsage: {
    totals: {
      flags: number
      environmentDocument: number
      identities: number
      traits: number
      total: number
    }
    events_list: {
      environment_document: number | null
      flags: number | null
      identities: number | null
      traits: number | null
      name: string
    }[]
  }
  identity: { id: string } //todo: we don't consider this until we migrate identity-store
  identities: EdgePagedResponse<Identity>
  permission: Record<string, boolean> & {
    ADMIN: boolean
    tag_based_permissions?: { permissions: string[]; tags: number[] }[]
  }
  availablePermissions: AvailablePermission[]
  tag: Tag
  tags: Tag[]
  healthEvents: HealthEvent[]
  healthProvider: HealthProvider
  healthProviders: HealthProvider[]
  account: Account
  userEmail: {}
  groupAdmin: { id: string }
  groups: PagedResponse<UserGroupSummary>
  group: UserGroup
  myGroups: PagedResponse<UserGroupSummary>
  createSegmentOverride: {
    id: number
    segment: number
    priority: number
    uuid: string
    environment: number
    feature: number
    feature_segment_value: {
      id: number
      environment: number
      enabled: boolean
      feature: number
      feature_state_value: FeatureStateValue
      deleted_at: string
      uuid: string
      created_at: string
      updated_at: string
      version: number
      live_from: string
      identity: string
      change_request: string
    }
    value: string
  }
  featureVersion: FeatureVersion
  versionFeatureState: FeatureState[]
  role: Role
  roles: PagedResponse<Role>
  rolePermission: PagedResponse<RolePermission>
  projectFlags: PagedResponse<ProjectFlag>
  projectFlag: ProjectFlag
  identityFeatureStatesAll: IdentityFeatureState[]
  createRolesPermissionUsers: RolePermissionUser
  rolesPermissionUsers: PagedResponse<RolePermissionUser>
  createRolePermissionGroup: RolePermissionGroup
  rolePermissionGroup: PagedResponse<RolePermissionGroup>
  subscriptionMetadata: SubscriptionMeta
  environment: Environment
  metadataModelFieldList: PagedResponse<MetadataModelField>
  metadataModelField: MetadataModelField
  metadataList: PagedResponse<MetadataField>
  metadataField: MetadataField
  launchDarklyProjectImport: LaunchDarklyProjectImport
  launchDarklyProjectsImport: LaunchDarklyProjectImport[]
  roleMasterApiKey: { id: number; master_api_key: string; role: number }
  masterAPIKeyWithMasterAPIKeyRoles: {
    id: string
    prefix: string
    roles: RolePermissionUser[]
  }
  userWithRoles: PagedResponse<Role>
  groupWithRole: PagedResponse<Role>
  changeRequests: PagedResponse<ChangeRequestSummary>
  groupSummaries: UserGroupSummary[]
  supportedContentType: ContentType[]
  externalResource: PagedResponse<ExternalResource>
  githubIntegrations: PagedResponse<githubIntegration>
  githubRepository: PagedResponse<GithubRepository>
  githubResources: GitHubPagedResponse<GithubResource>
  githubRepos: GithubPaginatedRepos<Repository>
  segmentPriorities: {}
  featureSegment: FeatureState['feature_segment']
  featureVersions: PagedResponse<FeatureVersion>
  users: User[]
  enableFeatureVersioning: { id: string }
  auditLogItem: AuditLogDetail
  featureExport: { id: string }
  featureExports: PagedResponse<FeatureExport>
  flagsmithProjectImport: { id: string }
  featureImports: PagedResponse<FeatureImport>
  serversideEnvironmentKeys: APIKey[]
  userGroupPermissions: GroupPermission[]
  identityFeatureStates: PagedResponse<FeatureState>
  cloneidentityFeatureStates: IdentityFeatureState
  featureStates: PagedResponse<FeatureState>
  samlConfiguration: SAMLConfiguration
  samlConfigurations: PagedResponse<SAMLConfiguration>
  samlMetadata: {
    entity_id: string
    response_url: string
    metadata_xml: string
  }
  samlAttributeMapping: PagedResponse<SAMLAttributeMapping>
  projectChangeRequests: PagedResponse<ChangeRequestSummary>
  projectChangeRequest: ProjectChangeRequest
  actionChangeRequest: {}
<<<<<<< HEAD
  featureAnalytics: {
    day: string
    [environmentId: string]: string | number | undefined // Dynamic properties for environment IDs
  }[]
=======
>>>>>>> 6d62232a
  // END OF TYPES
}<|MERGE_RESOLUTION|>--- conflicted
+++ resolved
@@ -808,12 +808,9 @@
   projectChangeRequests: PagedResponse<ChangeRequestSummary>
   projectChangeRequest: ProjectChangeRequest
   actionChangeRequest: {}
-<<<<<<< HEAD
   featureAnalytics: {
     day: string
     [environmentId: string]: string | number | undefined // Dynamic properties for environment IDs
   }[]
-=======
->>>>>>> 6d62232a
   // END OF TYPES
 }