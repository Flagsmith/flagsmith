--- conflicted
+++ resolved
@@ -77,8 +77,6 @@
   notes: string|null;
 }
 
-<<<<<<< HEAD
-=======
 export type Organisation = {
   id: number;
   name: string;
@@ -92,12 +90,13 @@
   restrict_project_create_to_admin: boolean;
 }
 
->>>>>>> 1630191f
 export type Res = {
   segments: PagedResponse<Segment>;
   segment: {id:string};
   auditLogs: PagedResponse<AuditLogItem>;
-<<<<<<< HEAD
+  organisations: PagedResponse<Organisation>;
+  projects: ProjectSummary[];
+  environments: PagedResponse<Environment>;
   organisationUsage: {
     totals: {
       flags: number;
@@ -114,10 +113,5 @@
       name: string;
     }[]
   }
-=======
-  organisations: PagedResponse<Organisation>
-  projects: ProjectSummary[]
-  environments: PagedResponse<Environment>
->>>>>>> 1630191f
   // END OF TYPES
 }