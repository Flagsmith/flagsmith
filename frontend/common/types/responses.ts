// eslint-disable-next-line @typescript-eslint/no-empty-interface

export type EdgePagedResponse<T> = PagedResponse<T> & {
  last_evaluated_key?: string
  pages?: (string | undefined)[]
}
export type PagedResponse<T> = {
  count?: number
  next?: string
  previous?: string
  results: T[]
}
export type FlagsmithValue = string | number | boolean | null
export type Operator = {
  value: string | null
  label: string
  hideValue?: boolean
  warning?: string
  valuePlaceholder?: string
}
export type SegmentCondition = {
  delete?: boolean
  description?: string
  operator: string
  property: string
  value: string | number | null
}
export type SegmentRule = {
  type: string
  rules: SegmentRule[]

  delete?: boolean
  conditions: SegmentCondition[]
}
export type Segment = {
  id: number
  rules: SegmentRule[]
  uuid: string
  name: string
  description: string
  project: string | number
  feature?: number
}
export type Environment = {
  id: number
  name: string
  api_key: string
  description?: string
  project: number
  minimum_change_request_approvals?: number
  allow_client_traits: boolean
  hide_sensitive_data: boolean
  total_segment_overrides?: number
}
export type Project = {
  id: number
  uuid: string
  name: string
  organisation: number
  hide_disabled_flags: boolean
  enable_dynamo_db: boolean
  migration_status: string
  use_edge_identities: boolean
  prevent_flag_defaults: boolean
  enable_realtime_updates: boolean
  max_segments_allowed?: number | null
  max_features_allowed?: number | null
  max_segment_overrides_allowed?: number | null
  total_features?: number
  total_segments?: number
  environments: Environment[]
}

export type User = {
  id: number
  email: string
  first_name: string
  last_name: string
  role: 'ADMIN' | 'USER'
}
export type GroupUser = Omit<User, 'role'> & {
  group_admin: boolean
}

export type ProjectSummary = Omit<Project, 'environments'>

export type UserGroupSummary = {
  external_id: string | null
  id: number
  is_default: boolean
  name: string
}

export type UserGroup = UserGroupSummary & {
  users: GroupUser[]
}

export type UserPermission = {
  user: User
  permissions: string[]
  admin: boolean
  id: number
}
export type GroupPermission = Omit<UserPermission, 'user'> & {
  group: UserGroup
}

export type AuditLogItem = {
  id: number
  created_date: string
  log: string
  author?: User
  environment?: Environment
  project: ProjectSummary
  related_object_id: number
  related_object_type:
    | 'FEATURE'
    | 'FEATURE_STATE'
    | 'ENVIRONMENT'
    | 'CHANGE_REQUEST'
    | 'SEGMENT'
    | 'EDGE_IDENTITY'
  is_system_event: boolean
}

export type Subscription = {
  id: number
  uuid: string
  subscription_id: string | null
  subscription_date: string
  plan: string | null
  max_seats: number
  max_api_calls: number
  cancellation_date: string | null
  customer_id: string
  payment_method: string
  notes: string | null
}

export type Organisation = {
  id: number
  name: string
  created_date: string
  webhook_notification_email: string | null
  num_seats: number
  subscription: Subscription
  role: string
  persist_trait_data: boolean
  block_access_to_admin: boolean
  restrict_project_create_to_admin: boolean
}
export type Identity = {
  id?: string
  identifier: string
  identity_uuid?: string
}

export type AvailablePermission = {
  key: string
  description: string
}

export type Tag = {
  id: number
  color: string
  description: string
  project: number
  label: string
}

export type MultivariateFeatureStateValue = {
  id: number
  multivariate_feature_option: number
  percentage_allocation: number
}

export type FeatureStateValue = {
  boolean_value: boolean | null
  float_value?: number | null
  integer_value?: boolean | null
  string_value: string
  type: string
}

export type MultivariateOption = {
  id: number
  uuid: string
  type: string
  integer_value?: number
  string_value: string
  boolean_value?: boolean
  default_percentage_allocation: number
}

export type FeatureType = 'STANDARD' | 'MULTIVARIATE'

export type IdentityFeatureState = {
  feature: {
    id: number
    name: string
    type: FeatureType
  }
  enabled: boolean
  feature_state_value: FlagsmithValue
  segment: null
  multivariate_feature_state_values?: {
    multivariate_feature_option: {
      value: number
    }
    percentage_allocation: number
  }[]
}

export type FeatureState = {
  id: number
  feature_state_value: string
  multivariate_feature_state_values: MultivariateFeatureStateValue[]
  identity?: string
  uuid: string
  enabled: boolean
  created_at: string
  updated_at: string
  version?: number
  live_from?: string
  hide_from_client?: string
  feature: number
  environment: number
  feature_segment?: number
  change_request?: number
}

export type ProjectFlag = {
  created_date: Date
  default_enabled: boolean
  description?: string
  id: number
  initial_value: string
  is_archived: boolean
  is_server_key_only: boolean
  multivariate_options: MultivariateOption[]
  name: string
  num_identity_overrides: number | null
  num_segment_overrides: number | null
  owners: User[]
  project: number
  tags: number[]
  type: string
  uuid: string
}

export type FeatureListProviderData = {
  projectFlags: ProjectFlag[] | null
  environmentFlags: FeatureState[] | null
  error: boolean
  isLoading: boolean
}

export type FeatureListProviderActions = {
  toggleFlag: (
    index: number,
    environments: Environment[],
    comment: string | null,
    environmentFlags: FeatureState[],
    projectFlags: ProjectFlag[],
  ) => void
  removeFlag: (projectId: string, projectFlag: ProjectFlag) => void
}

export type AuthType = 'EMAIL' | 'GITHUB' | 'GOOGLE'

export type SignupType = 'NO_INVITE' | 'INVITE_EMAIL' | 'INVITE_LINK'

export type Account = {
  first_name: string
  last_name: string
  sign_up_type: SignupType
  id: number
  email: string
  auth_type: AuthType
  is_superuser: boolean
}

export type Role = {
  id?: number
  name?: string
  organisation?: number
}

export type RolePermissionUser = {
  user: number
  role: nomber
  id: number
}

export type Res = {
  segments: PagedResponse<Segment>
  segment: Segment
  auditLogs: PagedResponse<AuditLogItem>
  organisations: PagedResponse<Organisation>
  projects: ProjectSummary[]
  environments: PagedResponse<Environment>
  organisationUsage: {
    totals: {
      flags: number
      environmentDocument: number
      identities: number
      traits: number
      total: number
    }
    events_list: {
      environment_document: number | null
      flags: number | null
      identities: number | null
      traits: number | null
      name: string
    }[]
  }
  identity: { id: string } //todo: we don't consider this until we migrate identity-store
  identities: EdgePagedResponse<Identity>
  permission: Record<string, boolean>
  availablePermissions: AvailablePermission[]
  tag: Tag
  tags: Tag[]
  account: Account
  userEmail: {}
  groupAdmin: { id: string }
  groups: PagedResponse<UserGroupSummary>
  group: UserGroup
  myGroups: PagedResponse<UserGroupSummary>
  createSegmentOverride: {
    id: number
    segment: number
    priority: number
    uuid: string
    environment: number
    feature: number
    feature_segment_value: {
      id: number
      environment: number
      enabled: boolean
      feature: number
      feature_state_value: FeatureStateValue
      deleted_at: string
      uuid: string
      created_at: string
      updated_at: string
      version: number
      live_from: string
      identity: string
      change_request: string
    }
    value: string
  }
  roles: Role[]
  rolePermission: { id: string }

  projectFlags: PagedResponse<ProjectFlag>
  identityFeatureStates: IdentityFeatureState[]
<<<<<<< HEAD
  rolesPermissionUsers: RolePermissionUser
  rolePermissionGroup: { id: string }
=======
  getSubscriptionMetadata: { id: string }
  environment: Environment
>>>>>>> 8ba4f4e9
  // END OF TYPES
}<|MERGE_RESOLUTION|>--- conflicted
+++ resolved
@@ -356,12 +356,9 @@
 
   projectFlags: PagedResponse<ProjectFlag>
   identityFeatureStates: IdentityFeatureState[]
-<<<<<<< HEAD
   rolesPermissionUsers: RolePermissionUser
   rolePermissionGroup: { id: string }
-=======
   getSubscriptionMetadata: { id: string }
   environment: Environment
->>>>>>> 8ba4f4e9
   // END OF TYPES
 }