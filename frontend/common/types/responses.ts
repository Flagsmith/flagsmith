// eslint-disable-next-line @typescript-eslint/no-empty-interface

export type EdgePagedResponse<T> = PagedResponse<T> & {
  last_evaluated_key?: string
  pages?: (string | undefined)[]
}
export type PagedResponse<T> = {
  count?: number
  next?: string
  previous?: string
  results: T[]
}
export type FlagsmithValue = string | number | boolean | null
export type Operator = {
  value: string | null
  label: string
  hideValue?: boolean
  warning?: string
  valuePlaceholder?: string
}
export type SegmentCondition = {
  delete?: boolean
  description?: string
  operator: string
  property: string
  value: string | number | null
}
export type SegmentRule = {
  type: string
  rules: SegmentRule[]

  delete?: boolean
  conditions: SegmentCondition[]
}
export type Segment = {
  id: number
  rules: SegmentRule[]
  uuid: string
  name: string
  description: string
  project: string | number
  feature?: number
}
export type Environment = {
  id: number
  name: string
  api_key: string
  description?: string
  project: number
  minimum_change_request_approvals?: number
  allow_client_traits: boolean
  hide_sensitive_data: boolean
  use_v2_feature_versioning: boolean
}
export type Project = {
  id: number
  uuid: string
  name: string
  organisation: number
  hide_disabled_flags: boolean
  enable_dynamo_db: boolean
  migration_status: string
  use_edge_identities: boolean
  prevent_flag_defaults: boolean
  enable_realtime_updates: boolean
  environments: Environment[]
}

export type User = {
  id: number
  email: string
  first_name: string
  last_name: string
  role: 'ADMIN' | 'USER'
}
export type GroupUser = Omit<User, 'role'> & {
  group_admin: boolean
}

export type ProjectSummary = Omit<Project, 'environments'>

export type UserGroupSummary = {
  external_id: string | null
  id: number
  is_default: boolean
  name: string
}

export type UserGroup = UserGroupSummary & {
  users: GroupUser[]
}

export type UserPermission = {
  user: User
  permissions: string[]
  admin: boolean
  id: number
}
export type GroupPermission = Omit<UserPermission, 'user'> & {
  group: UserGroup
}

export type AuditLogItem = {
  id: number
  created_date: string
  log: string
  author?: User
  environment?: Environment
  project: ProjectSummary
  related_object_id: number
  related_object_type:
    | 'FEATURE'
    | 'FEATURE_STATE'
    | 'ENVIRONMENT'
    | 'CHANGE_REQUEST'
    | 'SEGMENT'
    | 'EDGE_IDENTITY'
  is_system_event: boolean
}

export type Subscription = {
  id: number
  uuid: string
  subscription_id: string | null
  subscription_date: string
  plan: string | null
  max_seats: number
  max_api_calls: number
  cancellation_date: string | null
  customer_id: string
  payment_method: string
  notes: string | null
}

export type Organisation = {
  id: number
  name: string
  created_date: string
  webhook_notification_email: string | null
  num_seats: number
  subscription: Subscription
  role: string
  persist_trait_data: boolean
  block_access_to_admin: boolean
  restrict_project_create_to_admin: boolean
}
export type Identity = {
  id?: string
  identifier: string
  identity_uuid?: string
}

export type AvailablePermission = {
  key: string
  description: string
}

export type Tag = {
  id: number
  color: string
  description: string
  project: number
  label: string
}

export type MultivariateFeatureStateValue = {
  id: number
  multivariate_feature_option: number
  percentage_allocation: number
}

export type FeatureStateValue = {
  boolean_value: boolean | null
  float_value?: number | null
  integer_value?: boolean | null
  string_value: string
  type: string
}

export type MultivariateOption = {
  id: number
  uuid: string
  type: string
  integer_value?: number
  string_value: string
  boolean_value?: boolean
  default_percentage_allocation: number
}

export type FeatureType = 'STANDARD' | 'MULTIVARIATE'

export type IdentityFeatureState = {
  feature: {
    id: number
    name: string
    type: FeatureType
  }
  enabled: boolean
  feature_state_value: FlagsmithValue
  segment: null
  multivariate_feature_state_values?: {
    multivariate_feature_option: {
      value: number
    }
    percentage_allocation: number
  }[]
}

export type FeatureState = {
  id: number
  feature_state_value: string
  multivariate_feature_state_values: MultivariateFeatureStateValue[]
  identity?: string
  uuid: string
  enabled: boolean
  created_at: string
  updated_at: string
  version?: number
  live_from?: string
  hide_from_client?: string
  feature: number
  environment: number
  feature_segment?: number
  change_request?: number
}

export type ProjectFlag = {
  created_date: Date
  default_enabled: boolean
  description?: string
  id: number
  initial_value: string
  is_archived: boolean
  is_server_key_only: boolean
  multivariate_options: MultivariateOption[]
  name: string
  num_identity_overrides: number | null
  num_segment_overrides: number | null
  owners: User[]
  project: number
  tags: number[]
  type: string
  uuid: string
}

export type FeatureListProviderData = {
  projectFlags: ProjectFlag[] | null
  environmentFlags: FeatureState[] | null
  error: boolean
  isLoading: boolean
}

export type FeatureListProviderActions = {
  toggleFlag: (
    index: number,
    environments: Environment[],
    comment: string | null,
    environmentFlags: FeatureState[],
    projectFlags: ProjectFlag[],
  ) => void
  removeFlag: (projectId: string, projectFlag: ProjectFlag) => void
}

export type AuthType = 'EMAIL' | 'GITHUB' | 'GOOGLE'

export type SignupType = 'NO_INVITE' | 'INVITE_EMAIL' | 'INVITE_LINK'

export type Account = {
  first_name: string
  last_name: string
  sign_up_type: SignupType
  id: number
  email: string
  auth_type: AuthType
  is_superuser: boolean
}

export type Res = {
  segments: PagedResponse<Segment>
  segment: Segment
  auditLogs: PagedResponse<AuditLogItem>
  organisations: PagedResponse<Organisation>
  projects: ProjectSummary[]
  environments: PagedResponse<Environment>
  organisationUsage: {
    totals: {
      flags: number
      environmentDocument: number
      identities: number
      traits: number
      total: number
    }
    events_list: {
      environment_document: number | null
      flags: number | null
      identities: number | null
      traits: number | null
      name: string
    }[]
  }
  identity: { id: string } //todo: we don't consider this until we migrate identity-store
  identities: EdgePagedResponse<Identity>
  permission: Record<string, boolean>
  availablePermissions: AvailablePermission[]
  tag: Tag
  tags: Tag[]
  account: Account
  userEmail: {}
  groupAdmin: { id: string }
  groups: PagedResponse<UserGroupSummary>
  group: UserGroup
  myGroups: PagedResponse<UserGroupSummary>
  createSegmentOverride: {
    id: number
    segment: number
    priority: number
    uuid: string
    environment: number
    feature: number
    feature_segment_value: {
      id: number
      environment: number
      enabled: boolean
      feature: number
      feature_state_value: FeatureStateValue
      deleted_at: string
      uuid: string
      created_at: string
      updated_at: string
      version: number
      live_from: string
      identity: string
      change_request: string
    }
    value: string
  }
<<<<<<< HEAD
  featureVersion: { id: string }
=======

  projectFlags: PagedResponse<ProjectFlag>
  identityFeatureStates: IdentityFeatureState[]
>>>>>>> ff0da20c
  // END OF TYPES
}<|MERGE_RESOLUTION|>--- conflicted
+++ resolved
@@ -334,12 +334,9 @@
     }
     value: string
   }
-<<<<<<< HEAD
-  featureVersion: { id: string }
-=======
 
   projectFlags: PagedResponse<ProjectFlag>
   identityFeatureStates: IdentityFeatureState[]
->>>>>>> ff0da20c
+  featureVersion: { id: string }
   // END OF TYPES
 }