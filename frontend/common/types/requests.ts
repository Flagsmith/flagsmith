import {
  Account,
  ExternalResource,
  FeatureState,
  FeatureStateValue,
  ImportStrategy,
  Approval,
  MultivariateOption,
  SAMLConfiguration,
  Segment,
  Tag,
  ProjectFlag,
  Environment,
  UserGroup,
  AttributeName,
  Identity,
  Role,
  RolePermission,
  Webhook,
  IdentityTrait,
  GettingStartedTask,
} from './responses'

export type PagedRequest<T> = T & {
  page?: number
  page_size?: number
  q?: string
}
export type OAuthType = 'github' | 'saml' | 'google'
export type PermissionLevel = 'organisation' | 'project' | 'environment'
export enum PermissionRoleType {
  GRANTED = 'GRANTED',
  GRANTED_FOR_TAGS = 'GRANTED_FOR_TAGS',
  NONE = 'NONE',
}
export const billingPeriods = [
  {
    label: 'Current billing period',
    value: 'current_billing_period',
  },
  {
    label: 'Previous billing period',
    value: 'previous_billing_period',
  },
  { label: 'Last 90 days', value: '90_day_period' },
  { label: 'Last 30 days', value: undefined },
]
export const freePeriods = [
  { label: 'Last 90 days', value: '90_day_period' },
  { label: 'Last 30 days', value: undefined },
]
export type CreateVersionFeatureState = {
  environmentId: number
  featureId: number
  sha: string
  featureState: FeatureState
}

export type LoginRequest = {
  email: string
  password: string
}
export type RegisterRequest = {
  email: string
  first_name: string
  last_name: string
  password: string
  superuser?: boolean
  organisation_name?: string
  marketing_consent_given?: boolean
}
export type Req = {
  getSegments: PagedRequest<{
    q?: string
    projectId: number | string
    identity?: number
    include_feature_specific?: boolean
  }>
  deleteSegment: { projectId: number | string; id: number }
  updateSegment: {
    projectId: number | string
    segment: Segment
  }
  createSegment: {
    projectId: number | string
    segment: Omit<Segment, 'id' | 'uuid' | 'project'>
  }
  getAuditLogs: PagedRequest<{
    search?: string
    project: string
    environments?: string
  }>
  getOrganisations: {}
  uploadOrganisationLicence: {
    id: number
    body: {
      licence_signature: File
      licence: File
    }
  }
  getProjects: {
    organisationId: string
  }
  getEnvironments: {
    projectId: string
  }
  getOrganisationUsage: {
    organisationId: string
    projectId?: string
    environmentId?: string
    billing_period?:
      | 'current_billing_period'
      | 'previous_billing_period'
      | '90_day_period'
  }
  getWebhooks: {
    environmentId: string
  }
  createWebhook: {
    environmentId: string
    enabled: boolean
    secret: string
    url: string
  }
  updateWebhook: {
    id: number
    environmentId: string
    enabled: boolean
    secret: string
    url: string
  }
  deleteWebhook: {
    id: number
    environmentId: string
  }
  deleteIdentity: {
    id: string
    environmentId: string
    isEdge: boolean
  }
  createIdentities: {
    isEdge: boolean
    environmentId: string
    identifiers: string[]
  }
  featureSegment: {
    segment: number
  }
  getIdentities: PagedRequest<{
    environmentId: string
    pageType?: 'NEXT' | 'PREVIOUS'
    dashboard_alias?: string
    pages?: (string | undefined)[] // this is needed for edge since it returns no paging info other than a key
    isEdge: boolean
  }>
  getPermission: { id: string; level: PermissionLevel }
  getAvailablePermissions: { level: PermissionLevel }
  getTag: { id: string }
  getHealthEvents: { projectId: number | string }
  getHealthProviders: { projectId: number }
  createHealthProvider: { projectId: number; name: string }
  deleteHealthProvider: { projectId: number; name: string }
  updateTag: { projectId: string; tag: Tag }
  deleteTag: {
    id: number
    projectId: string
  }
  getTags: {
    projectId: string
  }
  createTag: { projectId: string; tag: Omit<Tag, 'id'> }
  getSegment: { projectId: string; id: string }
  updateAccount: Account
  deleteAccount: {
    current_password: string
    delete_orphan_organisations: boolean
  }
  updateUserEmail: { current_password: string; new_email: string }
  createGroupAdmin: {
    group: number | string
    user: number | string
    orgId: number | string
  }
  deleteGroupAdmin: {
    orgId: number | string
    group: number | string
    user: number | string
  }
  getGroups: PagedRequest<{
    orgId: number
  }>
  deleteGroup: { id: number | string; orgId: number | string }
  getGroup: { id: string; orgId: string }
  getMyGroups: PagedRequest<{
    orgId: string
  }>
  createSegmentOverride: {
    environmentId: string
    featureId: string
    enabled: boolean
    multivariate_feature_state_values: MultivariateOption[] | null
    feature_segment: {
      segment: number
    }
    feature_state_value: FeatureStateValue
  }
  getRoles: { organisation_id: number }
  createRole: {
    organisation_id: number
    description: string | null
    name: string
  }
  getUserInvites: {
    organisationId: number
  }
  createUserInvite: {
    organisationId: number
    invites: {
      email: string
      role: string
      permission_groups: number[]
    }[]
  }
  deleteUserInvite: {
    organisationId: number
    inviteId: number
  }
  resendUserInvite: {
    organisationId: number
    inviteId: number
  }
  getRole: { organisation_id: string; role_id: number }
  updateRole: {
    organisation_id: number
    role_id: number
    body: Role
  }
  deleteRole: { organisation_id: number; role_id: number }
  getRolePermissionEnvironment: {
    organisation_id: number
    role_id: number
    env_id: number
  }
  getRolePermissionProject: {
    organisation_id: number
    role_id: number
    project_id: number
  }
  getRolePermissionOrganisation: {
    organisation_id: number
    role_id: number
  }
  createRolePermission: {
    level: PermissionLevel
    body: {
      admin?: boolean
      permissions: RolePermission['permissions']
      project: number
      environment: number
    }
    organisation_id: number
    role_id: number
  }
  updateRolePermission: Req['createRolePermission'] & { id: number }
  deleteRolePermission: { organisation_id: number; role_id: number }

  getIdentityFeatureStatesAll: {
    environment: string
    user: string
  }
  getProjectFlags: {
    project: string
    environmentId?: string
    tags?: string[]
    is_archived?: boolean
  }
  getProjectFlag: { project: string | number; id: string }
  getRolesPermissionUsers: { organisation_id: number; role_id: number }
  deleteRolesPermissionUsers: {
    organisation_id: number
    role_id: number
    user_id: number
    level?: string
  }
  createRolesPermissionUsers: {
    data: {
      user: number
    }
    organisation_id: number
    role_id: number
  }
  getRolePermissionGroup: {
    organisation_id: number
    role_id: number
  }
  updateRolePermissionGroup: { id: number; role_id: number }
  deleteRolePermissionGroup: {
    group_id: number
    organisation_id: number
    role_id: number
  }
  createRolePermissionGroup: {
    data: {
      group: number
    }
    organisation_id: number
    role_id: number
  }
  getGetSubscriptionMetadata: { id: string }
  getEnvironment: { id: string }
  getSubscriptionMetadata: { id: string }
  getMetadataModelFields: { organisation_id: string }
  getMetadataModelField: { organisation_id: string; id: string }
  updateMetadataModelField: {
    organisation_id: string
    id: string
    body: {
      content_type: number
      field: number
      is_required_for: {
        content_type: number
        object_id: number
      }[]
    }
  }
  deleteMetadataModelField: { organisation_id: string; id: string | number }
  createMetadataModelField: {
    organisation_id: string
    body: {
      content_type: number | string
      field: string | number
    }
  }
  getMetadataField: { organisation_id: string }
  getMetadataList: { organisation: string }
  updateMetadataField: {
    id: string
    body: {
      name: string
      type: string
      description: string
      organisation: string
    }
  }
  deleteMetadataField: { id: string }
  createMetadataField: {
    body: {
      description: string
      name: string
      organisation: string
      type: string
    }
  }

  getRoleMasterApiKey: { org_id: number; role_id: number; id: string }
  updateRoleMasterApiKey: { org_id: number; role_id: number; id: string }
  deleteRoleMasterApiKey: { org_id: number; role_id: number; id: string }
  createRoleMasterApiKey: { org_id: number; role_id: number }
  getMasterAPIKeyWithMasterAPIKeyRoles: { org_id: number; prefix: string }
  deleteMasterAPIKeyWithMasterAPIKeyRoles: {
    org_id: number
    prefix: string
    role_id: number
  }
  getRolesMasterAPIKeyWithMasterAPIKeyRoles: { org_id: number; prefix: string }
  createLaunchDarklyProjectImport: {
    project_id: string
    body: {
      project_key: string
      token: string
    }
  }
  createFeatureExport: {
    environment_id: string
    tag_ids?: (number | string)[]
  }
  getFeatureExport: {
    id: string
  }
  getFeatureExports: {
    projectId: string
  }
  createFlagsmithProjectImport: {
    environment_id: number | string
    strategy: ImportStrategy
    file: File
  }
  getFeatureImports: {
    projectId: string
  }
  getLaunchDarklyProjectImport: { project_id: string; import_id: string }
  getLaunchDarklyProjectsImport: { project_id: string }
  getUserWithRoles: { org_id: number; user_id: number }
  deleteUserWithRole: { org_id: number; user_id: number; role_id: number }
  getGroupWithRole: { org_id: number; group_id: number }
  deleteGroupWithRole: { org_id: number; group_id: number; role_id: number }
  createAndSetFeatureVersion: {
    projectId: number
    environmentId: number
    featureId: number
    skipPublish?: boolean
    featureStates: FeatureState[]
    liveFrom?: string
  }
  createFeatureVersion: {
    environmentId: number
    featureId: number
    live_from?: string
    feature_states_to_create: Omit<FeatureState, 'id'>[]
    feature_states_to_update: Omit<FeatureState, 'id'>[]
    publish_immediately: boolean
    segment_ids_to_delete_overrides: number[]
  }
  publishFeatureVersion: {
    sha: string
    environmentId: number
    featureId: number
  }
  createVersionFeatureState: CreateVersionFeatureState
  deleteVersionFeatureState: CreateVersionFeatureState & { id: number }
  updateVersionFeatureState: CreateVersionFeatureState & {
    id: number
    uuid: string
  }
  getVersionFeatureState: {
    sha: string
    environmentId: number
    featureId: number
  }
  updateSegmentPriorities: { id: number; priority: number }[]
  deleteFeatureSegment: { id: number }
  getFeatureVersions: PagedRequest<{
    featureId: number
    environmentId: string
    is_live?: boolean
  }>
  getUsers: { organisationId: number }
  getFeatureVersion: {
    uuid: string
  }
  enableFeatureVersioning: {
    environmentId: string
  }
  getChangeRequests: PagedRequest<{
    search?: string
    environmentId: string
    feature_id?: number
    live_from_after?: string
    committed?: boolean
  }>
  getGroupSummaries: {
    orgId: string
  }
  getSupportedContentType: { organisation_id: string }
  getExternalResources: { project_id: string; feature_id: string }
  deleteExternalResource: {
    project_id: string
    feature_id: string
    external_resource_id: string
  }
  createExternalResource: {
    project_id: string
    feature_id: string
    body: ExternalResource
  }

  getGithubIntegration: {
    organisation_id: string
    id?: string
  }
  updateGithubIntegration: {
    organisation_id: string
    github_integration_id: string
  }
  deleteGithubIntegration: {
    organisation_id: string
    github_integration_id: string
  }
  createGithubIntegration: {
    organisation_id: string
    body: {
      installation_id: string
    }
  }
  getGithubRepositories: {
    organisation_id: string
    github_id: string
  }
  updateGithubRepository: {
    organisation_id: string
    github_id: string
    id: string
    body: {
      project: number
      repository_name: string
      repository_owner: string
      tagging_enabled: boolean
    }
  }
  deleteGithubRepository: {
    organisation_id: string
    github_id: string
    id: string
  }
  createGithubRepository: {
    organisation_id: string
    github_id: string
    body: {
      project: string
      repository_name: string
      repository_owner: string
    }
  }
  getGithubResources: PagedRequest<{
    organisation_id: string
    repo_name: string
    repo_owner: string
    github_resource: string
  }>
  getGithubRepos: { installation_id: string; organisation_id: string }
  getServersideEnvironmentKeys: { environmentId: string }
  deleteServersideEnvironmentKeys: { environmentId: string; id: string }
  createServersideEnvironmentKeys: {
    environmentId: string
    data: { name: string }
  }
  getAuditLogItem: {
    projectId: string
    id: string
  }
  getProject: { id: string }
  createGroup: {
    orgId: string
    data: Omit<UserGroup, 'id' | 'users'>
    users: UserGroup['users']
    usersToAddAdmin: number[] | null
  }
  getUserGroupPermission: { project_id: string }
  updateProjectFlag: {
    project_id: string | number
    feature_id: string | number
    body: ProjectFlag
  }
  createProjectFlag: {
    project_id: string | number
    body: ProjectFlag
  }
  updateEnvironment: { id: string; body: Environment }
  createCloneIdentityFeatureStates: {
    environment_id: string
    identity_id: string
    body: {
      source_identity_id?: string
      source_identity_uuid?: string
    }
  }
  updateGroup: Req['createGroup'] & {
    orgId: string
    data: UserGroup
    users: UserGroup['users']

    usersToAddAdmin: number[] | null
    usersToRemoveAdmin: number[] | null
    usersToRemove: number[] | null
  }
  createChangeRequest: {
    approvals: Approval[]
    live_from: string | undefined
    description: string
    multivariate_options: MultivariateOption[]
    title: string
  }
  getFeatureStates: {
    environment?: number
    feature?: number
  }
  getFeatureSegment: { id: string }
  getSamlConfiguration: { name: string }
  getSamlConfigurations: { organisation_id: number }
  getSamlConfigurationMetadata: { name: string }
  updateSamlConfiguration: { name: string; body: SAMLConfiguration }
  deleteSamlConfiguration: { name: string }
  createSamlConfiguration: SAMLConfiguration
  getSamlAttributeMapping: { saml_configuration_id: number }
  updateSamlAttributeMapping: {
    attribute_id: number
    body: {
      saml_configuration: number
      django_attribute_name: AttributeName
      idp_attribute_name: string
    }
  }
  deleteSamlAttributeMapping: { attribute_id: number }
  createSamlAttributeMapping: {
    body: {
      saml_configuration: number
      django_attribute_name: AttributeName
      idp_attribute_name: string
    }
  }
  updateIdentity: {
    environmentId: string
    data: Identity
  }
  createAuditLogWebhooks: {
    organisationId: string
    data: Omit<Webhook, 'id' | 'created_at' | 'updated_at'>
  }
  getAuditLogWebhooks: { organisationId: string }
  updateAuditLogWebhooks: { organisationId: string; data: Webhook }
  deleteAuditLogWebhook: { organisationId: string; id: number }
  createIdentityTrait: {
    use_edge_identities: boolean
    environmentId: string
    identity: string
    data: IdentityTrait
  }
  getIdentityTraits: {
    use_edge_identities: boolean
    environmentId: string
    identity: string
  }
  updateIdentityTrait: {
    use_edge_identities: boolean
    environmentId: string
    identity: string
    data: IdentityTrait
  }
  deleteIdentityTrait: {
    environmentId: string
    identity: string
    use_edge_identities: boolean
    data: Omit<IdentityTrait, 'trait_value'>
  }
  getIdentitySegments: PagedRequest<{
    q?: string
    identity: string
    projectId: string
  }>
  getConversionEvents: PagedRequest<{ q?: string; environment_id: string }>
  getSplitTest: PagedRequest<{
    conversion_event_type_id: string
  }>
  register: {
    first_name: string
    last_name: string
    email: string
    password: string
    contact_consent_given: boolean
    organisation_name: string
    superuser: boolean
  }
  getBuildVersion: {}
  createOnboardingSupportOptIn: {}
<<<<<<< HEAD
  getProfile: {}
  createCompletedTask: GettingStartedTask
=======
  getUserEnvironmentPermissions: {
    environmentId: string
    userId: string
  }
  getUserPermissions: {
    id?: string
    userId: number | undefined
    level: PermissionLevel
  }
>>>>>>> c9a4a9da
  // END OF TYPES
}<|MERGE_RESOLUTION|>--- conflicted
+++ resolved
@@ -652,10 +652,6 @@
   }
   getBuildVersion: {}
   createOnboardingSupportOptIn: {}
-<<<<<<< HEAD
-  getProfile: {}
-  createCompletedTask: GettingStartedTask
-=======
   getUserEnvironmentPermissions: {
     environmentId: string
     userId: string
@@ -665,6 +661,7 @@
     userId: number | undefined
     level: PermissionLevel
   }
->>>>>>> c9a4a9da
+  getProfile: {}
+  createCompletedTask: GettingStartedTask
   // END OF TYPES
 }