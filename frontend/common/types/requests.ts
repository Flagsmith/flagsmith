import {
  Account,
  ExternalResource,
  FeatureState,
  FeatureStateValue,
  ImportStrategy,
  Approval,
  MultivariateOption,
  SAMLConfiguration,
  Segment,
  Tag,
  ProjectFlag,
  Environment,
  UserGroup,
  AttributeName,
  Identity,
  Role,
  RolePermission,
  Webhook,
  IdentityTrait,
} from './responses'

export type PagedRequest<T> = T & {
  page?: number
  page_size?: number
  q?: string
}
export type OAuthType = 'github' | 'saml' | 'google'
export type PermissionLevel = 'organisation' | 'project' | 'environment'
export const billingPeriods = [
  {
    label: 'Current billing period',
    value: 'current_billing_period',
  },
  {
    label: 'Previous billing period',
    value: 'previous_billing_period',
  },
  { label: 'Last 90 days', value: '90_day_period' },
  { label: 'Last 30 days', value: undefined },
]
export const freePeriods = [
  { label: 'Last 90 days', value: '90_day_period' },
  { label: 'Last 30 days', value: undefined },
]
export type CreateVersionFeatureState = {
  environmentId: number
  featureId: number
  sha: string
  featureState: FeatureState
}

export type LoginRequest = {
  email: string
  password: string
}
export type RegisterRequest = {
  email: string
  first_name: string
  last_name: string
  password: string
  superuser?: boolean
  organisation_name?: string
  marketing_consent_given?: boolean
}
export type Req = {
  getSegments: PagedRequest<{
    q?: string
    projectId: number | string
    identity?: number
    include_feature_specific?: boolean
  }>
  deleteSegment: { projectId: number | string; id: number }
  updateSegment: {
    projectId: number | string
    segment: Segment
  }
  createSegment: {
    projectId: number | string
    segment: Omit<Segment, 'id' | 'uuid' | 'project'>
  }
  getAuditLogs: PagedRequest<{
    search?: string
    project: string
    environments?: string
  }>
  getOrganisations: {}
  uploadOrganisationLicence: {
    id: number
    body: {
      licence_signature: File
      licence: File
    }
  }
  getProjects: {
    organisationId: string
  }
  getEnvironments: {
    projectId: string
  }
  getOrganisationUsage: {
    organisationId: string
    projectId?: string
    environmentId?: string
    billing_period?:
      | 'current_billing_period'
      | 'previous_billing_period'
      | '90_day_period'
  }
  getWebhooks: {
    environmentId: string
  }
  createWebhook: {
    environmentId: string
    enabled: boolean
    secret: string
    url: string
  }
  updateWebhook: {
    id: number
    environmentId: string
    enabled: boolean
    secret: string
    url: string
  }
  deleteWebhook: {
    id: number
    environmentId: string
  }
  deleteIdentity: {
    id: string
    environmentId: string
    isEdge: boolean
  }
  createIdentities: {
    isEdge: boolean
    environmentId: string
    identifiers: string[]
  }
  featureSegment: {
    segment: number
  }
  getIdentities: PagedRequest<{
    environmentId: string
    pageType?: 'NEXT' | 'PREVIOUS'
    dashboard_alias?: string
    pages?: (string | undefined)[] // this is needed for edge since it returns no paging info other than a key
    isEdge: boolean
  }>
  getPermission: { id: string; level: PermissionLevel }
  getAvailablePermissions: { level: PermissionLevel }
  getTag: { id: string }
  getHealthEvents: { projectId: number | string }
  getHealthProviders: { projectId: number }
  createHealthProvider: { projectId: number; name: string }
  deleteHealthProvider: { projectId: number; name: string }
  updateTag: { projectId: string; tag: Tag }
  deleteTag: {
    id: number
    projectId: string
  }
  getTags: {
    projectId: string
  }
  createTag: { projectId: string; tag: Omit<Tag, 'id'> }
  getSegment: { projectId: string; id: string }
  updateAccount: Account
  deleteAccount: {
    current_password: string
    delete_orphan_organisations: boolean
  }
  updateUserEmail: { current_password: string; new_email: string }
  createGroupAdmin: {
    group: number | string
    user: number | string
    orgId: number | string
  }
  deleteGroupAdmin: {
    orgId: number | string
    group: number | string
    user: number | string
  }
  getGroups: PagedRequest<{
    orgId: number
  }>
  deleteGroup: { id: number | string; orgId: number | string }
  getGroup: { id: string; orgId: string }
  getMyGroups: PagedRequest<{
    orgId: string
  }>
  createSegmentOverride: {
    environmentId: string
    featureId: string
    enabled: boolean
    multivariate_feature_state_values: MultivariateOption[] | null
    feature_segment: {
      segment: number
    }
    feature_state_value: FeatureStateValue
  }
  getRoles: { organisation_id: number }
  createRole: {
    organisation_id: number
    description: string | null
    name: string
  }
  getUserInvites: {
    organisationId: number
  }
  createUserInvite: {
    organisationId: number
    invites: {
      email: string
      role: string
      permission_groups: number[]
    }[]
  }
  deleteUserInvite: {
    organisationId: number
    inviteId: number
  }
  resendUserInvite: {
    organisationId: number
    inviteId: number
  }
  getRole: { organisation_id: string; role_id: number }
  updateRole: {
    organisation_id: number
    role_id: number
    body: Role
  }
  deleteRole: { organisation_id: number; role_id: number }
  getRolePermissionEnvironment: {
    organisation_id: number
    role_id: number
    env_id: number
  }
  getRolePermissionProject: {
    organisation_id: number
    role_id: number
    project_id: number
  }
  getRolePermissionOrganisation: {
    organisation_id: number
    role_id: number
  }
  createRolePermission: {
    level: PermissionLevel
    body: {
      admin?: boolean
      permissions: RolePermission['permissions']
      project: number
      environment: number
    }
    organisation_id: number
    role_id: number
  }
  updateRolePermission: Req['createRolePermission'] & { id: number }
  deleteRolePermission: { organisation_id: number; role_id: number }

  getIdentityFeatureStatesAll: {
    environment: string
    user: string
  }
  getProjectFlags: {
    project: string
    environmentId?: string
    tags?: string[]
    is_archived?: boolean
  }
  getProjectFlag: { project: string | number; id: string }
  getRolesPermissionUsers: { organisation_id: number; role_id: number }
  deleteRolesPermissionUsers: {
    organisation_id: number
    role_id: number
    user_id: number
    level?: string
  }
  createRolesPermissionUsers: {
    data: {
      user: number
    }
    organisation_id: number
    role_id: number
  }
  getRolePermissionGroup: {
    organisation_id: number
    role_id: number
  }
  updateRolePermissionGroup: { id: number; role_id: number }
  deleteRolePermissionGroup: {
    group_id: number
    organisation_id: number
    role_id: number
  }
  createRolePermissionGroup: {
    data: {
      group: number
    }
    organisation_id: number
    role_id: number
  }
  getGetSubscriptionMetadata: { id: string }
  getEnvironment: { id: string }
  getSubscriptionMetadata: { id: string }
  getMetadataModelFields: { organisation_id: string }
  getMetadataModelField: { organisation_id: string; id: string }
  updateMetadataModelField: {
    organisation_id: string
    id: string
    body: {
      content_type: number
      field: number
      is_required_for: {
        content_type: number
        object_id: number
      }[]
    }
  }
  deleteMetadataModelField: { organisation_id: string; id: string | number }
  createMetadataModelField: {
    organisation_id: string
    body: {
      content_type: number | string
      field: string | number
    }
  }
  getMetadataField: { organisation_id: string }
  getMetadataList: { organisation: string }
  updateMetadataField: {
    id: string
    body: {
      name: string
      type: string
      description: string
      organisation: string
    }
  }
  deleteMetadataField: { id: string }
  createMetadataField: {
    body: {
      description: string
      name: string
      organisation: string
      type: string
    }
  }

  getRoleMasterApiKey: { org_id: number; role_id: number; id: string }
  updateRoleMasterApiKey: { org_id: number; role_id: number; id: string }
  deleteRoleMasterApiKey: { org_id: number; role_id: number; id: string }
  createRoleMasterApiKey: { org_id: number; role_id: number }
  getMasterAPIKeyWithMasterAPIKeyRoles: { org_id: number; prefix: string }
  deleteMasterAPIKeyWithMasterAPIKeyRoles: {
    org_id: number
    prefix: string
    role_id: number
  }
  getRolesMasterAPIKeyWithMasterAPIKeyRoles: { org_id: number; prefix: string }
  createLaunchDarklyProjectImport: {
    project_id: string
    body: {
      project_key: string
      token: string
    }
  }
  createFeatureExport: {
    environment_id: string
    tag_ids?: (number | string)[]
  }
  getFeatureExport: {
    id: string
  }
  getFeatureExports: {
    projectId: string
  }
  createFlagsmithProjectImport: {
    environment_id: number | string
    strategy: ImportStrategy
    file: File
  }
  getFeatureImports: {
    projectId: string
  }
  getLaunchDarklyProjectImport: { project_id: string; import_id: string }
  getLaunchDarklyProjectsImport: { project_id: string }
  getUserWithRoles: { org_id: number; user_id: number }
  deleteUserWithRole: { org_id: number; user_id: number; role_id: number }
  getGroupWithRole: { org_id: number; group_id: number }
  deleteGroupWithRole: { org_id: number; group_id: number; role_id: number }
  createAndSetFeatureVersion: {
    projectId: number
    environmentId: number
    featureId: number
    skipPublish?: boolean
    featureStates: FeatureState[]
    liveFrom?: string
  }
  createFeatureVersion: {
    environmentId: number
    featureId: number
    live_from?: string
    feature_states_to_create: Omit<FeatureState, 'id'>[]
    feature_states_to_update: Omit<FeatureState, 'id'>[]
    publish_immediately: boolean
    segment_ids_to_delete_overrides: number[]
  }
  publishFeatureVersion: {
    sha: string
    environmentId: number
    featureId: number
  }
  createVersionFeatureState: CreateVersionFeatureState
  deleteVersionFeatureState: CreateVersionFeatureState & { id: number }
  updateVersionFeatureState: CreateVersionFeatureState & {
    id: number
    uuid: string
  }
  getVersionFeatureState: {
    sha: string
    environmentId: number
    featureId: number
  }
  updateSegmentPriorities: { id: number; priority: number }[]
  deleteFeatureSegment: { id: number }
  getFeatureVersions: PagedRequest<{
    featureId: number
    environmentId: string
    is_live?: boolean
  }>
  getUsers: { organisationId: number }
  getFeatureVersion: {
    uuid: string
  }
  enableFeatureVersioning: {
    environmentId: string
  }
  getChangeRequests: PagedRequest<{
    search?: string
    environmentId: string
    feature_id?: number
    live_from_after?: string
    committed?: boolean
  }>
  getGroupSummaries: {
    orgId: string
  }
  getSupportedContentType: { organisation_id: string }
  getExternalResources: { project_id: string; feature_id: string }
  deleteExternalResource: {
    project_id: string
    feature_id: string
    external_resource_id: string
  }
  createExternalResource: {
    project_id: string
    feature_id: string
    body: ExternalResource
  }

  getGithubIntegration: {
    organisation_id: string
    id?: string
  }
  updateGithubIntegration: {
    organisation_id: string
    github_integration_id: string
  }
  deleteGithubIntegration: {
    organisation_id: string
    github_integration_id: string
  }
  createGithubIntegration: {
    organisation_id: string
    body: {
      installation_id: string
    }
  }
  getGithubRepositories: {
    organisation_id: string
    github_id: string
  }
  updateGithubRepository: {
    organisation_id: string
    github_id: string
    id: string
    body: {
      project: number
      repository_name: string
      repository_owner: string
      tagging_enabled: boolean
    }
  }
  deleteGithubRepository: {
    organisation_id: string
    github_id: string
    id: string
  }
  createGithubRepository: {
    organisation_id: string
    github_id: string
    body: {
      project: string
      repository_name: string
      repository_owner: string
    }
  }
  getGithubResources: PagedRequest<{
    organisation_id: string
    repo_name: string
    repo_owner: string
    github_resource: string
  }>
  getGithubRepos: { installation_id: string; organisation_id: string }
  getServersideEnvironmentKeys: { environmentId: string }
  deleteServersideEnvironmentKeys: { environmentId: string; id: string }
  createServersideEnvironmentKeys: {
    environmentId: string
    data: { name: string }
  }
  getAuditLogItem: {
    projectId: string
    id: string
  }
  getProject: { id: string }
  createGroup: {
    orgId: string
    data: Omit<UserGroup, 'id' | 'users'>
    users: UserGroup['users']
    usersToAddAdmin: number[] | null
  }
  getUserGroupPermission: { project_id: string }
  updateProjectFlag: {
    project_id: string | number
    feature_id: string | number
    body: ProjectFlag
  }
  createProjectFlag: {
    project_id: string | number
    body: ProjectFlag
  }
  updateEnvironment: { id: string; body: Environment }
  createCloneIdentityFeatureStates: {
    environment_id: string
    identity_id: string
    body: {
      source_identity_id?: string
      source_identity_uuid?: string
    }
  }
  updateGroup: Req['createGroup'] & {
    orgId: string
    data: UserGroup
    users: UserGroup['users']

    usersToAddAdmin: number[] | null
    usersToRemoveAdmin: number[] | null
    usersToRemove: number[] | null
  }
  createChangeRequest: {
    approvals: Approval[]
    live_from: string | undefined
    description: string
    multivariate_options: MultivariateOption[]
    title: string
  }
  getFeatureStates: {
    environment?: number
    feature?: number
  }
  getFeatureSegment: { id: string }
  getSamlConfiguration: { name: string }
  getSamlConfigurations: { organisation_id: number }
  getSamlConfigurationMetadata: { name: string }
  updateSamlConfiguration: { name: string; body: SAMLConfiguration }
  deleteSamlConfiguration: { name: string }
  createSamlConfiguration: SAMLConfiguration
  getSamlAttributeMapping: { saml_configuration_id: number }
  updateSamlAttributeMapping: {
    attribute_id: number
    body: {
      saml_configuration: number
      django_attribute_name: AttributeName
      idp_attribute_name: string
    }
  }
  deleteSamlAttributeMapping: { attribute_id: number }
  createSamlAttributeMapping: {
    body: {
      saml_configuration: number
      django_attribute_name: AttributeName
      idp_attribute_name: string
    }
  }
  updateIdentity: {
    environmentId: string
    data: Identity
  }
  createAuditLogWebhooks: {
    organisationId: string
    data: Omit<Webhook, 'id' | 'created_at' | 'updated_at'>
  }
  getAuditLogWebhooks: { organisationId: string }
  updateAuditLogWebhooks: { organisationId: string; data: Webhook }
  deleteAuditLogWebhook: { organisationId: string; id: number }
  createIdentityTrait: {
    use_edge_identities: boolean
    environmentId: string
    identity: string
    data: IdentityTrait
  }
  getIdentityTraits: {
    use_edge_identities: boolean
    environmentId: string
    identity: string
  }
  updateIdentityTrait: {
    use_edge_identities: boolean
    environmentId: string
    identity: string
    data: IdentityTrait
  }
  deleteIdentityTrait: {
    environmentId: string
    identity: string
    use_edge_identities: boolean
    data: Omit<IdentityTrait, 'trait_value'>
  }
  getIdentitySegments: PagedRequest<{
    q?: string
    identity: string
    projectId: string
  }>
  getConversionEvents: PagedRequest<{ q?: string; environment_id: string }>
  getSplitTest: PagedRequest<{
    conversion_event_type_id: string
  }>
<<<<<<< HEAD
  testWebhook: {
    webhookUrl: string
    secret?: string
    body: {
      event: string
      data: Record<string, unknown>
    }
    scope: {
      type: 'environment' | 'organisation'
      id: string
    }
  }
=======
  createOnboarding: {
    first_name: string
    last_name: string
    email: string
    password: string
    contact_consent_given: boolean
    organisation_name: string
    superuser: boolean
  }
  getBuildVersion: {}
  createOnboardingSupportOptIn: {}
>>>>>>> fdebe4fc
  // END OF TYPES
}<|MERGE_RESOLUTION|>--- conflicted
+++ resolved
@@ -635,7 +635,6 @@
   getSplitTest: PagedRequest<{
     conversion_event_type_id: string
   }>
-<<<<<<< HEAD
   testWebhook: {
     webhookUrl: string
     secret?: string
@@ -648,7 +647,6 @@
       id: string
     }
   }
-=======
   createOnboarding: {
     first_name: string
     last_name: string
@@ -660,6 +658,5 @@
   }
   getBuildVersion: {}
   createOnboardingSupportOptIn: {}
->>>>>>> fdebe4fc
   // END OF TYPES
 }