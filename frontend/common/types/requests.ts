import {
  Account,
  ExternalResource,
  FeatureState,
  FeatureStateValue,
  ImportStrategy,
  Approval,
  MultivariateOption,
  SAMLConfiguration,
  Segment,
  Tag,
  ProjectFlag,
  Environment,
  UserGroup,
  AttributeName,
  Identity,
  Role,
  RolePermission,
  Webhook,
  IdentityTrait,
} from './responses'

export type PagedRequest<T> = T & {
  page?: number
  page_size?: number
  q?: string
}
export type OAuthType = 'github' | 'saml' | 'google'
export type PermissionLevel = 'organisation' | 'project' | 'environment'
export enum PermissionRoleType {
  GRANTED = 'GRANTED',
  GRANTED_FOR_TAGS = 'GRANTED_FOR_TAGS',
  NONE = 'NONE',
}
export const billingPeriods = [
  {
    label: 'Current billing period',
    value: 'current_billing_period',
  },
  {
    label: 'Previous billing period',
    value: 'previous_billing_period',
  },
  { label: 'Last 90 days', value: '90_day_period' },
  { label: 'Last 30 days', value: undefined },
]
export const freePeriods = [
  { label: 'Last 90 days', value: '90_day_period' },
  { label: 'Last 30 days', value: undefined },
]
export type CreateVersionFeatureState = {
  environmentId: number
  featureId: number
  sha: string
  featureState: FeatureState
}

export type LoginRequest = {
  email: string
  password: string
}
export type RegisterRequest = {
  email: string
  first_name: string
  last_name: string
  password: string
  superuser?: boolean
  organisation_name?: string
  marketing_consent_given?: boolean
}
export type Req = {
  getSegments: PagedRequest<{
    q?: string
    projectId: number | string
    identity?: number
    include_feature_specific?: boolean
  }>
  deleteSegment: { projectId: number | string; id: number }
  updateSegment: {
    projectId: number | string
    segment: Segment
  }
  createSegment: {
    projectId: number | string
    segment: Omit<Segment, 'id' | 'uuid' | 'project'>
  }
  cloneSegment: {
    projectId: number | string
    segmentId: number
    name: string
  }
  getAuditLogs: PagedRequest<{
    search?: string
    project: string
    environments?: string
  }>
  getOrganisations: {}
  uploadOrganisationLicence: {
    id: number
    body: {
      licence_signature: File
      licence: File
    }
  }
  getProjects: {
    organisationId: string
  }
  getEnvironments: {
    projectId: string
  }
  getOrganisationUsage: {
    organisationId: string
    projectId?: string
    environmentId?: string
    billing_period?:
      | 'current_billing_period'
      | 'previous_billing_period'
      | '90_day_period'
  }
  getWebhooks: {
    environmentId: string
  }
  createWebhook: {
    environmentId: string
    enabled: boolean
    secret: string
    url: string
  }
  updateWebhook: {
    id: number
    environmentId: string
    enabled: boolean
    secret: string
    url: string
  }
  deleteWebhook: {
    id: number
    environmentId: string
  }
  deleteIdentity: {
    id: string
    environmentId: string
    isEdge: boolean
  }
  createIdentities: {
    isEdge: boolean
    environmentId: string
    identifiers: string[]
  }
  featureSegment: {
    segment: number
  }
  getIdentities: PagedRequest<{
    environmentId: string
    pageType?: 'NEXT' | 'PREVIOUS'
    dashboard_alias?: string
    pages?: (string | undefined)[] // this is needed for edge since it returns no paging info other than a key
    isEdge: boolean
  }>
  getPermission: { id: string; level: PermissionLevel }
  getAvailablePermissions: { level: PermissionLevel }
  getTag: { id: string }
  getHealthEvents: { projectId: number | string }
  getHealthProviders: { projectId: number }
  createHealthProvider: { projectId: number; name: string }
  deleteHealthProvider: { projectId: number; name: string }
  updateTag: { projectId: string; tag: Tag }
  deleteTag: {
    id: number
    projectId: string
  }
  getTags: {
    projectId: string
  }
  createTag: { projectId: string; tag: Omit<Tag, 'id'> }
  getSegment: { projectId: string; id: string }
  updateAccount: Account
  deleteAccount: {
    current_password: string
    delete_orphan_organisations: boolean
  }
  updateUserEmail: { current_password: string; new_email: string }
  createGroupAdmin: {
    group: number | string
    user: number | string
    orgId: number | string
  }
  deleteGroupAdmin: {
    orgId: number | string
    group: number | string
    user: number | string
  }
  getGroups: PagedRequest<{
    orgId: number
  }>
  deleteGroup: { id: number | string; orgId: number | string }
  getGroup: { id: string; orgId: string }
  getMyGroups: PagedRequest<{
    orgId: string
  }>
  createSegmentOverride: {
    environmentId: string
    featureId: string
    enabled: boolean
    multivariate_feature_state_values: MultivariateOption[] | null
    feature_segment: {
      segment: number
    }
    feature_state_value: FeatureStateValue
  }
  getRoles: { organisation_id: number }
  createRole: {
    organisation_id: number
    description: string | null
    name: string
  }
  getUserInvites: {
    organisationId: number
  }
  createUserInvite: {
    organisationId: number
    invites: {
      email: string
      role: string
      permission_groups: number[]
    }[]
  }
  deleteUserInvite: {
    organisationId: number
    inviteId: number
  }
  resendUserInvite: {
    organisationId: number
    inviteId: number
  }
  getRole: { organisation_id: string; role_id: number }
  updateRole: {
    organisation_id: number
    role_id: number
    body: Role
  }
  deleteRole: { organisation_id: number; role_id: number }
  getRolePermissionEnvironment: {
    organisation_id: number
    role_id: number
    env_id: number
  }
  getRolePermissionProject: {
    organisation_id: number
    role_id: number
    project_id: number
  }
  getRolePermissionOrganisation: {
    organisation_id: number
    role_id: number
  }
  createRolePermission: {
    level: PermissionLevel
    body: {
      admin?: boolean
      permissions: RolePermission['permissions']
      project: number
      environment: number
    }
    organisation_id: number
    role_id: number
  }
  updateRolePermission: Req['createRolePermission'] & { id: number }
  deleteRolePermission: { organisation_id: number; role_id: number }

  getIdentityFeatureStatesAll: {
    environment: string
    user: string
  }
  getProjectFlags: {
    project: string
    environmentId?: string
    tags?: string[]
    is_archived?: boolean
  }
  getProjectFlag: { project: string | number; id: string }
  getRolesPermissionUsers: { organisation_id: number; role_id: number }
  deleteRolesPermissionUsers: {
    organisation_id: number
    role_id: number
    user_id: number
    level?: string
  }
  createRolesPermissionUsers: {
    data: {
      user: number
    }
    organisation_id: number
    role_id: number
  }
  getRolePermissionGroup: {
    organisation_id: number
    role_id: number
  }
  updateRolePermissionGroup: { id: number; role_id: number }
  deleteRolePermissionGroup: {
    group_id: number
    organisation_id: number
    role_id: number
  }
  createRolePermissionGroup: {
    data: {
      group: number
    }
    organisation_id: number
    role_id: number
  }
  getGetSubscriptionMetadata: { id: string }
  getEnvironment: { id: string }
  getSubscriptionMetadata: { id: string }
  getMetadataModelFields: { organisation_id: string }
  getMetadataModelField: { organisation_id: string; id: string }
  updateMetadataModelField: {
    organisation_id: string
    id: string
    body: {
      content_type: number
      field: number
      is_required_for: {
        content_type: number
        object_id: number
      }[]
    }
  }
  deleteMetadataModelField: { organisation_id: string; id: string | number }
  createMetadataModelField: {
    organisation_id: string
    body: {
      content_type: number | string
      field: string | number
    }
  }
  getMetadataField: { organisation_id: string }
  getMetadataList: { organisation: string }
  updateMetadataField: {
    id: string
    body: {
      name: string
      type: string
      description: string
      organisation: string
    }
  }
  deleteMetadataField: { id: string }
  createMetadataField: {
    body: {
      description: string
      name: string
      organisation: string
      type: string
    }
  }

  getRoleMasterApiKey: { org_id: number; role_id: number; id: string }
  updateRoleMasterApiKey: { org_id: number; role_id: number; id: string }
  deleteRoleMasterApiKey: { org_id: number; role_id: number; id: string }
  createRoleMasterApiKey: { org_id: number; role_id: number }
  getMasterAPIKeyWithMasterAPIKeyRoles: { org_id: number; prefix: string }
  deleteMasterAPIKeyWithMasterAPIKeyRoles: {
    org_id: number
    prefix: string
    role_id: number
  }
  getRolesMasterAPIKeyWithMasterAPIKeyRoles: { org_id: number; prefix: string }
  createLaunchDarklyProjectImport: {
    project_id: string
    body: {
      project_key: string
      token: string
    }
  }
  createFeatureExport: {
    environment_id: string
    tag_ids?: (number | string)[]
  }
  getFeatureExport: {
    id: string
  }
  getFeatureExports: {
    projectId: string
  }
  createFlagsmithProjectImport: {
    environment_id: number | string
    strategy: ImportStrategy
    file: File
  }
  getFeatureImports: {
    projectId: string
  }
  getLaunchDarklyProjectImport: { project_id: string; import_id: string }
  getLaunchDarklyProjectsImport: { project_id: string }
  getUserWithRoles: { org_id: number; user_id: number }
  deleteUserWithRole: { org_id: number; user_id: number; role_id: number }
  getGroupWithRole: { org_id: number; group_id: number }
  deleteGroupWithRole: { org_id: number; group_id: number; role_id: number }
  createAndSetFeatureVersion: {
    projectId: number
    environmentId: number
    featureId: number
    skipPublish?: boolean
    featureStates: FeatureState[]
    liveFrom?: string
  }
  createFeatureVersion: {
    environmentId: number
    featureId: number
    live_from?: string
    feature_states_to_create: Omit<FeatureState, 'id'>[]
    feature_states_to_update: Omit<FeatureState, 'id'>[]
    publish_immediately: boolean
    segment_ids_to_delete_overrides: number[]
  }
  publishFeatureVersion: {
    sha: string
    environmentId: number
    featureId: number
  }
  createVersionFeatureState: CreateVersionFeatureState
  deleteVersionFeatureState: CreateVersionFeatureState & { id: number }
  updateVersionFeatureState: CreateVersionFeatureState & {
    id: number
    uuid: string
  }
  getVersionFeatureState: {
    sha: string
    environmentId: number
    featureId: number
  }
  updateSegmentPriorities: { id: number; priority: number }[]
  deleteFeatureSegment: { id: number }
  getFeatureVersions: PagedRequest<{
    featureId: number
    environmentId: string
    is_live?: boolean
  }>
  getUsers: { organisationId: number }
  getFeatureVersion: {
    uuid: string
  }
  enableFeatureVersioning: {
    environmentId: string
  }
  getChangeRequests: PagedRequest<{
    search?: string
    environmentId: string
    feature_id?: number
    live_from_after?: string
    committed?: boolean
  }>
  getGroupSummaries: {
    orgId: string
  }
  getSupportedContentType: { organisation_id: string }
  getExternalResources: { project_id: string; feature_id: string }
  deleteExternalResource: {
    project_id: string
    feature_id: string
    external_resource_id: string
  }
  createExternalResource: {
    project_id: string
    feature_id: string
    body: ExternalResource
  }

  getGithubIntegration: {
    organisation_id: string
    id?: string
  }
  updateGithubIntegration: {
    organisation_id: string
    github_integration_id: string
  }
  deleteGithubIntegration: {
    organisation_id: string
    github_integration_id: string
  }
  createGithubIntegration: {
    organisation_id: string
    body: {
      installation_id: string
    }
  }
  getGithubRepositories: {
    organisation_id: string
    github_id: string
  }
  updateGithubRepository: {
    organisation_id: string
    github_id: string
    id: string
    body: {
      project: number
      repository_name: string
      repository_owner: string
      tagging_enabled: boolean
    }
  }
  deleteGithubRepository: {
    organisation_id: string
    github_id: string
    id: string
  }
  createGithubRepository: {
    organisation_id: string
    github_id: string
    body: {
      project: string
      repository_name: string
      repository_owner: string
    }
  }
  getGithubResources: PagedRequest<{
    organisation_id: string
    repo_name: string
    repo_owner: string
    github_resource: string
  }>
  getGithubRepos: { installation_id: string; organisation_id: string }
  getServersideEnvironmentKeys: { environmentId: string }
  deleteServersideEnvironmentKeys: { environmentId: string; id: string }
  createServersideEnvironmentKeys: {
    environmentId: string
    data: { name: string }
  }
  getAuditLogItem: {
    projectId: string
    id: string
  }
  getProject: { id: string }
  createGroup: {
    orgId: string
    data: Omit<UserGroup, 'id' | 'users'>
    users: UserGroup['users']
    usersToAddAdmin: number[] | null
  }
  getUserGroupPermission: { project_id: string }
  updateProjectFlag: {
    project_id: string | number
    feature_id: string | number
    body: ProjectFlag
  }
  createProjectFlag: {
    project_id: string | number
    body: ProjectFlag
  }
  updateEnvironment: { id: string; body: Environment }
  createCloneIdentityFeatureStates: {
    environment_id: string
    identity_id: string
    body: {
      source_identity_id?: string
      source_identity_uuid?: string
    }
  }
  updateGroup: Req['createGroup'] & {
    orgId: string
    data: UserGroup
    users: UserGroup['users']

    usersToAddAdmin: number[] | null
    usersToRemoveAdmin: number[] | null
    usersToRemove: number[] | null
  }
  createChangeRequest: {
    approvals: Approval[]
    live_from: string | undefined
    description: string
    multivariate_options: MultivariateOption[]
    title: string
  }
  getFeatureStates: {
    environment?: number
    feature?: number
  }
  getFeatureSegment: { id: string }
  getSamlConfiguration: { name: string }
  getSamlConfigurations: { organisation_id: number }
  getSamlConfigurationMetadata: { name: string }
  updateSamlConfiguration: { name: string; body: SAMLConfiguration }
  deleteSamlConfiguration: { name: string }
  createSamlConfiguration: SAMLConfiguration
  getSamlAttributeMapping: { saml_configuration_id: number }
  updateSamlAttributeMapping: {
    attribute_id: number
    body: {
      saml_configuration: number
      django_attribute_name: AttributeName
      idp_attribute_name: string
    }
  }
  deleteSamlAttributeMapping: { attribute_id: number }
  createSamlAttributeMapping: {
    body: {
      saml_configuration: number
      django_attribute_name: AttributeName
      idp_attribute_name: string
    }
  }
  updateIdentity: {
    environmentId: string
    data: Identity
  }
  createAuditLogWebhooks: {
    organisationId: string
    data: Omit<Webhook, 'id' | 'created_at' | 'updated_at'>
  }
  getAuditLogWebhooks: { organisationId: string }
  updateAuditLogWebhooks: { organisationId: string; data: Webhook }
  deleteAuditLogWebhook: { organisationId: string; id: number }
  createIdentityTrait: {
    use_edge_identities: boolean
    environmentId: string
    identity: string
    data: IdentityTrait
  }
  getIdentityTraits: {
    use_edge_identities: boolean
    environmentId: string
    identity: string
  }
  updateIdentityTrait: {
    use_edge_identities: boolean
    environmentId: string
    identity: string
    data: IdentityTrait
  }
  deleteIdentityTrait: {
    environmentId: string
    identity: string
    use_edge_identities: boolean
    data: Omit<IdentityTrait, 'trait_value'>
  }
  getIdentitySegments: PagedRequest<{
    q?: string
    identity: string
    projectId: string
  }>
  getConversionEvents: PagedRequest<{ q?: string; environment_id: string }>
  getSplitTest: PagedRequest<{
    conversion_event_type_id: string
  }>
  testWebhook: {
    webhookUrl: string
    secret?: string
    scope: {
      type: 'environment' | 'organisation'
      id: string
    }
  }
  createOnboarding: {
    first_name: string
    last_name: string
    email: string
    password: string
    contact_consent_given: boolean
    organisation_name: string
    superuser: boolean
  }
  getBuildVersion: {}
  createOnboardingSupportOptIn: {}
<<<<<<< HEAD
  getEnvironmentMetrics: { id: string }
=======
  getUserEnvironmentPermissions: {
    environmentId: string
    userId: string
  }
  getUserPermissions: {
    id?: string
    userId: number | undefined
    level: PermissionLevel
  }
>>>>>>> 79346f8d
  // END OF TYPES
}<|MERGE_RESOLUTION|>--- conflicted
+++ resolved
@@ -664,9 +664,6 @@
   }
   getBuildVersion: {}
   createOnboardingSupportOptIn: {}
-<<<<<<< HEAD
-  getEnvironmentMetrics: { id: string }
-=======
   getUserEnvironmentPermissions: {
     environmentId: string
     userId: string
@@ -676,6 +673,5 @@
     userId: number | undefined
     level: PermissionLevel
   }
->>>>>>> 79346f8d
   // END OF TYPES
 }