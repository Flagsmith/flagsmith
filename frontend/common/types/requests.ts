import {
  Account,
  ExternalResource,
  FeatureState,
  FeatureStateValue,
  ImportStrategy,
  Approval,
  MultivariateOption,
  SAMLConfiguration,
  Segment,
  Tag,
  ProjectFlag,
  Environment,
  UserGroup,
  AttributeName,
  Identity,
  ProjectChangeRequest,
  Role,
  RolePermission,
  Webhook,
  IdentityTrait,
  Onboarding,
  StageTrigger,
  StageActionType,
  StageActionBody,
} from './responses'
import { UtmsType } from './utms'

export type UpdateProjectBody = {
  name: string
  hide_disabled_flags?: boolean
  prevent_flag_defaults?: boolean
  enable_realtime_updates?: boolean
  minimum_change_request_approvals?: number | null
  stale_flags_limit_days?: number | null
  only_allow_lower_case_feature_names?: boolean
  feature_name_regex?: string | null
}

<<<<<<< HEAD
export type UpdateOrganisationBody = {
  name: string
  force_2fa?: boolean
  restrict_project_create_to_admin?: boolean
  webhook_notification_email?: string | null
}

=======
>>>>>>> 22dd1a8a
export type PagedRequest<T> = T & {
  page?: number
  page_size?: number
  q?: string
}
export type OAuthType = 'github' | 'saml' | 'google'
export type PermissionLevel = 'organisation' | 'project' | 'environment'
export enum PermissionRoleType {
  GRANTED = 'GRANTED',
  GRANTED_FOR_TAGS = 'GRANTED_FOR_TAGS',
  NONE = 'NONE',
}
export const billingPeriods = [
  {
    label: 'Current billing period',
    value: 'current_billing_period',
  },
  {
    label: 'Previous billing period',
    value: 'previous_billing_period',
  },
  { label: 'Last 90 days', value: '90_day_period' },
  { label: 'Last 30 days', value: undefined },
]
export const freePeriods = [
  { label: 'Last 90 days', value: '90_day_period' },
  { label: 'Last 30 days', value: undefined },
]
export type CreateVersionFeatureState = {
  environmentId: number
  featureId: number
  sha: string
  featureState: FeatureState
}
export type WithoutId<T> = Omit<
  T,
  | 'id'
  | 'uuid'
  | 'created_at'
  | 'updated_at'
  | 'user'
  | 'committed_at'
  | 'deleted_at'
>
export type LoginRequest = {
  email: string
  password: string
}
export type RegisterRequest = {
  email: string
  first_name: string
  last_name: string
  password: string
  superuser?: boolean
  organisation_name?: string
  marketing_consent_given?: boolean
  utm_data?: UtmsType
}

export interface StageActionRequest {
  action_type: StageActionType | ''
  action_body: StageActionBody
}

export interface ReleasePipelineRequest {
  project: number
  name: string
  description?: string
  stages: PipelineStageRequest[]
}

export interface UpdateReleasePipelineRequest extends ReleasePipelineRequest {
  id: number
}

export interface PipelineStageRequest {
  name: string
  environment: number
  order: number
  trigger: StageTrigger
  actions: StageActionRequest[]
}

export type Req = {
  getFeatureCodeReferences: {
    projectId: number | string
    featureId: number | string
  }
  getSegments: PagedRequest<{
    q?: string
    projectId: number | string
    identity?: number
    include_feature_specific?: boolean
  }>
  deleteSegment: { projectId: number | string; id: number }
  updateSegment: {
    projectId: number | string
    segment: Segment
  }
  createSegment: {
    projectId: number | string
    segment: Omit<Segment, 'id' | 'uuid' | 'project'>
  }
  cloneSegment: {
    projectId: number | string
    segmentId: number
    name: string
  }
  getAuditLogs: PagedRequest<{
    search?: string
    project: string
    environments?: string
  }>
  getOrganisations: {}
  getOrganisation: { id: number }
  updateOrganisation: { id: number; body: UpdateOrganisationBody }
  deleteOrganisation: { id: number }
  uploadOrganisationLicence: {
    id: number
    body: {
      licence_signature: File
      licence: File
    }
  }
  getProjects: {
    organisationId: string
  }
  getEnvironments: {
    projectId: string
  }
  getOrganisationUsage: {
    organisationId: string
    projectId?: string
    environmentId?: string
    billing_period?:
      | 'current_billing_period'
      | 'previous_billing_period'
      | '90_day_period'
  }
  getWebhooks: {
    environmentId: string
  }
  createWebhook: {
    environmentId: string
    enabled: boolean
    secret: string
    url: string
  }
  updateWebhook: {
    id: number
    environmentId: string
    enabled: boolean
    secret: string
    url: string
  }
  deleteWebhook: {
    id: number
    environmentId: string
  }
  deleteIdentity: {
    id: string
    environmentId: string
    isEdge: boolean
  }
  createIdentities: {
    isEdge: boolean
    environmentId: string
    identifiers: string[]
  }
  featureSegment: {
    segment: number
  }
  getIdentities: PagedRequest<{
    environmentId: string
    pageType?: 'NEXT' | 'PREVIOUS'
    dashboard_alias?: string
    pages?: (string | undefined)[] // this is needed for edge since it returns no paging info other than a key
    isEdge: boolean
  }>
  getPermission: { id: string; level: PermissionLevel }
  getAvailablePermissions: { level: PermissionLevel }
  getTag: { id: string }
  getHealthEvents: { projectId: number | string }
  dismissHealthEvent: { projectId: number | string; eventId: number }
  getHealthProviders: { projectId: number }
  createHealthProvider: { projectId: number; name: string }
  deleteHealthProvider: { projectId: number; name: string }
  updateTag: { projectId: string; tag: Tag }
  deleteTag: {
    id: number
    projectId: string
  }
  getTags: {
    projectId: string
  }
  createTag: { projectId: string; tag: Omit<Tag, 'id'> }
  getSegment: { projectId: string; id: string }
  updateAccount: Account
  deleteAccount: {
    current_password: string
    delete_orphan_organisations: boolean
  }
  updateUserEmail: { current_password: string; new_email: string }
  createGroupAdmin: {
    group: number | string
    user: number | string
    orgId: number | string
  }
  deleteGroupAdmin: {
    orgId: number | string
    group: number | string
    user: number | string
  }
  getGroups: PagedRequest<{
    orgId: number
  }>
  deleteGroup: { id: number | string; orgId: number | string }
  getGroup: { id: string; orgId: string }
  getMyGroups: PagedRequest<{
    orgId: string
  }>
  createSegmentOverride: {
    environmentId: string
    featureId: string
    enabled: boolean
    multivariate_feature_state_values: MultivariateOption[] | null
    feature_segment: {
      segment: number
    }
    feature_state_value: FeatureStateValue
  }
  getRoles: { organisation_id: number }
  createRole: {
    organisation_id: number
    description: string | null
    name: string
  }
  getUserInvites: {
    organisationId: number
  }
  createUserInvite: {
    organisationId: number
    invites: {
      email: string
      role: string
      permission_groups: number[]
    }[]
  }
  deleteUserInvite: {
    organisationId: number
    inviteId: number
  }
  resendUserInvite: {
    organisationId: number
    inviteId: number
  }
  getRole: { organisation_id: string; role_id: number }
  updateRole: {
    organisation_id: number
    role_id: number
    body: Role
  }
  deleteRole: { organisation_id: number; role_id: number }
  getRolePermissionEnvironment: {
    organisation_id: number
    role_id: number
    env_id: number
  }
  getRolePermissionProject: {
    organisation_id: number
    role_id: number
    project_id: number
  }
  getRolePermissionOrganisation: {
    organisation_id: number
    role_id: number
  }
  createRolePermission: {
    level: PermissionLevel
    body: {
      admin?: boolean
      permissions: RolePermission['permissions']
      project: number
      environment: number
    }
    organisation_id: number
    role_id: number
  }
  updateRolePermission: Req['createRolePermission'] & { id: number }
  deleteRolePermission: { organisation_id: number; role_id: number }

  getIdentityFeatureStatesAll: {
    environment: string
    user: string
  }
  getProjectFlags: {
    project: string
    environmentId?: string
    tags?: string[]
    is_archived?: boolean
  }
  getProjectFlag: { project: string | number; id: string }
  getRolesPermissionUsers: { organisation_id: number; role_id: number }
  deleteRolesPermissionUsers: {
    organisation_id: number
    role_id: number
    user_id: number
    level?: string
  }
  createRolesPermissionUsers: {
    data: {
      user: number
    }
    organisation_id: number
    role_id: number
  }
  getRolePermissionGroup: {
    organisation_id: number
    role_id: number
  }
  updateRolePermissionGroup: { id: number; role_id: number }
  deleteRolePermissionGroup: {
    group_id: number
    organisation_id: number
    role_id: number
  }
  createRolePermissionGroup: {
    data: {
      group: number
    }
    organisation_id: number
    role_id: number
  }
  getGetSubscriptionMetadata: { id: string }
  getEnvironment: { id: string }
  getSubscriptionMetadata: { id: string }
  getMetadataModelFields: { organisation_id: string }
  getMetadataModelField: { organisation_id: string; id: string }
  updateMetadataModelField: {
    organisation_id: string
    id: string
    body: {
      content_type: number
      field: number
      is_required_for: {
        content_type: number
        object_id: number
      }[]
    }
  }
  deleteMetadataModelField: { organisation_id: string; id: string | number }
  createMetadataModelField: {
    organisation_id: string
    body: {
      content_type: number | string
      field: string | number
    }
  }
  getMetadataField: { organisation_id: string }
  getMetadataList: { organisation: string }
  updateMetadataField: {
    id: string
    body: {
      name: string
      type: string
      description: string
      organisation: string
    }
  }
  deleteMetadataField: { id: string }
  createMetadataField: {
    body: {
      description: string
      name: string
      organisation: string
      type: string
    }
  }

  getRoleMasterApiKey: { org_id: number; role_id: number; id: string }
  updateRoleMasterApiKey: { org_id: number; role_id: number; id: string }
  deleteRoleMasterApiKey: { org_id: number; role_id: number; id: string }
  createRoleMasterApiKey: { org_id: number; role_id: number }
  getMasterAPIKeyWithMasterAPIKeyRoles: { org_id: number; prefix: string }
  deleteMasterAPIKeyWithMasterAPIKeyRoles: {
    org_id: number
    prefix: string
    role_id: number
  }
  getRolesMasterAPIKeyWithMasterAPIKeyRoles: { org_id: number; prefix: string }
  createLaunchDarklyProjectImport: {
    project_id: string
    body: {
      project_key: string
      token: string
    }
  }
  createFeatureExport: {
    environment_id: string
    tag_ids?: (number | string)[]
  }
  getFeatureExport: {
    id: string
  }
  getFeatureExports: {
    projectId: string
  }
  createFlagsmithProjectImport: {
    environment_id: number | string
    strategy: ImportStrategy
    file: File
  }
  getFeatureImports: {
    projectId: string
  }
  getLaunchDarklyProjectImport: { project_id: string; import_id: string }
  getLaunchDarklyProjectsImport: { project_id: string }
  getUserWithRoles: { org_id: number; user_id: number }
  deleteUserWithRole: { org_id: number; user_id: number; role_id: number }
  getGroupWithRole: { org_id: number; group_id: number }
  deleteGroupWithRole: { org_id: number; group_id: number; role_id: number }
  createAndSetFeatureVersion: {
    projectId: number
    environmentId: number
    featureId: number
    skipPublish?: boolean
    featureStates: FeatureState[]
    liveFrom?: string
  }
  createFeatureVersion: {
    environmentId: number
    featureId: number
    live_from?: string
    feature_states_to_create: Omit<FeatureState, 'id'>[]
    feature_states_to_update: Omit<FeatureState, 'id'>[]
    publish_immediately: boolean
    segment_ids_to_delete_overrides: number[]
  }
  publishFeatureVersion: {
    sha: string
    environmentId: number
    featureId: number
  }
  createVersionFeatureState: CreateVersionFeatureState
  deleteVersionFeatureState: CreateVersionFeatureState & { id: number }
  updateVersionFeatureState: CreateVersionFeatureState & {
    id: number
    uuid: string
  }
  getVersionFeatureState: {
    sha: string
    environmentId: number
    featureId: number
  }
  updateSegmentPriorities: { id: number; priority: number }[]
  deleteFeatureSegment: { id: number }
  getFeatureVersions: PagedRequest<{
    featureId: number
    environmentId: string
    is_live?: boolean
  }>
  getUsers: { organisationId: number }
  getFeatureVersion: {
    uuid: string
  }
  enableFeatureVersioning: {
    environmentId: string
  }
  getChangeRequests: PagedRequest<{
    search?: string
    environmentId: string
    feature_id?: number
    live_from_after?: string
    committed?: boolean
  }>
  updateChangeRequest: ChangeRequest
  getGroupSummaries: {
    orgId: string
  }
  getSupportedContentType: { organisation_id: string }
  getExternalResources: { project_id: string; feature_id: string }
  deleteExternalResource: {
    project_id: string
    feature_id: string
    external_resource_id: string
  }
  createExternalResource: {
    project_id: string
    feature_id: string
    body: ExternalResource
  }

  getGithubIntegration: {
    organisation_id: string
    id?: string
  }
  updateGithubIntegration: {
    organisation_id: string
    github_integration_id: string
  }
  deleteGithubIntegration: {
    organisation_id: string
    github_integration_id: string
  }
  createGithubIntegration: {
    organisation_id: string
    body: {
      installation_id: string
    }
  }
  getGithubRepositories: {
    organisation_id: string
    github_id: string
  }
  updateGithubRepository: {
    organisation_id: string
    github_id: string
    id: string
    body: {
      project: number
      repository_name: string
      repository_owner: string
      tagging_enabled: boolean
    }
  }
  deleteGithubRepository: {
    organisation_id: string
    github_id: string
    id: string
  }
  createGithubRepository: {
    organisation_id: string
    github_id: string
    body: {
      project: string
      repository_name: string
      repository_owner: string
    }
  }
  getGithubResources: PagedRequest<{
    organisation_id: string
    repo_name: string
    repo_owner: string
    github_resource: string
  }>
  getGithubRepos: { installation_id: string; organisation_id: string }
  getServersideEnvironmentKeys: { environmentId: string }
  deleteServersideEnvironmentKeys: { environmentId: string; id: string }
  createServersideEnvironmentKeys: {
    environmentId: string
    data: { name: string }
  }
  getAuditLogItem: {
    projectId: string
    id: string
  }
  getProject: { id: string }
  updateProject: { id: string; body: UpdateProjectBody }
  deleteProject: { id: string }
  migrateProject: { id: string }
  getProjectPermissions: { projectId: string }
  createGroup: {
    orgId: string
    data: Omit<UserGroup, 'id' | 'users'>
    users: UserGroup['users']
    usersToAddAdmin: number[] | null
  }
  getUserGroupPermission: { project_id: string }
  updateProjectFlag: {
    project_id: string | number
    feature_id: string | number
    body: ProjectFlag
  }
  createProjectFlag: {
    project_id: string | number
    body: ProjectFlag
  }
  updateEnvironment: { id: string; body: Environment }
  createCloneIdentityFeatureStates: {
    environment_id: string
    identity_id: string
    body: {
      source_identity_id?: string
      source_identity_uuid?: string
    }
  }
  updateGroup: Req['createGroup'] & {
    orgId: string
    data: UserGroup
    users: UserGroup['users']

    usersToAddAdmin: number[] | null
    usersToRemoveAdmin: number[] | null
    usersToRemove: number[] | null
  }
  createChangeRequest: {
    approvals: Approval[]
    live_from: string | undefined
    description: string
    multivariate_options: MultivariateOption[]
    title: string
  }
  getFeatureStates: {
    environment?: number
    feature?: number
  }
  getFeatureSegment: { id: string }
  getSamlConfiguration: { name: string }
  getSamlConfigurations: { organisation_id: number }
  getSamlConfigurationMetadata: { name: string }
  updateSamlConfiguration: { name: string; body: SAMLConfiguration }
  deleteSamlConfiguration: { name: string }
  createSamlConfiguration: SAMLConfiguration
  getSamlAttributeMapping: { saml_configuration_id: number }
  updateSamlAttributeMapping: {
    attribute_id: number
    body: {
      saml_configuration: number
      django_attribute_name: AttributeName
      idp_attribute_name: string
    }
  }
  deleteSamlAttributeMapping: { attribute_id: number }
  createSamlAttributeMapping: {
    body: {
      saml_configuration: number
      django_attribute_name: AttributeName
      idp_attribute_name: string
    }
  }
  updateIdentity: {
    environmentId: string
    data: Identity
  }
  getProjectChangeRequests: PagedRequest<{
    project_id: string
    segment_id?: string
    live_from_after?: string
    committed?: boolean
  }>
  getProjectChangeRequest: { project_id: string; id: string }
  updateProjectChangeRequest: {
    data: ProjectChangeRequest
    project_id: string
  }
  createProjectChangeRequest: {
    data: WithoutId<ProjectChangeRequest>
    project_id: string
  }
  actionProjectChangeRequest: {
    actionType: 'approve' | 'commit'
    project_id: string
    id: string
  }
  deleteProjectChangeRequest: { project_id: string; id: string }
  createAuditLogWebhooks: {
    organisationId: string
    data: Omit<Webhook, 'id' | 'created_at' | 'updated_at'>
  }
  getAuditLogWebhooks: { organisationId: string }
  updateAuditLogWebhooks: { organisationId: string; data: Webhook }
  deleteAuditLogWebhook: { organisationId: string; id: number }
  createIdentityTrait: {
    use_edge_identities: boolean
    environmentId: string
    identity: string
    data: IdentityTrait
  }
  getIdentityTraits: {
    use_edge_identities: boolean
    environmentId: string
    identity: string
  }
  updateIdentityTrait: {
    use_edge_identities: boolean
    environmentId: string
    identity: string
    data: IdentityTrait
  }
  deleteIdentityTrait: {
    environmentId: string
    identity: string
    use_edge_identities: boolean
    data: Omit<IdentityTrait, 'trait_value'>
  }
  getIdentitySegments: PagedRequest<{
    q?: string
    identity: string
    projectId: string
  }>
  getConversionEvents: PagedRequest<{ q?: string; environment_id: string }>
  getSplitTest: PagedRequest<{
    conversion_event_type_id: string
  }>
  testWebhook: {
    webhookUrl: string
    secret?: string
    scope: {
      type: 'environment' | 'organisation'
      id: string
    }
  }
  register: {
    first_name: string
    last_name: string
    email: string
    password: string
    contact_consent_given: boolean
    organisation_name: string
    superuser: boolean
  }
  getBuildVersion: {}
  createOnboardingSupportOptIn: {}
  getEnvironmentMetrics: { id: string }
  getUserEnvironmentPermissions: {
    environmentId: string
    userId: string
  }
  getUserPermissions: {
    id?: string
    userId: number | undefined
    level: PermissionLevel
  }
  getProfile: {
    id?: number
  }
  getUser: { id: number }
  updateOnboarding: Partial<Onboarding>
  getReleasePipelines: PagedRequest<{ projectId: number; order_by?: string }>
  getReleasePipeline: { projectId: number; pipelineId: number }
  createReleasePipeline: ReleasePipelineRequest
  updateReleasePipeline: UpdateReleasePipelineRequest
  getPipelineStages: PagedRequest<{
    projectId: number
    pipelineId: number
  }>
  getPipelineStage: {
    projectId: number
    pipelineId: number
    stageId: number
  }
  deleteReleasePipeline: {
    projectId: number
    pipelineId: number
  }
  addFeatureToReleasePipeline: {
    projectId: number
    pipelineId: number
    featureId: number
  }
  publishReleasePipeline: {
    projectId: number
    pipelineId: number
  }
  removeFeatureFromReleasePipeline: {
    projectId: number
    pipelineId: number
    featureId: number
  }
  cloneReleasePipeline: {
    projectId: number
    pipelineId: number
    name: string
  }
  getFeatureAnalytics: {
    project_id: string
    feature_id: string
    period: number
    environment_ids: string[]
  }
  getEnvironmentAnalytics: {
    project_id: string
    feature_id: string
    period: number
    environment_id: string
  }
  // END OF TYPES
}<|MERGE_RESOLUTION|>--- conflicted
+++ resolved
@@ -37,7 +37,6 @@
   feature_name_regex?: string | null
 }
 
-<<<<<<< HEAD
 export type UpdateOrganisationBody = {
   name: string
   force_2fa?: boolean
@@ -45,8 +44,6 @@
   webhook_notification_email?: string | null
 }
 
-=======
->>>>>>> 22dd1a8a
 export type PagedRequest<T> = T & {
   page?: number
   page_size?: number
