--- conflicted
+++ resolved
@@ -380,14 +380,13 @@
     usersToAddAdmin: number[] | null
   }
   getUserGroupPermission: { project_id: string }
-<<<<<<< HEAD
   createCloneIdentityFeatureStates: {
     environment_id: string
     identity_id: string
     body: {
       source_identity_id: string
     }
-=======
+  }
   updateGroup: Req['createGroup'] & {
     orgId: string
     data: UserGroup
@@ -396,7 +395,6 @@
     usersToAddAdmin: number[] | null
     usersToRemoveAdmin: number[] | null
     usersToRemove: number[] | null
->>>>>>> b93a544b
   }
   // END OF TYPES
 }