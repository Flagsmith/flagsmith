--- conflicted
+++ resolved
@@ -641,9 +641,6 @@
   getSplitTest: PagedRequest<{
     conversion_event_type_id: string
   }>
-<<<<<<< HEAD
-  register: {
-=======
   testWebhook: {
     webhookUrl: string
     secret?: string
@@ -652,8 +649,7 @@
       id: string
     }
   }
-  createOnboarding: {
->>>>>>> 62c6ef57
+  register: {
     first_name: string
     last_name: string
     email: string
