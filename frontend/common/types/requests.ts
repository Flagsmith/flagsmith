--- conflicted
+++ resolved
@@ -536,16 +536,13 @@
       idp_attribute_name: string
     }
   }
-<<<<<<< HEAD
+  updateIdentity: {
+    environmentId: string
+    data: Identity
+  }
   getConversionEvents: PagedRequest<{ q?: string; environment_id: string }>
   getSplitTest: PagedRequest<{
     conversion_event_type_id: string
   }>
-=======
-  updateIdentity: {
-    environmentId: string
-    data: Identity
-  }
->>>>>>> 1344a176
   // END OF TYPES
 }