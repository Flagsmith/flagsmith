--- conflicted
+++ resolved
@@ -60,7 +60,6 @@
   sha: string
   featureState: FeatureState
 }
-<<<<<<< HEAD
 export type WithoutId<T> = Omit<
   T,
   | 'id'
@@ -71,8 +70,6 @@
   | 'committed_at'
   | 'deleted_at'
 >
-=======
-
 export type LoginRequest = {
   email: string
   password: string
@@ -107,7 +104,6 @@
   actions: StageActionRequest[]
 }
 
->>>>>>> 0235f186
 export type Req = {
   getSegments: PagedRequest<{
     q?: string
