import {
  Account,
  ExternalResource,
  FeatureState,
  FeatureStateValue,
  ImportStrategy,
  Approval,
  MultivariateOption,
  SAMLConfiguration,
  Segment,
  Tag,
  ProjectFlag,
  Environment,
  UserGroup,
  AttributeName,
  Identity,
  ProjectChangeRequest,
  Role,
  RolePermission,
  Webhook,
  IdentityTrait,
  Onboarding,
  StageTrigger,
  StageActionType,
  StageActionBody,
  TagStrategy,
} from './responses'
import { UtmsType } from './utms'

export type UpdateProjectBody = {
  name: string
  hide_disabled_flags?: boolean
  prevent_flag_defaults?: boolean
  enable_realtime_updates?: boolean
  minimum_change_request_approvals?: number | null
  stale_flags_limit_days?: number | null
  only_allow_lower_case_feature_names?: boolean
  feature_name_regex?: string | null
}

export type UpdateOrganisationBody = {
  name: string
  force_2fa?: boolean
  restrict_project_create_to_admin?: boolean
  webhook_notification_email?: string | null
}

export type PagedRequest<T> = T & {
  page?: number
  page_size?: number
  q?: string
}
export type OAuthType = 'github' | 'saml' | 'google'
export type PermissionLevel = 'organisation' | 'project' | 'environment'
export enum PermissionRoleType {
  GRANTED = 'GRANTED',
  GRANTED_FOR_TAGS = 'GRANTED_FOR_TAGS',
  NONE = 'NONE',
}
export const billingPeriods = [
  {
    label: 'Current billing period',
    value: 'current_billing_period',
  },
  {
    label: 'Previous billing period',
    value: 'previous_billing_period',
  },
  { label: 'Last 90 days', value: '90_day_period' },
  { label: 'Last 30 days', value: undefined },
]
export const freePeriods = [
  { label: 'Last 90 days', value: '90_day_period' },
  { label: 'Last 30 days', value: undefined },
]
export type CreateVersionFeatureState = {
  environmentId: string
  featureId: number
  sha: string
  featureState: FeatureState
}
export type WithoutId<T> = Omit<
  T,
  | 'id'
  | 'uuid'
  | 'created_at'
  | 'updated_at'
  | 'user'
  | 'committed_at'
  | 'deleted_at'
>
export type LoginRequest = {
  email: string
  password: string
}
export type RegisterRequest = {
  email: string
  first_name: string
  last_name: string
  password: string
  superuser?: boolean
  organisation_name?: string
  marketing_consent_given?: boolean
  utm_data?: UtmsType
}
export enum SortOrder {
  ASC = 'ASC',
  DESC = 'DESC',
}
export interface StageActionRequest {
  action_type: StageActionType | ''
  action_body: StageActionBody
}

export interface ReleasePipelineRequest {
  project: number
  name: string
  description?: string
  stages: PipelineStageRequest[]
}

export interface UpdateReleasePipelineRequest extends ReleasePipelineRequest {
  id: number
}

export interface PipelineStageRequest {
  name: string
  environment: number
  order: number
  trigger: StageTrigger
  actions: StageActionRequest[]
}

export type Req = {
  getFeatureCodeReferences: {
    projectId: number
    featureId: number
  }
  getSegments: PagedRequest<{
    q?: string
    projectId: number
    identity?: number
    include_feature_specific?: boolean
  }>
  deleteSegment: { projectId: number; id: number }
  updateSegment: {
    projectId: number
    segment: Segment
  }
  createSegment: {
    projectId: number
    segment: Omit<Segment, 'id' | 'uuid' | 'project'>
  }
  cloneSegment: {
    projectId: number
    segmentId: number
    name: string
  }
  getAuditLogs: PagedRequest<{
    search?: string
    project: number
    environments?: number
  }>
  getOrganisations: {}
  getOrganisation: { id: number }
  updateOrganisation: { id: number; body: UpdateOrganisationBody }
  deleteOrganisation: { id: number }
  uploadOrganisationLicence: {
    id: number
    body: {
      licence_signature: File
      licence: File
    }
  }
  getProjects: {
    organisationId: number
  }
  getEnvironments: {
    projectId: number
  }
  getOrganisationUsage: {
    organisationId: number
    projectId?: number
    environmentId?: string
    billing_period?:
      | 'current_billing_period'
      | 'previous_billing_period'
      | '90_day_period'
  }
  getWebhooks: {
    environmentId: string
  }
  createWebhook: {
    environmentId: string
    enabled: boolean
    secret: string
    url: string
  }
  updateWebhook: {
    id: number
    environmentId: string
    enabled: boolean
    secret: string
    url: string
  }
  deleteWebhook: {
    id: number
    environmentId: string
  }
  deleteIdentity: {
    id: string
    environmentId: string
    isEdge: boolean
  }
  createIdentities: {
    isEdge: boolean
    environmentId: string
    identifiers: string[]
  }
  featureSegment: {
    segment: number
  }
  getIdentities: PagedRequest<{
    environmentId: string
    pageType?: 'NEXT' | 'PREVIOUS'
    dashboard_alias?: string
    pages?: (string | undefined)[] // this is needed for edge since it returns no paging info other than a key
    isEdge: boolean
  }>
  getPermission: { id: number; level: PermissionLevel }
  getAvailablePermissions: { level: PermissionLevel }
  getTag: { id: number }
  getHealthEvents: { projectId: number }
  dismissHealthEvent: { projectId: number; eventId: number }
  getHealthProviders: { projectId: number }
  createHealthProvider: { projectId: number; name: string }
  deleteHealthProvider: { projectId: number; name: string }
  updateTag: { projectId: number; tag: Tag }
  deleteTag: {
    id: number
    projectId: number
  }
  getTags: {
    projectId: number
  }
<<<<<<< HEAD
  createTag: { projectId: string; tag: Omit<Tag, 'id'> }
  getSegment: { projectId: number; id: string }
=======
  createTag: { projectId: number; tag: Omit<Tag, 'id'> }
  getSegment: { projectId: number; id: number }
>>>>>>> 2e0b83e3
  updateAccount: Account
  deleteAccount: {
    current_password: string
    delete_orphan_organisations: boolean
  }
  updateUserEmail: { current_password: string; new_email: string }
  createGroupAdmin: {
    group: number
    user: number
    orgId: number
  }
  deleteGroupAdmin: {
    orgId: number
    group: number
    user: number
  }
  getGroups: PagedRequest<{
    orgId: number
  }>
  deleteGroup: { id: number; orgId: number }
  getGroup: { id: number; orgId: number }
  getMyGroups: PagedRequest<{
    orgId: number
  }>
  createSegmentOverride: {
    environmentId: string
    featureId: number
    enabled: boolean
    multivariate_feature_state_values: MultivariateOption[] | null
    feature_segment: {
      segment: number
    }
    feature_state_value: FeatureStateValue
  }
  getRoles: { organisation_id: number }
  createRole: {
    organisation_id: number
    description: string | null
    name: string
  }
  getUserInvites: {
    organisationId: number
  }
  createUserInvite: {
    organisationId: number
    invites: {
      email: string
      role: string
      permission_groups: number[]
    }[]
  }
  deleteUserInvite: {
    organisationId: number
    inviteId: number
  }
  resendUserInvite: {
    organisationId: number
    inviteId: number
  }
  getRole: { organisation_id: number; role_id: number }
  updateRole: {
    organisation_id: number
    role_id: number
    body: Role
  }
  deleteRole: { organisation_id: number; role_id: number }
  getRolePermissionEnvironment: {
    organisation_id: number
    role_id: number
    env_id: number
  }
  getRolePermissionProject: {
    organisation_id: number
    role_id: number
    project_id: number
  }
  getRolePermissionOrganisation: {
    organisation_id: number
    role_id: number
  }
  createRolePermission: {
    level: PermissionLevel
    body: {
      admin?: boolean
      permissions: RolePermission['permissions']
      project: number
      environment: number
    }
    organisation_id: number
    role_id: number
  }
  updateRolePermission: Req['createRolePermission'] & { id: number }
  deleteRolePermission: { organisation_id: number; role_id: number }

  getIdentityFeatureStatesAll: {
    environment: number
    user: string
  }
  getProjectFlags: {
<<<<<<< HEAD
    project: string
    environment?: number
    segment?: number
    search?: string | null
    releasePipelines?: number[]
    page?: number
    tag_strategy?: TagStrategy
    tags?: string
=======
    project: number
    environmentId?: string
    tags?: string[]
>>>>>>> 2e0b83e3
    is_archived?: boolean
    value_search?: string | null
    is_enabled?: boolean | null
    owners?: number[]
    group_owners?: number[]
    sort_field?: string
    sort_direction?: SortOrder
  }
  getProjectFlag: { project: number; id: number }
  getRolesPermissionUsers: { organisation_id: number; role_id: number }
  deleteRolesPermissionUsers: {
    organisation_id: number
    role_id: number
    user_id: number
    level?: string
  }
  createRolesPermissionUsers: {
    data: {
      user: number
    }
    organisation_id: number
    role_id: number
  }
  getRolePermissionGroup: {
    organisation_id: number
    role_id: number
  }
  updateRolePermissionGroup: { id: number; role_id: number }
  deleteRolePermissionGroup: {
    group_id: number
    organisation_id: number
    role_id: number
  }
  createRolePermissionGroup: {
    data: {
      group: number
    }
    organisation_id: number
    role_id: number
  }
  getGetSubscriptionMetadata: { id: number }
  getEnvironment: { id: number }
  getSubscriptionMetadata: { id: number }
  getMetadataModelFields: { organisation_id: number }
  getMetadataModelField: { organisation_id: number; id: number }
  updateMetadataModelField: {
    organisation_id: number
    id: number
    body: {
      content_type: number
      field: number
      is_required_for: {
        content_type: number
        object_id: number
      }[]
    }
  }
  deleteMetadataModelField: { organisation_id: number; id: number }
  createMetadataModelField: {
    organisation_id: number
    body: {
      content_type: number
      field: number
    }
  }
  getMetadataField: { organisation_id: number }
  getMetadataList: { organisation: number }
  updateMetadataField: {
    id: number
    body: {
      name: string
      type: string
      description: string
      organisation: number
    }
  }
  deleteMetadataField: { id: number }
  createMetadataField: {
    body: {
      description: string
      name: string
      organisation: number
      type: string
    }
  }

  getRoleMasterApiKey: { org_id: number; role_id: number; id: string }
  updateRoleMasterApiKey: { org_id: number; role_id: number; id: string }
  deleteRoleMasterApiKey: { org_id: number; role_id: number; id: string }
  createRoleMasterApiKey: { org_id: number; role_id: number }
  getMasterAPIKeyWithMasterAPIKeyRoles: { org_id: number; prefix: string }
  deleteMasterAPIKeyWithMasterAPIKeyRoles: {
    org_id: number
    prefix: string
    role_id: number
  }
  getRolesMasterAPIKeyWithMasterAPIKeyRoles: { org_id: number; prefix: string }
  createLaunchDarklyProjectImport: {
    project_id: number
    body: {
      project_key: string
      token: string
    }
  }
  createFeatureExport: {
    environment_id: string
    tag_ids?: number[]
  }
  getFeatureExport: {
    id: number
  }
  getFeatureExports: {
    projectId: number
  }
  createFlagsmithProjectImport: {
    environment_id: string
    strategy: ImportStrategy
    file: File
  }
  getFeatureImports: {
    projectId: number
  }
  getLaunchDarklyProjectImport: { project_id: number; import_id: number }
  getLaunchDarklyProjectsImport: { project_id: number }
  getUserWithRoles: { org_id: number; user_id: number }
  deleteUserWithRole: { org_id: number; user_id: number; role_id: number }
  getGroupWithRole: { org_id: number; group_id: number }
  deleteGroupWithRole: { org_id: number; group_id: number; role_id: number }
  createAndSetFeatureVersion: {
    projectId: number
    environmentId: string
    featureId: number
    skipPublish?: boolean
    featureStates: FeatureState[]
    liveFrom?: string
  }
  createFeatureVersion: {
    environmentId: string
    featureId: number
    live_from?: string
    feature_states_to_create: Omit<FeatureState, 'id'>[]
    feature_states_to_update: Omit<FeatureState, 'id'>[]
    publish_immediately: boolean
    segment_ids_to_delete_overrides: number[]
  }
  publishFeatureVersion: {
    sha: string
    environmentId: string
    featureId: number
  }
  createVersionFeatureState: CreateVersionFeatureState
  deleteVersionFeatureState: CreateVersionFeatureState & { id: number }
  updateVersionFeatureState: CreateVersionFeatureState & {
    id: number
    uuid: string
  }
  getVersionFeatureState: {
    sha: string
    environmentId: string
    featureId: number
  }
  updateSegmentPriorities: { id: number; priority: number }[]
  deleteFeatureSegment: { id: number }
  getFeatureVersions: PagedRequest<{
    featureId: number
    environmentId: string
    is_live?: boolean
  }>
  getUsers: { organisationId: number }
  getFeatureVersion: {
    uuid: string
  }
  enableFeatureVersioning: {
    environmentId: string
  }
  getChangeRequests: PagedRequest<{
    search?: string
    environmentId: string
    feature_id?: number
    live_from_after?: string
    committed?: boolean
  }>
  updateChangeRequest: ChangeRequest
  getGroupSummaries: {
    orgId: number
  }
  getSupportedContentType: { organisation_id: number }
  getExternalResources: { project_id: number; feature_id: number }
  deleteExternalResource: {
    project_id: number
    feature_id: number
    external_resource_id: string
  }
  createExternalResource: {
    project_id: number
    feature_id: number
    body: ExternalResource
  }

  getGithubIntegration: {
    organisation_id: number
    id?: number
  }
  updateGithubIntegration: {
    organisation_id: number
    github_integration_id: number
  }
  deleteGithubIntegration: {
    organisation_id: number
    github_integration_id: number
  }
  createGithubIntegration: {
    organisation_id: number
    body: {
      installation_id: string
    }
  }
  getGithubRepositories: {
    organisation_id: number
    github_id: number
  }
  updateGithubRepository: {
    organisation_id: number
    github_id: number
    id: number
    body: {
      project: number
      repository_name: string
      repository_owner: string
      tagging_enabled: boolean
    }
  }
  deleteGithubRepository: {
    organisation_id: number
    github_id: number
    id: number
  }
  createGithubRepository: {
    organisation_id: number
    github_id: number
    body: {
      project: number
      repository_name: string
      repository_owner: string
    }
  }
  getGithubResources: PagedRequest<{
    organisation_id: number
    repo_name: string
    repo_owner: string
    github_resource: string
  }>
  getGithubRepos: { installation_id: string; organisation_id: number }
  getServersideEnvironmentKeys: { environmentId: string }
  deleteServersideEnvironmentKeys: { environmentId: string; id: string }
  createServersideEnvironmentKeys: {
    environmentId: string
    data: { name: string }
  }
  getAuditLogItem: {
    projectId: number
    id: string
  }
  getProject: { id: number }
  updateProject: { id: number; body: UpdateProjectBody }
  deleteProject: { id: number }
  migrateProject: { id: number }
  getProjectPermissions: { projectId: number }
  createGroup: {
    orgId: number
    data: Omit<UserGroup, 'id' | 'users'>
    users: UserGroup['users']
    usersToAddAdmin: number[] | null
  }
  getUserGroupPermission: { project_id: number }
  updateProjectFlag: {
    project_id: number
    feature_id: number
    body: ProjectFlag
  }
  createProjectFlag: {
    project_id: number
    body: ProjectFlag
  }
  updateEnvironment: { id: number; body: Environment }
  createCloneIdentityFeatureStates: {
    environment_id: string
    identity_id: string
    body: {
      source_identity_id?: string
      source_identity_uuid?: string
    }
  }
  updateGroup: Req['createGroup'] & {
    orgId: number
    data: UserGroup
    users: UserGroup['users']

    usersToAddAdmin: number[] | null
    usersToRemoveAdmin: number[] | null
    usersToRemove: number[] | null
  }
  createChangeRequest: {
    approvals: Approval[]
    live_from: string | undefined
    description: string
    multivariate_options: MultivariateOption[]
    title: string
  }
  getFeatureStates: {
    environment?: number
    feature?: number
  }
  getFeatureSegment: { id: number }
  getSamlConfiguration: { name: string }
  getSamlConfigurations: { organisation_id: number }
  getSamlConfigurationMetadata: { name: string }
  updateSamlConfiguration: { name: string; body: SAMLConfiguration }
  deleteSamlConfiguration: { name: string }
  createSamlConfiguration: SAMLConfiguration
  getSamlAttributeMapping: { saml_configuration_id: number }
  updateSamlAttributeMapping: {
    attribute_id: number
    body: {
      saml_configuration: number
      django_attribute_name: AttributeName
      idp_attribute_name: string
    }
  }
  deleteSamlAttributeMapping: { attribute_id: number }
  createSamlAttributeMapping: {
    body: {
      saml_configuration: number
      django_attribute_name: AttributeName
      idp_attribute_name: string
    }
  }
  updateIdentity: {
    environmentId: string
    data: Identity
  }
  getProjectChangeRequests: PagedRequest<{
    project_id: number
    segment_id?: number
    live_from_after?: string
    committed?: boolean
  }>
  getProjectChangeRequest: { project_id: number; id: string }
  updateProjectChangeRequest: {
    data: ProjectChangeRequest
    project_id: number
  }
  createProjectChangeRequest: {
    data: WithoutId<ProjectChangeRequest>
    project_id: number
  }
  actionProjectChangeRequest: {
    actionType: 'approve' | 'commit'
    project_id: number
    id: string
  }
  deleteProjectChangeRequest: { project_id: number; id: string }
  createAuditLogWebhooks: {
    organisationId: number
    data: Omit<Webhook, 'id' | 'created_at' | 'updated_at'>
  }
  getAuditLogWebhooks: { organisationId: number }
  updateAuditLogWebhooks: { organisationId: number; data: Webhook }
  deleteAuditLogWebhook: { organisationId: number; id: number }
  createIdentityTrait: {
    use_edge_identities: boolean
    environmentId: string
    identity: string
    data: IdentityTrait
  }
  getIdentityTraits: {
    use_edge_identities: boolean
    environmentId: string
    identity: string
  }
  updateIdentityTrait: {
    use_edge_identities: boolean
    environmentId: string
    identity: string
    data: IdentityTrait
  }
  deleteIdentityTrait: {
    environmentId: string
    identity: string
    use_edge_identities: boolean
    data: Omit<IdentityTrait, 'trait_value'>
  }
  getIdentitySegments: PagedRequest<{
    q?: string
    identity: string
    projectId: number
  }>
  getConversionEvents: PagedRequest<{ q?: string; environment_id: string }>
  getSplitTest: PagedRequest<{
    conversion_event_type_id: number
  }>
  testWebhook: {
    webhookUrl: string
    secret?: string
    scope: {
      type: 'environment' | 'organisation'
      id: number
    }
  }
  register: {
    first_name: string
    last_name: string
    email: string
    password: string
    contact_consent_given: boolean
    organisation_name: string
    superuser: boolean
  }
  getBuildVersion: {}
  createOnboardingSupportOptIn: {}
  getEnvironmentMetrics: { id: number }
  getUserEnvironmentPermissions: {
    environmentId: string
    userId: number
  }
  getUserPermissions: {
    id?: number
    userId: number | undefined
    level: PermissionLevel
  }
  getProfile: {
    id?: number
  }
  getUser: { id: number }
  updateOnboarding: Partial<Onboarding>
  getReleasePipelines: PagedRequest<{ projectId: number; order_by?: string }>
  getReleasePipeline: { projectId: number; pipelineId: number }
  createReleasePipeline: ReleasePipelineRequest
  updateReleasePipeline: UpdateReleasePipelineRequest
  getPipelineStages: PagedRequest<{
    projectId: number
    pipelineId: number
  }>
  getPipelineStage: {
    projectId: number
    pipelineId: number
    stageId: number
  }
  deleteReleasePipeline: {
    projectId: number
    pipelineId: number
  }
  addFeatureToReleasePipeline: {
    projectId: number
    pipelineId: number
    featureId: number
  }
  publishReleasePipeline: {
    projectId: number
    pipelineId: number
  }
  removeFeatureFromReleasePipeline: {
    projectId: number
    pipelineId: number
    featureId: number
  }
  cloneReleasePipeline: {
    projectId: number
    pipelineId: number
    name: string
  }
  getFeatureAnalytics: {
    project_id: number
    feature_id: number
    period: number
    environment_ids: string[]
  }
  getEnvironmentAnalytics: {
    project_id: number
    feature_id: number
    period: number
    environment_id: string
  }
  // END OF TYPES
}<|MERGE_RESOLUTION|>--- conflicted
+++ resolved
@@ -243,13 +243,8 @@
   getTags: {
     projectId: number
   }
-<<<<<<< HEAD
-  createTag: { projectId: string; tag: Omit<Tag, 'id'> }
-  getSegment: { projectId: number; id: string }
-=======
   createTag: { projectId: number; tag: Omit<Tag, 'id'> }
   getSegment: { projectId: number; id: number }
->>>>>>> 2e0b83e3
   updateAccount: Account
   deleteAccount: {
     current_password: string
@@ -349,7 +344,6 @@
     user: string
   }
   getProjectFlags: {
-<<<<<<< HEAD
     project: string
     environment?: number
     segment?: number
@@ -358,11 +352,6 @@
     page?: number
     tag_strategy?: TagStrategy
     tags?: string
-=======
-    project: number
-    environmentId?: string
-    tags?: string[]
->>>>>>> 2e0b83e3
     is_archived?: boolean
     value_search?: string | null
     is_enabled?: boolean | null
