import {Segment} from "./responses";

export type PagedRequest<T> =  T & {
  page?:number
  page_size?: number
}

export type Req = {
  getSegments: PagedRequest<{
    q?:string
    projectId: string
  }>
  deleteSegment: {projectId:string, id:number}
  updateSegment: {projectId:string, id:number, segment: Segment}
  createSegment: {projectId:string, id:number, segment: Omit<Segment,"id">}
  getAuditLogs: PagedRequest<{
    search?:string
    project: string
    environments?: string
  }>
<<<<<<< HEAD
  getOrganisationUsage: {
    organisationId: string
    projectId?:string
    environmentId?:string
=======
  getOrganisations: {}
  getProjects: {
    organisationId: string
  }
  getEnvironments: {
    projectId: string
>>>>>>> 1630191f
  }
  // END OF TYPES
}<|MERGE_RESOLUTION|>--- conflicted
+++ resolved
@@ -18,19 +18,17 @@
     project: string
     environments?: string
   }>
-<<<<<<< HEAD
-  getOrganisationUsage: {
-    organisationId: string
-    projectId?:string
-    environmentId?:string
-=======
   getOrganisations: {}
   getProjects: {
     organisationId: string
   }
   getEnvironments: {
     projectId: string
->>>>>>> 1630191f
+  }
+  getOrganisationUsage: {
+    organisationId: string
+    projectId?:string
+    environmentId?:string
   }
   // END OF TYPES
 }