--- conflicted
+++ resolved
@@ -204,7 +204,6 @@
   getGetSubscriptionMetadata: { id: string }
   getEnvironment: { id: string }
   getSubscriptionMetadata: { id: string }
-<<<<<<< HEAD
   getMetadataModelField: { organisation_id: string; id: string }
   updateMetadataModelField: { organisation_id: string; id: string }
   deleteMetadataModelField: { organisation_id: string; id: string }
@@ -226,7 +225,6 @@
     description: string
     organisation: number
   }
-=======
   getRoleMasterApiKey: { org_id: number; role_id: number; id: string }
   updateRoleMasterApiKey: { org_id: number; role_id: number; id: string }
   deleteRoleMasterApiKey: { org_id: number; role_id: number; id: string }
@@ -238,7 +236,6 @@
     role_id: number
   }
   getRolesMasterAPIKeyWithMasterAPIKeyRoles: { org_id: number; prefix: string }
->>>>>>> 8ad7f04a
   createLaunchDarklyProjectImport: {
     project_id: string
     body: {
@@ -320,9 +317,7 @@
   getGroupSummaries: {
     orgId: string
   }
-<<<<<<< HEAD
   getSupportedContentType: { org_id: string }
-=======
   getServersideEnvironmentKeys: { environmentId: string }
   deleteServersideEnvironmentKeys: { environmentId: string; id: string }
   createServersideEnvironmentKeys: {
@@ -335,6 +330,5 @@
   }
   getProject: { id: string }
   getUserGroupPermission: { project_id: string }
->>>>>>> 8ad7f04a
   // END OF TYPES
 }