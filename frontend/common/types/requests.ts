--- conflicted
+++ resolved
@@ -642,14 +642,9 @@
     password: string
     contact_consent_given: boolean
     organisation_name: string
-<<<<<<< HEAD
-  }
-  getBuildVersion: {}
-=======
     superuser: boolean
   }
   getBuildVersion: {}
   createOnboardingSupportOptIn: {}
->>>>>>> 75ac67f0
   // END OF TYPES
 }