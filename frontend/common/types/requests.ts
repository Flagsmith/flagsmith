import {
  Account,
  ExternalResource,
  FeatureState,
  FeatureStateValue,
  ImportStrategy,
  Approval,
  MultivariateOption,
  SAMLConfiguration,
  Segment,
  Tag,
  ProjectFlag,
  Environment,
  UserGroup,
  AttributeName,
  Identity,
  Role,
  RolePermission,
  Webhook,
  IdentityTrait,
  Onboarding,
  StageTrigger,
  PipelineStatus,
  StageActionType,
} from './responses'

export type PagedRequest<T> = T & {
  page?: number
  page_size?: number
  q?: string
}
export type OAuthType = 'github' | 'saml' | 'google'
export type PermissionLevel = 'organisation' | 'project' | 'environment'
export enum PermissionRoleType {
  GRANTED = 'GRANTED',
  GRANTED_FOR_TAGS = 'GRANTED_FOR_TAGS',
  NONE = 'NONE',
}
export const billingPeriods = [
  {
    label: 'Current billing period',
    value: 'current_billing_period',
  },
  {
    label: 'Previous billing period',
    value: 'previous_billing_period',
  },
  { label: 'Last 90 days', value: '90_day_period' },
  { label: 'Last 30 days', value: undefined },
]
export const freePeriods = [
  { label: 'Last 90 days', value: '90_day_period' },
  { label: 'Last 30 days', value: undefined },
]
export type CreateVersionFeatureState = {
  environmentId: number
  featureId: number
  sha: string
  featureState: FeatureState
}

export type LoginRequest = {
  email: string
  password: string
}
export type RegisterRequest = {
  email: string
  first_name: string
  last_name: string
  password: string
  superuser?: boolean
  organisation_name?: string
  marketing_consent_given?: boolean
}

export interface StageActionRequest {
  action_type: StageActionType
  action_body: { enabled: boolean; segment_id?: number }
}

export type PipelineStageRequest = {
  name: string
  project: number
  environment: number
  pipeline: number
  order: number
  trigger: StageTrigger
  actions: StageActionRequest[]
}

export type Req = {
  getSegments: PagedRequest<{
    q?: string
    projectId: number | string
    identity?: number
    include_feature_specific?: boolean
  }>
  deleteSegment: { projectId: number | string; id: number }
  updateSegment: {
    projectId: number | string
    segment: Segment
  }
  createSegment: {
    projectId: number | string
    segment: Omit<Segment, 'id' | 'uuid' | 'project'>
  }
  cloneSegment: {
    projectId: number | string
    segmentId: number
    name: string
  }
  getAuditLogs: PagedRequest<{
    search?: string
    project: string
    environments?: string
  }>
  getOrganisations: {}
  uploadOrganisationLicence: {
    id: number
    body: {
      licence_signature: File
      licence: File
    }
  }
  getProjects: {
    organisationId: string
  }
  getEnvironments: {
    projectId: string
  }
  getOrganisationUsage: {
    organisationId: string
    projectId?: string
    environmentId?: string
    billing_period?:
      | 'current_billing_period'
      | 'previous_billing_period'
      | '90_day_period'
  }
  getWebhooks: {
    environmentId: string
  }
  createWebhook: {
    environmentId: string
    enabled: boolean
    secret: string
    url: string
  }
  updateWebhook: {
    id: number
    environmentId: string
    enabled: boolean
    secret: string
    url: string
  }
  deleteWebhook: {
    id: number
    environmentId: string
  }
  deleteIdentity: {
    id: string
    environmentId: string
    isEdge: boolean
  }
  createIdentities: {
    isEdge: boolean
    environmentId: string
    identifiers: string[]
  }
  featureSegment: {
    segment: number
  }
  getIdentities: PagedRequest<{
    environmentId: string
    pageType?: 'NEXT' | 'PREVIOUS'
    dashboard_alias?: string
    pages?: (string | undefined)[] // this is needed for edge since it returns no paging info other than a key
    isEdge: boolean
  }>
  getPermission: { id: string; level: PermissionLevel }
  getAvailablePermissions: { level: PermissionLevel }
  getTag: { id: string }
  getHealthEvents: { projectId: number | string }
  getHealthProviders: { projectId: number }
  createHealthProvider: { projectId: number; name: string }
  deleteHealthProvider: { projectId: number; name: string }
  updateTag: { projectId: string; tag: Tag }
  deleteTag: {
    id: number
    projectId: string
  }
  getTags: {
    projectId: string
  }
  createTag: { projectId: string; tag: Omit<Tag, 'id'> }
  getSegment: { projectId: string; id: string }
  updateAccount: Account
  deleteAccount: {
    current_password: string
    delete_orphan_organisations: boolean
  }
  updateUserEmail: { current_password: string; new_email: string }
  createGroupAdmin: {
    group: number | string
    user: number | string
    orgId: number | string
  }
  deleteGroupAdmin: {
    orgId: number | string
    group: number | string
    user: number | string
  }
  getGroups: PagedRequest<{
    orgId: number
  }>
  deleteGroup: { id: number | string; orgId: number | string }
  getGroup: { id: string; orgId: string }
  getMyGroups: PagedRequest<{
    orgId: string
  }>
  createSegmentOverride: {
    environmentId: string
    featureId: string
    enabled: boolean
    multivariate_feature_state_values: MultivariateOption[] | null
    feature_segment: {
      segment: number
    }
    feature_state_value: FeatureStateValue
  }
  getRoles: { organisation_id: number }
  createRole: {
    organisation_id: number
    description: string | null
    name: string
  }
  getUserInvites: {
    organisationId: number
  }
  createUserInvite: {
    organisationId: number
    invites: {
      email: string
      role: string
      permission_groups: number[]
    }[]
  }
  deleteUserInvite: {
    organisationId: number
    inviteId: number
  }
  resendUserInvite: {
    organisationId: number
    inviteId: number
  }
  getRole: { organisation_id: string; role_id: number }
  updateRole: {
    organisation_id: number
    role_id: number
    body: Role
  }
  deleteRole: { organisation_id: number; role_id: number }
  getRolePermissionEnvironment: {
    organisation_id: number
    role_id: number
    env_id: number
  }
  getRolePermissionProject: {
    organisation_id: number
    role_id: number
    project_id: number
  }
  getRolePermissionOrganisation: {
    organisation_id: number
    role_id: number
  }
  createRolePermission: {
    level: PermissionLevel
    body: {
      admin?: boolean
      permissions: RolePermission['permissions']
      project: number
      environment: number
    }
    organisation_id: number
    role_id: number
  }
  updateRolePermission: Req['createRolePermission'] & { id: number }
  deleteRolePermission: { organisation_id: number; role_id: number }

  getIdentityFeatureStatesAll: {
    environment: string
    user: string
  }
  getProjectFlags: {
    project: string
    environmentId?: string
    tags?: string[]
    is_archived?: boolean
  }
  getProjectFlag: { project: string | number; id: string }
  getRolesPermissionUsers: { organisation_id: number; role_id: number }
  deleteRolesPermissionUsers: {
    organisation_id: number
    role_id: number
    user_id: number
    level?: string
  }
  createRolesPermissionUsers: {
    data: {
      user: number
    }
    organisation_id: number
    role_id: number
  }
  getRolePermissionGroup: {
    organisation_id: number
    role_id: number
  }
  updateRolePermissionGroup: { id: number; role_id: number }
  deleteRolePermissionGroup: {
    group_id: number
    organisation_id: number
    role_id: number
  }
  createRolePermissionGroup: {
    data: {
      group: number
    }
    organisation_id: number
    role_id: number
  }
  getGetSubscriptionMetadata: { id: string }
  getEnvironment: { id: string }
  getSubscriptionMetadata: { id: string }
  getMetadataModelFields: { organisation_id: string }
  getMetadataModelField: { organisation_id: string; id: string }
  updateMetadataModelField: {
    organisation_id: string
    id: string
    body: {
      content_type: number
      field: number
      is_required_for: {
        content_type: number
        object_id: number
      }[]
    }
  }
  deleteMetadataModelField: { organisation_id: string; id: string | number }
  createMetadataModelField: {
    organisation_id: string
    body: {
      content_type: number | string
      field: string | number
    }
  }
  getMetadataField: { organisation_id: string }
  getMetadataList: { organisation: string }
  updateMetadataField: {
    id: string
    body: {
      name: string
      type: string
      description: string
      organisation: string
    }
  }
  deleteMetadataField: { id: string }
  createMetadataField: {
    body: {
      description: string
      name: string
      organisation: string
      type: string
    }
  }

  getRoleMasterApiKey: { org_id: number; role_id: number; id: string }
  updateRoleMasterApiKey: { org_id: number; role_id: number; id: string }
  deleteRoleMasterApiKey: { org_id: number; role_id: number; id: string }
  createRoleMasterApiKey: { org_id: number; role_id: number }
  getMasterAPIKeyWithMasterAPIKeyRoles: { org_id: number; prefix: string }
  deleteMasterAPIKeyWithMasterAPIKeyRoles: {
    org_id: number
    prefix: string
    role_id: number
  }
  getRolesMasterAPIKeyWithMasterAPIKeyRoles: { org_id: number; prefix: string }
  createLaunchDarklyProjectImport: {
    project_id: string
    body: {
      project_key: string
      token: string
    }
  }
  createFeatureExport: {
    environment_id: string
    tag_ids?: (number | string)[]
  }
  getFeatureExport: {
    id: string
  }
  getFeatureExports: {
    projectId: string
  }
  createFlagsmithProjectImport: {
    environment_id: number | string
    strategy: ImportStrategy
    file: File
  }
  getFeatureImports: {
    projectId: string
  }
  getLaunchDarklyProjectImport: { project_id: string; import_id: string }
  getLaunchDarklyProjectsImport: { project_id: string }
  getUserWithRoles: { org_id: number; user_id: number }
  deleteUserWithRole: { org_id: number; user_id: number; role_id: number }
  getGroupWithRole: { org_id: number; group_id: number }
  deleteGroupWithRole: { org_id: number; group_id: number; role_id: number }
  createAndSetFeatureVersion: {
    projectId: number
    environmentId: number
    featureId: number
    skipPublish?: boolean
    featureStates: FeatureState[]
    liveFrom?: string
  }
  createFeatureVersion: {
    environmentId: number
    featureId: number
    live_from?: string
    feature_states_to_create: Omit<FeatureState, 'id'>[]
    feature_states_to_update: Omit<FeatureState, 'id'>[]
    publish_immediately: boolean
    segment_ids_to_delete_overrides: number[]
  }
  publishFeatureVersion: {
    sha: string
    environmentId: number
    featureId: number
  }
  createVersionFeatureState: CreateVersionFeatureState
  deleteVersionFeatureState: CreateVersionFeatureState & { id: number }
  updateVersionFeatureState: CreateVersionFeatureState & {
    id: number
    uuid: string
  }
  getVersionFeatureState: {
    sha: string
    environmentId: number
    featureId: number
  }
  updateSegmentPriorities: { id: number; priority: number }[]
  deleteFeatureSegment: { id: number }
  getFeatureVersions: PagedRequest<{
    featureId: number
    environmentId: string
    is_live?: boolean
  }>
  getUsers: { organisationId: number }
  getFeatureVersion: {
    uuid: string
  }
  enableFeatureVersioning: {
    environmentId: string
  }
  getChangeRequests: PagedRequest<{
    search?: string
    environmentId: string
    feature_id?: number
    live_from_after?: string
    committed?: boolean
  }>
  getGroupSummaries: {
    orgId: string
  }
  getSupportedContentType: { organisation_id: string }
  getExternalResources: { project_id: string; feature_id: string }
  deleteExternalResource: {
    project_id: string
    feature_id: string
    external_resource_id: string
  }
  createExternalResource: {
    project_id: string
    feature_id: string
    body: ExternalResource
  }

  getGithubIntegration: {
    organisation_id: string
    id?: string
  }
  updateGithubIntegration: {
    organisation_id: string
    github_integration_id: string
  }
  deleteGithubIntegration: {
    organisation_id: string
    github_integration_id: string
  }
  createGithubIntegration: {
    organisation_id: string
    body: {
      installation_id: string
    }
  }
  getGithubRepositories: {
    organisation_id: string
    github_id: string
  }
  updateGithubRepository: {
    organisation_id: string
    github_id: string
    id: string
    body: {
      project: number
      repository_name: string
      repository_owner: string
      tagging_enabled: boolean
    }
  }
  deleteGithubRepository: {
    organisation_id: string
    github_id: string
    id: string
  }
  createGithubRepository: {
    organisation_id: string
    github_id: string
    body: {
      project: string
      repository_name: string
      repository_owner: string
    }
  }
  getGithubResources: PagedRequest<{
    organisation_id: string
    repo_name: string
    repo_owner: string
    github_resource: string
  }>
  getGithubRepos: { installation_id: string; organisation_id: string }
  getServersideEnvironmentKeys: { environmentId: string }
  deleteServersideEnvironmentKeys: { environmentId: string; id: string }
  createServersideEnvironmentKeys: {
    environmentId: string
    data: { name: string }
  }
  getAuditLogItem: {
    projectId: string
    id: string
  }
  getProject: { id: string }
  createGroup: {
    orgId: string
    data: Omit<UserGroup, 'id' | 'users'>
    users: UserGroup['users']
    usersToAddAdmin: number[] | null
  }
  getUserGroupPermission: { project_id: string }
  updateProjectFlag: {
    project_id: string | number
    feature_id: string | number
    body: ProjectFlag
  }
  createProjectFlag: {
    project_id: string | number
    body: ProjectFlag
  }
  updateEnvironment: { id: string; body: Environment }
  createCloneIdentityFeatureStates: {
    environment_id: string
    identity_id: string
    body: {
      source_identity_id?: string
      source_identity_uuid?: string
    }
  }
  updateGroup: Req['createGroup'] & {
    orgId: string
    data: UserGroup
    users: UserGroup['users']

    usersToAddAdmin: number[] | null
    usersToRemoveAdmin: number[] | null
    usersToRemove: number[] | null
  }
  createChangeRequest: {
    approvals: Approval[]
    live_from: string | undefined
    description: string
    multivariate_options: MultivariateOption[]
    title: string
  }
  getFeatureStates: {
    environment?: number
    feature?: number
  }
  getFeatureSegment: { id: string }
  getSamlConfiguration: { name: string }
  getSamlConfigurations: { organisation_id: number }
  getSamlConfigurationMetadata: { name: string }
  updateSamlConfiguration: { name: string; body: SAMLConfiguration }
  deleteSamlConfiguration: { name: string }
  createSamlConfiguration: SAMLConfiguration
  getSamlAttributeMapping: { saml_configuration_id: number }
  updateSamlAttributeMapping: {
    attribute_id: number
    body: {
      saml_configuration: number
      django_attribute_name: AttributeName
      idp_attribute_name: string
    }
  }
  deleteSamlAttributeMapping: { attribute_id: number }
  createSamlAttributeMapping: {
    body: {
      saml_configuration: number
      django_attribute_name: AttributeName
      idp_attribute_name: string
    }
  }
  updateIdentity: {
    environmentId: string
    data: Identity
  }
  createAuditLogWebhooks: {
    organisationId: string
    data: Omit<Webhook, 'id' | 'created_at' | 'updated_at'>
  }
  getAuditLogWebhooks: { organisationId: string }
  updateAuditLogWebhooks: { organisationId: string; data: Webhook }
  deleteAuditLogWebhook: { organisationId: string; id: number }
  createIdentityTrait: {
    use_edge_identities: boolean
    environmentId: string
    identity: string
    data: IdentityTrait
  }
  getIdentityTraits: {
    use_edge_identities: boolean
    environmentId: string
    identity: string
  }
  updateIdentityTrait: {
    use_edge_identities: boolean
    environmentId: string
    identity: string
    data: IdentityTrait
  }
  deleteIdentityTrait: {
    environmentId: string
    identity: string
    use_edge_identities: boolean
    data: Omit<IdentityTrait, 'trait_value'>
  }
  getIdentitySegments: PagedRequest<{
    q?: string
    identity: string
    projectId: string
  }>
  getConversionEvents: PagedRequest<{ q?: string; environment_id: string }>
  getSplitTest: PagedRequest<{
    conversion_event_type_id: string
  }>
  testWebhook: {
    webhookUrl: string
    secret?: string
    scope: {
      type: 'environment' | 'organisation'
      id: string
    }
  }
  register: {
    first_name: string
    last_name: string
    email: string
    password: string
    contact_consent_given: boolean
    organisation_name: string
    superuser: boolean
  }
  getBuildVersion: {}
  createOnboardingSupportOptIn: {}
<<<<<<< HEAD
  getEnvironmentMetrics: { id: string }
=======
  getUserEnvironmentPermissions: {
    environmentId: string
    userId: string
  }
  getUserPermissions: {
    id?: string
    userId: number | undefined
    level: PermissionLevel
  }
  getProfile: {}
  updateOnboarding: Partial<Onboarding>
  getReleasePipelines: PagedRequest<{ projectId: number }>
  getReleasePipeline: { projectId: number; pipelineId: number }
  createReleasePipeline: {
    projectId: number
    name: string
    status: PipelineStatus
  }
  getPipelineStages: PagedRequest<{
    projectId: number
    pipelineId: number
  }>
  getPipelineStage: {
    projectId: number
    pipelineId: number
    stageId: number
  }
  createPipelineStage: PipelineStageRequest
  deleteReleasePipeline: {
    projectId: number
    pipelineId: number
  }
>>>>>>> 50cac6f2
  // END OF TYPES
}<|MERGE_RESOLUTION|>--- conflicted
+++ resolved
@@ -684,9 +684,7 @@
   }
   getBuildVersion: {}
   createOnboardingSupportOptIn: {}
-<<<<<<< HEAD
   getEnvironmentMetrics: { id: string }
-=======
   getUserEnvironmentPermissions: {
     environmentId: string
     userId: string
@@ -719,6 +717,5 @@
     projectId: number
     pipelineId: number
   }
->>>>>>> 50cac6f2
   // END OF TYPES
 }