import {
  Account,
  Segment,
  Tag,
  FeatureStateValue,
  FeatureState,
  Role,
  ImportStrategy,
  APIKey,
} from './responses'

export type PagedRequest<T> = T & {
  page?: number
  page_size?: number
  q?: string
}
export type OAuthType = 'github' | 'saml' | 'google'
export type PermissionLevel = 'organisation' | 'project' | 'environment'
export type CreateVersionFeatureState = {
  environmentId: string
  featureId: number
  sha: string
  featureState: FeatureState
}
export type Req = {
  getSegments: PagedRequest<{
    q?: string
    projectId: number | string
    identity?: number
    include_feature_specific?: boolean
  }>
  deleteSegment: { projectId: number | string; id: number }
  updateSegment: { projectId: number | string; segment: Segment }
  createSegment: {
    projectId: number | string
    segment: Omit<Segment, 'id' | 'uuid' | 'project'>
  }
  getAuditLogs: PagedRequest<{
    search?: string
    project: string
    environments?: string
  }>
  getOrganisations: {}
  getProjects: {
    organisationId: string
  }
  getEnvironments: {
    projectId: string
  }
  getOrganisationUsage: {
    organisationId: string
    projectId?: string
    environmentId?: string
  }
  deleteIdentity: {
    id: string
    environmentId: string
    isEdge: boolean
  }
  createIdentities: {
    isEdge: boolean
    environmentId: string
    identifiers: string[]
  }
  featureSegment: {
    segment: number
  }
  getIdentities: PagedRequest<{
    environmentId: string
    pageType?: 'NEXT' | 'PREVIOUS'
    search?: string
    pages?: (string | undefined)[] // this is needed for edge since it returns no paging info other than a key
    isEdge: boolean
  }>
  getPermission: { id: string; level: PermissionLevel }
  getAvailablePermissions: { level: PermissionLevel }
  getTag: { id: string }
  updateTag: { projectId: string; tag: Tag }
  deleteTag: {
    id: number
    projectId: string
  }
  getTags: {
    projectId: string
  }
  createTag: { projectId: string; tag: Omit<Tag, 'id'> }
  getSegment: { projectId: string; id: string }
  updateAccount: Account
  deleteAccount: {
    current_password: string
    delete_orphan_organisations: boolean
  }
  updateUserEmail: { current_password: string; new_email: string }
  createGroupAdmin: {
    group: number | string
    user: number | string
    orgId: number | string
  }
  deleteGroupAdmin: {
    orgId: number | string
    group: number | string
    user: number | string
  }
  getGroups: PagedRequest<{
    orgId: string
  }>
  deleteGroup: { id: number | string; orgId: number | string }
  getGroup: { id: string; orgId: string }
  getMyGroups: PagedRequest<{
    orgId: string
  }>
  createSegmentOverride: {
    environmentId: string
    featureId: string
    enabled: boolean
    feature_segment: {
      segment: number
    }
    feature_state_value: FeatureStateValue
  }
  getRoles: { organisation_id: string }
  createRole: { organisation_id: string; body: Role }
  getRole: { organisation_id: string; role_id: string }
  updateRole: { organisation_id: string; role_id: string; body: Role }
  deleteRole: { organisation_id: string; role_id: string }
  getRolePermission: { organisation_id: string; role_id: string }
  updateRolePermission: { organisation_id: string; role_id: string }
  deleteRolePermission: { organisation_id: string; role_id: string }
  createRolePermission: { organisation_id: string; role_id: string }
  getIdentityFeatureStates: {
    environment: string
    user: string
  }
<<<<<<< HEAD
  getProjectFlags: {
    project: string
    environmentId?: string
    tags?: string[]
    is_archived?: boolean
  }
=======
  getProjectFlags: { project: string; environmentId?: string }
>>>>>>> b3774421
  getProjectFlag: { project: string; id: string }
  getRolesPermissionUsers: { organisation_id: string; role_id: string }
  deleteRolesPermissionUsers: {
    organisation_id: string
    role_id: string
    user_id: string
    level?: string
  }
  createRolesPermissionUsers: { organisation_id: string; role_id: string }
  getRolePermissionGroup: { id: string }
  updateRolePermissionGroup: { id: string }
  deleteRolePermissionGroup: { id: string }
  createRolePermissionGroup: { organisation_id: string; role_id: string }
  getGetSubscriptionMetadata: { id: string }
  getEnvironment: { id: string }
  getSubscriptionMetadata: { id: string }
  getRoleMasterApiKey: { org_id: number; role_id: number; id: string }
  updateRoleMasterApiKey: { org_id: number; role_id: number; id: string }
  deleteRoleMasterApiKey: { org_id: number; role_id: number; id: string }
  createRoleMasterApiKey: { org_id: number; role_id: number }
  getMasterAPIKeyWithMasterAPIKeyRoles: { org_id: number; prefix: string }
  deleteMasterAPIKeyWithMasterAPIKeyRoles: {
    org_id: number
    prefix: string
    role_id: number
  }
  getRolesMasterAPIKeyWithMasterAPIKeyRoles: { org_id: number; prefix: string }
  createLaunchDarklyProjectImport: {
    project_id: string
    body: {
      project_key: string
      token: string
    }
  }
  createFeatureExport: {
    environment_id: string
    tag_ids?: (number | string)[]
  }
  getFeatureExport: {
    id: string
  }
  getFeatureExports: {
    projectId: string
  }
  createFlagsmithProjectImport: {
    environment_id: number | string
    strategy: ImportStrategy
    file: File
  }
  getFeatureImports: {
    projectId: string
  }
  getLaunchDarklyProjectImport: { project_id: string; import_id: string }
  getLaunchDarklyProjectsImport: { project_id: string }
  getUserWithRoles: { org_id: string; user_id: string }
  deleteUserWihRole: { org_id: string; user_id: string; role_id: string }
  getGroupWithRole: { org_id: string; group_id: string }
  deleteGroupWithRole: { org_id: string; group_id: string; role_id: string }
  createAndPublishFeatureVersion: {
    environmentId: string
    featureId: number
    featureStates: (FeatureState & { toRemove: boolean })[]
  }
  createFeatureVersion: {
    environmentId: string
    featureId: number
  }
  publishFeatureVersion: {
    sha: string
    environmentId: string
    featureId: number
  }
  createVersionFeatureState: CreateVersionFeatureState
  deleteVersionFeatureState: CreateVersionFeatureState & { id: number }
  updateVersionFeatureState: CreateVersionFeatureState & {
    id: number
    uuid: string
  }
  getVersionFeatureState: {
    sha: string
    environmentId: string
    featureId: number
  }
  updateSegmentPriorities: { id: number; priority: number }[]
  deleteFeatureSegment: { id: number }
  getFeatureVersions: PagedRequest<{
    featureId: number
    environmentId: string
  }>
  getUsers: { organisationId: number }
  getFeatureVersion: {
    environmentId: string
    featureId: string
    uuid: string
  }
  enableFeatureVersioning: {
    environmentId: string
  }
  getChangeRequests: PagedRequest<{
    search?: string
    environmentId: string
    feature_id?: number
    live_from_after?: string
    committed?: boolean
  }>
  getGroupSummaries: {
    orgId: string
  }
  getServersideEnvironmentKeys: { environmentId: string }
  deleteServersideEnvironmentKeys: { environmentId: string; id: string }
  createServersideEnvironmentKeys: {
    environmentId: string
    data: { name: string }
  }
  getAuditLogItem: {
    projectId: string
    id: string
  }
  getProject: { id: string }
  // END OF TYPES
}<|MERGE_RESOLUTION|>--- conflicted
+++ resolved
@@ -131,16 +131,12 @@
     environment: string
     user: string
   }
-<<<<<<< HEAD
   getProjectFlags: {
     project: string
     environmentId?: string
     tags?: string[]
     is_archived?: boolean
   }
-=======
-  getProjectFlags: { project: string; environmentId?: string }
->>>>>>> b3774421
   getProjectFlag: { project: string; id: string }
   getRolesPermissionUsers: { organisation_id: string; role_id: string }
   deleteRolesPermissionUsers: {
