--- conflicted
+++ resolved
@@ -247,13 +247,10 @@
     data: { name: string }
   }
   getAuditLogItem: { id: string }
-<<<<<<< HEAD
+  getProject: { id: string }
   getConversionEvents: PagedRequest<{ q?: string; environment_id: string }>
   getSplitTest: PagedRequest<{
     conversion_event_type_id: string
   }>
-=======
-  getProject: { id: string }
->>>>>>> 6391ed60
   // END OF TYPES
 }