--- conflicted
+++ resolved
@@ -148,9 +148,6 @@
   createLaunchDarklyProjectImport: { project_id: string }
   getLaunchDarklyProjectImport: { project_id: string }
   getLaunchDarklyProjectsImport: { project_id: string; import_id: string }
-<<<<<<< HEAD
-  getAuditLogItem: { id: string }
-=======
   createAndPublishFeatureVersion: {
     environmentId: string
     featureId: number
@@ -191,6 +188,6 @@
   enableFeatureVersioning: {
     environmentId: string
   }
->>>>>>> 4fc8f4a8
+  getAuditLogItem: { id: string }
   // END OF TYPES
 }