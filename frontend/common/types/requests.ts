--- conflicted
+++ resolved
@@ -140,12 +140,12 @@
   getEnvironment: { id: string }
   getSubscriptionMetadata: { id: string }
   createLaunchDarklyProjectImport: {
-<<<<<<< HEAD
-    project_key: string
-    token: string
+    project_id: string
+    body: {
+      project_key: string
+      token: string
+    }
   }
-  getLaunchDarklyProjectImport: { project_id: string; import_id: string }
-  getLaunchDarklyProjectsImport: { project_id: string }
   createFeatureExport: {
     environment_id: string
     tag_ids?: (number | string)[]
@@ -163,12 +163,6 @@
   }
   getFeatureImports: {
     projectId: string
-=======
-    project_id: string
-    body: {
-      project_key: string
-      token: string
-    }
   }
   getLaunchDarklyProjectImport: { project_id: string; import_id: string }
   getLaunchDarklyProjectsImport: { project_id: string }
@@ -185,7 +179,6 @@
   }>
   getGroupSummaries: {
     orgId: string
->>>>>>> c921b880
   }
   // END OF TYPES
 }