import {Segment} from "./responses";

export type PagedRequest<T> =  T & {
  page?:number
  page_size?: number
}

export type Req = {
  getSegments: PagedRequest<{
    q?:string
    projectId: string
  }>
  deleteSegment: {projectId:string, id:number}
  updateSegment: {projectId:string, id:number, segment: Segment}
  createSegment: {projectId:string, id:number, segment: Omit<Segment,"id">}
  getAuditLogs: PagedRequest<{
    search?:string
    project: string
    environments?: string
  }>
<<<<<<< HEAD
  deleteIdentity: {
    id: string
    environmentId: string
    isEdge: boolean
  }
  createIdentities: {
    isEdge: boolean
    environmentId: string
    identifiers: string[]
  }
  getIdentities: PagedRequest<{
    environmentId: string
    pageType?: "NEXT" | "PREVIOUS"
    search?:string
    pages?: (string|undefined)[] // this is needed for edge since it returns no paging info other than a key
    isEdge: boolean
  }>
=======
  getOrganisations: {}
  getProjects: {
    organisationId: string
  }
  getEnvironments: {
    projectId: string
  }
>>>>>>> 087e9678
  // END OF TYPES
}<|MERGE_RESOLUTION|>--- conflicted
+++ resolved
@@ -18,7 +18,13 @@
     project: string
     environments?: string
   }>
-<<<<<<< HEAD
+  getOrganisations: {}
+  getProjects: {
+    organisationId: string
+  }
+  getEnvironments: {
+    projectId: string
+  }
   deleteIdentity: {
     id: string
     environmentId: string
@@ -36,14 +42,5 @@
     pages?: (string|undefined)[] // this is needed for edge since it returns no paging info other than a key
     isEdge: boolean
   }>
-=======
-  getOrganisations: {}
-  getProjects: {
-    organisationId: string
-  }
-  getEnvironments: {
-    projectId: string
-  }
->>>>>>> 087e9678
   // END OF TYPES
 }