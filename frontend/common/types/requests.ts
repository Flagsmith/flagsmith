import { Account, Segment, Tag, FeatureStateValue, Role } from './responses'

export type PagedRequest<T> = T & {
  page?: number
  page_size?: number
  q?: string
}
export type OAuthType = 'github' | 'saml' | 'google'
export type PermissionLevel = 'organisation' | 'project' | 'environment'
export type Req = {
  getSegments: PagedRequest<{
    q?: string
    projectId: number | string
    identity?: number
  }>
  deleteSegment: { projectId: number | string; id: number }
  updateSegment: { projectId: number | string; segment: Segment }
  createSegment: {
    projectId: number | string
    segment: Omit<Segment, 'id' | 'uuid' | 'project'>
  }
  getAuditLogs: PagedRequest<{
    search?: string
    project: string
    environments?: string
  }>
  getOrganisations: {}
  getProjects: {
    organisationId: string
  }
  getEnvironments: {
    projectId: string
  }
  getOrganisationUsage: {
    organisationId: string
    projectId?: string
    environmentId?: string
  }
  deleteIdentity: {
    id: string
    environmentId: string
    isEdge: boolean
  }
  createIdentities: {
    isEdge: boolean
    environmentId: string
    identifiers: string[]
  }
  featureSegment: {
    segment: string
  }
  getIdentities: PagedRequest<{
    environmentId: string
    pageType?: 'NEXT' | 'PREVIOUS'
    search?: string
    pages?: (string | undefined)[] // this is needed for edge since it returns no paging info other than a key
    isEdge: boolean
  }>
  getPermission: { id: string; level: PermissionLevel }
  getAvailablePermissions: { level: PermissionLevel }
  getTag: { id: string }
  updateTag: { projectId: string; tag: Tag }
  deleteTag: {
    id: number
    projectId: string
  }
  getTags: {
    projectId: string
  }
  createTag: { projectId: string; tag: Omit<Tag, 'id'> }
  getSegment: { projectId: string; id: string }
  updateAccount: Account
  deleteAccount: {
    current_password: string
    delete_orphan_organisations: boolean
  }
  updateUserEmail: { current_password: string; new_email: string }
  createGroupAdmin: {
    group: number | string
    user: number | string
    orgId: number | string
  }
  deleteGroupAdmin: {
    orgId: number | string
    group: number | string
    user: number | string
  }
  getGroups: PagedRequest<{
    orgId: string
  }>
  deleteGroup: { id: number | string; orgId: number | string }
  getGroup: { id: string; orgId: string }
  getMyGroups: PagedRequest<{
    orgId: string
  }>
  createSegmentOverride: {
    environmentId: string
    featureId: string
    enabled: boolean
    feature_segment: featureSegment
    feature_state_value: FeatureStateValue
  }
  getRoles: { organisation_id: string }
  createRole: { organisation_id: string; body: Role }
  getRole: { organisation_id: string; role_id: string }
  updateRole: { organisation_id: string; role_id: string; body: Role }
  deleteRole: { organisation_id: string; role_id: string }
  getRolePermission: { organisation_id: string; role_id: string }
  updateRolePermission: { organisation_id: string; role_id: string }
  deleteRolePermission: { organisation_id: string; role_id: string }
  createRolePermission: { organisation_id: string; role_id: string }
  getIdentityFeatureStates: {
    environment: string
    user: string
  }
  getProjectFlags: { project: string }
  getProjectFlag: { project: string; id: string }
  getRolesPermissionUsers: { organisation_id: string; role_id: string }
  deleteRolesPermissionUsers: {
    organisation_id: string
    role_id: string
    user_id: string
    level?: string
  }
  createRolesPermissionUsers: { organisation_id: string; role_id: string }
  getRolePermissionGroup: { id: string }
  updateRolePermissionGroup: { id: string }
  deleteRolePermissionGroup: { id: string }
  createRolePermissionGroup: { organisation_id: string; role_id: string }
  getGetSubscriptionMetadata: { id: string }
  getEnvironment: { id: string }
  getSubscriptionMetadata: { id: string }
  createLaunchDarklyProjectImport: { project_id: string }
  getLaunchDarklyProjectImport: { project_id: string }
  getLaunchDarklyProjectsImport: { project_id: string; import_id: string }
<<<<<<< HEAD
  getUserWithRoles: { org_id: string; user_id: string }
  deleteUserWihRole: { org_id: string; user_id: string; role_id: string }
  getGroupWithRole: { org_id: string; group_id: string }
  deleteGroupWithRole: { org_id: string; group_id: string; role_id: string }
=======
  getGroupSummaries: {
    orgId: string
  }
>>>>>>> 68a1c6c2
  // END OF TYPES
}<|MERGE_RESOLUTION|>--- conflicted
+++ resolved
@@ -133,15 +133,12 @@
   createLaunchDarklyProjectImport: { project_id: string }
   getLaunchDarklyProjectImport: { project_id: string }
   getLaunchDarklyProjectsImport: { project_id: string; import_id: string }
-<<<<<<< HEAD
   getUserWithRoles: { org_id: string; user_id: string }
   deleteUserWihRole: { org_id: string; user_id: string; role_id: string }
   getGroupWithRole: { org_id: string; group_id: string }
   deleteGroupWithRole: { org_id: string; group_id: string; role_id: string }
-=======
   getGroupSummaries: {
     orgId: string
   }
->>>>>>> 68a1c6c2
   // END OF TYPES
 }