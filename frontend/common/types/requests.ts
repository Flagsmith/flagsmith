import {
  Account,
  ExternalResource,
  FeatureState,
  FeatureStateValue,
  ImportStrategy,
  Approval,
  MultivariateOption,
  SAMLConfiguration,
  Segment,
  Tag,
  ProjectFlag,
  Environment,
  UserGroup,
  AttributeName,
  Identity,
  Role,
  RolePermission,
  Webhook,
  IdentityTrait,
<<<<<<< HEAD
  Onboarding,
=======
  PipelineStatus,
  PipelineStage,
>>>>>>> a7f0e339
} from './responses'

export type PagedRequest<T> = T & {
  page?: number
  page_size?: number
  q?: string
}
export type OAuthType = 'github' | 'saml' | 'google'
export type PermissionLevel = 'organisation' | 'project' | 'environment'
export enum PermissionRoleType {
  GRANTED = 'GRANTED',
  GRANTED_FOR_TAGS = 'GRANTED_FOR_TAGS',
  NONE = 'NONE',
}
export const billingPeriods = [
  {
    label: 'Current billing period',
    value: 'current_billing_period',
  },
  {
    label: 'Previous billing period',
    value: 'previous_billing_period',
  },
  { label: 'Last 90 days', value: '90_day_period' },
  { label: 'Last 30 days', value: undefined },
]
export const freePeriods = [
  { label: 'Last 90 days', value: '90_day_period' },
  { label: 'Last 30 days', value: undefined },
]
export type CreateVersionFeatureState = {
  environmentId: number
  featureId: number
  sha: string
  featureState: FeatureState
}

export type LoginRequest = {
  email: string
  password: string
}
export type RegisterRequest = {
  email: string
  first_name: string
  last_name: string
  password: string
  superuser?: boolean
  organisation_name?: string
  marketing_consent_given?: boolean
}

export type CreatePipelineStage = Omit<
  PipelineStage,
  'id' | 'pipeline' | 'features'
> & {
  project: number
  pipeline: number
}

export type Req = {
  getSegments: PagedRequest<{
    q?: string
    projectId: number | string
    identity?: number
    include_feature_specific?: boolean
  }>
  deleteSegment: { projectId: number | string; id: number }
  updateSegment: {
    projectId: number | string
    segment: Segment
  }
  createSegment: {
    projectId: number | string
    segment: Omit<Segment, 'id' | 'uuid' | 'project'>
  }
  cloneSegment: {
    projectId: number | string
    segmentId: number
    name: string
  }
  getAuditLogs: PagedRequest<{
    search?: string
    project: string
    environments?: string
  }>
  getOrganisations: {}
  uploadOrganisationLicence: {
    id: number
    body: {
      licence_signature: File
      licence: File
    }
  }
  getProjects: {
    organisationId: string
  }
  getEnvironments: {
    projectId: string
  }
  getOrganisationUsage: {
    organisationId: string
    projectId?: string
    environmentId?: string
    billing_period?:
      | 'current_billing_period'
      | 'previous_billing_period'
      | '90_day_period'
  }
  getWebhooks: {
    environmentId: string
  }
  createWebhook: {
    environmentId: string
    enabled: boolean
    secret: string
    url: string
  }
  updateWebhook: {
    id: number
    environmentId: string
    enabled: boolean
    secret: string
    url: string
  }
  deleteWebhook: {
    id: number
    environmentId: string
  }
  deleteIdentity: {
    id: string
    environmentId: string
    isEdge: boolean
  }
  createIdentities: {
    isEdge: boolean
    environmentId: string
    identifiers: string[]
  }
  featureSegment: {
    segment: number
  }
  getIdentities: PagedRequest<{
    environmentId: string
    pageType?: 'NEXT' | 'PREVIOUS'
    dashboard_alias?: string
    pages?: (string | undefined)[] // this is needed for edge since it returns no paging info other than a key
    isEdge: boolean
  }>
  getPermission: { id: string; level: PermissionLevel }
  getAvailablePermissions: { level: PermissionLevel }
  getTag: { id: string }
  getHealthEvents: { projectId: number | string }
  getHealthProviders: { projectId: number }
  createHealthProvider: { projectId: number; name: string }
  deleteHealthProvider: { projectId: number; name: string }
  updateTag: { projectId: string; tag: Tag }
  deleteTag: {
    id: number
    projectId: string
  }
  getTags: {
    projectId: string
  }
  createTag: { projectId: string; tag: Omit<Tag, 'id'> }
  getSegment: { projectId: string; id: string }
  updateAccount: Account
  deleteAccount: {
    current_password: string
    delete_orphan_organisations: boolean
  }
  updateUserEmail: { current_password: string; new_email: string }
  createGroupAdmin: {
    group: number | string
    user: number | string
    orgId: number | string
  }
  deleteGroupAdmin: {
    orgId: number | string
    group: number | string
    user: number | string
  }
  getGroups: PagedRequest<{
    orgId: number
  }>
  deleteGroup: { id: number | string; orgId: number | string }
  getGroup: { id: string; orgId: string }
  getMyGroups: PagedRequest<{
    orgId: string
  }>
  createSegmentOverride: {
    environmentId: string
    featureId: string
    enabled: boolean
    multivariate_feature_state_values: MultivariateOption[] | null
    feature_segment: {
      segment: number
    }
    feature_state_value: FeatureStateValue
  }
  getRoles: { organisation_id: number }
  createRole: {
    organisation_id: number
    description: string | null
    name: string
  }
  getUserInvites: {
    organisationId: number
  }
  createUserInvite: {
    organisationId: number
    invites: {
      email: string
      role: string
      permission_groups: number[]
    }[]
  }
  deleteUserInvite: {
    organisationId: number
    inviteId: number
  }
  resendUserInvite: {
    organisationId: number
    inviteId: number
  }
  getRole: { organisation_id: string; role_id: number }
  updateRole: {
    organisation_id: number
    role_id: number
    body: Role
  }
  deleteRole: { organisation_id: number; role_id: number }
  getRolePermissionEnvironment: {
    organisation_id: number
    role_id: number
    env_id: number
  }
  getRolePermissionProject: {
    organisation_id: number
    role_id: number
    project_id: number
  }
  getRolePermissionOrganisation: {
    organisation_id: number
    role_id: number
  }
  createRolePermission: {
    level: PermissionLevel
    body: {
      admin?: boolean
      permissions: RolePermission['permissions']
      project: number
      environment: number
    }
    organisation_id: number
    role_id: number
  }
  updateRolePermission: Req['createRolePermission'] & { id: number }
  deleteRolePermission: { organisation_id: number; role_id: number }

  getIdentityFeatureStatesAll: {
    environment: string
    user: string
  }
  getProjectFlags: {
    project: string
    environmentId?: string
    tags?: string[]
    is_archived?: boolean
  }
  getProjectFlag: { project: string | number; id: string }
  getRolesPermissionUsers: { organisation_id: number; role_id: number }
  deleteRolesPermissionUsers: {
    organisation_id: number
    role_id: number
    user_id: number
    level?: string
  }
  createRolesPermissionUsers: {
    data: {
      user: number
    }
    organisation_id: number
    role_id: number
  }
  getRolePermissionGroup: {
    organisation_id: number
    role_id: number
  }
  updateRolePermissionGroup: { id: number; role_id: number }
  deleteRolePermissionGroup: {
    group_id: number
    organisation_id: number
    role_id: number
  }
  createRolePermissionGroup: {
    data: {
      group: number
    }
    organisation_id: number
    role_id: number
  }
  getGetSubscriptionMetadata: { id: string }
  getEnvironment: { id: string }
  getSubscriptionMetadata: { id: string }
  getMetadataModelFields: { organisation_id: string }
  getMetadataModelField: { organisation_id: string; id: string }
  updateMetadataModelField: {
    organisation_id: string
    id: string
    body: {
      content_type: number
      field: number
      is_required_for: {
        content_type: number
        object_id: number
      }[]
    }
  }
  deleteMetadataModelField: { organisation_id: string; id: string | number }
  createMetadataModelField: {
    organisation_id: string
    body: {
      content_type: number | string
      field: string | number
    }
  }
  getMetadataField: { organisation_id: string }
  getMetadataList: { organisation: string }
  updateMetadataField: {
    id: string
    body: {
      name: string
      type: string
      description: string
      organisation: string
    }
  }
  deleteMetadataField: { id: string }
  createMetadataField: {
    body: {
      description: string
      name: string
      organisation: string
      type: string
    }
  }

  getRoleMasterApiKey: { org_id: number; role_id: number; id: string }
  updateRoleMasterApiKey: { org_id: number; role_id: number; id: string }
  deleteRoleMasterApiKey: { org_id: number; role_id: number; id: string }
  createRoleMasterApiKey: { org_id: number; role_id: number }
  getMasterAPIKeyWithMasterAPIKeyRoles: { org_id: number; prefix: string }
  deleteMasterAPIKeyWithMasterAPIKeyRoles: {
    org_id: number
    prefix: string
    role_id: number
  }
  getRolesMasterAPIKeyWithMasterAPIKeyRoles: { org_id: number; prefix: string }
  createLaunchDarklyProjectImport: {
    project_id: string
    body: {
      project_key: string
      token: string
    }
  }
  createFeatureExport: {
    environment_id: string
    tag_ids?: (number | string)[]
  }
  getFeatureExport: {
    id: string
  }
  getFeatureExports: {
    projectId: string
  }
  createFlagsmithProjectImport: {
    environment_id: number | string
    strategy: ImportStrategy
    file: File
  }
  getFeatureImports: {
    projectId: string
  }
  getLaunchDarklyProjectImport: { project_id: string; import_id: string }
  getLaunchDarklyProjectsImport: { project_id: string }
  getUserWithRoles: { org_id: number; user_id: number }
  deleteUserWithRole: { org_id: number; user_id: number; role_id: number }
  getGroupWithRole: { org_id: number; group_id: number }
  deleteGroupWithRole: { org_id: number; group_id: number; role_id: number }
  createAndSetFeatureVersion: {
    projectId: number
    environmentId: number
    featureId: number
    skipPublish?: boolean
    featureStates: FeatureState[]
    liveFrom?: string
  }
  createFeatureVersion: {
    environmentId: number
    featureId: number
    live_from?: string
    feature_states_to_create: Omit<FeatureState, 'id'>[]
    feature_states_to_update: Omit<FeatureState, 'id'>[]
    publish_immediately: boolean
    segment_ids_to_delete_overrides: number[]
  }
  publishFeatureVersion: {
    sha: string
    environmentId: number
    featureId: number
  }
  createVersionFeatureState: CreateVersionFeatureState
  deleteVersionFeatureState: CreateVersionFeatureState & { id: number }
  updateVersionFeatureState: CreateVersionFeatureState & {
    id: number
    uuid: string
  }
  getVersionFeatureState: {
    sha: string
    environmentId: number
    featureId: number
  }
  updateSegmentPriorities: { id: number; priority: number }[]
  deleteFeatureSegment: { id: number }
  getFeatureVersions: PagedRequest<{
    featureId: number
    environmentId: string
    is_live?: boolean
  }>
  getUsers: { organisationId: number }
  getFeatureVersion: {
    uuid: string
  }
  enableFeatureVersioning: {
    environmentId: string
  }
  getChangeRequests: PagedRequest<{
    search?: string
    environmentId: string
    feature_id?: number
    live_from_after?: string
    committed?: boolean
  }>
  getGroupSummaries: {
    orgId: string
  }
  getSupportedContentType: { organisation_id: string }
  getExternalResources: { project_id: string; feature_id: string }
  deleteExternalResource: {
    project_id: string
    feature_id: string
    external_resource_id: string
  }
  createExternalResource: {
    project_id: string
    feature_id: string
    body: ExternalResource
  }

  getGithubIntegration: {
    organisation_id: string
    id?: string
  }
  updateGithubIntegration: {
    organisation_id: string
    github_integration_id: string
  }
  deleteGithubIntegration: {
    organisation_id: string
    github_integration_id: string
  }
  createGithubIntegration: {
    organisation_id: string
    body: {
      installation_id: string
    }
  }
  getGithubRepositories: {
    organisation_id: string
    github_id: string
  }
  updateGithubRepository: {
    organisation_id: string
    github_id: string
    id: string
    body: {
      project: number
      repository_name: string
      repository_owner: string
      tagging_enabled: boolean
    }
  }
  deleteGithubRepository: {
    organisation_id: string
    github_id: string
    id: string
  }
  createGithubRepository: {
    organisation_id: string
    github_id: string
    body: {
      project: string
      repository_name: string
      repository_owner: string
    }
  }
  getGithubResources: PagedRequest<{
    organisation_id: string
    repo_name: string
    repo_owner: string
    github_resource: string
  }>
  getGithubRepos: { installation_id: string; organisation_id: string }
  getServersideEnvironmentKeys: { environmentId: string }
  deleteServersideEnvironmentKeys: { environmentId: string; id: string }
  createServersideEnvironmentKeys: {
    environmentId: string
    data: { name: string }
  }
  getAuditLogItem: {
    projectId: string
    id: string
  }
  getProject: { id: string }
  createGroup: {
    orgId: string
    data: Omit<UserGroup, 'id' | 'users'>
    users: UserGroup['users']
    usersToAddAdmin: number[] | null
  }
  getUserGroupPermission: { project_id: string }
  updateProjectFlag: {
    project_id: string | number
    feature_id: string | number
    body: ProjectFlag
  }
  createProjectFlag: {
    project_id: string | number
    body: ProjectFlag
  }
  updateEnvironment: { id: string; body: Environment }
  createCloneIdentityFeatureStates: {
    environment_id: string
    identity_id: string
    body: {
      source_identity_id?: string
      source_identity_uuid?: string
    }
  }
  updateGroup: Req['createGroup'] & {
    orgId: string
    data: UserGroup
    users: UserGroup['users']

    usersToAddAdmin: number[] | null
    usersToRemoveAdmin: number[] | null
    usersToRemove: number[] | null
  }
  createChangeRequest: {
    approvals: Approval[]
    live_from: string | undefined
    description: string
    multivariate_options: MultivariateOption[]
    title: string
  }
  getFeatureStates: {
    environment?: number
    feature?: number
  }
  getFeatureSegment: { id: string }
  getSamlConfiguration: { name: string }
  getSamlConfigurations: { organisation_id: number }
  getSamlConfigurationMetadata: { name: string }
  updateSamlConfiguration: { name: string; body: SAMLConfiguration }
  deleteSamlConfiguration: { name: string }
  createSamlConfiguration: SAMLConfiguration
  getSamlAttributeMapping: { saml_configuration_id: number }
  updateSamlAttributeMapping: {
    attribute_id: number
    body: {
      saml_configuration: number
      django_attribute_name: AttributeName
      idp_attribute_name: string
    }
  }
  deleteSamlAttributeMapping: { attribute_id: number }
  createSamlAttributeMapping: {
    body: {
      saml_configuration: number
      django_attribute_name: AttributeName
      idp_attribute_name: string
    }
  }
  updateIdentity: {
    environmentId: string
    data: Identity
  }
  createAuditLogWebhooks: {
    organisationId: string
    data: Omit<Webhook, 'id' | 'created_at' | 'updated_at'>
  }
  getAuditLogWebhooks: { organisationId: string }
  updateAuditLogWebhooks: { organisationId: string; data: Webhook }
  deleteAuditLogWebhook: { organisationId: string; id: number }
  createIdentityTrait: {
    use_edge_identities: boolean
    environmentId: string
    identity: string
    data: IdentityTrait
  }
  getIdentityTraits: {
    use_edge_identities: boolean
    environmentId: string
    identity: string
  }
  updateIdentityTrait: {
    use_edge_identities: boolean
    environmentId: string
    identity: string
    data: IdentityTrait
  }
  deleteIdentityTrait: {
    environmentId: string
    identity: string
    use_edge_identities: boolean
    data: Omit<IdentityTrait, 'trait_value'>
  }
  getIdentitySegments: PagedRequest<{
    q?: string
    identity: string
    projectId: string
  }>
  getConversionEvents: PagedRequest<{ q?: string; environment_id: string }>
  getSplitTest: PagedRequest<{
    conversion_event_type_id: string
  }>
  testWebhook: {
    webhookUrl: string
    secret?: string
    scope: {
      type: 'environment' | 'organisation'
      id: string
    }
  }
  register: {
    first_name: string
    last_name: string
    email: string
    password: string
    contact_consent_given: boolean
    organisation_name: string
    superuser: boolean
  }
  getBuildVersion: {}
  createOnboardingSupportOptIn: {}
  getUserEnvironmentPermissions: {
    environmentId: string
    userId: string
  }
  getUserPermissions: {
    id?: string
    userId: number | undefined
    level: PermissionLevel
  }
<<<<<<< HEAD
  getProfile: {}
  updateOnboarding: Partial<Onboarding>
=======
  getReleasePipelines: PagedRequest<{ projectId: number }>
  getReleasePipeline: { projectId: number; pipelineId: number }
  createReleasePipeline: {
    projectId: number
    name: string
    status: PipelineStatus
  }
  getPipelineStages: PagedRequest<{
    projectId: number
    pipelineId: number
  }>
  getPipelineStage: {
    projectId: number
    pipelineId: number
    stageId: number
  }
  createPipelineStage: CreatePipelineStage
  deleteReleasePipeline: {
    projectId: number
    pipelineId: number
  }
  addFeatureToReleasePipeline: {
    projectId: number
    pipelineId: number
    featureId: number
  }
  publishReleasePipeline: {
    projectId: number
    pipelineId: number
  }
>>>>>>> a7f0e339
  // END OF TYPES
}<|MERGE_RESOLUTION|>--- conflicted
+++ resolved
@@ -18,12 +18,9 @@
   RolePermission,
   Webhook,
   IdentityTrait,
-<<<<<<< HEAD
   Onboarding,
-=======
   PipelineStatus,
   PipelineStage,
->>>>>>> a7f0e339
 } from './responses'
 
 export type PagedRequest<T> = T & {
@@ -688,10 +685,8 @@
     userId: number | undefined
     level: PermissionLevel
   }
-<<<<<<< HEAD
   getProfile: {}
   updateOnboarding: Partial<Onboarding>
-=======
   getReleasePipelines: PagedRequest<{ projectId: number }>
   getReleasePipeline: { projectId: number; pipelineId: number }
   createReleasePipeline: {
@@ -722,6 +717,5 @@
     projectId: number
     pipelineId: number
   }
->>>>>>> a7f0e339
   // END OF TYPES
 }