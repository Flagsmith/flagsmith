--- conflicted
+++ resolved
@@ -23,10 +23,7 @@
   StageTrigger,
   StageActionType,
   StageActionBody,
-<<<<<<< HEAD
   ChangeRequest,
-=======
->>>>>>> c2346120
   TagStrategy,
 } from './responses'
 import { UtmsType } from './utms'
