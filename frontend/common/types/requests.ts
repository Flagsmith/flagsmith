--- conflicted
+++ resolved
@@ -159,11 +159,7 @@
     role_id: number
   }
   updateRolePermission: Req['createRolePermission'] & { id: number }
-<<<<<<< HEAD
-  deleteRolePermission: { organisation_id: string; role_id: number }
-=======
   deleteRolePermission: { organisation_id: number; role_id: number }
->>>>>>> 5ba3083f
 
   getIdentityFeatureStates: {
     environment: string
