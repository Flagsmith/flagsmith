import {
  Account,
  Segment,
  Tag,
  FeatureStateValue,
  FeatureState,
  Role,
} from './responses'

export type PagedRequest<T> = T & {
  page?: number
  page_size?: number
  q?: string
}
export type OAuthType = 'github' | 'saml' | 'google'
export type PermissionLevel = 'organisation' | 'project' | 'environment'
export type CreateVersionFeatureState = {
  environmentId: string
  featureId: number
  sha: string
  featureState: FeatureState
}
export type Req = {
  getSegments: PagedRequest<{
    q?: string
    projectId: number | string
    identity?: number
  }>
  deleteSegment: { projectId: number | string; id: number }
  updateSegment: { projectId: number | string; segment: Segment }
  createSegment: {
    projectId: number | string
    segment: Omit<Segment, 'id' | 'uuid' | 'project'>
  }
  getAuditLogs: PagedRequest<{
    search?: string
    project: string
    environments?: string
  }>
  getOrganisations: {}
  getProjects: {
    organisationId: string
  }
  getEnvironments: {
    projectId: string
  }
  getOrganisationUsage: {
    organisationId: string
    projectId?: string
    environmentId?: string
  }
  deleteIdentity: {
    id: string
    environmentId: string
    isEdge: boolean
  }
  createIdentities: {
    isEdge: boolean
    environmentId: string
    identifiers: string[]
  }
  featureSegment: {
    segment: number
  }
  getIdentities: PagedRequest<{
    environmentId: string
    pageType?: 'NEXT' | 'PREVIOUS'
    search?: string
    pages?: (string | undefined)[] // this is needed for edge since it returns no paging info other than a key
    isEdge: boolean
  }>
  getPermission: { id: string; level: PermissionLevel }
  getAvailablePermissions: { level: PermissionLevel }
  getTag: { id: string }
  updateTag: { projectId: string; tag: Tag }
  deleteTag: {
    id: number
    projectId: string
  }
  getTags: {
    projectId: string
  }
  createTag: { projectId: string; tag: Omit<Tag, 'id'> }
  getSegment: { projectId: string; id: string }
  updateAccount: Account
  deleteAccount: {
    current_password: string
    delete_orphan_organisations: boolean
  }
  updateUserEmail: { current_password: string; new_email: string }
  createGroupAdmin: {
    group: number | string
    user: number | string
    orgId: number | string
  }
  deleteGroupAdmin: {
    orgId: number | string
    group: number | string
    user: number | string
  }
  getGroups: PagedRequest<{
    orgId: string
  }>
  deleteGroup: { id: number | string; orgId: number | string }
  getGroup: { id: string; orgId: string }
  getMyGroups: PagedRequest<{
    orgId: string
  }>
  createSegmentOverride: {
    environmentId: string
    featureId: string
    enabled: boolean
    feature_segment: {
      segment: number
    }
    feature_state_value: FeatureStateValue
  }
  getRoles: { organisation_id: string }
  createRole: { organisation_id: string; body: Role }
  getRole: { organisation_id: string; role_id: string }
  updateRole: { organisation_id: string; role_id: string; body: Role }
  deleteRole: { organisation_id: string; role_id: string }
  getRolePermission: { organisation_id: string; role_id: string }
  updateRolePermission: { organisation_id: string; role_id: string }
  deleteRolePermission: { organisation_id: string; role_id: string }
  createRolePermission: { organisation_id: string; role_id: string }
  getIdentityFeatureStates: {
    environment: string
    user: string
  }
  getProjectFlags: { project: string }
  getProjectFlag: { project: string; id: string }
  getRolesPermissionUsers: { organisation_id: string; role_id: string }
  deleteRolesPermissionUsers: {
    organisation_id: string
    role_id: string
    user_id: string
    level?: string
  }
  createRolesPermissionUsers: { organisation_id: string; role_id: string }
  getRolePermissionGroup: { id: string }
  updateRolePermissionGroup: { id: string }
  deleteRolePermissionGroup: { id: string }
  createRolePermissionGroup: { organisation_id: string; role_id: string }
  getGetSubscriptionMetadata: { id: string }
  getEnvironment: { id: string }
  getSubscriptionMetadata: { id: string }
  createLaunchDarklyProjectImport: { project_id: string }
  getLaunchDarklyProjectImport: { project_id: string }
  getLaunchDarklyProjectsImport: { project_id: string; import_id: string }
  createAndPublishFeatureVersion: {
    environmentId: string
    featureId: number
    featureStates: (FeatureState & { toRemove: boolean })[]
  }
  createFeatureVersion: {
    environmentId: string
    featureId: number
  }
  publishFeatureVersion: {
    sha: string
    environmentId: string
    featureId: number
  }
  createVersionFeatureState: CreateVersionFeatureState
  deleteVersionFeatureState: CreateVersionFeatureState & { id: number }
  updateVersionFeatureState: CreateVersionFeatureState & {
    id: number
    uuid: string
  }
  getVersionFeatureState: {
    sha: string
    environmentId: string
    featureId: number
  }
  updateSegmentPriorities: { id: number; priority: number }[]
  deleteFeatureSegment: { id: number }
  getFeatureVersions: PagedRequest<{
    featureId: number
    environmentId: string
  }>
  getUsers: { organisationId: number }
  getFeatureVersion: {
    environmentId: string
    featureId: string
    uuid: string
  }
  enableFeatureVersioning: {
    environmentId: string
  }
<<<<<<< HEAD
  getAuditLogItem: { id: string }
=======
  getChangeRequests: PagedRequest<{
    search?: string
    environmentId: string
    feature_id?: number
    live_from_after?: string
    committed?: boolean
  }>
  getGroupSummaries: {
    orgId: string
  }
>>>>>>> d3e81460
  // END OF TYPES
}<|MERGE_RESOLUTION|>--- conflicted
+++ resolved
@@ -188,9 +188,6 @@
   enableFeatureVersioning: {
     environmentId: string
   }
-<<<<<<< HEAD
-  getAuditLogItem: { id: string }
-=======
   getChangeRequests: PagedRequest<{
     search?: string
     environmentId: string
@@ -201,6 +198,6 @@
   getGroupSummaries: {
     orgId: string
   }
->>>>>>> d3e81460
+  getAuditLogItem: { id: string }
   // END OF TYPES
 }