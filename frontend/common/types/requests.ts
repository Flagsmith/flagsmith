import {
  Account,
  ExternalResource,
  FeatureState,
  FeatureStateValue,
  ImportStrategy,
  Approval,
  MultivariateOption,
  SAMLConfiguration,
  Segment,
  Tag,
  ProjectFlag,
  Environment,
  UserGroup,
  AttributeName,
  Identity,
  Role,
  RolePermission,
  Webhook,
  IdentityTrait,
  Onboarding,
<<<<<<< HEAD
  User,
  GettingStartedTask,
=======
  StageTrigger,
  PipelineStatus,
  StageActionType,
>>>>>>> 5bd692d7
} from './responses'

export type PagedRequest<T> = T & {
  page?: number
  page_size?: number
  q?: string
}
export type OAuthType = 'github' | 'saml' | 'google'
export type PermissionLevel = 'organisation' | 'project' | 'environment'
export enum PermissionRoleType {
  GRANTED = 'GRANTED',
  GRANTED_FOR_TAGS = 'GRANTED_FOR_TAGS',
  NONE = 'NONE',
}
export const billingPeriods = [
  {
    label: 'Current billing period',
    value: 'current_billing_period',
  },
  {
    label: 'Previous billing period',
    value: 'previous_billing_period',
  },
  { label: 'Last 90 days', value: '90_day_period' },
  { label: 'Last 30 days', value: undefined },
]
export const freePeriods = [
  { label: 'Last 90 days', value: '90_day_period' },
  { label: 'Last 30 days', value: undefined },
]
export type CreateVersionFeatureState = {
  environmentId: number
  featureId: number
  sha: string
  featureState: FeatureState
}

export type LoginRequest = {
  email: string
  password: string
}
export type RegisterRequest = {
  email: string
  first_name: string
  last_name: string
  password: string
  superuser?: boolean
  organisation_name?: string
  marketing_consent_given?: boolean
}

export interface StageActionRequest {
  action_type: StageActionType
  action_body: { enabled: boolean; segment_id?: number }
}

export type ReleasePipelineRequest = {
  project: number
  name: string
  description?: string
  stages: PipelineStageRequest[]
}

export type PipelineStageRequest = {
  name: string
  environment: number
  order: number
  trigger: StageTrigger
  actions: StageActionRequest[]
}

export type Req = {
  getSegments: PagedRequest<{
    q?: string
    projectId: number | string
    identity?: number
    include_feature_specific?: boolean
  }>
  deleteSegment: { projectId: number | string; id: number }
  updateSegment: {
    projectId: number | string
    segment: Segment
  }
  createSegment: {
    projectId: number | string
    segment: Omit<Segment, 'id' | 'uuid' | 'project'>
  }
  cloneSegment: {
    projectId: number | string
    segmentId: number
    name: string
  }
  getAuditLogs: PagedRequest<{
    search?: string
    project: string
    environments?: string
  }>
  getOrganisations: {}
  uploadOrganisationLicence: {
    id: number
    body: {
      licence_signature: File
      licence: File
    }
  }
  getProjects: {
    organisationId: string
  }
  getEnvironments: {
    projectId: string
  }
  getOrganisationUsage: {
    organisationId: string
    projectId?: string
    environmentId?: string
    billing_period?:
      | 'current_billing_period'
      | 'previous_billing_period'
      | '90_day_period'
  }
  getWebhooks: {
    environmentId: string
  }
  createWebhook: {
    environmentId: string
    enabled: boolean
    secret: string
    url: string
  }
  updateWebhook: {
    id: number
    environmentId: string
    enabled: boolean
    secret: string
    url: string
  }
  deleteWebhook: {
    id: number
    environmentId: string
  }
  deleteIdentity: {
    id: string
    environmentId: string
    isEdge: boolean
  }
  createIdentities: {
    isEdge: boolean
    environmentId: string
    identifiers: string[]
  }
  featureSegment: {
    segment: number
  }
  getIdentities: PagedRequest<{
    environmentId: string
    pageType?: 'NEXT' | 'PREVIOUS'
    dashboard_alias?: string
    pages?: (string | undefined)[] // this is needed for edge since it returns no paging info other than a key
    isEdge: boolean
  }>
  getPermission: { id: string; level: PermissionLevel }
  getAvailablePermissions: { level: PermissionLevel }
  getTag: { id: string }
  getHealthEvents: { projectId: number | string }
  getHealthProviders: { projectId: number }
  createHealthProvider: { projectId: number; name: string }
  deleteHealthProvider: { projectId: number; name: string }
  updateTag: { projectId: string; tag: Tag }
  deleteTag: {
    id: number
    projectId: string
  }
  getTags: {
    projectId: string
  }
  createTag: { projectId: string; tag: Omit<Tag, 'id'> }
  getSegment: { projectId: string; id: string }
  updateAccount: Account
  deleteAccount: {
    current_password: string
    delete_orphan_organisations: boolean
  }
  updateUserEmail: { current_password: string; new_email: string }
  createGroupAdmin: {
    group: number | string
    user: number | string
    orgId: number | string
  }
  deleteGroupAdmin: {
    orgId: number | string
    group: number | string
    user: number | string
  }
  getGroups: PagedRequest<{
    orgId: number
  }>
  deleteGroup: { id: number | string; orgId: number | string }
  getGroup: { id: string; orgId: string }
  getMyGroups: PagedRequest<{
    orgId: string
  }>
  createSegmentOverride: {
    environmentId: string
    featureId: string
    enabled: boolean
    multivariate_feature_state_values: MultivariateOption[] | null
    feature_segment: {
      segment: number
    }
    feature_state_value: FeatureStateValue
  }
  getRoles: { organisation_id: number }
  createRole: {
    organisation_id: number
    description: string | null
    name: string
  }
  getUserInvites: {
    organisationId: number
  }
  createUserInvite: {
    organisationId: number
    invites: {
      email: string
      role: string
      permission_groups: number[]
    }[]
  }
  deleteUserInvite: {
    organisationId: number
    inviteId: number
  }
  resendUserInvite: {
    organisationId: number
    inviteId: number
  }
  getRole: { organisation_id: string; role_id: number }
  updateRole: {
    organisation_id: number
    role_id: number
    body: Role
  }
  deleteRole: { organisation_id: number; role_id: number }
  getRolePermissionEnvironment: {
    organisation_id: number
    role_id: number
    env_id: number
  }
  getRolePermissionProject: {
    organisation_id: number
    role_id: number
    project_id: number
  }
  getRolePermissionOrganisation: {
    organisation_id: number
    role_id: number
  }
  createRolePermission: {
    level: PermissionLevel
    body: {
      admin?: boolean
      permissions: RolePermission['permissions']
      project: number
      environment: number
    }
    organisation_id: number
    role_id: number
  }
  updateRolePermission: Req['createRolePermission'] & { id: number }
  deleteRolePermission: { organisation_id: number; role_id: number }

  getIdentityFeatureStatesAll: {
    environment: string
    user: string
  }
  getProjectFlags: {
    project: string
    environmentId?: string
    tags?: string[]
    is_archived?: boolean
  }
  getProjectFlag: { project: string | number; id: string }
  getRolesPermissionUsers: { organisation_id: number; role_id: number }
  deleteRolesPermissionUsers: {
    organisation_id: number
    role_id: number
    user_id: number
    level?: string
  }
  createRolesPermissionUsers: {
    data: {
      user: number
    }
    organisation_id: number
    role_id: number
  }
  getRolePermissionGroup: {
    organisation_id: number
    role_id: number
  }
  updateRolePermissionGroup: { id: number; role_id: number }
  deleteRolePermissionGroup: {
    group_id: number
    organisation_id: number
    role_id: number
  }
  createRolePermissionGroup: {
    data: {
      group: number
    }
    organisation_id: number
    role_id: number
  }
  getGetSubscriptionMetadata: { id: string }
  getEnvironment: { id: string }
  getSubscriptionMetadata: { id: string }
  getMetadataModelFields: { organisation_id: string }
  getMetadataModelField: { organisation_id: string; id: string }
  updateMetadataModelField: {
    organisation_id: string
    id: string
    body: {
      content_type: number
      field: number
      is_required_for: {
        content_type: number
        object_id: number
      }[]
    }
  }
  deleteMetadataModelField: { organisation_id: string; id: string | number }
  createMetadataModelField: {
    organisation_id: string
    body: {
      content_type: number | string
      field: string | number
    }
  }
  getMetadataField: { organisation_id: string }
  getMetadataList: { organisation: string }
  updateMetadataField: {
    id: string
    body: {
      name: string
      type: string
      description: string
      organisation: string
    }
  }
  deleteMetadataField: { id: string }
  createMetadataField: {
    body: {
      description: string
      name: string
      organisation: string
      type: string
    }
  }

  getRoleMasterApiKey: { org_id: number; role_id: number; id: string }
  updateRoleMasterApiKey: { org_id: number; role_id: number; id: string }
  deleteRoleMasterApiKey: { org_id: number; role_id: number; id: string }
  createRoleMasterApiKey: { org_id: number; role_id: number }
  getMasterAPIKeyWithMasterAPIKeyRoles: { org_id: number; prefix: string }
  deleteMasterAPIKeyWithMasterAPIKeyRoles: {
    org_id: number
    prefix: string
    role_id: number
  }
  getRolesMasterAPIKeyWithMasterAPIKeyRoles: { org_id: number; prefix: string }
  createLaunchDarklyProjectImport: {
    project_id: string
    body: {
      project_key: string
      token: string
    }
  }
  createFeatureExport: {
    environment_id: string
    tag_ids?: (number | string)[]
  }
  getFeatureExport: {
    id: string
  }
  getFeatureExports: {
    projectId: string
  }
  createFlagsmithProjectImport: {
    environment_id: number | string
    strategy: ImportStrategy
    file: File
  }
  getFeatureImports: {
    projectId: string
  }
  getLaunchDarklyProjectImport: { project_id: string; import_id: string }
  getLaunchDarklyProjectsImport: { project_id: string }
  getUserWithRoles: { org_id: number; user_id: number }
  deleteUserWithRole: { org_id: number; user_id: number; role_id: number }
  getGroupWithRole: { org_id: number; group_id: number }
  deleteGroupWithRole: { org_id: number; group_id: number; role_id: number }
  createAndSetFeatureVersion: {
    projectId: number
    environmentId: number
    featureId: number
    skipPublish?: boolean
    featureStates: FeatureState[]
    liveFrom?: string
  }
  createFeatureVersion: {
    environmentId: number
    featureId: number
    live_from?: string
    feature_states_to_create: Omit<FeatureState, 'id'>[]
    feature_states_to_update: Omit<FeatureState, 'id'>[]
    publish_immediately: boolean
    segment_ids_to_delete_overrides: number[]
  }
  publishFeatureVersion: {
    sha: string
    environmentId: number
    featureId: number
  }
  createVersionFeatureState: CreateVersionFeatureState
  deleteVersionFeatureState: CreateVersionFeatureState & { id: number }
  updateVersionFeatureState: CreateVersionFeatureState & {
    id: number
    uuid: string
  }
  getVersionFeatureState: {
    sha: string
    environmentId: number
    featureId: number
  }
  updateSegmentPriorities: { id: number; priority: number }[]
  deleteFeatureSegment: { id: number }
  getFeatureVersions: PagedRequest<{
    featureId: number
    environmentId: string
    is_live?: boolean
  }>
  getUsers: { organisationId: number }
  getFeatureVersion: {
    uuid: string
  }
  enableFeatureVersioning: {
    environmentId: string
  }
  getChangeRequests: PagedRequest<{
    search?: string
    environmentId: string
    feature_id?: number
    live_from_after?: string
    committed?: boolean
  }>
  getGroupSummaries: {
    orgId: string
  }
  getSupportedContentType: { organisation_id: string }
  getExternalResources: { project_id: string; feature_id: string }
  deleteExternalResource: {
    project_id: string
    feature_id: string
    external_resource_id: string
  }
  createExternalResource: {
    project_id: string
    feature_id: string
    body: ExternalResource
  }

  getGithubIntegration: {
    organisation_id: string
    id?: string
  }
  updateGithubIntegration: {
    organisation_id: string
    github_integration_id: string
  }
  deleteGithubIntegration: {
    organisation_id: string
    github_integration_id: string
  }
  createGithubIntegration: {
    organisation_id: string
    body: {
      installation_id: string
    }
  }
  getGithubRepositories: {
    organisation_id: string
    github_id: string
  }
  updateGithubRepository: {
    organisation_id: string
    github_id: string
    id: string
    body: {
      project: number
      repository_name: string
      repository_owner: string
      tagging_enabled: boolean
    }
  }
  deleteGithubRepository: {
    organisation_id: string
    github_id: string
    id: string
  }
  createGithubRepository: {
    organisation_id: string
    github_id: string
    body: {
      project: string
      repository_name: string
      repository_owner: string
    }
  }
  getGithubResources: PagedRequest<{
    organisation_id: string
    repo_name: string
    repo_owner: string
    github_resource: string
  }>
  getGithubRepos: { installation_id: string; organisation_id: string }
  getServersideEnvironmentKeys: { environmentId: string }
  deleteServersideEnvironmentKeys: { environmentId: string; id: string }
  createServersideEnvironmentKeys: {
    environmentId: string
    data: { name: string }
  }
  getAuditLogItem: {
    projectId: string
    id: string
  }
  getProject: { id: string }
  createGroup: {
    orgId: string
    data: Omit<UserGroup, 'id' | 'users'>
    users: UserGroup['users']
    usersToAddAdmin: number[] | null
  }
  getUserGroupPermission: { project_id: string }
  updateProjectFlag: {
    project_id: string | number
    feature_id: string | number
    body: ProjectFlag
  }
  createProjectFlag: {
    project_id: string | number
    body: ProjectFlag
  }
  updateEnvironment: { id: string; body: Environment }
  createCloneIdentityFeatureStates: {
    environment_id: string
    identity_id: string
    body: {
      source_identity_id?: string
      source_identity_uuid?: string
    }
  }
  updateGroup: Req['createGroup'] & {
    orgId: string
    data: UserGroup
    users: UserGroup['users']

    usersToAddAdmin: number[] | null
    usersToRemoveAdmin: number[] | null
    usersToRemove: number[] | null
  }
  createChangeRequest: {
    approvals: Approval[]
    live_from: string | undefined
    description: string
    multivariate_options: MultivariateOption[]
    title: string
  }
  getFeatureStates: {
    environment?: number
    feature?: number
  }
  getFeatureSegment: { id: string }
  getSamlConfiguration: { name: string }
  getSamlConfigurations: { organisation_id: number }
  getSamlConfigurationMetadata: { name: string }
  updateSamlConfiguration: { name: string; body: SAMLConfiguration }
  deleteSamlConfiguration: { name: string }
  createSamlConfiguration: SAMLConfiguration
  getSamlAttributeMapping: { saml_configuration_id: number }
  updateSamlAttributeMapping: {
    attribute_id: number
    body: {
      saml_configuration: number
      django_attribute_name: AttributeName
      idp_attribute_name: string
    }
  }
  deleteSamlAttributeMapping: { attribute_id: number }
  createSamlAttributeMapping: {
    body: {
      saml_configuration: number
      django_attribute_name: AttributeName
      idp_attribute_name: string
    }
  }
  updateIdentity: {
    environmentId: string
    data: Identity
  }
  createAuditLogWebhooks: {
    organisationId: string
    data: Omit<Webhook, 'id' | 'created_at' | 'updated_at'>
  }
  getAuditLogWebhooks: { organisationId: string }
  updateAuditLogWebhooks: { organisationId: string; data: Webhook }
  deleteAuditLogWebhook: { organisationId: string; id: number }
  createIdentityTrait: {
    use_edge_identities: boolean
    environmentId: string
    identity: string
    data: IdentityTrait
  }
  getIdentityTraits: {
    use_edge_identities: boolean
    environmentId: string
    identity: string
  }
  updateIdentityTrait: {
    use_edge_identities: boolean
    environmentId: string
    identity: string
    data: IdentityTrait
  }
  deleteIdentityTrait: {
    environmentId: string
    identity: string
    use_edge_identities: boolean
    data: Omit<IdentityTrait, 'trait_value'>
  }
  getIdentitySegments: PagedRequest<{
    q?: string
    identity: string
    projectId: string
  }>
  getConversionEvents: PagedRequest<{ q?: string; environment_id: string }>
  getSplitTest: PagedRequest<{
    conversion_event_type_id: string
  }>
  testWebhook: {
    webhookUrl: string
    secret?: string
    scope: {
      type: 'environment' | 'organisation'
      id: string
    }
  }
  register: {
    first_name: string
    last_name: string
    email: string
    password: string
    contact_consent_given: boolean
    organisation_name: string
    superuser: boolean
  }
  getBuildVersion: {}
  createOnboardingSupportOptIn: {}
  getEnvironmentMetrics: { id: string }
  getUserEnvironmentPermissions: {
    environmentId: string
    userId: string
  }
  getUserPermissions: {
    id?: string
    userId: number | undefined
    level: PermissionLevel
  }
  getProfile: {}
  updateOnboarding: Partial<Onboarding>
<<<<<<< HEAD
=======
  getReleasePipelines: PagedRequest<{ projectId: number }>
  getReleasePipeline: { projectId: number; pipelineId: number }
  createReleasePipeline: ReleasePipelineRequest
  getPipelineStages: PagedRequest<{
    projectId: number
    pipelineId: number
  }>
  getPipelineStage: {
    projectId: number
    pipelineId: number
    stageId: number
  }
  deleteReleasePipeline: {
    projectId: number
    pipelineId: number
  }
>>>>>>> 5bd692d7
  // END OF TYPES
}<|MERGE_RESOLUTION|>--- conflicted
+++ resolved
@@ -19,14 +19,12 @@
   Webhook,
   IdentityTrait,
   Onboarding,
-<<<<<<< HEAD
-  User,
-  GettingStartedTask,
-=======
   StageTrigger,
   PipelineStatus,
   StageActionType,
->>>>>>> 5bd692d7
+  Onboarding,
+  User,
+  GettingStartedTask,
 } from './responses'
 
 export type PagedRequest<T> = T & {
@@ -706,8 +704,6 @@
   }
   getProfile: {}
   updateOnboarding: Partial<Onboarding>
-<<<<<<< HEAD
-=======
   getReleasePipelines: PagedRequest<{ projectId: number }>
   getReleasePipeline: { projectId: number; pipelineId: number }
   createReleasePipeline: ReleasePipelineRequest
@@ -724,6 +720,5 @@
     projectId: number
     pipelineId: number
   }
->>>>>>> 5bd692d7
   // END OF TYPES
 }