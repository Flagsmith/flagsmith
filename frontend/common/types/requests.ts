import {
  Account,
  Segment,
  Tag,
  FeatureStateValue,
  Role,
  APIKey,
} from './responses'

export type PagedRequest<T> = T & {
  page?: number
  page_size?: number
  q?: string
}
export type OAuthType = 'github' | 'saml' | 'google'
export type PermissionLevel = 'organisation' | 'project' | 'environment'
export type Req = {
  getSegments: PagedRequest<{
    q?: string
    projectId: number | string
    identity?: number
  }>
  deleteSegment: { projectId: number | string; id: number }
  updateSegment: { projectId: number | string; segment: Segment }
  createSegment: {
    projectId: number | string
    segment: Omit<Segment, 'id' | 'uuid' | 'project'>
  }
  getAuditLogs: PagedRequest<{
    search?: string
    project: string
    environments?: string
  }>
  getOrganisations: {}
  getProjects: {
    organisationId: string
  }
  getEnvironments: {
    projectId: string
  }
  getOrganisationUsage: {
    organisationId: string
    projectId?: string
    environmentId?: string
  }
  deleteIdentity: {
    id: string
    environmentId: string
    isEdge: boolean
  }
  createIdentities: {
    isEdge: boolean
    environmentId: string
    identifiers: string[]
  }
  featureSegment: {
    segment: string
  }
  getIdentities: PagedRequest<{
    environmentId: string
    pageType?: 'NEXT' | 'PREVIOUS'
    search?: string
    pages?: (string | undefined)[] // this is needed for edge since it returns no paging info other than a key
    isEdge: boolean
  }>
  getPermission: { id: string; level: PermissionLevel }
  getAvailablePermissions: { level: PermissionLevel }
  getTag: { id: string }
  updateTag: { projectId: string; tag: Tag }
  deleteTag: {
    id: number
    projectId: string
  }
  getTags: {
    projectId: string
  }
  createTag: { projectId: string; tag: Omit<Tag, 'id'> }
  getSegment: { projectId: string; id: string }
  updateAccount: Account
  deleteAccount: {
    current_password: string
    delete_orphan_organisations: boolean
  }
  updateUserEmail: { current_password: string; new_email: string }
  createGroupAdmin: {
    group: number | string
    user: number | string
    orgId: number | string
  }
  deleteGroupAdmin: {
    orgId: number | string
    group: number | string
    user: number | string
  }
  getGroups: PagedRequest<{
    orgId: string
  }>
  deleteGroup: { id: number | string; orgId: number | string }
  getGroup: { id: string; orgId: string }
  getMyGroups: PagedRequest<{
    orgId: string
  }>
  createSegmentOverride: {
    environmentId: string
    featureId: string
    enabled: boolean
    feature_segment: {
      segment: number
    }
    feature_state_value: FeatureStateValue
  }
  getRoles: { organisation_id: string }
  createRole: { organisation_id: string; body: Role }
  getRole: { organisation_id: string; role_id: string }
  updateRole: { organisation_id: string; role_id: string; body: Role }
  deleteRole: { organisation_id: string; role_id: string }
  getRolePermission: { organisation_id: string; role_id: string }
  updateRolePermission: { organisation_id: string; role_id: string }
  deleteRolePermission: { organisation_id: string; role_id: string }
  createRolePermission: { organisation_id: string; role_id: string }
  getIdentityFeatureStates: {
    environment: string
    user: string
  }
  getProjectFlags: { project: string }
  getProjectFlag: { project: string; id: string }
  getRolesPermissionUsers: { organisation_id: string; role_id: string }
  deleteRolesPermissionUsers: {
    organisation_id: string
    role_id: string
    user_id: string
    level?: string
  }
  createRolesPermissionUsers: { organisation_id: string; role_id: string }
  getRolePermissionGroup: { id: string }
  updateRolePermissionGroup: { id: string }
  deleteRolePermissionGroup: { id: string }
  createRolePermissionGroup: { organisation_id: string; role_id: string }
  getGetSubscriptionMetadata: { id: string }
  getEnvironment: { id: string }
  getSubscriptionMetadata: { id: string }
  createLaunchDarklyProjectImport: {
    project_id: string
    body: {
      project_key: string
      token: string
    }
  }
  getLaunchDarklyProjectImport: { project_id: string; import_id: string }
  getLaunchDarklyProjectsImport: { project_id: string }
  getUserWithRoles: { org_id: string; user_id: string }
  deleteUserWihRole: { org_id: string; user_id: string; role_id: string }
  getGroupWithRole: { org_id: string; group_id: string }
  deleteGroupWithRole: { org_id: string; group_id: string; role_id: string }
  getChangeRequests: PagedRequest<{
    search?: string
    environmentId: string
    feature_id?: number
    live_from_after?: string
    committed?: boolean
  }>
  getGroupSummaries: {
    orgId: string
  }
<<<<<<< HEAD
  getServersideEnvironmentKeys: { environmentId: string }
  deleteServersideEnvironmentKeys: { environmentId: string; id: string }
  createServersideEnvironmentKeys: {
    environmentId: string
    data: { name: string }
  }
=======
  getAuditLogItem: { id: string }
>>>>>>> 5fa0a1a4
  // END OF TYPES
}<|MERGE_RESOLUTION|>--- conflicted
+++ resolved
@@ -162,15 +162,12 @@
   getGroupSummaries: {
     orgId: string
   }
-<<<<<<< HEAD
   getServersideEnvironmentKeys: { environmentId: string }
   deleteServersideEnvironmentKeys: { environmentId: string; id: string }
   createServersideEnvironmentKeys: {
     environmentId: string
     data: { name: string }
   }
-=======
   getAuditLogItem: { id: string }
->>>>>>> 5fa0a1a4
   // END OF TYPES
 }