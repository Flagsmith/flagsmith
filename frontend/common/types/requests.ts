import {
  Account,
  Segment,
  Tag,
  FeatureStateValue,
<<<<<<< HEAD
  FeatureState,
  Role,
=======
  Role,
  ImportStrategy,
  APIKey,
>>>>>>> 5b341a21
} from './responses'

export type PagedRequest<T> = T & {
  page?: number
  page_size?: number
  q?: string
}
export type OAuthType = 'github' | 'saml' | 'google'
export type PermissionLevel = 'organisation' | 'project' | 'environment'
export type CreateVersionFeatureState = {
  environmentId: string
  featureId: number
  sha: string
  featureState: FeatureState
}
export type Req = {
  getSegments: PagedRequest<{
    q?: string
    projectId: number | string
    identity?: number
  }>
  deleteSegment: { projectId: number | string; id: number }
  updateSegment: { projectId: number | string; segment: Segment }
  createSegment: {
    projectId: number | string
    segment: Omit<Segment, 'id' | 'uuid' | 'project'>
  }
  getAuditLogs: PagedRequest<{
    search?: string
    project: string
    environments?: string
  }>
  getOrganisations: {}
  getProjects: {
    organisationId: string
  }
  getEnvironments: {
    projectId: string
  }
  getOrganisationUsage: {
    organisationId: string
    projectId?: string
    environmentId?: string
  }
  deleteIdentity: {
    id: string
    environmentId: string
    isEdge: boolean
  }
  createIdentities: {
    isEdge: boolean
    environmentId: string
    identifiers: string[]
  }
  featureSegment: {
    segment: number
  }
  getIdentities: PagedRequest<{
    environmentId: string
    pageType?: 'NEXT' | 'PREVIOUS'
    search?: string
    pages?: (string | undefined)[] // this is needed for edge since it returns no paging info other than a key
    isEdge: boolean
  }>
  getPermission: { id: string; level: PermissionLevel }
  getAvailablePermissions: { level: PermissionLevel }
  getTag: { id: string }
  updateTag: { projectId: string; tag: Tag }
  deleteTag: {
    id: number
    projectId: string
  }
  getTags: {
    projectId: string
  }
  createTag: { projectId: string; tag: Omit<Tag, 'id'> }
  getSegment: { projectId: string; id: string }
  updateAccount: Account
  deleteAccount: {
    current_password: string
    delete_orphan_organisations: boolean
  }
  updateUserEmail: { current_password: string; new_email: string }
  createGroupAdmin: {
    group: number | string
    user: number | string
    orgId: number | string
  }
  deleteGroupAdmin: {
    orgId: number | string
    group: number | string
    user: number | string
  }
  getGroups: PagedRequest<{
    orgId: string
  }>
  deleteGroup: { id: number | string; orgId: number | string }
  getGroup: { id: string; orgId: string }
  getMyGroups: PagedRequest<{
    orgId: string
  }>
  createSegmentOverride: {
    environmentId: string
    featureId: string
    enabled: boolean
    feature_segment: {
      segment: number
    }
    feature_state_value: FeatureStateValue
  }
  getRoles: { organisation_id: string }
  createRole: { organisation_id: string; body: Role }
  getRole: { organisation_id: string; role_id: string }
  updateRole: { organisation_id: string; role_id: string; body: Role }
  deleteRole: { organisation_id: string; role_id: string }
  getRolePermission: { organisation_id: string; role_id: string }
  updateRolePermission: { organisation_id: string; role_id: string }
  deleteRolePermission: { organisation_id: string; role_id: string }
  createRolePermission: { organisation_id: string; role_id: string }
  getIdentityFeatureStates: {
    environment: string
    user: string
  }
  getProjectFlags: { project: string }
  getProjectFlag: { project: string; id: string }
  getRolesPermissionUsers: { organisation_id: string; role_id: string }
  deleteRolesPermissionUsers: {
    organisation_id: string
    role_id: string
    user_id: string
    level?: string
  }
  createRolesPermissionUsers: { organisation_id: string; role_id: string }
  getRolePermissionGroup: { id: string }
  updateRolePermissionGroup: { id: string }
  deleteRolePermissionGroup: { id: string }
  createRolePermissionGroup: { organisation_id: string; role_id: string }
  getGetSubscriptionMetadata: { id: string }
  getEnvironment: { id: string }
  getSubscriptionMetadata: { id: string }
  createLaunchDarklyProjectImport: {
    project_id: string
    body: {
      project_key: string
      token: string
    }
  }
  createFeatureExport: {
    environment_id: string
    tag_ids?: (number | string)[]
  }
  getFeatureExport: {
    id: string
  }
  getFeatureExports: {
    projectId: string
  }
  createFlagsmithProjectImport: {
    environment_id: number | string
    strategy: ImportStrategy
    file: File
  }
  getFeatureImports: {
    projectId: string
  }
  getLaunchDarklyProjectImport: { project_id: string; import_id: string }
  getLaunchDarklyProjectsImport: { project_id: string }
  getUserWithRoles: { org_id: string; user_id: string }
  deleteUserWihRole: { org_id: string; user_id: string; role_id: string }
  getGroupWithRole: { org_id: string; group_id: string }
  deleteGroupWithRole: { org_id: string; group_id: string; role_id: string }
  createAndPublishFeatureVersion: {
    environmentId: string
    featureId: number
    featureStates: (FeatureState & { toRemove: boolean })[]
  }
  createFeatureVersion: {
    environmentId: string
    featureId: number
  }
  publishFeatureVersion: {
    sha: string
    environmentId: string
    featureId: number
  }
  createVersionFeatureState: CreateVersionFeatureState
  deleteVersionFeatureState: CreateVersionFeatureState & { id: number }
  updateVersionFeatureState: CreateVersionFeatureState & {
    id: number
    uuid: string
  }
  getVersionFeatureState: {
    sha: string
    environmentId: string
    featureId: number
  }
  updateSegmentPriorities: { id: number; priority: number }[]
  deleteFeatureSegment: { id: number }
  getFeatureVersions: PagedRequest<{
    featureId: number
    environmentId: string
  }>
  getUsers: { organisationId: number }
  getFeatureVersion: {
    environmentId: string
    featureId: string
    uuid: string
  }
  enableFeatureVersioning: {
    environmentId: string
  }
  getChangeRequests: PagedRequest<{
    search?: string
    environmentId: string
    feature_id?: number
    live_from_after?: string
    committed?: boolean
  }>
  getGroupSummaries: {
    orgId: string
  }
  getServersideEnvironmentKeys: { environmentId: string }
  deleteServersideEnvironmentKeys: { environmentId: string; id: string }
  createServersideEnvironmentKeys: {
    environmentId: string
    data: { name: string }
  }
  getAuditLogItem: { id: string }
  // END OF TYPES
}<|MERGE_RESOLUTION|>--- conflicted
+++ resolved
@@ -3,14 +3,10 @@
   Segment,
   Tag,
   FeatureStateValue,
-<<<<<<< HEAD
   FeatureState,
-  Role,
-=======
   Role,
   ImportStrategy,
   APIKey,
->>>>>>> 5b341a21
 } from './responses'
 
 export type PagedRequest<T> = T & {
