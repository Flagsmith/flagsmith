--- conflicted
+++ resolved
@@ -65,15 +65,12 @@
   }
   createTag: { projectId: string; tag: Omit<Tag, 'id'> }
   getSegment: { projectId: string; id: string }
-<<<<<<< HEAD
   updateAccount: Account
   deleteAccount: {
     current_password: string
     delete_orphan_organisations: boolean
   }
-=======
   updateUserEmail: { current_password: string; new_email: string }
->>>>>>> 6bb7dd70
   createGroupAdmin: {
     group: number | string
     user: number | string
