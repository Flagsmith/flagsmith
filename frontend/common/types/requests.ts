import {
  Account,
  Segment,
  Tag,
  FeatureStateValue,
  FeatureState,
  Role,
} from './responses'

export type PagedRequest<T> = T & {
  page?: number
  page_size?: number
  q?: string
}
export type OAuthType = 'github' | 'saml' | 'google'
export type PermissionLevel = 'organisation' | 'project' | 'environment'
export type CreateVersionFeatureState = {
  environmentId: string
  featureId: number
  sha: string
  featureState: FeatureState
}
export type Req = {
  getSegments: PagedRequest<{
    q?: string
    projectId: number | string
    identity?: number
  }>
  deleteSegment: { projectId: number | string; id: number }
  updateSegment: { projectId: number | string; segment: Segment }
  createSegment: {
    projectId: number | string
    segment: Omit<Segment, 'id' | 'uuid' | 'project'>
  }
  getAuditLogs: PagedRequest<{
    search?: string
    project: string
    environments?: string
  }>
  getOrganisations: {}
  getProjects: {
    organisationId: string
  }
  getEnvironments: {
    projectId: string
  }
  getOrganisationUsage: {
    organisationId: string
    projectId?: string
    environmentId?: string
  }
  deleteIdentity: {
    id: string
    environmentId: string
    isEdge: boolean
  }
  createIdentities: {
    isEdge: boolean
    environmentId: string
    identifiers: string[]
  }
  featureSegment: {
    segment: number
  }
  getIdentities: PagedRequest<{
    environmentId: string
    pageType?: 'NEXT' | 'PREVIOUS'
    search?: string
    pages?: (string | undefined)[] // this is needed for edge since it returns no paging info other than a key
    isEdge: boolean
  }>
  getPermission: { id: string; level: PermissionLevel }
  getAvailablePermissions: { level: PermissionLevel }
  getTag: { id: string }
  updateTag: { projectId: string; tag: Tag }
  deleteTag: {
    id: number
    projectId: string
  }
  getTags: {
    projectId: string
  }
  createTag: { projectId: string; tag: Omit<Tag, 'id'> }
  getSegment: { projectId: string; id: string }
  updateAccount: Account
  deleteAccount: {
    current_password: string
    delete_orphan_organisations: boolean
  }
  updateUserEmail: { current_password: string; new_email: string }
  createGroupAdmin: {
    group: number | string
    user: number | string
    orgId: number | string
  }
  deleteGroupAdmin: {
    orgId: number | string
    group: number | string
    user: number | string
  }
  getGroups: PagedRequest<{
    orgId: string
  }>
  deleteGroup: { id: number | string; orgId: number | string }
  getGroup: { id: string; orgId: string }
  getMyGroups: PagedRequest<{
    orgId: string
  }>
  createSegmentOverride: {
    environmentId: string
    featureId: string
    enabled: boolean
    feature_segment: {
      segment: number
    }
    feature_state_value: FeatureStateValue
  }
  getRoles: { organisation_id: string }
  createRole: { organisation_id: string; body: Role }
  getRole: { organisation_id: string; role_id: string }
  updateRole: { organisation_id: string; role_id: string; body: Role }
  deleteRole: { organisation_id: string; role_id: string }
  getRolePermission: { organisation_id: string; role_id: string }
  updateRolePermission: { organisation_id: string; role_id: string }
  deleteRolePermission: { organisation_id: string; role_id: string }
  createRolePermission: { organisation_id: string; role_id: string }
  getIdentityFeatureStates: {
    environment: string
    user: string
  }
  getProjectFlags: { project: string }
  getProjectFlag: { project: string; id: string }
  getRolesPermissionUsers: { organisation_id: string; role_id: string }
  deleteRolesPermissionUsers: {
    organisation_id: string
    role_id: string
    user_id: string
    level?: string
  }
  createRolesPermissionUsers: { organisation_id: string; role_id: string }
  getRolePermissionGroup: { id: string }
  updateRolePermissionGroup: { id: string }
  deleteRolePermissionGroup: { id: string }
  createRolePermissionGroup: { organisation_id: string; role_id: string }
  getGetSubscriptionMetadata: { id: string }
  getEnvironment: { id: string }
  getSubscriptionMetadata: { id: string }
  createLaunchDarklyProjectImport: { project_id: string }
  getLaunchDarklyProjectImport: { project_id: string }
  getLaunchDarklyProjectsImport: { project_id: string; import_id: string }
<<<<<<< HEAD
  createAndPublishFeatureVersion: {
    environmentId: string
    featureId: number
    featureStates: (FeatureState & { toRemove: boolean })[]
  }
  createFeatureVersion: {
    environmentId: string
    featureId: number
  }
  publishFeatureVersion: {
    sha: string
    environmentId: string
    featureId: number
  }
  createVersionFeatureState: CreateVersionFeatureState
  deleteVersionFeatureState: CreateVersionFeatureState & { id: number }
  updateVersionFeatureState: CreateVersionFeatureState & {
    id: number
    uuid: string
  }
  getVersionFeatureState: {
    sha: string
    environmentId: string
    featureId: number
  }
  updateSegmentPriorities: { id: number; priority: number }[]
  deleteFeatureSegment: { id: number }
  getFeatureVersions: PagedRequest<{
    featureId: number
    environmentId: string
  }>
  getUsers: { organisationId: number }
  getFeatureVersion: {
    environmentId: string
    featureId: string
    uuid: string
  }
  enableFeatureVersioning: {
    environmentId: string
=======
  getChangeRequests: PagedRequest<{
    search?: string
    environmentId: string
    feature_id?: number
    live_from_after?: string
    committed?: boolean
  }>
  getGroupSummaries: {
    orgId: string
>>>>>>> 3aa2fd12
  }
  // END OF TYPES
}<|MERGE_RESOLUTION|>--- conflicted
+++ resolved
@@ -148,7 +148,6 @@
   createLaunchDarklyProjectImport: { project_id: string }
   getLaunchDarklyProjectImport: { project_id: string }
   getLaunchDarklyProjectsImport: { project_id: string; import_id: string }
-<<<<<<< HEAD
   createAndPublishFeatureVersion: {
     environmentId: string
     featureId: number
@@ -188,7 +187,7 @@
   }
   enableFeatureVersioning: {
     environmentId: string
-=======
+  }
   getChangeRequests: PagedRequest<{
     search?: string
     environmentId: string
@@ -198,7 +197,6 @@
   }>
   getGroupSummaries: {
     orgId: string
->>>>>>> 3aa2fd12
   }
   // END OF TYPES
 }