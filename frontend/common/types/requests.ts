import { Account, Segment, Tag, FeatureStateValue } from './responses'

export type PagedRequest<T> = T & {
  page?: number
  page_size?: number
}
export type OAuthType = 'github' | 'saml' | 'google'
export type PermissionLevel = 'organisation' | 'project' | 'environment'
export type Req = {
  getSegments: PagedRequest<{
    q?: string
    projectId: number | string
    identity?: number
  }>
  deleteSegment: { projectId: number | string; id: number }
  updateSegment: { projectId: number | string; segment: Segment }
  createSegment: {
    projectId: number | string
    segment: Omit<Segment, 'id' | 'uuid' | 'project'>
  }
  getAuditLogs: PagedRequest<{
    search?: string
    project: string
    environments?: string
  }>
  getOrganisations: {}
  getProjects: {
    organisationId: string
  }
  getEnvironments: {
    projectId: string
  }
  getOrganisationUsage: {
    organisationId: string
    projectId?: string
    environmentId?: string
  }
  deleteIdentity: {
    id: string
    environmentId: string
    isEdge: boolean
  }
  createIdentities: {
    isEdge: boolean
    environmentId: string
    identifiers: string[]
  }
  featureSegment: {
    segment: string
  }
  getIdentities: PagedRequest<{
    environmentId: string
    pageType?: 'NEXT' | 'PREVIOUS'
    search?: string
    pages?: (string | undefined)[] // this is needed for edge since it returns no paging info other than a key
    isEdge: boolean
  }>
  getPermission: { id: string; level: PermissionLevel }
  getAvailablePermissions: { level: PermissionLevel }
  getTag: { id: string }
  updateTag: { projectId: string; tag: Tag }
  deleteTag: {
    id: number
    projectId: string
  }
  getTags: {
    projectId: string
  }
  createTag: { projectId: string; tag: Omit<Tag, 'id'> }
  getSegment: { projectId: string; id: string }
  updateAccount: Account
  deleteAccount: {
    current_password: string
    delete_orphan_organisations: boolean
  }
  updateUserEmail: { current_password: string; new_email: string }
  createGroupAdmin: {
    group: number | string
    user: number | string
    orgId: number | string
  }
  deleteGroupAdmin: {
    orgId: number | string
    group: number | string
    user: number | string
  }
  getGroups: PagedRequest<{
    orgId: string
  }>
  deleteGroup: { id: number | string; orgId: number | string }
  getGroup: { id: string; orgId: string }
<<<<<<< HEAD
  getProjectAuditLogs: { id: string; params: getAuditLogs }
  getIdentityFeatureState: { id: string }
=======
  getMyGroups: PagedRequest<{
    orgId: string
  }>
  createSegmentOverride: {
    environmentId: string
    featureId: string
    enabled: boolean
    feature_segment: featureSegment
    feature_state_value: FeatureStateValue
  }
>>>>>>> 12af0e0a
  // END OF TYPES
}<|MERGE_RESOLUTION|>--- conflicted
+++ resolved
@@ -89,10 +89,6 @@
   }>
   deleteGroup: { id: number | string; orgId: number | string }
   getGroup: { id: string; orgId: string }
-<<<<<<< HEAD
-  getProjectAuditLogs: { id: string; params: getAuditLogs }
-  getIdentityFeatureState: { id: string }
-=======
   getMyGroups: PagedRequest<{
     orgId: string
   }>
@@ -103,6 +99,5 @@
     feature_segment: featureSegment
     feature_state_value: FeatureStateValue
   }
->>>>>>> 12af0e0a
   // END OF TYPES
 }