--- conflicted
+++ resolved
@@ -58,15 +58,10 @@
   email: string
   first_name: string
   last_name: string
-<<<<<<< HEAD
-  marketing_consent_given: boolean
-  password: string
-=======
   password: string
   superuser?: boolean
   organisation_name?: string
   marketing_consent_given?: boolean
->>>>>>> 86e39e9f
 }
 export type Req = {
   getSegments: PagedRequest<{
