import {
  Account,
  Segment,
  Tag,
  FeatureStateValue,
  FeatureState,
  Role,
} from './responses'

export type PagedRequest<T> = T & {
  page?: number
  page_size?: number
  q?: string
}
export type OAuthType = 'github' | 'saml' | 'google'
export type PermissionLevel = 'organisation' | 'project' | 'environment'
export type CreateVersionFeatureState = {
  environmentId: string
  featureId: number
  sha: string
  featureState: FeatureState
}
export type Req = {
  getSegments: PagedRequest<{
    q?: string
    projectId: number | string
    identity?: number
  }>
  deleteSegment: { projectId: number | string; id: number }
  updateSegment: { projectId: number | string; segment: Segment }
  createSegment: {
    projectId: number | string
    segment: Omit<Segment, 'id' | 'uuid' | 'project'>
  }
  getAuditLogs: PagedRequest<{
    search?: string
    project: string
    environments?: string
  }>
  getOrganisations: {}
  getProjects: {
    organisationId: string
  }
  getEnvironments: {
    projectId: string
  }
  getOrganisationUsage: {
    organisationId: string
    projectId?: string
    environmentId?: string
  }
  deleteIdentity: {
    id: string
    environmentId: string
    isEdge: boolean
  }
  createIdentities: {
    isEdge: boolean
    environmentId: string
    identifiers: string[]
  }
  featureSegment: {
    segment: number
  }
  getIdentities: PagedRequest<{
    environmentId: string
    pageType?: 'NEXT' | 'PREVIOUS'
    search?: string
    pages?: (string | undefined)[] // this is needed for edge since it returns no paging info other than a key
    isEdge: boolean
  }>
  getPermission: { id: string; level: PermissionLevel }
  getAvailablePermissions: { level: PermissionLevel }
  getTag: { id: string }
  updateTag: { projectId: string; tag: Tag }
  deleteTag: {
    id: number
    projectId: string
  }
  getTags: {
    projectId: string
  }
  createTag: { projectId: string; tag: Omit<Tag, 'id'> }
  getSegment: { projectId: string; id: string }
  updateAccount: Account
  deleteAccount: {
    current_password: string
    delete_orphan_organisations: boolean
  }
  updateUserEmail: { current_password: string; new_email: string }
  createGroupAdmin: {
    group: number | string
    user: number | string
    orgId: number | string
  }
  deleteGroupAdmin: {
    orgId: number | string
    group: number | string
    user: number | string
  }
  getGroups: PagedRequest<{
    orgId: string
  }>
  deleteGroup: { id: number | string; orgId: number | string }
  getGroup: { id: string; orgId: string }
  getMyGroups: PagedRequest<{
    orgId: string
  }>
  createSegmentOverride: {
    environmentId: string
    featureId: string
    enabled: boolean
    feature_segment: {
      segment: number
    }
    feature_state_value: FeatureStateValue
  }
  getRoles: { organisation_id: string }
  createRole: { organisation_id: string; body: Role }
  getRole: { organisation_id: string; role_id: string }
  updateRole: { organisation_id: string; role_id: string; body: Role }
  deleteRole: { organisation_id: string; role_id: string }
  getRolePermission: { organisation_id: string; role_id: string }
  updateRolePermission: { organisation_id: string; role_id: string }
  deleteRolePermission: { organisation_id: string; role_id: string }
  createRolePermission: { organisation_id: string; role_id: string }
  getIdentityFeatureStates: {
    environment: string
    user: string
  }
  getProjectFlags: { project: string }
  getProjectFlag: { project: string; id: string }
  getRolesPermissionUsers: { organisation_id: string; role_id: string }
  deleteRolesPermissionUsers: {
    organisation_id: string
    role_id: string
    user_id: string
    level?: string
  }
  createRolesPermissionUsers: { organisation_id: string; role_id: string }
  getRolePermissionGroup: { id: string }
  updateRolePermissionGroup: { id: string }
  deleteRolePermissionGroup: { id: string }
  createRolePermissionGroup: { organisation_id: string; role_id: string }
  getGetSubscriptionMetadata: { id: string }
  getEnvironment: { id: string }
  getSubscriptionMetadata: { id: string }
  createLaunchDarklyProjectImport: { project_id: string }
  getLaunchDarklyProjectImport: { project_id: string }
  getLaunchDarklyProjectsImport: { project_id: string; import_id: string }
<<<<<<< HEAD
  createAndPublishFeatureVersion: {
    environmentId: string
    featureId: number
    featureStates: (FeatureState & { toRemove: boolean })[]
  }
  createFeatureVersion: {
    environmentId: string
    featureId: number
  }
  publishFeatureVersion: {
    sha: string
    environmentId: string
    featureId: number
  }
  createVersionFeatureState: CreateVersionFeatureState
  deleteVersionFeatureState: CreateVersionFeatureState & { id: number }
  updateVersionFeatureState: CreateVersionFeatureState & {
    id: number
    uuid: string
  }
  getVersionFeatureState: {
    sha: string
    environmentId: string
    featureId: number
  }
  updateSegmentPriorities: { id: number; priority: number }[]
  deleteFeatureSegment: { id: number }
  getFeatureVersions: PagedRequest<{
    featureId: number
    environmentId: string
  }>
  getUsers: { organisationId: number }
  getFeatureVersion: {
    environmentId: string
    featureId: string
    uuid: string
  }
  enableFeatureVersioning: {
    environmentId: string
  }
=======
  getUserWithRoles: { org_id: string; user_id: string }
  deleteUserWihRole: { org_id: string; user_id: string; role_id: string }
  getGroupWithRole: { org_id: string; group_id: string }
  deleteGroupWithRole: { org_id: string; group_id: string; role_id: string }
>>>>>>> de5cf9db
  getChangeRequests: PagedRequest<{
    search?: string
    environmentId: string
    feature_id?: number
    live_from_after?: string
    committed?: boolean
  }>
  getGroupSummaries: {
    orgId: string
  }
  // END OF TYPES
}<|MERGE_RESOLUTION|>--- conflicted
+++ resolved
@@ -148,7 +148,10 @@
   createLaunchDarklyProjectImport: { project_id: string }
   getLaunchDarklyProjectImport: { project_id: string }
   getLaunchDarklyProjectsImport: { project_id: string; import_id: string }
-<<<<<<< HEAD
+  getUserWithRoles: { org_id: string; user_id: string }
+  deleteUserWihRole: { org_id: string; user_id: string; role_id: string }
+  getGroupWithRole: { org_id: string; group_id: string }
+  deleteGroupWithRole: { org_id: string; group_id: string; role_id: string }
   createAndPublishFeatureVersion: {
     environmentId: string
     featureId: number
@@ -189,12 +192,6 @@
   enableFeatureVersioning: {
     environmentId: string
   }
-=======
-  getUserWithRoles: { org_id: string; user_id: string }
-  deleteUserWihRole: { org_id: string; user_id: string; role_id: string }
-  getGroupWithRole: { org_id: string; group_id: string }
-  deleteGroupWithRole: { org_id: string; group_id: string; role_id: string }
->>>>>>> de5cf9db
   getChangeRequests: PagedRequest<{
     search?: string
     environmentId: string
