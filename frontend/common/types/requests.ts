--- conflicted
+++ resolved
@@ -12,14 +12,10 @@
   ProjectFlag,
   Environment,
   UserGroup,
-<<<<<<< HEAD
-  AttributeName, Role,
-} from './responses';
-=======
   AttributeName,
   Identity,
+  Role,
 } from './responses'
->>>>>>> 8d1c22e8
 
 export type PagedRequest<T> = T & {
   page?: number
