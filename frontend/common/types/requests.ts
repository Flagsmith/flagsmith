--- conflicted
+++ resolved
@@ -133,16 +133,13 @@
   createLaunchDarklyProjectImport: { project_id: string }
   getLaunchDarklyProjectImport: { project_id: string }
   getLaunchDarklyProjectsImport: { project_id: string; import_id: string }
-<<<<<<< HEAD
   getRoleMasterApiKey: { org_id: number; role_id: number; id: string }
   updateRoleMasterApiKey: { org_id: number; role_id: number; id: string }
   deleteRoleMasterApiKey: { org_id: number; role_id: number; id: string }
   createRoleMasterApiKey: { org_id: number; role_id: number }
   getMasterAPIKeyWithMasterAPIKeyRoles: { org_id: number; prefix: string }
-=======
   getGroupSummaries: {
     orgId: string
   }
->>>>>>> 924149cd
   // END OF TYPES
 }