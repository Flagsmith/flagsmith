--- conflicted
+++ resolved
@@ -4,14 +4,10 @@
   Tag,
   FeatureStateValue,
   FeatureState,
-<<<<<<< HEAD
+  ExternalResource,
   ImportStrategy,
   ProjectFlag,
   Environment,
-=======
-  ExternalResource,
-  ImportStrategy,
->>>>>>> 576cc839
 } from './responses'
 
 export type PagedRequest<T> = T & {
@@ -349,9 +345,7 @@
   getGroupSummaries: {
     orgId: string
   }
-<<<<<<< HEAD
   getSupportedContentType: { organisation_id: string }
-=======
   getExternalResources: { project_id: string; feature_id: string }
   deleteExternalResource: {
     project_id: string
@@ -416,7 +410,6 @@
     repo_owner: string
   }
   getGithubRepos: { installation_id: string; organisation_id: string }
->>>>>>> 576cc839
   getServersideEnvironmentKeys: { environmentId: string }
   deleteServersideEnvironmentKeys: { environmentId: string; id: string }
   createServersideEnvironmentKeys: {
