import { Account, Segment, Tag, FeatureStateValue, Role } from './responses'

export type PagedRequest<T> = T & {
  page?: number
  page_size?: number
  q?: string
}
export type OAuthType = 'github' | 'saml' | 'google'
export type PermissionLevel = 'organisation' | 'project' | 'environment'
export type Req = {
  getSegments: PagedRequest<{
    q?: string
    projectId: number | string
    identity?: number
  }>
  deleteSegment: { projectId: number | string; id: number }
  updateSegment: { projectId: number | string; segment: Segment }
  createSegment: {
    projectId: number | string
    segment: Omit<Segment, 'id' | 'uuid' | 'project'>
  }
  getAuditLogs: PagedRequest<{
    search?: string
    project: string
    environments?: string
  }>
  getOrganisations: {}
  getProjects: {
    organisationId: string
  }
  getEnvironments: {
    projectId: string
  }
  getOrganisationUsage: {
    organisationId: string
    projectId?: string
    environmentId?: string
  }
  deleteIdentity: {
    id: string
    environmentId: string
    isEdge: boolean
  }
  createIdentities: {
    isEdge: boolean
    environmentId: string
    identifiers: string[]
  }
  featureSegment: {
    segment: string
  }
  getIdentities: PagedRequest<{
    environmentId: string
    pageType?: 'NEXT' | 'PREVIOUS'
    search?: string
    pages?: (string | undefined)[] // this is needed for edge since it returns no paging info other than a key
    isEdge: boolean
  }>
  getPermission: { id: string; level: PermissionLevel }
  getAvailablePermissions: { level: PermissionLevel }
  getTag: { id: string }
  updateTag: { projectId: string; tag: Tag }
  deleteTag: {
    id: number
    projectId: string
  }
  getTags: {
    projectId: string
  }
  createTag: { projectId: string; tag: Omit<Tag, 'id'> }
  getSegment: { projectId: string; id: string }
  updateAccount: Account
  deleteAccount: {
    current_password: string
    delete_orphan_organisations: boolean
  }
  updateUserEmail: { current_password: string; new_email: string }
  createGroupAdmin: {
    group: number | string
    user: number | string
    orgId: number | string
  }
  deleteGroupAdmin: {
    orgId: number | string
    group: number | string
    user: number | string
  }
  getGroups: PagedRequest<{
    orgId: string
  }>
  deleteGroup: { id: number | string; orgId: number | string }
  getGroup: { id: string; orgId: string }
  getMyGroups: PagedRequest<{
    orgId: string
  }>
  createSegmentOverride: {
    environmentId: string
    featureId: string
    enabled: boolean
    feature_segment: featureSegment
    feature_state_value: FeatureStateValue
  }
  getRoles: { organisation_id: string }
  createRole: { organisation_id: string; body: Role }
  getRole: { organisation_id: string; role_id: string }
  updateRole: { organisation_id: string; role_id: string; body: Role }
  deleteRole: { organisation_id: string; role_id: string }
  getRolePermission: { organisation_id: string; role_id: string }
  updateRolePermission: { organisation_id: string; role_id: string }
  deleteRolePermission: { organisation_id: string; role_id: string }
  createRolePermission: { organisation_id: string; role_id: string }
  getIdentityFeatureStates: {
    environment: string
    user: string
  }
  getProjectFlags: { project: string }
<<<<<<< HEAD
  getRolesPermissionUsers: { organisation_id: string; role_id: string }
  deleteRolesPermissionUsers: {
    organisation_id: string
    role_id: string
    user_id: string
  }
  createRolesPermissionUsers: { organisation_id: string; role_id: string }
  getRolePermissionGroup: { id: string }
  updateRolePermissionGroup: { id: string }
  deleteRolePermissionGroup: { id: string }
  createRolePermissionGroup: { organisation_id: string; role_id: string }
=======
  getGetSubscriptionMetadata: { id: string }
  getEnvironment: { id: string }
  getSubscriptionMetadata: { id: string }
>>>>>>> 8ba4f4e9
  // END OF TYPES
}<|MERGE_RESOLUTION|>--- conflicted
+++ resolved
@@ -114,7 +114,6 @@
     user: string
   }
   getProjectFlags: { project: string }
-<<<<<<< HEAD
   getRolesPermissionUsers: { organisation_id: string; role_id: string }
   deleteRolesPermissionUsers: {
     organisation_id: string
@@ -126,10 +125,8 @@
   updateRolePermissionGroup: { id: string }
   deleteRolePermissionGroup: { id: string }
   createRolePermissionGroup: { organisation_id: string; role_id: string }
-=======
   getGetSubscriptionMetadata: { id: string }
   getEnvironment: { id: string }
   getSubscriptionMetadata: { id: string }
->>>>>>> 8ba4f4e9
   // END OF TYPES
 }