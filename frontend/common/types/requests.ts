--- conflicted
+++ resolved
@@ -242,19 +242,11 @@
   }
   getLaunchDarklyProjectImport: { project_id: string; import_id: string }
   getLaunchDarklyProjectsImport: { project_id: string }
-<<<<<<< HEAD
-  getUserWithRoles: { org_id: string; user_id: string }
-  deleteUserWihRole: { org_id: string; user_id: string; role_id: string }
-  getGroupWithRole: { org_id: string; group_id: string }
-  deleteGroupWithRole: { org_id: string; group_id: string; role_id: string }
-  createAndSetFeatureVersion: {
-=======
   getUserWithRoles: { org_id: number; user_id: number }
   deleteUserWithRole: { org_id: number; user_id: number; role_id: number }
   getGroupWithRole: { org_id: number; group_id: number }
   deleteGroupWithRole: { org_id: number; group_id: number; role_id: number }
-  createAndPublishFeatureVersion: {
->>>>>>> 7cc3ec74
+  createAndSetFeatureVersion: {
     environmentId: string
     featureId: number
     skipPublish?: boolean
