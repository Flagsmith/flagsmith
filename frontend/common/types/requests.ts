--- conflicted
+++ resolved
@@ -18,11 +18,8 @@
   RolePermission,
   Webhook,
   IdentityTrait,
-<<<<<<< HEAD
   User,
-=======
   GettingStartedTask,
->>>>>>> 1f51950d
 } from './responses'
 
 export type PagedRequest<T> = T & {
@@ -652,10 +649,7 @@
   getBuildVersion: {}
   createOnboardingSupportOptIn: {}
   getProfile: {}
-<<<<<<< HEAD
+  createCompletedTask: GettingStartedTask
   updatePreferredTools: User['tools']
-=======
-  createCompletedTask: GettingStartedTask
->>>>>>> 1f51950d
   // END OF TYPES
 }