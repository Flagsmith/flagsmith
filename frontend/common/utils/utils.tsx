import AccountStore from 'common/stores/account-store'
import ProjectStore from 'common/stores/project-store'
import Project from 'common/project'
import {
  ChangeSet,
  ContentType,
  FeatureState,
  FeatureStateValue,
  FlagsmithValue,
  MultivariateFeatureStateValue,
  MultivariateOption,
  Organisation,
  Project as ProjectType,
  ProjectFlag,
  SegmentCondition,
  Tag,
} from 'common/types/responses'
import flagsmith from 'flagsmith'
import { ReactNode } from 'react'
import _ from 'lodash'
import ErrorMessage from 'components/ErrorMessage'
import WarningMessage from 'components/WarningMessage'
import Constants from 'common/constants'
import Format from './format'

const semver = require('semver')

export type PaidFeature =
  | 'FLAG_OWNERS'
  | 'RBAC'
  | 'AUDIT'
  | 'FORCE_2FA'
  | '4_EYES'
  | 'STALE_FLAGS'
  | 'AUTO_SEATS'
  | 'REALTIME'
  | 'SAML'
  | 'SCHEDULE_FLAGS'
  | 'CREATE_ADDITIONAL_PROJECT'
  | '2FA'

// Define a type for plan categories
type Plan = 'start-up' | 'scale-up' | 'enterprise' | null

export const planNames = {
  enterprise: 'Enterprise',
  free: 'Free',
  scaleUp: 'Scale-Up',
  startup: 'Startup',
}
const Utils = Object.assign({}, require('./base/_utils'), {
  appendImage: (src: string) => {
    const img = document.createElement('img')
    img.src = src
    document.body.appendChild(img)
  },

  calculateControl(
    multivariateOptions: MultivariateOption[],
    variations?: MultivariateFeatureStateValue[],
  ) {
    if (!multivariateOptions || !multivariateOptions.length) {
      return 100
    }
    let total = 0
    multivariateOptions.map((v) => {
      const variation =
        variations &&
        variations.find((env) => env.multivariate_feature_option === v.id)
      total += variation
        ? variation.percentage_allocation
        : typeof v.default_percentage_allocation === 'number'
        ? v.default_percentage_allocation
        : (v as any).percentage_allocation
      return null
    })
    return 100 - total
  },

  calculateRemainingLimitsPercentage(
    total: number | undefined,
    max: number | undefined,
    threshold = 90,
  ) {
    if (total === 0) {
      return 0
    }
    const percentage = (total / max) * 100
    if (percentage >= threshold) {
      return {
        percentage: Math.floor(percentage),
      }
    }
    return 0
  },

  canCreateOrganisation() {
    return (
      !Utils.getFlagsmithHasFeature('disable_create_org') &&
      (!Project.superUserCreateOnly ||
        (Project.superUserCreateOnly && AccountStore.isSuper()))
    )
  },

  changeRequestsEnabled(value: number | null | undefined) {
    return typeof value === 'number'
  },

  copyFeatureName: (featureName: string) => {
    navigator.clipboard.writeText(featureName)
    toast('Copied to clipboard')
  },

  displayLimitAlert(type: string, percentage: number | undefined) {
    const envOrProject =
      type === 'segment overrides' ? 'environment' : 'project'
    return percentage >= 100 ? (
      <ErrorMessage
        error={`Your ${envOrProject} reached the limit of ${type}, please contact support to discuss increasing this limit.`}
      />
    ) : percentage ? (
      <WarningMessage
        warningMessage={`Your ${envOrProject} is  using ${percentage}% of the total allowance of ${type}.`}
      />
    ) : null
  },
  escapeHtml(html: string) {
    const text = document.createTextNode(html)
    const p = document.createElement('p')
    p.appendChild(text)
    return p.innerHTML
  },
  featureStateToValue(featureState: FeatureStateValue) {
    if (!featureState) {
      return null
    }

    //@ts-ignore value_type is the type key on core traits
    switch (featureState.value_type || featureState.type) {
      case 'bool':
        return featureState.boolean_value
      case 'float':
        return featureState.float_value
      case 'int':
        return featureState.integer_value
      default:
        return featureState.string_value
    }
  },
  findOperator(
    operator: SegmentCondition['operator'],
    value: string,
    conditions: SegmentCondition[],
  ) {
    const findAppended = `${value}`.includes(':')
      ? (conditions || []).find((v) => {
          const split = value.split(':')
          const targetKey = `:${split[split.length - 1]}`
          return v.value === operator + targetKey
        })
      : false
    if (findAppended) return findAppended

    return conditions.find((v) => v.value === operator)
  },
  getApproveChangeRequestPermission() {
    return 'APPROVE_CHANGE_REQUEST'
  },
  getContentType(contentTypes: ContentType[], model: string, type: string) {
    return contentTypes.find((c: ContentType) => c[model] === type) || null
  },
  getCreateProjectPermission(organisation: Organisation) {
    if (organisation?.restrict_project_create_to_admin) {
      return 'ADMIN'
    }
    return 'CREATE_PROJECT'
  },
  getCreateProjectPermissionDescription(organisation: Organisation) {
    if (organisation?.restrict_project_create_to_admin) {
      return 'Administrator'
    }
    return 'Create Project'
  },
  getFeatureStatesEndpoint(_project: ProjectType) {
    const project = _project || ProjectStore.model
    if (project && project.use_edge_identities) {
      return 'edge-featurestates'
    }
    return 'featurestates'
  },
  getFlagValue(
    projectFlag: ProjectFlag,
    environmentFlag: FeatureState,
    identityFlag: FeatureState,
    multivariate_options: MultivariateFeatureStateValue[],
  ) {
    if (!environmentFlag) {
      return {
        description: projectFlag.description,
        enabled: false,
        feature_state_value: projectFlag.initial_value,
        is_archived: projectFlag.is_archived,
        is_server_key_only: projectFlag.is_server_key_only,
        multivariate_options: projectFlag.multivariate_options,
        name: projectFlag.name,
        tags: projectFlag.tags,
        type: projectFlag.type,
      }
    }
    if (identityFlag) {
      return {
        description: projectFlag.description,
        enabled: identityFlag.enabled,
        feature_state_value: identityFlag.feature_state_value,
        is_archived: projectFlag.is_archived,
        is_server_key_only: projectFlag.is_server_key_only,
        multivariate_options: projectFlag.multivariate_options,
        name: projectFlag.name,
        type: projectFlag.type,
      }
    }
    return {
      description: projectFlag.description,
      enabled: environmentFlag.enabled,
      feature_state_value: environmentFlag.feature_state_value,
      is_archived: projectFlag.is_archived,
      is_server_key_only: projectFlag.is_server_key_only,
      multivariate_options: projectFlag.multivariate_options.map((v) => {
        const matching =
          multivariate_options &&
          multivariate_options.find(
            (m) => v.id === m.multivariate_feature_option,
          )
        return {
          ...v,
          default_percentage_allocation: matching
            ? matching.percentage_allocation
            : v.default_percentage_allocation,
        }
      }),
      name: projectFlag.name,
      tags: projectFlag.tags,
      type: projectFlag.type,
    }
  },
  getFlagsmithHasFeature(key: string) {
    return flagsmith.hasFeature(key)
  },
  getFlagsmithJSONValue(key: string, defaultValue: any) {
    return flagsmith.getValue(key, { fallback: defaultValue, json: true })
  },
  getFlagsmithValue(key: string) {
    return flagsmith.getValue(key)
  },
  getIdentitiesEndpoint(_project: ProjectType) {
    const project = _project || ProjectStore.model
    if (project && project.use_edge_identities) {
      return 'edge-identities'
    }
    return 'identities'
  },
  getIsEdge() {
    const model = ProjectStore.model as null | ProjectType

    if (ProjectStore.model && model?.use_edge_identities) {
      return true
    }
    return false
  },
  getManageFeaturePermission(isChangeRequest: boolean) {
    if (isChangeRequest) {
      return 'CREATE_CHANGE_REQUEST'
    }
    return 'UPDATE_FEATURE_STATE'
  },
  getManageFeaturePermissionDescription(isChangeRequest: boolean) {
    if (isChangeRequest) {
      return 'Create Change Request'
    }
    return 'Update Feature State'
  },
  getManageUserPermission() {
    return 'MANAGE_IDENTITIES'
  },
  getManageUserPermissionDescription() {
    return 'Manage Identities'
  },
  getOrganisationHomePage(id?: string) {
    const orgId = id || AccountStore.getOrganisation()?.id
    if (!orgId) {
      return `/organisations`
    }
    return `/organisation/${orgId}/projects`
  },
  getPermissionList(
    isAdmin: boolean,
    permissions: string[] | undefined | null,
    numberToTruncate = 3,
  ): {
    items: string[]
    truncatedItems: string[]
  } {
    if (isAdmin) {
      return {
        items: ['Administrator'],
        truncatedItems: [],
      }
    }
    if (!permissions) return { items: [], truncatedItems: [] }

    const items =
      permissions && permissions.length
        ? permissions
            .slice(0, numberToTruncate)
            .map((item) => `${Format.enumeration.get(item)}`)
        : []

    return {
      items,
      truncatedItems: (permissions || [])
        .slice(numberToTruncate)
        .map((item) => `${Format.enumeration.get(item)}`),
    }
  },

  getPlanName: (plan: string) => {
    if (plan && plan.includes('free')) {
      return planNames.free
    }
    if (plan && plan.includes('scale-up')) {
      return planNames.scaleUp
    }
    if (plan && plan.includes('startup')) {
      return planNames.startup
    }
    if (plan && plan.includes('start-up')) {
      return planNames.startup
    }
    if (
      global.flagsmithVersion?.backend.is_enterprise ||
      (plan && plan.includes('enterprise'))
    ) {
      return planNames.enterprise
    }
    return planNames.free
  },
  getPlanPermission: (plan: string, feature: PaidFeature) => {
    const planName = Utils.getPlanName(plan)
    if (!plan || planName === planNames.free) {
      return false
    }
    const isScaleupOrGreater = planName !== planNames.startup
    const isEnterprise = planName === planNames.enterprise
<<<<<<< HEAD
    if (feature === 'AUTO_SEATS') {
      return isScaleupOrGreater && !isEnterprise
=======
    const isSaas = Utils.isSaas()
    switch (permission) {
      case 'FLAG_OWNERS': {
        valid = isScaleupOrGreater
        break
      }
      case 'CREATE_ADDITIONAL_PROJECT': {
        valid = true // startup or greater
        break
      }
      case '2FA': {
        valid = true // startup or greater
        break
      }
      case 'RBAC': {
        valid = isScaleupOrGreater
        break
      }
      case 'AUDIT': {
        valid = isScaleupOrGreater
        break
      }
      case 'AUTO_SEATS': {
        valid = isScaleupOrGreater && !isEnterprise
        break
      }
      case 'FORCE_2FA': {
        valid = isScaleupOrGreater
        break
      }
      case 'SCHEDULE_FLAGS': {
        valid = true // startup or greater
        break
      }
      case '4_EYES': {
        valid = isScaleupOrGreater
        break
      }
      case 'REALTIME': {
        valid = isEnterprise && isSaas
        break
      }
      case 'STALE_FLAGS': {
        valid = isEnterprise
        break
      }
      case 'SAML': {
        valid = isEnterprise
        break
      }
      case 'METADATA': {
        valid = isEnterprise
        break
      }
      default:
        valid = true
        break
>>>>>>> 104d66de
    }

    const requiredPlan = Utils.getRequiredPlan()
    if (requiredPlan === 'enterprise') {
      return isEnterprise
    } else if (requiredPlan === 'scale-up') {
      return isScaleupOrGreater
    }
    return true
  },
  getPlansPermission: (feature: PaidFeature) => {
    const isOrgPermission = feature !== '2FA'
    const plans = isOrgPermission
      ? AccountStore.getActiveOrgPlan()
        ? [AccountStore.getActiveOrgPlan()]
        : null
      : AccountStore.getPlans()

    if (!plans || !plans.length) {
      return false
    }
    const found = _.find(
      plans.map((plan: string) => Utils.getPlanPermission(plan, feature)),
      (perm) => !!perm,
    )
    return !!found
  },
  getProjectColour(index: number) {
    return Constants.projectColors[index % (Constants.projectColors.length - 1)]
  },

  getRequiredPlan: (feature: PaidFeature) => {
    let plan
    switch (feature) {
      case 'FLAG_OWNERS':
      case 'RBAC':
      case 'AUDIT':
      case 'FORCE_2FA':
      case '4_EYES': {
        plan = 'scale-up'
        break
      }
      case 'STALE_FLAGS':
      case 'REALTIME':
      case 'SAML': {
        plan = 'enterprise'
        break
      }

      case 'SCHEDULE_FLAGS':
      case 'CREATE_ADDITIONAL_PROJECT':
      case '2FA': {
        plan = 'start-up' // startup or greater
        break
      }
      default: {
        plan = null
        break
      }
    }
    if (plan && !Utils.isSaas()) {
      plan = 'enterprise'
    }
    return plan as Plan
  },

  getSDKEndpoint(_project: ProjectType) {
    const project = _project || ProjectStore.model

    if (project && project.use_edge_identities) {
      return Project.flagsmithClientEdgeAPI
    }
    return Project.api
  },
  getShouldHideIdentityOverridesTab(_project: ProjectType) {
    const project = _project || ProjectStore.model
    if (!Utils.getIsEdge()) {
      return false
    }

    return !!(
      project &&
      project.use_edge_identities &&
      !project.show_edge_identity_overrides_for_feature
    )
  },

  getShouldSendIdentityToTraits(_project: ProjectType) {
    const project = _project || ProjectStore.model
    if (project && project.use_edge_identities) {
      return false
    }
    return true
  },

  getShouldUpdateTraitOnDelete(_project: ProjectType) {
    const project = _project || ProjectStore.model
    if (project && project.use_edge_identities) {
      return true
    }
    return false
  },

  getTagColour(index: number) {
    return Constants.tagColors[index % (Constants.tagColors.length - 1)]
  },

  getTraitEndpoint(environmentId: string, userId: string) {
    const model = ProjectStore.model as null | ProjectType

    if (model?.use_edge_identities) {
      return `${Project.api}environments/${environmentId}/edge-identities/${userId}/list-traits/`
    }
    return `${Project.api}environments/${environmentId}/identities/${userId}/traits/`
  },

  getTraitEndpointMethod(id?: number) {
    if ((ProjectStore.model as ProjectType | null)?.use_edge_identities) {
      return 'put'
    }
    return id ? 'put' : 'post'
  },

  getTypedValue(
    str: FlagsmithValue,
    boolToString?: boolean,
    testWithTrim?: boolean,
  ) {
    if (typeof str === 'undefined') {
      return ''
    }
    if (typeof str !== 'string') {
      return str
    }

    const typedValue = testWithTrim ? str.trim() : str
    const isNum = /^\d+$/.test(typedValue)

    if (isNum && parseInt(typedValue) > Number.MAX_SAFE_INTEGER) {
      return `${str}`
    }

    if (typedValue === 'true') {
      if (boolToString) return 'true'
      return true
    }
    if (typedValue === 'false') {
      if (boolToString) return 'false'
      return false
    }

    if (isNum) {
      if (str.indexOf('.') !== -1) {
        return parseFloat(typedValue)
      }
      return parseInt(typedValue)
    }

    return str
  },

  getUpdateTraitEndpoint(environmentId: string, userId: string, id?: string) {
    if ((ProjectStore.model as ProjectType | null)?.use_edge_identities) {
      return `${Project.api}environments/${environmentId}/edge-identities/${userId}/update-traits/`
    }
    return `${
      Project.api
    }environments/${environmentId}/identities/${userId}/traits/${
      id ? `${id}/` : ''
    }`
  },

  getViewIdentitiesPermission() {
    return 'VIEW_IDENTITIES'
  },
  isMigrating() {
    const model = ProjectStore.model as null | ProjectType
    if (
      model?.migration_status === 'MIGRATION_IN_PROGRESS' ||
      model?.migration_status === 'MIGRATION_SCHEDULED'
    ) {
      return true
    }
    return false
  },
  isSaas: () => global.flagsmithVersion?.backend?.is_saas,

  isValidNumber(value: any) {
    return /^-?\d*\.?\d+$/.test(`${value}`)
  },
  isValidURL(value: any) {
    const regex = /^(https?|ftp):\/\/[^\s/$.?#].[^\s]*$/i
    return regex.test(value)
  },
  loadScriptPromise(url: string) {
    return new Promise((resolve) => {
      const cb = function () {
        // @ts-ignore
        this.removeEventListener('load', cb)
        resolve(null)
      }
      const head = document.getElementsByTagName('head')[0]
      const script = document.createElement('script')
      script.type = 'text/javascript'
      script.addEventListener('load', cb)
      script.src = url
      head.appendChild(script)
    })
  },
  numberWithCommas(x: number) {
    if (typeof x !== 'number') return ''
    return x.toString().replace(/\B(?=(\d{3})+(?!\d))/g, ',')
  },
  openChat() {
    // @ts-ignore
    if (typeof $crisp !== 'undefined') {
      // @ts-ignore
      $crisp.push(['do', 'chat:open'])
    }
    // @ts-ignore
    if (window.zE) {
      // @ts-ignore
      zE('messenger', 'open')
    }
  },

  removeElementFromArray(array: any[], index: number) {
    return array.slice(0, index).concat(array.slice(index + 1))
  },

  renderWithPermission(permission: boolean, name: string, el: ReactNode) {
    return permission ? (
      el
    ) : (
      <Tooltip title={<div>{el}</div>} place='right'>
        {name}
      </Tooltip>
    )
  },
  sanitiseDiffString: (value: FlagsmithValue) => {
    if (value === undefined || value == null) {
      return ''
    }
    return `${value}`
  },

  tagDisabled: (tag: Tag | undefined) => {
    const hasStaleFlagsPermission = Utils.getPlansPermission('STALE_FLAGS')
    return tag?.type === 'STALE' && !hasStaleFlagsPermission
  },

  validateMetadataType(type: string, value: any) {
    switch (type) {
      case 'int': {
        return Utils.isValidNumber(value)
      }
      case 'url': {
        return Utils.isValidURL(value)
      }
      case 'bool': {
        return value === 'true' || value === 'false'
      }
      default:
        return true
    }
  },
  validateRule(rule: SegmentCondition) {
    if (!rule) return false
    if (rule.delete) {
      return true
    }

    const operators = Utils.getFlagsmithValue('segment_operators')
      ? JSON.parse(Utils.getFlagsmithValue('segment_operators'))
      : []
    const operatorObj = Utils.findOperator(rule.operator, rule.value, operators)

    if (operatorObj?.type === 'number') {
      return Utils.isValidNumber(rule.value)
    }

    if (operatorObj?.value?.toLowerCase?.().includes('semver')) {
      return !!semver.valid(`${rule.value.split(':')[0]}`)
    }

    switch (rule.operator) {
      case 'PERCENTAGE_SPLIT': {
        const value = parseFloat(rule.value)
        return !isNaN(value) && value >= 0 && value <= 100
      }
      case 'REGEX': {
        try {
          if (!rule.value) {
            throw new Error('')
          }
          new RegExp(`${rule.value}`)
          return true
        } catch (e) {
          return false
        }
      }
      case 'MODULO': {
        const valueSplit = rule.value.split('|')
        if (valueSplit.length === 2) {
          const [divisor, remainder] = [
            parseFloat(valueSplit[0]),
            parseFloat(valueSplit[1]),
          ]
          return (
            !isNaN(divisor) &&
            divisor > 0 &&
            !isNaN(remainder) &&
            remainder >= 0
          )
        }
        return false
      }
      default:
        return (
          (operatorObj && operatorObj.hideValue) ||
          (rule.value !== '' && rule.value !== undefined && rule.value !== null)
        )
    }
  },
  valueToFeatureState(value: FlagsmithValue, trimSpaces = true) {
    const val = Utils.getTypedValue(value, undefined, trimSpaces)

    if (typeof val === 'boolean') {
      return {
        boolean_value: val,
        integer_value: null,
        string_value: null,
        type: 'bool',
      }
    }

    if (typeof val === 'number') {
      return {
        boolean_value: null,
        integer_value: val,
        string_value: null,
        type: 'int',
      }
    }

    return {
      boolean_value: null,
      integer_value: null,
      string_value: value === null ? null : val || '',
      type: 'unicode',
    }
  },

  valueToTrait(value: FlagsmithValue) {
    const val = Utils.getTypedValue(value)

    if (typeof val === 'boolean') {
      return {
        boolean_value: val,
        integer_value: null,
        string_value: null,
        value_type: 'bool',
      }
    }

    if (typeof val === 'number') {
      return {
        boolean_value: null,
        integer_value: val,
        string_value: null,
        value_type: 'int',
      }
    }

    return {
      boolean_value: null,
      integer_value: null,
      string_value: value === null ? null : val || '',
      value_type: 'unicode',
    }
  },
})

export default Utils<|MERGE_RESOLUTION|>--- conflicted
+++ resolved
@@ -351,68 +351,8 @@
     }
     const isScaleupOrGreater = planName !== planNames.startup
     const isEnterprise = planName === planNames.enterprise
-<<<<<<< HEAD
     if (feature === 'AUTO_SEATS') {
       return isScaleupOrGreater && !isEnterprise
-=======
-    const isSaas = Utils.isSaas()
-    switch (permission) {
-      case 'FLAG_OWNERS': {
-        valid = isScaleupOrGreater
-        break
-      }
-      case 'CREATE_ADDITIONAL_PROJECT': {
-        valid = true // startup or greater
-        break
-      }
-      case '2FA': {
-        valid = true // startup or greater
-        break
-      }
-      case 'RBAC': {
-        valid = isScaleupOrGreater
-        break
-      }
-      case 'AUDIT': {
-        valid = isScaleupOrGreater
-        break
-      }
-      case 'AUTO_SEATS': {
-        valid = isScaleupOrGreater && !isEnterprise
-        break
-      }
-      case 'FORCE_2FA': {
-        valid = isScaleupOrGreater
-        break
-      }
-      case 'SCHEDULE_FLAGS': {
-        valid = true // startup or greater
-        break
-      }
-      case '4_EYES': {
-        valid = isScaleupOrGreater
-        break
-      }
-      case 'REALTIME': {
-        valid = isEnterprise && isSaas
-        break
-      }
-      case 'STALE_FLAGS': {
-        valid = isEnterprise
-        break
-      }
-      case 'SAML': {
-        valid = isEnterprise
-        break
-      }
-      case 'METADATA': {
-        valid = isEnterprise
-        break
-      }
-      default:
-        valid = true
-        break
->>>>>>> 104d66de
     }
 
     const requiredPlan = Utils.getRequiredPlan()
