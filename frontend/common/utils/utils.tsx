import AccountStore from 'common/stores/account-store'
import ProjectStore from 'common/stores/project-store'
import Project from 'common/project'
import {
  AccountModel,
  ContentType,
  FeatureState,
  FeatureStateValue,
  FlagsmithValue,
  MultivariateFeatureStateValue,
  MultivariateOption,
  Organisation,
  Project as ProjectType,
  ProjectFlag,
  SegmentCondition,
  Tag,
  PConfidence,
  UserPermissions,
} from 'common/types/responses'
import flagsmith from 'flagsmith'
import { ReactNode } from 'react'
import _ from 'lodash'
import ErrorMessage from 'components/ErrorMessage'
import WarningMessage from 'components/WarningMessage'
import Constants from 'common/constants'
import { defaultFlags } from 'common/stores/default-flags'
import Color from 'color'
import { selectBuildVersion } from 'common/services/useBuildVersion'
import { getStore } from 'common/store'
import { TRACKED_UTMS, UtmsType } from 'common/types/utms'
import { TimeUnit } from 'components/release-pipelines/constants'

const semver = require('semver')

export type PaidFeature =
  | 'FLAG_OWNERS'
  | 'RBAC'
  | 'AUDIT'
  | 'FORCE_2FA'
  | '4_EYES'
  | 'STALE_FLAGS'
  | 'VERSIONING_DAYS'
  | 'AUDIT_DAYS'
  | 'AUTO_SEATS'
  | 'METADATA'
  | 'REALTIME'
  | 'SAML'
  | 'SCHEDULE_FLAGS'
  | 'CREATE_ADDITIONAL_PROJECT'
  | '2FA'
  | 'RELEASE_PIPELINES'

// Define a type for plan categories
type Plan = 'start-up' | 'scale-up' | 'enterprise' | null

export const planNames = {
  enterprise: 'Enterprise',
  free: 'Free',
  scaleUp: 'Scale-Up',
  startup: 'Startup',
}
const Utils = Object.assign({}, require('./base/_utils'), {
  appendImage: (src: string) => {
    const img = document.createElement('img')
    img.src = src
    document.body.appendChild(img)
  },
  calculateControl(
    multivariateOptions: MultivariateOption[],
    variations?: MultivariateFeatureStateValue[],
  ) {
    if (!multivariateOptions || !multivariateOptions.length) {
      return 100
    }
    let total = 0
    multivariateOptions.map((v) => {
      const variation =
        variations &&
        variations.find((env) => env.multivariate_feature_option === v.id)
      total += variation
        ? variation.percentage_allocation
        : typeof v.default_percentage_allocation === 'number'
        ? v.default_percentage_allocation
        : (v as any).percentage_allocation
      return null
    })
    return 100 - total
  },
  calculateRemainingLimitsPercentage(
    total: number | undefined,
    max: number | undefined,
    threshold = 90,
  ) {
    if (total === 0) {
      return 0
    }
    const percentage = (total / max) * 100
    if (percentage >= threshold) {
      return {
        percentage: Math.floor(percentage),
      }
    }
    return 0
  },

  canCreateOrganisation() {
    return (
      !Utils.getFlagsmithHasFeature('disable_create_org') &&
      (!Project.superUserCreateOnly ||
        (Project.superUserCreateOnly && AccountStore.isSuper()))
    )
  },

  capitalize(str: string) {
    if (!str) return ''
    return str.charAt(0).toUpperCase() + str.slice(1)
  },

  changeRequestsEnabled(value: number | null | undefined) {
    return typeof value === 'number'
  },

  colour(
    c: string,
    fallback = Constants.defaultTagColor,
  ): InstanceType<typeof Color> {
    let res: Color
    try {
      res = Color(c)
    } catch (_) {
      res = Color(fallback)
    }
    return res
  },

  convertToPConfidence(value: number) {
    if (value > 0.05) return 'LOW' as PConfidence
    if (value >= 0.01) return 'REASONABLE' as PConfidence
    if (value > 0.002) return 'HIGH' as PConfidence
    return 'VERY_HIGH' as PConfidence
  },
  copyToClipboard: async (
    value: string,
    successMessage?: string,
    errorMessage?: string,
  ) => {
    try {
      await navigator.clipboard.writeText(value)
      toast(successMessage ?? 'Copied to clipboard')
    } catch (error) {
      toast(errorMessage ?? 'Failed to copy to clipboard')
      throw error
    }
  },
  displayLimitAlert(type: string, percentage: number | undefined) {
    const envOrProject =
      type === 'segment overrides' ? 'environment' : 'project'
    return percentage >= 100 ? (
      <ErrorMessage
        error={`Your ${envOrProject} reached the limit of ${type}, please contact support to discuss increasing this limit.`}
      />
    ) : percentage ? (
      <WarningMessage
        warningMessage={`Your ${envOrProject} is  using ${percentage}% of the total allowance of ${type}.`}
      />
    ) : null
  },
  escapeHtml(html: string) {
    const text = document.createTextNode(html)
    const p = document.createElement('p')
    p.appendChild(text)
    return p.innerHTML
  },
  featureStateToValue(featureState: FeatureStateValue) {
    if (!featureState) {
      return null
    }

    //@ts-ignore value_type is the type key on core traits
    switch (featureState.value_type || featureState.type) {
      case 'bool':
        return featureState.boolean_value
      case 'float':
        return featureState.float_value
      case 'int':
        return featureState.integer_value
      default:
        return featureState.string_value
    }
  },

  findOperator(
    operator: SegmentCondition['operator'],
    value: string,
    conditions: SegmentCondition[],
  ) {
    const findAppended = `${value}`.includes(':')
      ? (conditions || []).find((v) => {
          const split = value.split(':')
          const targetKey = `:${split[split.length - 1]}`
          return v.value === operator + targetKey
        })
      : false
    if (findAppended) return findAppended

    return conditions.find((v) => v.value === operator)
  },
  /** Checks whether the specified flag exists, which is different from the flag being enabled or not. This is used to
   *  only add behaviour to Flagsmith-on-Flagsmith flags that have been explicitly created by customers.
   */
  flagsmithFeatureExists(flag: string) {
    return Object.prototype.hasOwnProperty.call(flagsmith.getAllFlags(), flag)
  },
  getContentType(contentTypes: ContentType[], model: string, type: string) {
    return contentTypes.find((c: ContentType) => c[model] === type) || null
  },
  getCreateProjectPermission(organisation: Organisation) {
    if (organisation?.restrict_project_create_to_admin) {
      return 'ADMIN'
    }
    return 'CREATE_PROJECT'
  },
  getCreateProjectPermissionDescription(organisation: Organisation) {
    if (organisation?.restrict_project_create_to_admin) {
      return 'Administrator'
    }
    return 'Create Project'
  },
  getFeatureStatesEndpoint(_project: ProjectType) {
    const project = _project || ProjectStore.model
    if (project && project.use_edge_identities) {
      return 'edge-featurestates'
    }
    return 'featurestates'
  },
  getFlagValue(
    projectFlag: ProjectFlag,
    environmentFlag: FeatureState,
    identityFlag: FeatureState,
    multivariate_options: MultivariateFeatureStateValue[],
  ) {
    if (!environmentFlag) {
      return {
        description: projectFlag.description,
        enabled: false,
        feature_state_value: projectFlag.initial_value,
        is_archived: projectFlag.is_archived,
        is_server_key_only: projectFlag.is_server_key_only,
        multivariate_options: projectFlag.multivariate_options,
        name: projectFlag.name,
        tags: projectFlag.tags,
        type: projectFlag.type,
      }
    }
    if (identityFlag) {
      return {
        description: projectFlag.description,
        enabled: identityFlag.enabled,
        feature_state_value: identityFlag.feature_state_value,
        is_archived: projectFlag.is_archived,
        is_server_key_only: projectFlag.is_server_key_only,
        multivariate_options: projectFlag.multivariate_options,
        name: projectFlag.name,
        type: projectFlag.type,
      }
    }
    return {
      description: projectFlag.description,
      enabled: environmentFlag.enabled,
      feature_state_value: environmentFlag.feature_state_value,
      is_archived: projectFlag.is_archived,
      is_server_key_only: projectFlag.is_server_key_only,
      multivariate_options: projectFlag.multivariate_options.map((v) => {
        const matching =
          multivariate_options &&
          multivariate_options.find(
            (m) => v.id === m.multivariate_feature_option,
          )
        return {
          ...v,
          default_percentage_allocation: matching
            ? matching.percentage_allocation
            : v.default_percentage_allocation,
        }
      }),
      name: projectFlag.name,
      tags: projectFlag.tags,
      type: projectFlag.type,
    }
  },
  getFlagsmithHasFeature(key: string) {
    return flagsmith.hasFeature(key)
  },
  getFlagsmithJSONValue(key: string, defaultValue: any) {
    return flagsmith.getValue(key, { fallback: defaultValue, json: true })
  },
  getFlagsmithValue(key: string) {
    return flagsmith.getValue(key)
  },

  getIdentitiesEndpoint(_project: ProjectType) {
    const project = _project || ProjectStore.model
    if (project && project.use_edge_identities) {
      return 'edge-identities'
    }
    return 'identities'
  },
  getIntegrationData() {
    return Utils.getFlagsmithJSONValue(
      'integration_data',
      defaultFlags.integration_data,
    )
  },
  getIsEdge() {
    const model = ProjectStore.model as null | ProjectType

    if (ProjectStore.model && model?.use_edge_identities) {
      return true
    }
    return false
  },

  getManageFeaturePermission(isChangeRequest: boolean) {
    if (isChangeRequest) {
      return 'CREATE_CHANGE_REQUEST'
    }
    return 'UPDATE_FEATURE_STATE'
  },
  getManageFeaturePermissionDescription(isChangeRequest: boolean) {
    if (isChangeRequest) {
      return 'Create Change Request'
    }
    return 'Update Feature State'
  },
  getManageUserPermission() {
    return 'MANAGE_IDENTITIES'
  },
  getManageUserPermissionDescription() {
    return 'Manage Identities'
  },
  getNextPlan: (skipFree?: boolean) => {
    const currentPlan = Utils.getPlanName(AccountStore.getActiveOrgPlan())
    if (currentPlan !== planNames.enterprise && !Utils.isSaas()) {
      return planNames.enterprise
    }
    switch (currentPlan) {
      case planNames.free: {
        return skipFree ? planNames.startup : planNames.scaleUp
      }
      case planNames.startup: {
        return planNames.startup
      }
      default: {
        return planNames.enterprise
      }
    }
  },

  getOrganisationHomePage(id?: string) {
    const orgId = id || AccountStore.getOrganisation()?.id
    if (!orgId) {
      return `/organisations`
    }
    return `/organisation/${orgId}/projects`
  },
  getOrganisationIdFromUrl(match: any) {
    const organisationId = match?.params?.organisationId
    return organisationId ? parseInt(organisationId) : null
  },

  getPlanName: (plan: string) => {
    if (plan && plan.includes('free')) {
      return planNames.free
    }
    if (plan && plan.includes('scale-up')) {
      return planNames.scaleUp
    }
    if (plan && plan.includes('startup')) {
      return planNames.startup
    }
    if (plan && plan.includes('start-up')) {
      return planNames.startup
    }
    if (Utils.isEnterpriseImage() || (plan && plan.includes('enterprise'))) {
      return planNames.enterprise
    }
    return planNames.free
  },
  getPlanPermission: (plan: string, feature: PaidFeature) => {
    const planName = Utils.getPlanName(plan)
    if (!plan || planName === planNames.free) {
      return false
    }
    const isScaleupOrGreater = planName !== planNames.startup
    const isEnterprise = planName === planNames.enterprise
    if (feature === 'AUTO_SEATS') {
      return isScaleupOrGreater && !isEnterprise
    }

    const requiredPlan = Utils.getRequiredPlan(feature)
    if (requiredPlan === 'enterprise') {
      return isEnterprise
    } else if (requiredPlan === 'scale-up') {
      return isScaleupOrGreater
    }
    return true
  },
  getExistingWaitForTime: (
    waitFor: string | undefined,
  ): { amountOfTime: number; timeUnit: (typeof TimeUnit)[keyof typeof TimeUnit] } | undefined => {
    if (!waitFor) {
      return
    }

    const timeParts = waitFor.split(':')

    if (timeParts.length != 3) return

    const [hours, minutes, seconds] = timeParts

    const amountOfMinutes = Number(minutes)
    const amountOfHours = Number(hours)
    const amountOfSeconds = Number(seconds)

    if (amountOfHours + amountOfMinutes + amountOfSeconds === 0) {
      return
    }

    // Days
    if (
      amountOfHours % 24 === 0 &&
      amountOfMinutes === 0 &&
      amountOfSeconds === 0
    ) {
      return {
        amountOfTime: amountOfHours / 24,
        timeUnit: TimeUnit.DAY,
      }
    }

    // Hours
    if (amountOfHours > 0 && amountOfMinutes === 0 && amountOfSeconds === 0) {
      return {
        amountOfTime: amountOfHours,
        timeUnit: TimeUnit.HOUR,
      }
    }

    // Minutes
    return {
      amountOfTime: amountOfMinutes,
      timeUnit: TimeUnit.MINUTE,
    }
  },
  getPlansPermission: (feature: PaidFeature) => {
    const isOrgPermission = feature !== '2FA'
    const plans = isOrgPermission
      ? AccountStore.getActiveOrgPlan()
        ? [AccountStore.getActiveOrgPlan()]
        : null
      : AccountStore.getPlans()

    if (!plans || !plans.length) {
      return false
    }
    const found = _.find(
      plans.map((plan: string) => Utils.getPlanPermission(plan, feature)),
      (perm) => !!perm,
    )
    return !!found
  },
  getExistingWaitForTime: (
    waitFor: string | undefined,
  ): { amountOfTime: number; timeUnit: (typeof TimeUnit)[keyof typeof TimeUnit] } | undefined => {
    if (!waitFor) {
      return
    }

    const timeParts = waitFor.split(':')

    if (timeParts.length != 3) return

    const [hours, minutes, seconds] = timeParts

    const amountOfMinutes = Number(minutes)
    const amountOfHours = Number(hours)
    const amountOfSeconds = Number(seconds)

    if (amountOfHours + amountOfMinutes + amountOfSeconds === 0) {
      return
    }

    // Days
    if (
      amountOfHours % 24 === 0 &&
      amountOfMinutes === 0 &&
      amountOfSeconds === 0
    ) {
      return {
        amountOfTime: amountOfHours / 24,
        timeUnit: TimeUnit.DAY,
      }
    }

    // Hours
    if (amountOfHours > 0 && amountOfMinutes === 0 && amountOfSeconds === 0) {
      return {
        amountOfTime: amountOfHours,
        timeUnit: TimeUnit.HOUR,
      }
    }

    // Minutes
    return {
      amountOfTime: amountOfMinutes,
      timeUnit: TimeUnit.MINUTE,
    }
  },
  getProjectColour(index: number) {
    return Constants.projectColors[index % (Constants.projectColors.length - 1)]
  },

  getRequiredPlan: (feature: PaidFeature) => {
    let plan
    switch (feature) {
      case 'FLAG_OWNERS':
      case 'RBAC':
      case 'AUDIT':
      case '4_EYES': {
        plan = 'scale-up'
        break
      }
      case 'STALE_FLAGS':
      case 'REALTIME':
      case 'METADATA':
      case 'RELEASE_PIPELINES':
      case 'SAML': {
        plan = 'enterprise'
        break
      }

      case 'SCHEDULE_FLAGS':
      case 'CREATE_ADDITIONAL_PROJECT':
      case '2FA':
      case 'FORCE_2FA': {
        plan = 'start-up' // startup or greater
        break
      }
      default: {
        plan = null
        break
      }
    }
    if (plan && !Utils.isSaas()) {
      plan = 'enterprise'
    }
    return plan as Plan
  },

  getSDKEndpoint(_project: ProjectType) {
    const project = _project || ProjectStore.model

    if (project && project.use_edge_identities) {
      return Project.flagsmithClientEdgeAPI
    }
    return Project.api
  },

  getSegmentOperators() {
    return Utils.getFlagsmithJSONValue(
      'segment_operators',
      defaultFlags.segment_operators,
    )
  },

  getShouldHideIdentityOverridesTab(_project: ProjectType) {
    const project = _project || ProjectStore.model
    if (!Utils.getIsEdge()) {
      return false
    }

    return !!(
      project &&
      project.use_edge_identities &&
      !project.show_edge_identity_overrides_for_feature
    )
  },

  getShouldUpdateTraitOnDelete(_project: ProjectType) {
    const project = _project || ProjectStore.model
    if (project && project.use_edge_identities) {
      return true
    }
    return false
  },

  getTagColour(index: number) {
    return Constants.tagColors[index % (Constants.tagColors.length - 1)]
  },

  getTypedValue(
    str: FlagsmithValue,
    boolToString?: boolean,
    testWithTrim?: boolean,
  ) {
    if (typeof str === 'undefined') {
      return ''
    }
    if (typeof str !== 'string') {
      return str
    }

    const typedValue = testWithTrim ? str.trim() : str
    // Check if the value is sensible number, returns false if it has leading 0s
    const isNum = /^-?(0|[1-9]\d*)$/.test(typedValue)

    if (isNum && parseInt(typedValue) > Number.MAX_SAFE_INTEGER) {
      return `${str}`
    }

    if (typedValue === 'true') {
      if (boolToString) return 'true'
      return true
    }
    if (typedValue === 'false') {
      if (boolToString) return 'false'
      return false
    }

    if (isNum) {
      if (str.indexOf('.') !== -1) {
        return parseFloat(typedValue)
      }
      return parseInt(typedValue)
    }

    return str
  },
<<<<<<< HEAD

  getUtmsFromUrl(): UtmsType {
    const params = Utils.fromParam() as Record<string, string>
    return TRACKED_UTMS.reduce((utms, key) => {
      if (params[key]) {
        utms[key] = params[key]
      }
      return utms
    }, {} as UtmsType)
  },
=======
>>>>>>> 49857942
  getViewIdentitiesPermission() {
    return 'VIEW_IDENTITIES'
  },

  hasEntityPermission(key: string, entityPermissions: UserPermissions) {
    if (entityPermissions?.admin) return true
    return !!entityPermissions?.permissions?.find(
      (permission) => permission.permission_key === key,
    )
  },
  //todo: Remove when migrating to RTK
  isEnterpriseImage: () =>
    selectBuildVersion(getStore().getState())?.backend.is_enterprise,
  isMigrating() {
    const model = ProjectStore.model as null | ProjectType
    if (
      model?.migration_status === 'MIGRATION_IN_PROGRESS' ||
      model?.migration_status === 'MIGRATION_SCHEDULED'
    ) {
      return true
    }
    return false
  },
  isSaas: () => selectBuildVersion(getStore().getState())?.backend?.is_saas,

  isValidNumber(value: any) {
    return /^-?\d*\.?\d+$/.test(`${value}`)
  },
  isValidURL(value: any) {
    const regex = /^(https?|ftp):\/\/[^\s/$.?#].[^\s]*$/i
    return regex.test(value)
  },
  loadScriptPromise(url: string) {
    return new Promise((resolve) => {
      const cb = function () {
        // @ts-ignore
        this.removeEventListener('load', cb)
        resolve(null)
      }
      const head = document.getElementsByTagName('head')[0]
      const script = document.createElement('script')
      script.type = 'text/javascript'
      script.addEventListener('load', cb)
      script.src = url
      head.appendChild(script)
    })
  },

  numberWithCommas(x: number) {
    if (typeof x !== 'number') return ''
    return x.toString().replace(/\B(?=(\d{3})+(?!\d))/g, ',')
  },

  openChat() {
    if (typeof $crisp !== 'undefined') {
      $crisp.push(['do', 'chat:open'])
    }
    Utils.setupCrisp()
  },
  removeElementFromArray(array: any[], index: number) {
    return array.slice(0, index).concat(array.slice(index + 1))
  },
  renderWithPermission(permission: boolean, name: string, el: ReactNode) {
    return permission ? (
      el
    ) : (
      <Tooltip title={<div>{el}</div>} place='right'>
        {name}
      </Tooltip>
    )
  },

  sanitiseDiffString: (value: FlagsmithValue) => {
    if (value === undefined || value == null) {
      return ''
    }
    return `${value}`
  },

  setupCrisp() {
    const user = AccountStore.model as AccountModel
    if (typeof $crisp === 'undefined' || !user) {
      return
    }
    $crisp.push([
      'set',
      'session:data',
      [[['hosting', Utils.isSaas() ? 'SaaS' : 'Self-Hosted']]],
    ])
    const organisation = AccountStore.getOrganisation() as Organisation
    const formatOrganisation = (o: Organisation) => {
      const plan = AccountStore.getActiveOrgPlan()
      return `${o.name} (${plan}) #${o.id}`
    }
    const otherOrgs = user?.organisations.filter(
      (v) => v.id !== organisation?.id,
    )
    if (window.$crisp) {
      $crisp.push(['set', 'user:email', user.email])
      $crisp.push([
        'set',
        'user:nickname',
        `${user.first_name} ${user.last_name}`,
      ])
      if (otherOrgs.length) {
        $crisp.push([
          'set',
          'session:data',
          [[['other-orgs', `${otherOrgs?.length} other organisations`]]],
        ])
      }
      $crisp.push([
        'set',
        'session:data',
        [
          [
            ['user-id', `${user.id}`],
            [
              'date-joined',
              `${moment(user.date_joined).format('Do MMM YYYY')}`,
            ],
          ],
        ],
      ])
      if (organisation) {
        $crisp.push(['set', 'user:company', formatOrganisation(organisation)])
        console.log(user, organisation)
        $crisp.push([
          'set',
          'session:data',
          [[['seats', organisation.num_seats]]],
        ])
      }
    }
  },
  tagDisabled: (tag: Tag | undefined) => {
    const hasStaleFlagsPermission = Utils.getPlansPermission('STALE_FLAGS')
    return tag?.type === 'STALE' && !hasStaleFlagsPermission
  },

  toKebabCase: (string: string) =>
    string
      .replace(/([a-z])([A-Z])/g, '$1-$2')
      .replace(/[\s_]+/g, '-')
      .toLowerCase(),

  toSelectedValue: (
    value: string,
    options: { label: string; value: string }[],
    defaultValue?: string,
  ) => {
    return options?.find((option) => option.value === value) ?? defaultValue
  },

  validateMetadataType(type: string, value: any) {
    switch (type) {
      case 'int': {
        return Utils.isValidNumber(value)
      }
      case 'url': {
        return Utils.isValidURL(value)
      }
      case 'bool': {
        return value === 'true' || value === 'false'
      }
      default:
        return true
    }
  },
  validateRule(rule: SegmentCondition) {
    if (!rule) return false
    if (rule.delete) {
      return true
    }

    const operators = Utils.getSegmentOperators()
    const operatorObj = Utils.findOperator(rule.operator, rule.value, operators)

    if (operatorObj?.type === 'number') {
      return Utils.isValidNumber(rule.value)
    }

    if (operatorObj?.value?.toLowerCase?.().includes('semver')) {
      return !!semver.valid(`${rule.value.split(':')[0]}`)
    }

    switch (rule.operator) {
      case 'PERCENTAGE_SPLIT': {
        const value = parseFloat(rule.value)
        return !isNaN(value) && value >= 0 && value <= 100
      }
      case 'REGEX': {
        try {
          if (!rule.value) {
            throw new Error('')
          }
          new RegExp(`${rule.value}`)
          return true
        } catch (e) {
          return false
        }
      }
      case 'MODULO': {
        const valueSplit = rule.value.split('|')
        if (valueSplit.length === 2) {
          const [divisor, remainder] = [
            parseFloat(valueSplit[0]),
            parseFloat(valueSplit[1]),
          ]
          return (
            !isNaN(divisor) &&
            divisor > 0 &&
            !isNaN(remainder) &&
            remainder >= 0
          )
        }
        return false
      }
      default:
        return (
          (operatorObj && operatorObj.hideValue) ||
          (rule.value !== '' && rule.value !== undefined && rule.value !== null)
        )
    }
  },

  valueToFeatureState(value: FlagsmithValue, trimSpaces = true) {
    const val = Utils.getTypedValue(value, undefined, trimSpaces)

    if (typeof val === 'boolean') {
      return {
        boolean_value: val,
        integer_value: null,
        string_value: null,
        type: 'bool',
      }
    }

    if (typeof val === 'number') {
      return {
        boolean_value: null,
        integer_value: val,
        string_value: null,
        type: 'int',
      }
    }

    return {
      boolean_value: null,
      integer_value: null,
      string_value: value === null ? null : val || '',
      type: 'unicode',
    }
  },
  valueToTrait(value: FlagsmithValue) {
    const val = Utils.getTypedValue(value)

    if (typeof val === 'boolean') {
      return {
        boolean_value: val,
        integer_value: null,
        string_value: null,
        value_type: 'bool',
      }
    }

    if (typeof val === 'number') {
      return {
        boolean_value: null,
        integer_value: val,
        string_value: null,
        value_type: 'int',
      }
    }

    return {
      boolean_value: null,
      integer_value: null,
      string_value: value === null ? null : val || '',
      value_type: 'unicode',
    }
  },
})

export default Utils<|MERGE_RESOLUTION|>--- conflicted
+++ resolved
@@ -311,100 +311,6 @@
       defaultFlags.integration_data,
     )
   },
-  getIsEdge() {
-    const model = ProjectStore.model as null | ProjectType
-
-    if (ProjectStore.model && model?.use_edge_identities) {
-      return true
-    }
-    return false
-  },
-
-  getManageFeaturePermission(isChangeRequest: boolean) {
-    if (isChangeRequest) {
-      return 'CREATE_CHANGE_REQUEST'
-    }
-    return 'UPDATE_FEATURE_STATE'
-  },
-  getManageFeaturePermissionDescription(isChangeRequest: boolean) {
-    if (isChangeRequest) {
-      return 'Create Change Request'
-    }
-    return 'Update Feature State'
-  },
-  getManageUserPermission() {
-    return 'MANAGE_IDENTITIES'
-  },
-  getManageUserPermissionDescription() {
-    return 'Manage Identities'
-  },
-  getNextPlan: (skipFree?: boolean) => {
-    const currentPlan = Utils.getPlanName(AccountStore.getActiveOrgPlan())
-    if (currentPlan !== planNames.enterprise && !Utils.isSaas()) {
-      return planNames.enterprise
-    }
-    switch (currentPlan) {
-      case planNames.free: {
-        return skipFree ? planNames.startup : planNames.scaleUp
-      }
-      case planNames.startup: {
-        return planNames.startup
-      }
-      default: {
-        return planNames.enterprise
-      }
-    }
-  },
-
-  getOrganisationHomePage(id?: string) {
-    const orgId = id || AccountStore.getOrganisation()?.id
-    if (!orgId) {
-      return `/organisations`
-    }
-    return `/organisation/${orgId}/projects`
-  },
-  getOrganisationIdFromUrl(match: any) {
-    const organisationId = match?.params?.organisationId
-    return organisationId ? parseInt(organisationId) : null
-  },
-
-  getPlanName: (plan: string) => {
-    if (plan && plan.includes('free')) {
-      return planNames.free
-    }
-    if (plan && plan.includes('scale-up')) {
-      return planNames.scaleUp
-    }
-    if (plan && plan.includes('startup')) {
-      return planNames.startup
-    }
-    if (plan && plan.includes('start-up')) {
-      return planNames.startup
-    }
-    if (Utils.isEnterpriseImage() || (plan && plan.includes('enterprise'))) {
-      return planNames.enterprise
-    }
-    return planNames.free
-  },
-  getPlanPermission: (plan: string, feature: PaidFeature) => {
-    const planName = Utils.getPlanName(plan)
-    if (!plan || planName === planNames.free) {
-      return false
-    }
-    const isScaleupOrGreater = planName !== planNames.startup
-    const isEnterprise = planName === planNames.enterprise
-    if (feature === 'AUTO_SEATS') {
-      return isScaleupOrGreater && !isEnterprise
-    }
-
-    const requiredPlan = Utils.getRequiredPlan(feature)
-    if (requiredPlan === 'enterprise') {
-      return isEnterprise
-    } else if (requiredPlan === 'scale-up') {
-      return isScaleupOrGreater
-    }
-    return true
-  },
   getExistingWaitForTime: (
     waitFor: string | undefined,
   ): { amountOfTime: number; timeUnit: (typeof TimeUnit)[keyof typeof TimeUnit] } | undefined => {
@@ -451,6 +357,147 @@
       amountOfTime: amountOfMinutes,
       timeUnit: TimeUnit.MINUTE,
     }
+  },
+
+  getIsEdge() {
+    const model = ProjectStore.model as null | ProjectType
+
+    if (ProjectStore.model && model?.use_edge_identities) {
+      return true
+    }
+    return false
+  },
+  getExistingWaitForTime: (
+    waitFor: string | undefined,
+  ): { amountOfTime: number; timeUnit: (typeof TimeUnit)[keyof typeof TimeUnit] } | undefined => {
+    if (!waitFor) {
+      return
+    }
+
+    const timeParts = waitFor.split(':')
+
+    if (timeParts.length != 3) return
+
+    const [hours, minutes, seconds] = timeParts
+
+    const amountOfMinutes = Number(minutes)
+    const amountOfHours = Number(hours)
+    const amountOfSeconds = Number(seconds)
+
+    if (amountOfHours + amountOfMinutes + amountOfSeconds === 0) {
+      return
+    }
+
+    // Days
+    if (
+      amountOfHours % 24 === 0 &&
+      amountOfMinutes === 0 &&
+      amountOfSeconds === 0
+    ) {
+      return {
+        amountOfTime: amountOfHours / 24,
+        timeUnit: TimeUnit.DAY,
+      }
+    }
+
+    // Hours
+    if (amountOfHours > 0 && amountOfMinutes === 0 && amountOfSeconds === 0) {
+      return {
+        amountOfTime: amountOfHours,
+        timeUnit: TimeUnit.HOUR,
+      }
+    }
+
+    // Minutes
+    return {
+      amountOfTime: amountOfMinutes,
+      timeUnit: TimeUnit.MINUTE,
+    }
+  },
+  getManageFeaturePermission(isChangeRequest: boolean) {
+    if (isChangeRequest) {
+      return 'CREATE_CHANGE_REQUEST'
+    }
+    return 'UPDATE_FEATURE_STATE'
+  },
+  getManageFeaturePermissionDescription(isChangeRequest: boolean) {
+    if (isChangeRequest) {
+      return 'Create Change Request'
+    }
+    return 'Update Feature State'
+  },
+  getManageUserPermission() {
+    return 'MANAGE_IDENTITIES'
+  },
+
+  getManageUserPermissionDescription() {
+    return 'Manage Identities'
+  },
+  getNextPlan: (skipFree?: boolean) => {
+    const currentPlan = Utils.getPlanName(AccountStore.getActiveOrgPlan())
+    if (currentPlan !== planNames.enterprise && !Utils.isSaas()) {
+      return planNames.enterprise
+    }
+    switch (currentPlan) {
+      case planNames.free: {
+        return skipFree ? planNames.startup : planNames.scaleUp
+      }
+      case planNames.startup: {
+        return planNames.startup
+      }
+      default: {
+        return planNames.enterprise
+      }
+    }
+  },
+
+  getOrganisationHomePage(id?: string) {
+    const orgId = id || AccountStore.getOrganisation()?.id
+    if (!orgId) {
+      return `/organisations`
+    }
+    return `/organisation/${orgId}/projects`
+  },
+  getOrganisationIdFromUrl(match: any) {
+    const organisationId = match?.params?.organisationId
+    return organisationId ? parseInt(organisationId) : null
+  },
+  getPlanName: (plan: string) => {
+    if (plan && plan.includes('free')) {
+      return planNames.free
+    }
+    if (plan && plan.includes('scale-up')) {
+      return planNames.scaleUp
+    }
+    if (plan && plan.includes('startup')) {
+      return planNames.startup
+    }
+    if (plan && plan.includes('start-up')) {
+      return planNames.startup
+    }
+    if (Utils.isEnterpriseImage() || (plan && plan.includes('enterprise'))) {
+      return planNames.enterprise
+    }
+    return planNames.free
+  },
+  getPlanPermission: (plan: string, feature: PaidFeature) => {
+    const planName = Utils.getPlanName(plan)
+    if (!plan || planName === planNames.free) {
+      return false
+    }
+    const isScaleupOrGreater = planName !== planNames.startup
+    const isEnterprise = planName === planNames.enterprise
+    if (feature === 'AUTO_SEATS') {
+      return isScaleupOrGreater && !isEnterprise
+    }
+
+    const requiredPlan = Utils.getRequiredPlan(feature)
+    if (requiredPlan === 'enterprise') {
+      return isEnterprise
+    } else if (requiredPlan === 'scale-up') {
+      return isScaleupOrGreater
+    }
+    return true
   },
   getPlansPermission: (feature: PaidFeature) => {
     const isOrgPermission = feature !== '2FA'
@@ -468,53 +515,6 @@
       (perm) => !!perm,
     )
     return !!found
-  },
-  getExistingWaitForTime: (
-    waitFor: string | undefined,
-  ): { amountOfTime: number; timeUnit: (typeof TimeUnit)[keyof typeof TimeUnit] } | undefined => {
-    if (!waitFor) {
-      return
-    }
-
-    const timeParts = waitFor.split(':')
-
-    if (timeParts.length != 3) return
-
-    const [hours, minutes, seconds] = timeParts
-
-    const amountOfMinutes = Number(minutes)
-    const amountOfHours = Number(hours)
-    const amountOfSeconds = Number(seconds)
-
-    if (amountOfHours + amountOfMinutes + amountOfSeconds === 0) {
-      return
-    }
-
-    // Days
-    if (
-      amountOfHours % 24 === 0 &&
-      amountOfMinutes === 0 &&
-      amountOfSeconds === 0
-    ) {
-      return {
-        amountOfTime: amountOfHours / 24,
-        timeUnit: TimeUnit.DAY,
-      }
-    }
-
-    // Hours
-    if (amountOfHours > 0 && amountOfMinutes === 0 && amountOfSeconds === 0) {
-      return {
-        amountOfTime: amountOfHours,
-        timeUnit: TimeUnit.HOUR,
-      }
-    }
-
-    // Minutes
-    return {
-      amountOfTime: amountOfMinutes,
-      timeUnit: TimeUnit.MINUTE,
-    }
   },
   getProjectColour(index: number) {
     return Constants.projectColors[index % (Constants.projectColors.length - 1)]
@@ -636,8 +636,6 @@
 
     return str
   },
-<<<<<<< HEAD
-
   getUtmsFromUrl(): UtmsType {
     const params = Utils.fromParam() as Record<string, string>
     return TRACKED_UTMS.reduce((utms, key) => {
@@ -647,8 +645,6 @@
       return utms
     }, {} as UtmsType)
   },
-=======
->>>>>>> 49857942
   getViewIdentitiesPermission() {
     return 'VIEW_IDENTITIES'
   },
