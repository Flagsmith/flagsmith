--- conflicted
+++ resolved
@@ -392,16 +392,17 @@
       type: projectFlag.type,
     }
   },
+
   getFlagsmithHasFeature(key: string) {
     return flagsmith.hasFeature(key)
   },
-
   getFlagsmithJSONValue(key: string, defaultValue: any) {
     return flagsmith.getValue(key, { fallback: defaultValue, json: true })
   },
   getFlagsmithValue(key: string) {
     return flagsmith.getValue(key)
   },
+
   getIdentitiesEndpoint(_project: ProjectType) {
     const project = _project || ProjectStore.model
     if (project && project.use_edge_identities) {
@@ -409,64 +410,12 @@
     }
     return 'identities'
   },
-
   getIntegrationData() {
     return Utils.getFlagsmithJSONValue(
       'integration_data',
       defaultFlags.integration_data,
     )
   },
-  getExistingWaitForTime: (
-    waitFor: string | undefined,
-  ): { amountOfTime: number; timeUnit: (typeof TimeUnit)[keyof typeof TimeUnit] } | undefined => {
-    if (!waitFor) {
-      return
-    }
-
-    const timeParts = waitFor.split(':')
-
-    if (timeParts.length != 3) return
-
-    const [hours, minutes, seconds] = timeParts
-
-    const amountOfMinutes = Number(minutes)
-    const amountOfHours = Number(hours)
-    const amountOfSeconds = Number(seconds)
-
-    if (amountOfHours + amountOfMinutes + amountOfSeconds === 0) {
-      return
-    }
-
-    // Days
-    if (
-      amountOfHours % 24 === 0 &&
-      amountOfMinutes === 0 &&
-      amountOfSeconds === 0
-    ) {
-      return {
-        amountOfTime: amountOfHours / 24,
-        timeUnit: TimeUnit.DAY,
-      }
-    }
-
-    // Hours
-    if (amountOfHours > 0 && amountOfMinutes === 0 && amountOfSeconds === 0) {
-      return {
-        amountOfTime: amountOfHours,
-        timeUnit: TimeUnit.HOUR,
-      }
-    }
-
-    // Minutes
-    return {
-      amountOfTime: amountOfMinutes,
-      timeUnit: TimeUnit.MINUTE,
-    }
-  },
-<<<<<<< HEAD
-
-=======
->>>>>>> fc216c84
   getIsEdge() {
     const model = ProjectStore.model as null | ProjectType
 
@@ -475,56 +424,6 @@
     }
     return false
   },
-<<<<<<< HEAD
-  getExistingWaitForTime: (
-    waitFor: string | undefined,
-  ): { amountOfTime: number; timeUnit: (typeof TimeUnit)[keyof typeof TimeUnit] } | undefined => {
-    if (!waitFor) {
-      return
-    }
-
-    const timeParts = waitFor.split(':')
-
-    if (timeParts.length != 3) return
-
-    const [hours, minutes, seconds] = timeParts
-
-    const amountOfMinutes = Number(minutes)
-    const amountOfHours = Number(hours)
-    const amountOfSeconds = Number(seconds)
-
-    if (amountOfHours + amountOfMinutes + amountOfSeconds === 0) {
-      return
-    }
-
-    // Days
-    if (
-      amountOfHours % 24 === 0 &&
-      amountOfMinutes === 0 &&
-      amountOfSeconds === 0
-    ) {
-      return {
-        amountOfTime: amountOfHours / 24,
-        timeUnit: TimeUnit.DAY,
-      }
-    }
-
-    // Hours
-    if (amountOfHours > 0 && amountOfMinutes === 0 && amountOfSeconds === 0) {
-      return {
-        amountOfTime: amountOfHours,
-        timeUnit: TimeUnit.HOUR,
-      }
-    }
-
-    // Minutes
-    return {
-      amountOfTime: amountOfMinutes,
-      timeUnit: TimeUnit.MINUTE,
-    }
-  },
-=======
->>>>>>> fc216c84
   getManageFeaturePermission(isChangeRequest: boolean) {
     if (isChangeRequest) {
       return 'CREATE_CHANGE_REQUEST'
@@ -541,7 +440,6 @@
   getManageUserPermission() {
     return 'MANAGE_IDENTITIES'
   },
-
   getManageUserPermissionDescription() {
     return 'Manage Identities'
   },
