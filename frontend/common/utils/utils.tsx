--- conflicted
+++ resolved
@@ -354,15 +354,7 @@
     if (plan && plan.includes('start-up')) {
       return planNames.startup
     }
-<<<<<<< HEAD
-
-    if (
-      global.flagsmithVersion?.backend.is_enterprise ||
-      (plan && plan.includes('enterprise'))
-    ) {
-=======
     if (Utils.isEnterpriseImage() || (plan && plan.includes('enterprise'))) {
->>>>>>> 33cabfc5
       return planNames.enterprise
     }
     return planNames.free
