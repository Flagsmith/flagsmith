--- conflicted
+++ resolved
@@ -280,113 +280,6 @@
       timeUnit: TimeUnit.MINUTE,
     }
   },
-<<<<<<< HEAD
-  getExistingWaitForTime: (
-    waitFor: string | undefined,
-  ):
-    | {
-        amountOfTime: number
-        timeUnit: (typeof TimeUnit)[keyof typeof TimeUnit]
-      }
-    | undefined => {
-    if (!waitFor) {
-      return
-    }
-
-    const timeParts = waitFor.split(':')
-
-    if (timeParts.length != 3) return
-
-    const [hours, minutes, seconds] = timeParts
-
-    const amountOfMinutes = Number(minutes)
-    const amountOfHours = Number(hours)
-    const amountOfSeconds = Number(seconds)
-
-    if (amountOfHours + amountOfMinutes + amountOfSeconds === 0) {
-      return
-    }
-
-    // Days
-    if (
-      amountOfHours % 24 === 0 &&
-      amountOfMinutes === 0 &&
-      amountOfSeconds === 0
-    ) {
-      return {
-        amountOfTime: amountOfHours / 24,
-        timeUnit: TimeUnit.DAY,
-      }
-    }
-
-    // Hours
-    if (amountOfHours > 0 && amountOfMinutes === 0 && amountOfSeconds === 0) {
-      return {
-        amountOfTime: amountOfHours,
-        timeUnit: TimeUnit.HOUR,
-      }
-    }
-
-    // Minutes
-    return {
-      amountOfTime: amountOfMinutes,
-      timeUnit: TimeUnit.MINUTE,
-    }
-  },
-  getExistingWaitForTime: (
-    waitFor: string | undefined,
-  ):
-    | {
-        amountOfTime: number
-        timeUnit: (typeof TimeUnit)[keyof typeof TimeUnit]
-      }
-    | undefined => {
-    if (!waitFor) {
-      return
-    }
-
-    const timeParts = waitFor.split(':')
-
-    if (timeParts.length != 3) return
-
-    const [hours, minutes, seconds] = timeParts
-
-    const amountOfMinutes = Number(minutes)
-    const amountOfHours = Number(hours)
-    const amountOfSeconds = Number(seconds)
-
-    if (amountOfHours + amountOfMinutes + amountOfSeconds === 0) {
-      return
-    }
-
-    // Days
-    if (
-      amountOfHours % 24 === 0 &&
-      amountOfMinutes === 0 &&
-      amountOfSeconds === 0
-    ) {
-      return {
-        amountOfTime: amountOfHours / 24,
-        timeUnit: TimeUnit.DAY,
-      }
-    }
-
-    // Hours
-    if (amountOfHours > 0 && amountOfMinutes === 0 && amountOfSeconds === 0) {
-      return {
-        amountOfTime: amountOfHours,
-        timeUnit: TimeUnit.HOUR,
-      }
-    }
-
-    // Minutes
-    return {
-      amountOfTime: amountOfMinutes,
-      timeUnit: TimeUnit.MINUTE,
-    }
-  },
-=======
->>>>>>> 264ba651
   getFeatureStatesEndpoint(_project: ProjectType) {
     const project = _project || ProjectStore.model
     if (project && project.use_edge_identities) {
