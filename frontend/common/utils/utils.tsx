import AccountStore from 'common/stores/account-store'
import ProjectStore from 'common/stores/project-store'
import Project from 'common/project'
import {
  AccountModel,
  ContentType,
  FeatureState,
  FeatureStateValue,
  FlagsmithValue,
  MultivariateFeatureStateValue,
  MultivariateOption,
  Organisation,
  Project as ProjectType,
  ProjectFlag,
  SegmentCondition,
  Tag,
  PConfidence,
  UserPermissions,
} from 'common/types/responses'
import flagsmith from 'flagsmith'
import { ReactNode } from 'react'
import _ from 'lodash'
import ErrorMessage from 'components/ErrorMessage'
import WarningMessage from 'components/WarningMessage'
import Constants from 'common/constants'
import { defaultFlags } from 'common/stores/default-flags'
import Color from 'color'
import { selectBuildVersion } from 'common/services/useBuildVersion'
import { getStore } from 'common/store'
import { TRACKED_UTMS, UtmsType } from 'common/types/utms'
import { TimeUnit } from 'components/release-pipelines/constants'
import getUserDisplayName from './getUserDisplayName'

const semver = require('semver')

export type PaidFeature =
  | 'FLAG_OWNERS'
  | 'RBAC'
  | 'AUDIT'
  | 'FORCE_2FA'
  | '4_EYES'
  | 'STALE_FLAGS'
  | 'VERSIONING_DAYS'
  | 'AUDIT_DAYS'
  | 'AUTO_SEATS'
  | 'METADATA'
  | 'REALTIME'
  | 'SAML'
  | 'SCHEDULE_FLAGS'
  | 'CREATE_ADDITIONAL_PROJECT'
  | '2FA'
  | 'RELEASE_PIPELINES'

// Define a type for plan categories
type Plan = 'start-up' | 'scale-up' | 'enterprise' | null

export const planNames = {
  enterprise: 'Enterprise',
  free: 'Free',
  scaleUp: 'Scale-Up',
  startup: 'Startup',
}
const Utils = Object.assign({}, require('./base/_utils'), {
  appendImage: (src: string) => {
    const img = document.createElement('img')
    img.src = src
    document.body.appendChild(img)
  },
  calculateControl(
    multivariateOptions: MultivariateOption[],
    variations?: MultivariateFeatureStateValue[],
  ) {
    if (!multivariateOptions || !multivariateOptions.length) {
      return 100
    }
    let total = 0
    multivariateOptions.map((v) => {
      const variation =
        variations &&
        variations.find((env) => env.multivariate_feature_option === v.id)
      total += variation
        ? variation.percentage_allocation
        : typeof v.default_percentage_allocation === 'number'
        ? v.default_percentage_allocation
        : (v as any).percentage_allocation
      return null
    })
    return 100 - total
  },
  calculateRemainingLimitsPercentage(
    total: number | undefined,
    max: number | undefined,
    threshold = 90,
  ) {
    if (total === 0) {
      return 0
    }
    const percentage = (total / max) * 100
    if (percentage >= threshold) {
      return {
        percentage: Math.floor(percentage),
      }
    }
    return 0
  },

  canCreateOrganisation() {
    return (
      !Utils.getFlagsmithHasFeature('disable_create_org') &&
      (!Project.superUserCreateOnly ||
        (Project.superUserCreateOnly && AccountStore.isSuper()))
    )
  },

  capitalize(str: string) {
    if (!str) return ''
    return str.charAt(0).toUpperCase() + str.slice(1)
  },

  changeRequestsEnabled(value: number | null | undefined) {
    return typeof value === 'number'
  },

  colour(
    c: string,
    fallback = Constants.defaultTagColor,
  ): InstanceType<typeof Color> {
    let res: Color
    try {
      res = Color(c)
    } catch (_) {
      res = Color(fallback)
    }
    return res
  },

  convertToPConfidence(value: number) {
    if (value > 0.05) return 'LOW' as PConfidence
    if (value >= 0.01) return 'REASONABLE' as PConfidence
    if (value > 0.002) return 'HIGH' as PConfidence
    return 'VERY_HIGH' as PConfidence
  },
  copyToClipboard: async (
    value: string,
    successMessage?: string,
    errorMessage?: string,
  ) => {
    try {
      await navigator.clipboard.writeText(value)
      toast(successMessage ?? 'Copied to clipboard')
    } catch (error) {
      toast(errorMessage ?? 'Failed to copy to clipboard')
      throw error
    }
  },
  displayLimitAlert(type: string, percentage: number | undefined) {
    const envOrProject =
      type === 'segment overrides' ? 'environment' : 'project'
    return percentage >= 100 ? (
      <ErrorMessage
        error={`Your ${envOrProject} reached the limit of ${type}, please contact support to discuss increasing this limit.`}
      />
    ) : percentage ? (
      <WarningMessage
        warningMessage={`Your ${envOrProject} is  using ${percentage}% of the total allowance of ${type}.`}
      />
    ) : null
  },
  escapeHtml(html: string) {
    const text = document.createTextNode(html)
    const p = document.createElement('p')
    p.appendChild(text)
    return p.innerHTML
  },
  featureStateToValue(featureState: FeatureStateValue) {
    if (!featureState) {
      return null
    }

    //@ts-ignore value_type is the type key on core traits
    switch (featureState.value_type || featureState.type) {
      case 'bool':
        return featureState.boolean_value
      case 'float':
        return featureState.float_value
      case 'int':
        return featureState.integer_value
      default:
        return featureState.string_value
    }
  },

  findOperator(
    operator: SegmentCondition['operator'],
    value: string,
    conditions: SegmentCondition[],
  ) {
    const findAppended = `${value}`.includes(':')
      ? (conditions || []).find((v) => {
          const split = value.split(':')
          const targetKey = `:${split[split.length - 1]}`
          return v.value === operator + targetKey
        })
      : false
    if (findAppended) return findAppended

    return conditions.find((v) => v.value === operator)
  },
  /** Checks whether the specified flag exists, which is different from the flag being enabled or not. This is used to
   *  only add behaviour to Flagsmith-on-Flagsmith flags that have been explicitly created by customers.
   */
  flagsmithFeatureExists(flag: string) {
    return Object.prototype.hasOwnProperty.call(flagsmith.getAllFlags(), flag)
  },
  getContentType(contentTypes: ContentType[], model: string, type: string) {
    return contentTypes.find((c: ContentType) => c[model] === type) || null
  },
  getCreateProjectPermission(organisation: Organisation) {
    if (organisation?.restrict_project_create_to_admin) {
      return 'ADMIN'
    }
    return 'CREATE_PROJECT'
  },
  getCreateProjectPermissionDescription(organisation: Organisation) {
    if (organisation?.restrict_project_create_to_admin) {
      return 'Administrator'
    }
    return 'Create Project'
  },
  getFeatureStatesEndpoint(_project: ProjectType) {
    const project = _project || ProjectStore.model
    if (project && project.use_edge_identities) {
      return 'edge-featurestates'
    }
    return 'featurestates'
  },
  getFlagValue(
    projectFlag: ProjectFlag,
    environmentFlag: FeatureState,
    identityFlag: FeatureState,
    multivariate_options: MultivariateFeatureStateValue[],
  ) {
    if (!environmentFlag) {
      return {
        description: projectFlag.description,
        enabled: false,
        feature_state_value: projectFlag.initial_value,
        is_archived: projectFlag.is_archived,
        is_server_key_only: projectFlag.is_server_key_only,
        multivariate_options: projectFlag.multivariate_options,
        name: projectFlag.name,
        tags: projectFlag.tags,
        type: projectFlag.type,
      }
    }
    if (identityFlag) {
      return {
        description: projectFlag.description,
        enabled: identityFlag.enabled,
        feature_state_value: identityFlag.feature_state_value,
        is_archived: projectFlag.is_archived,
        is_server_key_only: projectFlag.is_server_key_only,
        multivariate_options: projectFlag.multivariate_options,
        name: projectFlag.name,
        type: projectFlag.type,
      }
    }
    return {
      description: projectFlag.description,
      enabled: environmentFlag.enabled,
      feature_state_value: environmentFlag.feature_state_value,
      is_archived: projectFlag.is_archived,
      is_server_key_only: projectFlag.is_server_key_only,
      multivariate_options: projectFlag.multivariate_options.map((v) => {
        const matching =
          multivariate_options &&
          multivariate_options.find(
            (m) => v.id === m.multivariate_feature_option,
          )
        return {
          ...v,
          default_percentage_allocation: matching
            ? matching.percentage_allocation
            : v.default_percentage_allocation,
        }
      }),
      name: projectFlag.name,
      tags: projectFlag.tags,
      type: projectFlag.type,
    }
  },
  getFlagsmithHasFeature(key: string) {
    return flagsmith.hasFeature(key)
  },
  getFlagsmithJSONValue(key: string, defaultValue: any) {
    return flagsmith.getValue(key, { fallback: defaultValue, json: true })
  },
  getFlagsmithValue(key: string) {
    return flagsmith.getValue(key)
  },

  getIdentitiesEndpoint(_project: ProjectType) {
    const project = _project || ProjectStore.model
    if (project && project.use_edge_identities) {
      return 'edge-identities'
    }
    return 'identities'
  },
  getIntegrationData() {
    return Utils.getFlagsmithJSONValue(
      'integration_data',
      defaultFlags.integration_data,
    )
  },
  getExistingWaitForTime: (
    waitFor: string | undefined,
  ): { amountOfTime: number; timeUnit: (typeof TimeUnit)[keyof typeof TimeUnit] } | undefined => {
    if (!waitFor) {
      return
    }

    const timeParts = waitFor.split(':')

    if (timeParts.length != 3) return

    const [hours, minutes, seconds] = timeParts

    const amountOfMinutes = Number(minutes)
    const amountOfHours = Number(hours)
    const amountOfSeconds = Number(seconds)

    if (amountOfHours + amountOfMinutes + amountOfSeconds === 0) {
      return
    }

    // Days
    if (
      amountOfHours % 24 === 0 &&
      amountOfMinutes === 0 &&
      amountOfSeconds === 0
    ) {
      return {
        amountOfTime: amountOfHours / 24,
        timeUnit: TimeUnit.DAY,
      }
    }

    // Hours
    if (amountOfHours > 0 && amountOfMinutes === 0 && amountOfSeconds === 0) {
      return {
        amountOfTime: amountOfHours,
        timeUnit: TimeUnit.HOUR,
      }
    }

    // Minutes
    return {
      amountOfTime: amountOfMinutes,
      timeUnit: TimeUnit.MINUTE,
    }
  },

  getIsEdge() {
    const model = ProjectStore.model as null | ProjectType

    if (ProjectStore.model && model?.use_edge_identities) {
      return true
    }
    return false
  },
<<<<<<< HEAD
=======
  getExistingWaitForTime: (
    waitFor: string | undefined,
  ): { amountOfTime: number; timeUnit: (typeof TimeUnit)[keyof typeof TimeUnit] } | undefined => {
    if (!waitFor) {
      return
    }

    const timeParts = waitFor.split(':')

    if (timeParts.length != 3) return

    const [hours, minutes, seconds] = timeParts

    const amountOfMinutes = Number(minutes)
    const amountOfHours = Number(hours)
    const amountOfSeconds = Number(seconds)

    if (amountOfHours + amountOfMinutes + amountOfSeconds === 0) {
      return
    }

    // Days
    if (
      amountOfHours % 24 === 0 &&
      amountOfMinutes === 0 &&
      amountOfSeconds === 0
    ) {
      return {
        amountOfTime: amountOfHours / 24,
        timeUnit: TimeUnit.DAY,
      }
    }

    // Hours
    if (amountOfHours > 0 && amountOfMinutes === 0 && amountOfSeconds === 0) {
      return {
        amountOfTime: amountOfHours,
        timeUnit: TimeUnit.HOUR,
      }
    }

    // Minutes
    return {
      amountOfTime: amountOfMinutes,
      timeUnit: TimeUnit.MINUTE,
    }
  },
>>>>>>> a6a5b06e
  getManageFeaturePermission(isChangeRequest: boolean) {
    if (isChangeRequest) {
      return 'CREATE_CHANGE_REQUEST'
    }
    return 'UPDATE_FEATURE_STATE'
  },
  getManageFeaturePermissionDescription(isChangeRequest: boolean) {
    if (isChangeRequest) {
      return 'Create Change Request'
    }
    return 'Update Feature State'
  },
  getManageUserPermission() {
    return 'MANAGE_IDENTITIES'
  },

  getManageUserPermissionDescription() {
    return 'Manage Identities'
  },

  getNextPlan: (skipFree?: boolean) => {
    const currentPlan = Utils.getPlanName(AccountStore.getActiveOrgPlan())
    if (currentPlan !== planNames.enterprise && !Utils.isSaas()) {
      return planNames.enterprise
    }
    switch (currentPlan) {
      case planNames.free: {
        return skipFree ? planNames.startup : planNames.scaleUp
      }
      case planNames.startup: {
        return planNames.startup
      }
      default: {
        return planNames.enterprise
      }
    }
  },
  getOrganisationHomePage(id?: string) {
    const orgId = id || AccountStore.getOrganisation()?.id
    if (!orgId) {
      return `/organisations`
    }
    return `/organisation/${orgId}/projects`
  },

  getOrganisationIdFromUrl(match: any) {
    const organisationId = match?.params?.organisationId
    return organisationId ? parseInt(organisationId) : null
  },
  getPlanName: (plan: string) => {
    if (plan && plan.includes('free')) {
      return planNames.free
    }
    if (plan && plan.includes('scale-up')) {
      return planNames.scaleUp
    }
    if (plan && plan.includes('startup')) {
      return planNames.startup
    }
    if (plan && plan.includes('start-up')) {
      return planNames.startup
    }
    if (Utils.isEnterpriseImage() || (plan && plan.includes('enterprise'))) {
      return planNames.enterprise
    }
    return planNames.free
  },
  getPlanPermission: (plan: string, feature: PaidFeature) => {
    const planName = Utils.getPlanName(plan)
    if (!plan || planName === planNames.free) {
      return false
    }
    const isScaleupOrGreater = planName !== planNames.startup
    const isEnterprise = planName === planNames.enterprise
    if (feature === 'AUTO_SEATS') {
      return isScaleupOrGreater && !isEnterprise
    }

    const requiredPlan = Utils.getRequiredPlan(feature)
    if (requiredPlan === 'enterprise') {
      return isEnterprise
    } else if (requiredPlan === 'scale-up') {
      return isScaleupOrGreater
    }
    return true
  },
  getPlansPermission: (feature: PaidFeature) => {
    const isOrgPermission = feature !== '2FA'
    const plans = isOrgPermission
      ? AccountStore.getActiveOrgPlan()
        ? [AccountStore.getActiveOrgPlan()]
        : null
      : AccountStore.getPlans()

    if (!plans || !plans.length) {
      return false
    }
    const found = _.find(
      plans.map((plan: string) => Utils.getPlanPermission(plan, feature)),
      (perm) => !!perm,
    )
    return !!found
  },
  getProjectColour(index: number) {
    return Constants.projectColors[index % (Constants.projectColors.length - 1)]
  },

  getRequiredPlan: (feature: PaidFeature) => {
    let plan
    switch (feature) {
      case 'FLAG_OWNERS':
      case 'RBAC':
      case 'AUDIT':
      case '4_EYES': {
        plan = 'scale-up'
        break
      }
      case 'STALE_FLAGS':
      case 'REALTIME':
      case 'METADATA':
      case 'RELEASE_PIPELINES':
      case 'SAML': {
        plan = 'enterprise'
        break
      }

      case 'SCHEDULE_FLAGS':
      case 'CREATE_ADDITIONAL_PROJECT':
      case '2FA':
      case 'FORCE_2FA': {
        plan = 'start-up' // startup or greater
        break
      }
      default: {
        plan = null
        break
      }
    }
    if (plan && !Utils.isSaas()) {
      plan = 'enterprise'
    }
    return plan as Plan
  },

  getSDKEndpoint(_project: ProjectType) {
    const project = _project || ProjectStore.model

    if (project && project.use_edge_identities) {
      return Project.flagsmithClientEdgeAPI
    }
    return Project.api
  },

  getSegmentOperators() {
    return Utils.getFlagsmithJSONValue(
      'segment_operators',
      defaultFlags.segment_operators,
    )
  },

  getShouldHideIdentityOverridesTab(_project: ProjectType) {
    const project = _project || ProjectStore.model
    if (!Utils.getIsEdge()) {
      return false
    }

    return !!(
      project &&
      project.use_edge_identities &&
      !project.show_edge_identity_overrides_for_feature
    )
  },

  getShouldUpdateTraitOnDelete(_project: ProjectType) {
    const project = _project || ProjectStore.model
    if (project && project.use_edge_identities) {
      return true
    }
    return false
  },

  getTagColour(index: number) {
    return Constants.tagColors[index % (Constants.tagColors.length - 1)]
  },

  getTypedValue(
    str: FlagsmithValue,
    boolToString?: boolean,
    testWithTrim?: boolean,
  ) {
    if (typeof str === 'undefined') {
      return ''
    }
    if (typeof str !== 'string') {
      return str
    }

    const typedValue = testWithTrim ? str.trim() : str
    // Check if the value is sensible number, returns false if it has leading 0s
    const isNum = /^-?(0|[1-9]\d*)$/.test(typedValue)

    if (isNum && parseInt(typedValue) > Number.MAX_SAFE_INTEGER) {
      return `${str}`
    }

    if (typedValue === 'true') {
      if (boolToString) return 'true'
      return true
    }
    if (typedValue === 'false') {
      if (boolToString) return 'false'
      return false
    }

    if (isNum) {
      if (str.indexOf('.') !== -1) {
        return parseFloat(typedValue)
      }
      return parseInt(typedValue)
    }

    return str
  },
<<<<<<< HEAD
=======
  getUtmsFromUrl(): UtmsType {
    const params = Utils.fromParam() as Record<string, string>
    return TRACKED_UTMS.reduce((utms, key) => {
      if (params[key]) {
        utms[key] = params[key]
      }
      return utms
    }, {} as UtmsType)
  },
>>>>>>> a6a5b06e
  getViewIdentitiesPermission() {
    return 'VIEW_IDENTITIES'
  },

  hasEntityPermission(key: string, entityPermissions: UserPermissions) {
    if (entityPermissions?.admin) return true
    return !!entityPermissions?.permissions?.find(
      (permission) => permission.permission_key === key,
    )
  },
  //todo: Remove when migrating to RTK
  isEnterpriseImage: () =>
    selectBuildVersion(getStore().getState())?.backend.is_enterprise,
  isMigrating() {
    const model = ProjectStore.model as null | ProjectType
    if (
      model?.migration_status === 'MIGRATION_IN_PROGRESS' ||
      model?.migration_status === 'MIGRATION_SCHEDULED'
    ) {
      return true
    }
    return false
  },
  isSaas: () => selectBuildVersion(getStore().getState())?.backend?.is_saas,

  isValidNumber(value: any) {
    return /^-?\d*\.?\d+$/.test(`${value}`)
  },
  isValidURL(value: any) {
    const regex = /^(https?|ftp):\/\/[^\s/$.?#].[^\s]*$/i
    return regex.test(value)
  },
  loadScriptPromise(url: string) {
    return new Promise((resolve) => {
      const cb = function () {
        // @ts-ignore
        this.removeEventListener('load', cb)
        resolve(null)
      }
      const head = document.getElementsByTagName('head')[0]
      const script = document.createElement('script')
      script.type = 'text/javascript'
      script.addEventListener('load', cb)
      script.src = url
      head.appendChild(script)
    })
  },

  numberWithCommas(x: number) {
    if (typeof x !== 'number') return ''
    return x.toString().replace(/\B(?=(\d{3})+(?!\d))/g, ',')
  },

  openChat() {
    if (typeof $crisp !== 'undefined') {
      $crisp.push(['do', 'chat:open'])
    }
    Utils.setupCrisp()
  },
  removeElementFromArray(array: any[], index: number) {
    return array.slice(0, index).concat(array.slice(index + 1))
  },
  renderWithPermission(permission: boolean, name: string, el: ReactNode) {
    return permission ? (
      el
    ) : (
      <Tooltip title={<div>{el}</div>} place='right'>
        {name}
      </Tooltip>
    )
  },

  sanitiseDiffString: (value: FlagsmithValue) => {
    if (value === undefined || value == null) {
      return ''
    }
    return `${value}`
  },

  setupCrisp() {
    const user = AccountStore.model as AccountModel
    if (typeof $crisp === 'undefined' || !user) {
      return
    }
    $crisp.push([
      'set',
      'session:data',
      [[['hosting', Utils.isSaas() ? 'SaaS' : 'Self-Hosted']]],
    ])
    const organisation = AccountStore.getOrganisation() as Organisation
    const formatOrganisation = (o: Organisation) => {
      const plan = AccountStore.getActiveOrgPlan()
      return `${o.name} (${plan}) #${o.id}`
    }
    const otherOrgs = user?.organisations.filter(
      (v) => v.id !== organisation?.id,
    )
    if (window.$crisp) {
      $crisp.push(['set', 'user:email', user.email])
      $crisp.push(['set', 'user:nickname', `${getUserDisplayName(user)}`])
      if (otherOrgs.length) {
        $crisp.push([
          'set',
          'session:data',
          [[['other-orgs', `${otherOrgs?.length} other organisations`]]],
        ])
      }
      $crisp.push([
        'set',
        'session:data',
        [
          [
            ['user-id', `${user.id}`],
            [
              'date-joined',
              `${moment(user.date_joined).format('Do MMM YYYY')}`,
            ],
          ],
        ],
      ])
      if (organisation) {
        $crisp.push(['set', 'user:company', formatOrganisation(organisation)])
        console.log(user, organisation)
        $crisp.push([
          'set',
          'session:data',
          [[['seats', organisation.num_seats]]],
        ])
      }
    }
  },
  tagDisabled: (tag: Tag | undefined) => {
    const hasStaleFlagsPermission = Utils.getPlansPermission('STALE_FLAGS')
    return tag?.type === 'STALE' && !hasStaleFlagsPermission
  },

  toKebabCase: (string: string) =>
    string
      .replace(/([a-z])([A-Z])/g, '$1-$2')
      .replace(/[\s_]+/g, '-')
      .toLowerCase(),

  toSelectedValue: (
    value: string,
    options: { label: string; value: string }[],
    defaultValue?: string,
  ) => {
    return options?.find((option) => option.value === value) ?? defaultValue
  },

  validateMetadataType(type: string, value: any) {
    switch (type) {
      case 'int': {
        return Utils.isValidNumber(value)
      }
      case 'url': {
        return Utils.isValidURL(value)
      }
      case 'bool': {
        return value === 'true' || value === 'false'
      }
      default:
        return true
    }
  },
  validateRule(rule: SegmentCondition) {
    if (!rule) return false
    if (rule.delete) {
      return true
    }

    const operators = Utils.getSegmentOperators()
    const operatorObj = Utils.findOperator(rule.operator, rule.value, operators)

    if (operatorObj?.type === 'number') {
      return Utils.isValidNumber(rule.value)
    }

    if (operatorObj?.value?.toLowerCase?.().includes('semver')) {
      return !!semver.valid(`${rule.value.split(':')[0]}`)
    }

    switch (rule.operator) {
      case 'PERCENTAGE_SPLIT': {
        const value = parseFloat(rule.value)
        return !isNaN(value) && value >= 0 && value <= 100
      }
      case 'REGEX': {
        try {
          if (!rule.value) {
            throw new Error('')
          }
          new RegExp(`${rule.value}`)
          return true
        } catch (e) {
          return false
        }
      }
      case 'MODULO': {
        const valueSplit = rule.value.split('|')
        if (valueSplit.length === 2) {
          const [divisor, remainder] = [
            parseFloat(valueSplit[0]),
            parseFloat(valueSplit[1]),
          ]
          return (
            !isNaN(divisor) &&
            divisor > 0 &&
            !isNaN(remainder) &&
            remainder >= 0
          )
        }
        return false
      }
      default:
        return (
          (operatorObj && operatorObj.hideValue) ||
          (rule.value !== '' && rule.value !== undefined && rule.value !== null)
        )
    }
  },

  valueToFeatureState(value: FlagsmithValue, trimSpaces = true) {
    const val = Utils.getTypedValue(value, undefined, trimSpaces)

    if (typeof val === 'boolean') {
      return {
        boolean_value: val,
        integer_value: null,
        string_value: null,
        type: 'bool',
      }
    }

    if (typeof val === 'number') {
      return {
        boolean_value: null,
        integer_value: val,
        string_value: null,
        type: 'int',
      }
    }

    return {
      boolean_value: null,
      integer_value: null,
      string_value: value === null ? null : val || '',
      type: 'unicode',
    }
  },
  valueToTrait(value: FlagsmithValue) {
    const val = Utils.getTypedValue(value)

    if (typeof val === 'boolean') {
      return {
        boolean_value: val,
        integer_value: null,
        string_value: null,
        value_type: 'bool',
      }
    }

    if (typeof val === 'number') {
      return {
        boolean_value: null,
        integer_value: val,
        string_value: null,
        value_type: 'int',
      }
    }

    return {
      boolean_value: null,
      integer_value: null,
      string_value: value === null ? null : val || '',
      value_type: 'unicode',
    }
  },
})

export default Utils<|MERGE_RESOLUTION|>--- conflicted
+++ resolved
@@ -227,6 +227,110 @@
     }
     return 'Create Project'
   },
+  getExistingWaitForTime: (
+    waitFor: string | undefined,
+  ):
+    | {
+        amountOfTime: number
+        timeUnit: (typeof TimeUnit)[keyof typeof TimeUnit]
+      }
+    | undefined => {
+    if (!waitFor) {
+      return
+    }
+
+    const timeParts = waitFor.split(':')
+
+    if (timeParts.length != 3) return
+
+    const [hours, minutes, seconds] = timeParts
+
+    const amountOfMinutes = Number(minutes)
+    const amountOfHours = Number(hours)
+    const amountOfSeconds = Number(seconds)
+
+    if (amountOfHours + amountOfMinutes + amountOfSeconds === 0) {
+      return
+    }
+
+    // Days
+    if (
+      amountOfHours % 24 === 0 &&
+      amountOfMinutes === 0 &&
+      amountOfSeconds === 0
+    ) {
+      return {
+        amountOfTime: amountOfHours / 24,
+        timeUnit: TimeUnit.DAY,
+      }
+    }
+
+    // Hours
+    if (amountOfHours > 0 && amountOfMinutes === 0 && amountOfSeconds === 0) {
+      return {
+        amountOfTime: amountOfHours,
+        timeUnit: TimeUnit.HOUR,
+      }
+    }
+
+    // Minutes
+    return {
+      amountOfTime: amountOfMinutes,
+      timeUnit: TimeUnit.MINUTE,
+    }
+  },
+  getExistingWaitForTime: (
+    waitFor: string | undefined,
+  ):
+    | {
+        amountOfTime: number
+        timeUnit: (typeof TimeUnit)[keyof typeof TimeUnit]
+      }
+    | undefined => {
+    if (!waitFor) {
+      return
+    }
+
+    const timeParts = waitFor.split(':')
+
+    if (timeParts.length != 3) return
+
+    const [hours, minutes, seconds] = timeParts
+
+    const amountOfMinutes = Number(minutes)
+    const amountOfHours = Number(hours)
+    const amountOfSeconds = Number(seconds)
+
+    if (amountOfHours + amountOfMinutes + amountOfSeconds === 0) {
+      return
+    }
+
+    // Days
+    if (
+      amountOfHours % 24 === 0 &&
+      amountOfMinutes === 0 &&
+      amountOfSeconds === 0
+    ) {
+      return {
+        amountOfTime: amountOfHours / 24,
+        timeUnit: TimeUnit.DAY,
+      }
+    }
+
+    // Hours
+    if (amountOfHours > 0 && amountOfMinutes === 0 && amountOfSeconds === 0) {
+      return {
+        amountOfTime: amountOfHours,
+        timeUnit: TimeUnit.HOUR,
+      }
+    }
+
+    // Minutes
+    return {
+      amountOfTime: amountOfMinutes,
+      timeUnit: TimeUnit.MINUTE,
+    }
+  },
   getFeatureStatesEndpoint(_project: ProjectType) {
     const project = _project || ProjectStore.model
     if (project && project.use_edge_identities) {
@@ -292,13 +396,13 @@
   getFlagsmithHasFeature(key: string) {
     return flagsmith.hasFeature(key)
   },
+
   getFlagsmithJSONValue(key: string, defaultValue: any) {
     return flagsmith.getValue(key, { fallback: defaultValue, json: true })
   },
   getFlagsmithValue(key: string) {
     return flagsmith.getValue(key)
   },
-
   getIdentitiesEndpoint(_project: ProjectType) {
     const project = _project || ProjectStore.model
     if (project && project.use_edge_identities) {
@@ -306,60 +410,13 @@
     }
     return 'identities'
   },
+
   getIntegrationData() {
     return Utils.getFlagsmithJSONValue(
       'integration_data',
       defaultFlags.integration_data,
     )
   },
-  getExistingWaitForTime: (
-    waitFor: string | undefined,
-  ): { amountOfTime: number; timeUnit: (typeof TimeUnit)[keyof typeof TimeUnit] } | undefined => {
-    if (!waitFor) {
-      return
-    }
-
-    const timeParts = waitFor.split(':')
-
-    if (timeParts.length != 3) return
-
-    const [hours, minutes, seconds] = timeParts
-
-    const amountOfMinutes = Number(minutes)
-    const amountOfHours = Number(hours)
-    const amountOfSeconds = Number(seconds)
-
-    if (amountOfHours + amountOfMinutes + amountOfSeconds === 0) {
-      return
-    }
-
-    // Days
-    if (
-      amountOfHours % 24 === 0 &&
-      amountOfMinutes === 0 &&
-      amountOfSeconds === 0
-    ) {
-      return {
-        amountOfTime: amountOfHours / 24,
-        timeUnit: TimeUnit.DAY,
-      }
-    }
-
-    // Hours
-    if (amountOfHours > 0 && amountOfMinutes === 0 && amountOfSeconds === 0) {
-      return {
-        amountOfTime: amountOfHours,
-        timeUnit: TimeUnit.HOUR,
-      }
-    }
-
-    // Minutes
-    return {
-      amountOfTime: amountOfMinutes,
-      timeUnit: TimeUnit.MINUTE,
-    }
-  },
-
   getIsEdge() {
     const model = ProjectStore.model as null | ProjectType
 
@@ -368,56 +425,6 @@
     }
     return false
   },
-<<<<<<< HEAD
-=======
-  getExistingWaitForTime: (
-    waitFor: string | undefined,
-  ): { amountOfTime: number; timeUnit: (typeof TimeUnit)[keyof typeof TimeUnit] } | undefined => {
-    if (!waitFor) {
-      return
-    }
-
-    const timeParts = waitFor.split(':')
-
-    if (timeParts.length != 3) return
-
-    const [hours, minutes, seconds] = timeParts
-
-    const amountOfMinutes = Number(minutes)
-    const amountOfHours = Number(hours)
-    const amountOfSeconds = Number(seconds)
-
-    if (amountOfHours + amountOfMinutes + amountOfSeconds === 0) {
-      return
-    }
-
-    // Days
-    if (
-      amountOfHours % 24 === 0 &&
-      amountOfMinutes === 0 &&
-      amountOfSeconds === 0
-    ) {
-      return {
-        amountOfTime: amountOfHours / 24,
-        timeUnit: TimeUnit.DAY,
-      }
-    }
-
-    // Hours
-    if (amountOfHours > 0 && amountOfMinutes === 0 && amountOfSeconds === 0) {
-      return {
-        amountOfTime: amountOfHours,
-        timeUnit: TimeUnit.HOUR,
-      }
-    }
-
-    // Minutes
-    return {
-      amountOfTime: amountOfMinutes,
-      timeUnit: TimeUnit.MINUTE,
-    }
-  },
->>>>>>> a6a5b06e
   getManageFeaturePermission(isChangeRequest: boolean) {
     if (isChangeRequest) {
       return 'CREATE_CHANGE_REQUEST'
@@ -641,8 +648,6 @@
 
     return str
   },
-<<<<<<< HEAD
-=======
   getUtmsFromUrl(): UtmsType {
     const params = Utils.fromParam() as Record<string, string>
     return TRACKED_UTMS.reduce((utms, key) => {
@@ -652,7 +657,6 @@
       return utms
     }, {} as UtmsType)
   },
->>>>>>> a6a5b06e
   getViewIdentitiesPermission() {
     return 'VIEW_IDENTITIES'
   },
