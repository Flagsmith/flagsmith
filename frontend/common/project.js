module.exports = global.Project = {
    api: 'https://api-staging.flagsmith.com/api/v1/',
    flagsmithClientAPI: 'https://api.flagsmith.com/api/v1/',
<<<<<<< HEAD
    flagsmith: '8KzETdDeMY7xkqkSkY3Gsg', // This is our Bullet Train API key - Bullet Train runs on Bullet Train!
    debug: false,
    env: 'dev', // This is used for Sentry tracking
=======
    flagsmith: 'ENktaJnfLVbLifybz34JmX', // This is our Bullet Train API key - Bullet Train runs on Bullet Train!
    env: 'staging', // This is used for Sentry tracking
>>>>>>> ba134fae
    maintenance: false, // trigger maintenance mode
    delighted: true, // determines whether to shw delighted feedback widget
    demoAccount: {
        email: 'kyle+bullet-train@solidstategroup.com',
        password: 'demo_account',
    },
    chargebee: {
        site: 'flagsmith-test',
    },
};
<|MERGE_RESOLUTION|>--- conflicted
+++ resolved
@@ -1,14 +1,8 @@
 module.exports = global.Project = {
     api: 'https://api-staging.flagsmith.com/api/v1/',
     flagsmithClientAPI: 'https://api.flagsmith.com/api/v1/',
-<<<<<<< HEAD
-    flagsmith: '8KzETdDeMY7xkqkSkY3Gsg', // This is our Bullet Train API key - Bullet Train runs on Bullet Train!
-    debug: false,
-    env: 'dev', // This is used for Sentry tracking
-=======
     flagsmith: 'ENktaJnfLVbLifybz34JmX', // This is our Bullet Train API key - Bullet Train runs on Bullet Train!
     env: 'staging', // This is used for Sentry tracking
->>>>>>> ba134fae
     maintenance: false, // trigger maintenance mode
     delighted: true, // determines whether to shw delighted feedback widget
     demoAccount: {
@@ -18,4 +12,4 @@
     chargebee: {
         site: 'flagsmith-test',
     },
-};
+};