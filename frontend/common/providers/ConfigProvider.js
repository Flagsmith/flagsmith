import React, { Component } from 'react';
import flagsmith from 'flagsmith';
import propTypes from 'prop-types';
import ConfigStore from '../stores/config-store';
import propTypes from "prop-types";

module.exports = (WrappedComponent) => {
    class HOC extends Component {
        static contextTypes = {
            router: propTypes.object.isRequired,
        };
<<<<<<< HEAD

=======
>>>>>>> 512189dc
        constructor(props) {
            super(props);
            this.state = {
                isLoading: ConfigStore.model ? ConfigStore.isLoading : true,
                error: ConfigStore.error,
            };
            ES6Component(this);
        }

        componentDidMount() {
            this.listenTo(ConfigStore, 'change', () => {
                this.setState({
                    isLoading: ConfigStore.isLoading,
                    error: ConfigStore.error,
                });
            });
        }

        render() {
            const { isLoading, error } = this.state;
            const { getValue, hasFeature } = flagsmith;


            return (
                <WrappedComponent
                  ref="wrappedComponent"
                  isLoading={isLoading}
                  error={error}
                  router={this.context.router}
                  {...this.props}
                  getValue={getValue}
                  hasFeature={hasFeature}
                />
            );
        }
    }

    return HOC;
};<|MERGE_RESOLUTION|>--- conflicted
+++ resolved
@@ -2,17 +2,12 @@
 import flagsmith from 'flagsmith';
 import propTypes from 'prop-types';
 import ConfigStore from '../stores/config-store';
-import propTypes from "prop-types";
 
 module.exports = (WrappedComponent) => {
     class HOC extends Component {
         static contextTypes = {
             router: propTypes.object.isRequired,
         };
-<<<<<<< HEAD
-
-=======
->>>>>>> 512189dc
         constructor(props) {
             super(props);
             this.state = {
