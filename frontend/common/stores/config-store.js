--- conflicted
+++ resolved
@@ -1,12 +1,7 @@
-<<<<<<< HEAD
+import Project from '../project';
 const Dispatcher = require('../dispatcher/dispatcher');
-=======
-import Project from '../project';
-
->>>>>>> 7b2ffc34
 const BaseStore = require('./base/_store');
-
-window.Project = Project;
+window.Project = require('../project');
 
 const controller = {
     get() {
