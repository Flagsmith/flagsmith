--- conflicted
+++ resolved
@@ -39,12 +39,7 @@
   }
 })
 
-<<<<<<< HEAD
-export const enableDynatrace =
-  typeof DYNATRACE_URL !== 'undefined' && !!DYNATRACE_URL
-=======
 const enableDynatrace = !!window.enableDynatrace
->>>>>>> 374e83b7
 
 flagsmith
   .init({
