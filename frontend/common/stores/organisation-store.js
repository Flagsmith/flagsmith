import Constants from 'common/constants'
<<<<<<< HEAD
import { projectService } from "common/services/useProject";
import { getStore } from "common/store";
=======
import sortBy from 'lodash/sortBy'
>>>>>>> 25afe3b2

const Dispatcher = require('../dispatcher/dispatcher')
const BaseStore = require('./base/_store')
const data = require('../data/base/_data')
const _ = require('lodash')

const controller = {
  createProject: (name) => {
    store.saving()
    const createSampleUser = (res, envName, project) =>
      data
        .post(
          `${Project.api}environments/${
            res.api_key
          }/${Utils.getIdentitiesEndpoint(project)}/`,
          {
            environment: res.id,
            identifier: `${envName}_user_123456`,
          },
        )
        .then(() => res)
    if (
      AccountStore.model.organisations.length === 1 &&
      (!store.model.projects || !store.model.projects.length)
    ) {
      API.trackEvent(Constants.events.CREATE_FIRST_PROJECT)
    }
    API.trackEvent(Constants.events.CREATE_PROJECT)
    const defaultEnvironmentNames = Utils.getFlagsmithHasFeature('default_environment_names_for_new_project')
      ? JSON.parse(Utils.getFlagsmithValue('default_environment_names_for_new_project')) : ['Development', 'Production']
    data
      .post(`${Project.api}projects/`, { name, organisation: store.id })
      .then((project) => {
        Promise.all(
          defaultEnvironmentNames.map((envName) => {
            return data
              .post(`${Project.api}environments/`, {
                name: envName,
                project: project.id,
              })
              .then((res) => createSampleUser(res, envName, project))
          })
        ).then((res) => {
          project.environments = res
          store.model.projects = store.model.projects.concat(project)
          getStore().dispatch(projectService.util.invalidateTags(['Project']))
          store.savedId = {
            environmentId: res[0].api_key,
            projectId: project.id,
          }
          store.saved()
        })
      })
  },
  deleteInvite: (id) => {
    store.saving()
    data
      .delete(`${Project.api}organisations/${store.id}/invites/${id}/`)
      .then(() => {
        API.trackEvent(Constants.events.DELETE_INVITE)
        if (store.model) {
          store.model.invites = _.filter(
            store.model.invites,
            (i) => i.id !== id,
          )
        }
        store.saved()
      })
      .catch((e) => API.ajaxHandler(store, e))
  },

  deleteProject: (id) => {
    const idInt = parseInt(id)
    store.saving()
    if (store.model) {
      store.model.projects = _.filter(
        store.model.projects,
        (p) => p.id !== idInt,
      )
      store.model.keyedProjects = _.keyBy(store.model.projects, 'id')
    }
    API.trackEvent(Constants.events.REMOVE_PROJECT)
    data.delete(`${Project.api}projects/${id}/`).then(() => {
      AsyncStorage.removeItem('lastEnv')
      store.trigger('removed')
      store.saved()
      getStore().dispatch(projectService.util.invalidateTags(['Project']))
    })
  },
  deleteUser: (id) => {
    store.saving()
    data
      .post(`${Project.api}organisations/${store.id}/remove-users/`, [{ id }])
      .then(() => {
        API.trackEvent(Constants.events.DELETE_USER)
        if (store.model) {
          store.model.users = _.filter(store.model.users, (u) => u.id !== id)
        }
        store.saved()
      })
      .catch((e) => API.ajaxHandler(store, e))
  },
  editOrganisation: (name) => {
    store.saving()
    data
      .put(`${Project.api}organisations/${store.id}/`, { name })
      .then((res) => {
        const idx = _.findIndex(store.model.organisations, {
          id: store.organisation.id,
        })
        if (idx !== -1) {
          store.model.organisations[idx] = res
          store.organisation = res
        }
        store.saved()
      })
  },
  getOrganisation: (id, force) => {
    if (id !== store.id || force) {
      store.id = id
      store.loading()

      Promise.all(
        [
          data.get(`${Project.api}projects/?organisation=${id}`),
          data.get(`${Project.api}organisations/${id}/users/`),
        ].concat(
          AccountStore.getOrganisationRole(id) === 'ADMIN'
            ? [
                data.get(`${Project.api}organisations/${id}/invites/`),
                data
                  .get(
                    `${Project.api}organisations/${id}/get-subscription-metadata/`,
                  )
                  .catch(() => null),
              ]
            : [],
        ),
      ).then((res) => {
        if (id === store.id) {
          // eslint-disable-next-line prefer-const
          let [_projects, users, invites, subscriptionMeta] = res
          let projects = _.sortBy(_projects, 'name')

          store.model = {
            ...store.model,
            invites: invites && invites.results,
            subscriptionMeta,
            users: sortBy(users, (user) => {
              const isYou = user.id === AccountStore.getUser().id
              if (isYou) {
                return ``
              }
              return `${user.first_name || ''} ${
                user.last_name || ''
              }`.toLowerCase()
            }),
          }

          if (Project.hideInviteLinks) {
            store.loaded()
          } else {
            data
              .get(`${Project.api}organisations/${id}/invite-links/`)
              .then((links) => {
                store.model.inviteLinks = links
                if (!links || !links.length) {
                  Promise.all([
                    data.post(
                      `${Project.api}organisations/${id}/invite-links/`,
                      {
                        role: 'ADMIN',
                      },
                    ),
                    data.post(
                      `${Project.api}organisations/${id}/invite-links/`,
                      {
                        role: 'USER',
                      },
                    ),
                  ]).then(() => {
                    data
                      .get(`${Project.api}organisations/${id}/invite-links/`)
                      .then((links) => {
                        store.model.inviteLinks = links

                        store.loaded()
                      })
                  })
                } else {
                  store.loaded()
                }
              })
              .catch((e) => {
                API.ajaxHandler(store, e)
              })
          }

          return Promise.all(
            projects.map((project, i) =>
              data
                .get(`${Project.api}environments/?project=${project.id}`)
                .then((res) => {
                  projects[i].environments = _.sortBy(res.results, 'name')
                })
                .catch(() => {
                  projects[i].environments = []
                }),
            ),
          ).then(() => {
            projects.sort((a, b) => {
              const textA = a.name.toLowerCase()
              const textB = b.name.toLowerCase()
              return textA < textB ? -1 : textA > textB ? 1 : 0
            })
            store.model.projects = projects
            store.model.keyedProjects = _.keyBy(store.model.projects, 'id')
            store.loaded()
          })
        }
      })
    }
  },
  invalidateInviteLink: (link) => {
    const id = AccountStore.getOrganisation().id
    const role = link.role
    data
      .delete(`${Project.api}organisations/${id}/invite-links/${link.id}/`)
      .then(() =>
        data.post(`${Project.api}organisations/${id}/invite-links/`, {
          role: role,
        }),
      )
      .then(() =>
        data
          .get(`${Project.api}organisations/${id}/invite-links/`)
          .then((links) => {
            store.model.inviteLinks = links
            store.loaded()
          }),
      )
  },
  inviteUsers: (invites) => {
    store.saving()
    data
      .post(`${Project.api}organisations/${store.id}/invite/`, {
        frontend_base_url: `${document.location.origin}/email-invite/`,
        invites: invites.map((invite) => {
          API.trackEvent(Constants.events.INVITE)
          return {
            email: invite.emailAddress,
            role: invite.role.value,
          }
        }),
      })
      .then((res) => {
        store.model.invites = store.model.invites || []
        store.model.invites = store.model.invites.concat(res)
        store.saved()
        toast('Invite(s) sent successfully')
      })
      .catch((e) => {
        store.saved()
        toast(
          `Failed to send invite(s). ${
            e && e.error ? e.error : 'Please try again later'
          }`,
          'danger',
        )
      })
  },
  resendInvite: (id) => {
    data
      .post(`${Project.api}organisations/${store.id}/invites/${id}/resend/`)
      .then(() => {
        API.trackEvent(Constants.events.RESEND_INVITE)
        toast('Invite resent successfully')
      })
      .catch((e) => {
        toast(
          `Failed to resend invite. ${
            e && e.error ? e.error : 'Please try again later'
          }`,
          'danger',
        )
      })
  },
  updateUserRole: (id, role) => {
    data
      .post(
        `${Project.api}organisations/${store.id}/users/${id}/update-role/`,
        { role },
      )
      .then(() => {
        API.trackEvent(Constants.events.UPDATE_USER_ROLE)
        const index = _.findIndex(store.model.users, (user) => user.id === id)
        if (index !== -1) {
          store.model.users[index].role = role
          store.saved()
        }
      })
      .catch((e) => {
        toast(
          `Failed to update this user's role. ${
            e && e.error ? e.error : 'Please try again later'
          }`,
          'danger',
        )
      })
  },
}

const store = Object.assign({}, BaseStore, {
  getInviteLinks() {
    return store.model && store.model.inviteLinks
  },
  getInvites: () => store.model && store.model.invites,
  getProject(id) {
    return (
      store.model && store.model.keyedProjects && store.model.keyedProjects[id]
    )
  },
  getProjects() {
    return store.model && store.model.projects
  },

  getSubscriptionMeta() {
    return store.model && store.model.subscriptionMeta
  },
  getUsers: () => store.model && store.model.users,
  id: 'account',
})

store.dispatcherIndex = Dispatcher.register(store, (payload) => {
  const action = payload.action // this is our action from handleViewAction

  switch (action.actionType) {
    case Actions.GET_ORGANISATION:
      controller.getOrganisation(action.id || store.id, action.force)
      break
    case Actions.CREATE_PROJECT:
      controller.createProject(action.name)
      break
    case Actions.DELETE_PROJECT:
      controller.deleteProject(action.id)
      break
    case Actions.INVITE_USERS:
      controller.inviteUsers(action.invites)
      break
    case Actions.DELETE_INVITE:
      controller.deleteInvite(action.id)
      break
    case Actions.DELETE_USER:
      controller.deleteUser(action.id)
      break
    case Actions.RESEND_INVITE:
      controller.resendInvite(action.id)
      break
    case Actions.UPDATE_USER_ROLE:
      controller.updateUserRole(action.id, action.role)
      break
    case Actions.INVALIDATE_INVITE_LINK:
      controller.invalidateInviteLink(action.link)
      break
    case Actions.LOGOUT:
      store.id = null
      break
    default:
  }
})
controller.store = store
export default controller.store<|MERGE_RESOLUTION|>--- conflicted
+++ resolved
@@ -1,10 +1,7 @@
 import Constants from 'common/constants'
-<<<<<<< HEAD
 import { projectService } from "common/services/useProject";
 import { getStore } from "common/store";
-=======
 import sortBy from 'lodash/sortBy'
->>>>>>> 25afe3b2
 
 const Dispatcher = require('../dispatcher/dispatcher')
 const BaseStore = require('./base/_store')
