import Constants from 'common/constants'

const Dispatcher = require('../dispatcher/dispatcher')
const BaseStore = require('./base/_store')
const data = require('../data/base/_data')
const _ = require('lodash')

const controller = {
  createProject: (name) => {
    store.saving()
    const createSampleUser = (res, envName, project) =>
      data
        .post(
          `${Project.api}environments/${
            res.api_key
          }/${Utils.getIdentitiesEndpoint(project)}/`,
          {
            environment: res.id,
            identifier: `${envName}_user_123456`,
          },
        )
        .then(() => res)
    if (
      AccountStore.model.organisations.length === 1 &&
      (!store.model.projects || !store.model.projects.length)
    ) {
      API.trackEvent(Constants.events.CREATE_FIRST_PROJECT)
    }
    API.trackEvent(Constants.events.CREATE_PROJECT)
    data
      .post(`${Project.api}projects/`, { name, organisation: store.id })
      .then((project) => {
        Promise.all([
          data
            .post(`${Project.api}environments/`, {
              name: 'Development',
              project: project.id,
            })
            .then((res) => createSampleUser(res, 'development', project)),
          data
            .post(`${Project.api}environments/`, {
              name: 'Production',
              project: project.id,
            })
            .then((res) => createSampleUser(res, 'production', project)),
        ]).then((res) => {
          project.environments = res
          store.model.projects = store.model.projects.concat(project)
          store.savedId = {
            environmentId: res[0].api_key,
            projectId: project.id,
          }
          store.saved()
        })
      })
  },
  deleteInvite: (id) => {
    store.saving()
    data
      .delete(`${Project.api}organisations/${store.id}/invites/${id}/`)
      .then(() => {
        API.trackEvent(Constants.events.DELETE_INVITE)
        if (store.model) {
          store.model.invites = _.filter(
            store.model.invites,
            (i) => i.id !== id,
          )
        }
        store.saved()
      })
      .catch((e) => API.ajaxHandler(store, e))
  },

  deleteProject: (id) => {
    store.saving()
    if (store.model) {
      store.model.projects = _.filter(store.model.projects, (p) => p.id !== id)
      store.model.keyedProjects = _.keyBy(store.model.projects, 'id')
    }
    API.trackEvent(Constants.events.REMOVE_PROJECT)
    data.delete(`${Project.api}projects/${id}/`).then(() => {
      store.trigger('removed')
    })
  },
  deleteUser: (id) => {
    store.saving()
    data
      .post(`${Project.api}organisations/${store.id}/remove-users/`, [{ id }])
      .then(() => {
        API.trackEvent(Constants.events.DELETE_USER)
        if (store.model) {
          store.model.users = _.filter(store.model.users, (u) => u.id !== id)
        }
        store.saved()
      })
      .catch((e) => API.ajaxHandler(store, e))
  },
  editOrganisation: (name) => {
    store.saving()
    data
      .put(`${Project.api}organisations/${store.id}/`, { name })
      .then((res) => {
        const idx = _.findIndex(store.model.organisations, {
          id: store.organisation.id,
        })
        if (idx !== -1) {
          store.model.organisations[idx] = res
          store.organisation = res
        }
        store.saved()
      })
  },
  getOrganisation: (id, force) => {
    if (id !== store.id || force) {
      store.id = id
      store.loading()

      Promise.all(
        [
          data.get(`${Project.api}projects/?organisation=${id}`),
          data.get(`${Project.api}organisations/${id}/users/`),
        ].concat(
          AccountStore.getOrganisationRole(id) === 'ADMIN'
            ? [
                data.get(`${Project.api}organisations/${id}/invites/`),
<<<<<<< HEAD
                data
                  .get(
                    `${Project.api}organisations/${id}/get-subscription-metadata/`,
                  )
                  .catch(() => null),
              ]
            : [],
        ),
      ).then((res) => {
        if (id === store.id) {
          // eslint-disable-next-line prefer-const
          let [projects, users, invites, subscriptionMeta] = res
=======
                data.get(`${Project.api}organisations/${id}/get-subscription-metadata/`).catch(() => null),

            ] : [])).then((res) => {
                if (id === store.id) {
                    // eslint-disable-next-line prefer-const
                    let [_projects, users, invites, subscriptionMeta] = res;
                    let projects = _.sortBy(_projects,'name')
>>>>>>> f80d9589

          store.model = {
            ...store.model,
            invites: invites && invites.results,
            subscriptionMeta,
            users,
          }

          if (Project.hideInviteLinks) {
            store.loaded()
          } else {
            data
              .get(`${Project.api}organisations/${id}/invite-links/`)
              .then((links) => {
                store.model.inviteLinks = links
                if (!links || !links.length) {
                  Promise.all([
                    data.post(
                      `${Project.api}organisations/${id}/invite-links/`,
                      {
                        role: 'ADMIN',
                      },
                    ),
                    data.post(
                      `${Project.api}organisations/${id}/invite-links/`,
                      {
                        role: 'USER',
                      },
                    ),
                  ]).then(() => {
                    data
                      .get(`${Project.api}organisations/${id}/invite-links/`)
                      .then((links) => {
                        store.model.inviteLinks = links

<<<<<<< HEAD
                        store.loaded()
                      })
                  })
                } else {
                  store.loaded()
=======
                                        store.loaded();
                                    });
                                });
                            } else {
                                store.loaded();
                            }
                        });
                    }

                    return Promise.all(projects.map((project, i) => data.get(`${Project.api}environments/?project=${project.id}`)
                        .then((res) => {
                            projects[i].environments = _.sortBy(res.results, 'name');
                        })
                        .catch(() => {
                            projects[i].environments = [];
                        })))
                        .then(() => {
                            projects.sort((a, b) => {
                                const textA = a.name.toLowerCase();
                                const textB = b.name.toLowerCase();
                                return (textA < textB) ? -1 : (textA > textB) ? 1 : 0;
                            });
                            store.model.projects = projects;
                            store.model.keyedProjects = _.keyBy(store.model.projects, 'id');
                            store.loaded();
                        });
>>>>>>> f80d9589
                }
              })
          }

          return Promise.all(
            _.sortBy(projects, 'name').map((project, i) =>
              data
                .get(`${Project.api}environments/?project=${project.id}`)
                .then((res) => {
                  projects[i].environments = _.sortBy(res.results, 'name')
                })
                .catch(() => {
                  projects[i].environments = []
                }),
            ),
          ).then(() => {
            projects.sort((a, b) => {
              const textA = a.name.toLowerCase()
              const textB = b.name.toLowerCase()
              return textA < textB ? -1 : textA > textB ? 1 : 0
            })
            store.model.projects = projects
            store.model.keyedProjects = _.keyBy(store.model.projects, 'id')
            store.loaded()
          })
        }
      })
    }
  },
  invalidateInviteLink: (link) => {
    const id = AccountStore.getOrganisation().id
    data
      .delete(`${Project.api}organisations/${id}/invite-links/${link.id}/`)
      .then(() =>
        data.post(`${Project.api}organisations/${id}/invite-links/`, {
          role: 'ADMIN',
        }),
      )
      .then(() =>
        data
          .get(`${Project.api}organisations/${id}/invite-links/`)
          .then((links) => {
            store.model.inviteLinks = links
            store.loaded()
          }),
      )
  },
  inviteUsers: (invites) => {
    store.saving()
    data
      .post(`${Project.api}organisations/${store.id}/invite/`, {
        frontend_base_url: `${document.location.origin}/email-invite/`,
        invites: invites.map((invite) => {
          API.trackEvent(Constants.events.INVITE)
          return {
            email: invite.emailAddress,
            role: invite.role.value,
          }
        }),
      })
      .then((res) => {
        store.model.invites = store.model.invites || []
        store.model.invites = store.model.invites.concat(res)
        store.saved()
        toast('Invite(s) sent successfully')
      })
      .catch((e) => {
        store.saved()
        toast(
          `Failed to send invite(s). ${
            e && e.error ? e.error : 'Please try again later'
          }`,
        )
      })
  },
  resendInvite: (id) => {
    data
      .post(`${Project.api}organisations/${store.id}/invites/${id}/resend/`)
      .then(() => {
        API.trackEvent(Constants.events.RESEND_INVITE)
        toast('Invite resent successfully')
      })
      .catch((e) => {
        toast(
          `Failed to resend invite. ${
            e && e.error ? e.error : 'Please try again later'
          }`,
        )
      })
  },
  updateUserRole: (id, role) => {
    data
      .post(
        `${Project.api}organisations/${store.id}/users/${id}/update-role/`,
        { role },
      )
      .then(() => {
        API.trackEvent(Constants.events.UPDATE_USER_ROLE)
        const index = _.findIndex(store.model.users, (user) => user.id === id)
        if (index !== -1) {
          store.model.users[index].role = role
          store.saved()
        }
      })
      .catch((e) => {
        toast(
          `Failed to update this user's role. ${
            e && e.error ? e.error : 'Please try again later'
          }`,
        )
      })
  },
}

const store = Object.assign({}, BaseStore, {
  getInviteLinks() {
    return store.model && store.model.inviteLinks
  },
  getInvites: () => store.model && store.model.invites,
  getProject(id) {
    return (
      store.model && store.model.keyedProjects && store.model.keyedProjects[id]
    )
  },
  getProjects() {
    return store.model && store.model.projects
  },

  getSubscriptionMeta() {
    return store.model && store.model.subscriptionMeta
  },
  getUsers: () => store.model && store.model.users,
  id: 'account',
})

store.dispatcherIndex = Dispatcher.register(store, (payload) => {
  const action = payload.action // this is our action from handleViewAction

  switch (action.actionType) {
    case Actions.GET_ORGANISATION:
      controller.getOrganisation(action.id || store.id, action.force)
      break
    case Actions.CREATE_PROJECT:
      controller.createProject(action.name)
      break
    case Actions.DELETE_PROJECT:
      controller.deleteProject(action.id)
      break
    case Actions.INVITE_USERS:
      controller.inviteUsers(action.invites)
      break
    case Actions.DELETE_INVITE:
      controller.deleteInvite(action.id)
      break
    case Actions.DELETE_USER:
      controller.deleteUser(action.id)
      break
    case Actions.RESEND_INVITE:
      controller.resendInvite(action.id)
      break
    case Actions.UPDATE_USER_ROLE:
      controller.updateUserRole(action.id, action.role)
      break
    case Actions.INVALIDATE_INVITE_LINK:
      controller.invalidateInviteLink(action.link)
      break
    case Actions.LOGOUT:
      store.id = null
      break
    default:
  }
})
controller.store = store
module.exports = controller.store<|MERGE_RESOLUTION|>--- conflicted
+++ resolved
@@ -123,7 +123,6 @@
           AccountStore.getOrganisationRole(id) === 'ADMIN'
             ? [
                 data.get(`${Project.api}organisations/${id}/invites/`),
-<<<<<<< HEAD
                 data
                   .get(
                     `${Project.api}organisations/${id}/get-subscription-metadata/`,
@@ -135,16 +134,8 @@
       ).then((res) => {
         if (id === store.id) {
           // eslint-disable-next-line prefer-const
-          let [projects, users, invites, subscriptionMeta] = res
-=======
-                data.get(`${Project.api}organisations/${id}/get-subscription-metadata/`).catch(() => null),
-
-            ] : [])).then((res) => {
-                if (id === store.id) {
-                    // eslint-disable-next-line prefer-const
-                    let [_projects, users, invites, subscriptionMeta] = res;
-                    let projects = _.sortBy(_projects,'name')
->>>>>>> f80d9589
+          let [_projects, users, invites, subscriptionMeta] = res;
+          let projects = _.sortBy(_projects,'name')
 
           store.model = {
             ...store.model,
@@ -180,48 +171,16 @@
                       .then((links) => {
                         store.model.inviteLinks = links
 
-<<<<<<< HEAD
                         store.loaded()
                       })
                   })
                 } else {
                   store.loaded()
-=======
-                                        store.loaded();
-                                    });
-                                });
-                            } else {
-                                store.loaded();
-                            }
-                        });
-                    }
-
-                    return Promise.all(projects.map((project, i) => data.get(`${Project.api}environments/?project=${project.id}`)
-                        .then((res) => {
-                            projects[i].environments = _.sortBy(res.results, 'name');
-                        })
-                        .catch(() => {
-                            projects[i].environments = [];
-                        })))
-                        .then(() => {
-                            projects.sort((a, b) => {
-                                const textA = a.name.toLowerCase();
-                                const textB = b.name.toLowerCase();
-                                return (textA < textB) ? -1 : (textA > textB) ? 1 : 0;
-                            });
-                            store.model.projects = projects;
-                            store.model.keyedProjects = _.keyBy(store.model.projects, 'id');
-                            store.loaded();
-                        });
->>>>>>> f80d9589
                 }
               })
           }
 
-          return Promise.all(
-            _.sortBy(projects, 'name').map((project, i) =>
-              data
-                .get(`${Project.api}environments/?project=${project.id}`)
+                    return Promise.all(projects.map((project, i) => data.get(`${Project.api}environments/?project=${project.id}`)
                 .then((res) => {
                   projects[i].environments = _.sortBy(res.results, 'name')
                 })
