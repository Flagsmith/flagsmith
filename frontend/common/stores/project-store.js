import { getIsWidget } from 'components/pages/WidgetPage'

import Constants from 'common/constants'
import Utils from 'common/utils/utils'

const Dispatcher = require('../dispatcher/dispatcher')
const BaseStore = require('./base/_store')
const OrganisationStore = require('./organisation-store')

const data = require('../data/base/_data')

const controller = {
  createEnv: (name, projectId, cloneId, description) => {
    API.trackEvent(Constants.events.CREATE_ENVIRONMENT)
    const req = cloneId
      ? data.post(`${Project.api}environments/${cloneId}/clone/`, {
          description,
          name,
        })
      : data.post(`${Project.api}environments/`, {
          description,
          name,
          project: projectId,
        })

    req.then((res) =>
      data
        .put(`${Project.api}environments/${res.api_key}/`, {
          description,
          name,
          project: projectId,
        })
        .then((res) =>
          data
            .post(
              `${Project.api}environments/${
                res.api_key
              }/${Utils.getIdentitiesEndpoint()}/`,
              {
                environment: res.api_key,
                identifier: `${name.toLowerCase()}_user_123456`,
              },
            )
            .then(() => {
              store.savedEnv = res
              if (store.model && store.model.environments) {
                store.model.environments = store.model.environments.concat([
                  res,
                ])
              }
              store.saved()
              AppActions.refreshOrganisation()
            }),
        ),
    )
  },

  deleteEnv: (env) => {
    API.trackEvent(Constants.events.REMOVE_ENVIRONMENT)
    data.delete(`${Project.api}environments/${env.api_key}/`).then(() => {
      store.model.environments = _.filter(
        store.model.environments,
        (e) => e.id !== env.id,
      )
      store.trigger('removed')
      store.saved()
      AppActions.refreshOrganisation()
    })
  },

  editEnv: (env) => {
    API.trackEvent(Constants.events.EDIT_ENVIRONMENT)
    data.put(`${Project.api}environments/${env.api_key}/`, env).then((res) => {
      const index = _.findIndex(store.model.environments, { id: env.id })
      store.model.environments[index] = res
      store.saved()
      AppActions.refreshOrganisation()
    })
  },
  editProject: (project) => {
    store.saving()
    data.put(`${Project.api}projects/${project.id}/`, project).then((res) => {
      store.model = Object.assign(store.model, res)
      store.saved()
    })
  },
  enableFeatureVersioning: (env) => {
    API.trackEvent(Constants.events.ENABLE_FEATURE_VERSIONING)
    // TODO: we might need a `then` method on this to refresh things?
    data.post(
      `${Project.api}environments/${env.api_key}/enable-v2-versioning/`,
      env,
    )
  },
  getProject: (id, cb, force) => {
    if (force) {
      store.loading()

      return Promise.all([
        data.get(`${Project.api}projects/${id}/`),
        data.get(`${Project.api}environments/?project=${id}`).catch(() => []),
      ])
        .then(([project, environments]) => {
          project.max_segments_allowed = project.max_segments_allowed
          project.max_features_allowed = project.max_features_allowed
          project.max_segment_overrides_allowed =
            project.max_segment_overrides_allowed
          project.total_features = project.total_features || 0
          project.total_segments = project.total_segments || 0
          store.model = Object.assign(project, {
            environments: _.sortBy(environments.results, 'name'),
          })
          if (project.organisation !== OrganisationStore.id) {
            AppActions.selectOrganisation(project.organisation)
            AppActions.getOrganisation(project.organisation)
          }
          store.id = id
          store.loaded()
          if (cb) {
            cb()
          }
        })
        .catch(() => {
          if (!getIsWidget()) {
            document.location.href = '/404?entity=project'
          }
        })
    } else if (!store.model || !store.model.environments || store.id !== id) {
      store.loading()

      Promise.all([
        data.get(`${Project.api}projects/${id}/`),
        data.get(`${Project.api}environments/?project=${id}`).catch(() => []),
      ])
        .then(([project, environments]) => {
          project.max_segments_allowed = project.max_segments_allowed
          project.max_features_allowed = project.max_features_allowed
          project.max_segment_overrides_allowed =
            project.max_segment_overrides_allowed
          project.total_features = project.total_features || 0
          project.total_segments = project.total_segments || 0
          store.model = Object.assign(project, {
            environments: _.sortBy(environments.results, 'name'),
          })
          if (project.organisation !== OrganisationStore.id) {
            AppActions.selectOrganisation(project.organisation)
            AppActions.getOrganisation(project.organisation)
          }
          store.id = id
          store.loaded()
          if (cb) {
            cb()
          }
        })
        .catch(() => {
          if (!getIsWidget()) {
            AsyncStorage.removeItem('lastEnv')
            document.location.href = '/404?entity=project'
          }
        })
    }
  },
  migrateProject: (id) => {
    store.loading()
    data.post(`${Project.api}projects/${id}/migrate-to-edge/`).then(() => {
      controller.getProject(id, () => store.saved(), true)
    })
  },
}

const store = Object.assign({}, BaseStore, {
  getEnvironment: (api_key) =>
    store.model && _.find(store.model.environments, { api_key }),
  getEnvironmentIdFromKey: (api_key) => {
    const env = _.find(store.model.environments, { api_key })
    return env && env.id
  },
  getEnvironmentIdFromKeyAsync: async (projectId, apiKey) => {
    if (store.model && `${store.model.id}` === `${projectId}`) {
      return await Promise.resolve(store.getEnvironmentIdFromKey(apiKey))
    }
    return await controller.getProject(projectId, null, true).then(() => {
      return Promise.resolve(store.getEnvironmentIdFromKey(apiKey))
    })
  },
  getEnvs: () => store.model && store.model.environments,
<<<<<<< HEAD
  getIsVersioned: (api_key) => {
    const env = _.find(store.model.environments, { api_key })
    return env && env.use_v2_feature_versioning
=======
  getMaxFeaturesAllowed: () => {
    return store.model && store.model.max_features_allowed
  },
  getMaxSegmentOverridesAllowed: () => {
    return store.model && store.model.max_segment_overrides_allowed
  },
  getMaxSegmentsAllowed: () => {
    return store.model && store.model.max_segments_allowed
  },
  getTotalFeatures: () => {
    return store.model && store.model.total_features
  },
  getTotalSegmentOverrides: () => {
    return store.model && store.model.environment.total_segment_overrides
  },
  getTotalSegments: () => {
    return store.model && store.model.total_segments
>>>>>>> 322eb081
  },
  id: 'project',
  model: null,
})

store.dispatcherIndex = Dispatcher.register(store, (payload) => {
  const action = payload.action // this is our action from handleViewAction

  switch (action.actionType) {
    case Actions.MIGRATE_PROJECT:
      controller.migrateProject(action.projectId)
      break
    case Actions.GET_PROJECT:
      controller.getProject(action.projectId)
      break
    case Actions.CREATE_ENV:
      controller.createEnv(
        action.name,
        action.projectId,
        action.cloneId,
        action.description,
      )
      break
    case Actions.EDIT_ENVIRONMENT:
      controller.editEnv(action.env)
      break
    case Actions.ENABLE_FEATURE_VERSIONING:
      controller.enableFeatureVersioning(action.env)
      break
    case Actions.DELETE_ENVIRONMENT:
      controller.deleteEnv(action.env)
      break
    case Actions.EDIT_PROJECT:
      controller.editProject(action.id, action.project)
      break
    default:
  }
})
controller.store = store
export default controller.store<|MERGE_RESOLUTION|>--- conflicted
+++ resolved
@@ -184,11 +184,10 @@
     })
   },
   getEnvs: () => store.model && store.model.environments,
-<<<<<<< HEAD
   getIsVersioned: (api_key) => {
     const env = _.find(store.model.environments, { api_key })
     return env && env.use_v2_feature_versioning
-=======
+  },
   getMaxFeaturesAllowed: () => {
     return store.model && store.model.max_features_allowed
   },
@@ -206,7 +205,6 @@
   },
   getTotalSegments: () => {
     return store.model && store.model.total_segments
->>>>>>> 322eb081
   },
   id: 'project',
   model: null,
