--- conflicted
+++ resolved
@@ -415,11 +415,7 @@
     store.saving()
     API.trackEvent(Constants.events.EDIT_FEATURE)
     const env = ProjectStore.getEnvironment(environmentId)
-<<<<<<< HEAD
-    let environment_feature_versions = null
-=======
     let environment_feature_versions = []
->>>>>>> b9271e61
     if (env.use_v2_feature_versioning) {
       const featureStates = [
         Object.assign({}, environmentFlag, {
