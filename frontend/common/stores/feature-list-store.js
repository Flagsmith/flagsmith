const BaseStore = require('./base/_store');
const OrganisationStore = require('./organisation-store');
const data = require('../data/base/_data');
const { getIsWidget } = require("../../web/components/pages/WidgetPage");

let createdFirstFeature = false;
const PAGE_SIZE = 200;
function recursivePageGet(url, parentRes) {
    return data.get(url).then((res) => {
        let response;
        if (parentRes) {
            response = {
                ...parentRes,
                results: parentRes.results.concat(res.results),
            };
        } else {
            response = res;
        }
        if (res.next) {
            return recursivePageGet(res.next, response);
        }
        return Promise.resolve(response);
    });
}
const controller = {

    getFeatures: (projectId, environmentId, force, page, filter, pageSize) => {
        if (!store.model || store.envId !== environmentId || force) {
            store.loading();
            store.envId = environmentId;
            store.projectId = projectId;
            store.environmentId = environmentId;
            store.page = page;
            store.filter = filter;
            let filterUrl = '';
            const { feature } = Utils.fromParam();
            if (Object.keys(store.filter).length) {
                filterUrl = `&${Utils.toParam(store.filter)}`;
            }

<<<<<<< HEAD
            let featuresEndpoint = typeof page === 'string'? page: `${Project.api}projects/${projectId}/features/?page=${page || 1}&page_size=${pageSize||PAGE_SIZE}${filterUrl}`;
=======
            let featuresEndpoint = typeof page === 'string' ? page : `${Project.api}projects/${projectId}/features/?page=${page || 1}&page_size=${pageSize || PAGE_SIZE}${filterUrl}`;
>>>>>>> 087e9678
            if (store.search) {
                featuresEndpoint += `&search=${store.search}`;
            }
            if (store.sort) {
                featuresEndpoint += `&sort_field=${store.sort.sortBy}&sort_direction=${store.sort.sortOrder.toUpperCase()}`;
            }
            return Promise.all([
                data.get(featuresEndpoint),
                recursivePageGet(
                    `${Project.api}environments/${environmentId}/featurestates/?page_size=${PAGE_SIZE}`,
                ),
                feature ? data.get(`${Project.api}projects/${projectId}/features/${feature}/`) : Promise.resolve(),
            ]).then(([features, environmentFeatures, feature]) => {
                store.paging.next = features.next;
                store.paging.pageSize = PAGE_SIZE;
                store.paging.count = features.count;
                store.paging.previous = features.previous;
                store.paging.currentPage = featuresEndpoint.indexOf('?page=') !== -1 ? parseInt(featuresEndpoint.substr(featuresEndpoint.indexOf('?page=') + 6)) : 1;


                if (feature) {
                    const index = features.results.findIndex(v => v.id === feature.id);
                    if (index === -1) {
                        features.results.push({ ...feature, ignore: true });
                    }
                }
                if (features.results.length) {
                    createdFirstFeature = true;
                }

                store.model = {
                    features: features.results.map((controller.parseFlag)),
                    keyedEnvironmentFeatures: environmentFeatures.results && _.keyBy(environmentFeatures.results, 'feature'),
                };
                store.loaded();
            }).catch((e) => {
                if(!getIsWidget()) {
                    document.location.href = '/404?entity=environment';
                }
                API.ajaxHandler(store, e);
            });
        }
    },
    createFlag(projectId, environmentId, flag) {
        store.saving();
        API.trackEvent(Constants.events.CREATE_FEATURE);
        if ((!createdFirstFeature && !flagsmith.getTrait('first_feature')) && AccountStore.model.organisations.length === 1 && OrganisationStore.model.projects.length === 1 && (!store.model.features || !store.model.features.length)) {
            createdFirstFeature = true;
            flagsmith.setTrait('first_feature', 'true');
            API.trackEvent(Constants.events.CREATE_FIRST_FEATURE);
        }

        data.post(`${Project.api}projects/${projectId}/features/`, Object.assign({}, flag, {
            multivariate_options: undefined,
            project: projectId,
            initial_value: typeof flag.initial_value !== 'undefined' && flag.initial_value !== null ? `${flag.initial_value}` : flag.initial_value,
            type: flag.multivariate_options && flag.multivariate_options.length ? 'MULTIVARIATE' : 'STANDARD',
        }))
            .then(res => Promise.all((flag.multivariate_options || []).map(v => data.post(`${Project.api}projects/${projectId}/features/${flag.id}/mv-options/`, {
                ...v,
                feature: res.id,
            }).then(() => res))).then(() => data.get(`${Project.api}projects/${projectId}/features/${res.id}/`)))
            .then(() => Promise.all([
                data.get(`${Project.api}projects/${projectId}/features/`),
                data.get(`${Project.api}environments/${environmentId}/featurestates/`),
            ]).then(([features, environmentFeatures]) => {
                store.model = {
                    features: features.results,
                    keyedEnvironmentFeatures: environmentFeatures && _.keyBy(environmentFeatures.results, 'feature'),
                };
                store.model.lastSaved = new Date().valueOf();
                store.saved();
            }))
            .catch(e => API.ajaxHandler(store, e));
    },
    parseFlag(flag) {
        return {
            ...flag,
            feature_segments: flag.feature_segments && flag.feature_segments.map(fs => ({
                ...fs,
                segment: fs.segment.id,
            })),
        };
    },
    editFlag(projectId, flag, onComplete) {
        if (flag.skipSaveProjectFeature) { // users without CREATE_FEATURE permissions automatically hit this action, if that's the case we skip the following API calls
            onComplete({
                ...flag,
                skipSaveProjectFeature: undefined,
            });
            return;
        }
        const originalFlag = store.model && store.model.features ? store.model.features.find(v => v.id === flag.id) : flag;

        Promise.all((flag.multivariate_options || []).map((v, i) => {
            const originalMV = v.id ? originalFlag.multivariate_options.find(m => m.id === v.id) : null;
            return (originalMV ? data.put(`${Project.api}projects/${projectId}/features/${flag.id}/mv-options/${originalMV.id}/`, {
                ...v,
                feature: flag.id,
                default_percentage_allocation: 0,
            }) : data.post(`${Project.api}projects/${projectId}/features/${flag.id}/mv-options/`, {
                ...v,
                feature: flag.id,
                default_percentage_allocation: 0,
            })).then((res) => {
                // It's important to preserve the original order of multivariate_options, so that editing feature states can use the updated ID
                flag.multivariate_options[i] = res;
                return {
                    ...v,
                    id: res.id,
                };
            });
        })).then(() => {
            const deletedMv = originalFlag.multivariate_options.filter(v => !flag.multivariate_options.find(x => v.id === x.id));
            return Promise.all(deletedMv.map(v => data.delete(`${Project.api}projects/${projectId}/features/${flag.id}/mv-options/${v.id}/`)));
        })
            .then(() => data.put(`${Project.api}projects/${projectId}/features/${flag.id}/`, {
                ...flag,
                multivariate_options: undefined,
                type: flag.multivariate_options && flag.multivariate_options.length ? 'MULTIVARIATE' : 'STANDARD',
                project: projectId,
            })
                .then((res) => {
                    // onComplete calls back preserving the order of multivariate_options with their updated ids
                    if (onComplete) {
                        onComplete({
                            ...res,
                            // return multivariate_options in the same order they were originally in the action
                            multivariate_options: flag.multivariate_options,
                        });
                    }
                    if (store.model) {
                        const index = _.findIndex(store.model.features, { id: flag.id });
                        store.model.features[index] = controller.parseFlag(flag);
                        store.model.lastSaved = new Date().valueOf();
                        store.changed();
                    }
                })
                .catch((e) => {
                    // onComplete calls back preserving the order of multivariate_options with their updated ids
                    if (onComplete) {
                        onComplete({
                            ...flag,
                            type: flag.multivariate_options && flag.multivariate_options.length ? 'MULTIVARIATE' : 'STANDARD',
                            project: projectId,
                        });
                    } else {
                        API.ajaxHandler(store, e);
                    }
                }));
    },
    getInfluxDate(projectId, environmentId, flag, period) {
        data.get(`${Project.api}projects/${projectId}/features/${flag}/influx-data/?period=${period}&environment_id=${environmentId}`)
            .then((result) => {
                const firstResult = result.events_list[0];
                const lastResult = firstResult && result.events_list[result.events_list.length - 1];
                const diff = firstResult ? moment(lastResult.datetime, 'YYYY-MM-DD').diff(moment(firstResult.datetime, 'YYYY-MM-DD'), 'days') : 0;
                if (firstResult && diff) {
                    const key = Object.keys(firstResult).find(v => v !== 'datetime');
                    _.range(0, diff).map((v) => {
                        const datetime = moment(firstResult.datetime).add(v, 'days').format('YYYY-MM-DD');
                        if (!result.events_list.find(v => v.datetime === datetime)) {
                            result.events_list.push({
                                [key]: 0,
                                datetime,
                            });
                        }
                    });
                }
                result.events_list = _.sortBy(result.events_list, v => moment(v.datetime, 'YYYY-MM-DD').valueOf()).map(v => ({
                    ...v,
                    datetime: moment(v.datetime, 'YYYY-MM-DD').format('Do MMM'),
                }));
                result.timespan = diff;
                store.model.influxData = result;
                store.changed();
            });
    },
    toggleFlag: (index, environments, comment, environmentFlags, projectFlags) => {
        const flag = (projectFlags || store.model.features)[index];
        store.saving();

        API.trackEvent(Constants.events.TOGGLE_FEATURE);
        return Promise.all(environments.map((e) => {
            if (store.hasFlagInEnvironment(flag.id, environmentFlags)) {
                const environmentFlag = (environmentFlags || store.model.keyedEnvironmentFeatures)[flag.id];
                return data.put(`${Project.api}environments/${e.api_key}/featurestates/${environmentFlag.id}/`, Object.assign({}, environmentFlag, { enabled: !environmentFlag.enabled }));
            }
            return data.post(`${Project.api}environments/${e.api_key}/featurestates/`, Object.assign({}, {
                feature: flag.id,
                enabled: true,
                comment,
            }));
        }))
            .then((res) => {
                if (!environmentFlags) {
                    store.model.keyedEnvironmentFeatures[flag.id] = res[0];
                }
                if (store.model) {
                    store.model.lastSaved = new Date().valueOf();
                }
                store.saved();
            });
    },
    editFeatureState: (projectId, environmentId, flag, projectFlag, environmentFlag, segmentOverrides, mode, onComplete) => {
        let prom;
        const segmentOverridesProm = (segmentOverrides || []).map((v, i) => () => {
            if (v.toRemove) {
                return (v.id ? data.delete(`${Project.api}features/feature-segments/${v.id}/`) : Promise.resolve()).then(() => {
                    segmentOverrides = segmentOverrides.filter(s => v.id !== s.id);
                });
            } if (!v.id) {
                return data.post(`${Project.api}features/feature-segments/`, {
                    feature: v.feature,
                    segment: v.segment,
                    environment: v.environment,
                    priority: v.priority,
                }).then(featureSegment => data.post(`${Project.api}features/featurestates/`, {
                    enabled: v.enabled,
                    feature: v.feature_segment_value.feature,
                    environment: v.feature_segment_value.environment,
                    feature_segment: featureSegment.id,
                    feature_state_value: Utils.valueToFeatureState(v.value),
                }).then((featureSegmentValue) => {
                    const newValue = {
                        ...featureSegment,
                        segment_name: v.segment_name,
                        feature_segment_value: featureSegmentValue,
                        enabled: segmentOverrides[i].enabled,
                        value: segmentOverrides[i].value,
                        multivariate_options: segmentOverrides[i].multivariate_options,
                    };
                    segmentOverrides[i] = newValue;
                }));
            }
            return Promise.resolve();
        }).reduce(
            (promise, currPromise) => promise.then(val => currPromise(val)),
            Promise.resolve(),
        );

        store.saving();
        API.trackEvent(Constants.events.EDIT_FEATURE);
        segmentOverridesProm.then(() => {
            if (mode !== 'VALUE') {
                prom = Promise.resolve();
            } else if (environmentFlag) {
                prom = data.get(`${Project.api}environments/${environmentId}/featurestates/${environmentFlag.id}/`)
                    .then((environmentFeatureStates) => {
                        const multivariate_feature_state_values = environmentFeatureStates.multivariate_feature_state_values && environmentFeatureStates.multivariate_feature_state_values.map((v) => {
                            const matching = environmentFlag.multivariate_feature_state_values.find(m => m.id === v.multivariate_feature_option) || {};
                            return {
                                ...v,
                                percentage_allocation: matching.default_percentage_allocation,
                            };
                        });
                        environmentFlag.multivariate_feature_state_values = multivariate_feature_state_values;
                        return data.put(`${Project.api}environments/${environmentId}/featurestates/${environmentFlag.id}/`, Object.assign({}, environmentFlag, {
                            feature_state_value: flag.initial_value,
                            hide_from_client: flag.hide_from_client,
                            enabled: flag.default_enabled,
                        }));
                    });
            } else {
                prom = data.post(`${Project.api}environments/${environmentId}/featurestates/`, Object.assign({}, flag, {
                    enabled: false,
                    environment: environmentId,
                    feature: projectFlag,
                }));
            }

            const segmentOverridesRequest = mode === 'SEGMENT' && segmentOverrides
                ? data.post(`${Project.api}features/feature-segments/update-priorities/`, segmentOverrides.map((override, index) => ({
                    id: override.id,
                    priority: index,
                }))).then(() => Promise.all(segmentOverrides.map(override => data.put(`${Project.api}features/featurestates/${override.feature_segment_value.id}/`, {
                    ...override.feature_segment_value,
                    multivariate_feature_state_values: override.multivariate_options && override.multivariate_options.map((o) => {
                        if (o.multivariate_feature_option) return o;
                        return {
                            multivariate_feature_option: environmentFlag.multivariate_feature_state_values[o.multivariate_feature_option_index].multivariate_feature_option,
                            percentage_allocation: o.percentage_allocation,
                        };
                    }),
                    feature_state_value: Utils.valueToFeatureState(override.value),
                    enabled: override.enabled,
                })))) : Promise.resolve();


            Promise.all([prom, segmentOverridesRequest]).then(([res, segmentRes]) => {
                if (store.model) {
                    store.model.keyedEnvironmentFeatures[projectFlag.id] = res;
                    if (segmentRes) {
                        const feature = _.find(store.model.features, f => f.id === projectFlag.id);
                        if (feature) {
                            feature.feature_segments = _.map(segmentRes.feature_segments, segment => ({
                                ...segment,
                                segment: segment.segment.id,
                            }));
                        }
                    }
                }

                if (store.model) {
                    store.model.lastSaved = new Date().valueOf();
                }
                onComplete && onComplete();
                store.saved();
            });
        });
    },
    editFeatureStateChangeRequest: (projectId, environmentId, flag, projectFlag, environmentFlag, segmentOverrides, changeRequest, commit) => {
        store.saving();
        API.trackEvent(Constants.events.EDIT_FEATURE);

        const prom = data.get(`${Project.api}environments/${environmentId}/featurestates/${environmentFlag.id}/`)
            .then(() => {
                const { featureStateId, multivariate_options, ...changeRequestData } = changeRequest;
                const req = {
                    feature_states: [{
                        id: featureStateId,
                        feature: projectFlag.id,
                        enabled: flag.default_enabled,
                        feature_state_value: Utils.valueToFeatureState(flag.initial_value),
                        live_from: changeRequest.live_from || new Date().toISOString(),
                    }],
                    ...changeRequestData,
                };
                const reqType = req.id ? 'put' : 'post';
                const url = req.id ? `${Project.api}features/workflows/change-requests/${req.id}/` : `${Project.api}environments/${environmentId}/create-change-request/`;
                return data[reqType](url, req).then((v) => {
                    let prom = Promise.resolve();
                    if (multivariate_options) {
                        v.feature_states[0].multivariate_feature_state_values = v.feature_states[0].multivariate_feature_state_values.map(
                            (v) => {
                                const matching = multivariate_options.find(m => (v.multivariate_feature_option || v.id) === (m.multivariate_feature_option || m.id));
                                return ({ ...v,
                                    percentage_allocation: matching
                                        ? typeof matching.percentage_allocation === 'number' ? matching.percentage_allocation
                                            : matching.default_percentage_allocation : v.percentage_allocation,
                                });
                            },
                        );
                    }


                    prom = data.put(`${Project.api}features/workflows/change-requests/${v.id}/`, {
                        ...v,
                    }).then((v) => {
                        if (commit) {
                            AppActions.actionChangeRequest(v.id, 'commit', () => {
                                AppActions.refreshFeatures(projectId, environmentId);
                            });
                        } else {
                            AppActions.getChangeRequest(v.id, projectId, environmentId);
                        }
                    });
                    prom.then(() => {
                        AppActions.getChangeRequests(environmentId, {});
                        AppActions.getChangeRequests(environmentId, { committed: true });
                        AppActions.getChangeRequests(environmentId, { live_from_after: new Date().toISOString() });

                        if (featureStateId) {
                            AppActions.getChangeRequest(changeRequestData.id, projectId, environmentId);
                        }
                    });
                });
            });


        Promise.all([prom]).then(() => {
            store.saved();
            if (typeof closeModal !== 'undefined') {
                closeModal();
            }
        });
    },
    removeFlag: (projectId, flag) => {
        store.saving();
        API.trackEvent(Constants.events.REMOVE_FEATURE);
        return data.delete(`${Project.api}projects/${projectId}/features/${flag.id}/`)
            .then(() => {
                store.model.features = _.filter(store.model.features, f => f.id !== flag.id);
                store.model.lastSaved = new Date().valueOf();
                store.saved();
            });
    },
    searchFeatures: _.throttle((search, environmentId, projectId, filter, pageSize) => {
        store.search = search;
        controller.getFeatures(projectId, environmentId, true, 0, filter, pageSize);
    }, 1000),
};


const store = Object.assign({}, BaseStore, {
    id: 'features',
    paging: {},
    sort: { label: 'Name', sortBy: 'name', sortOrder: 'asc', default: true },
    getEnvironmentFlags() {
        return store.model && store.model.keyedEnvironmentFeatures;
    },
    getProjectFlags() {
        return store.model && store.model.features;
    },
    hasFlagInEnvironment(id, environmentFlags) {
        const flags = environmentFlags || (store.model && store.model.keyedEnvironmentFeatures);

        return flags && flags.hasOwnProperty(id);
    },
    getLastSaved() {
        return store.model && store.model.lastSaved;
    },
    getFlagInfluxData() {
        return store.model && store.model.influxData;
    },

});


store.dispatcherIndex = Dispatcher.register(store, (payload) => {
    const action = payload.action; // this is our action from handleViewAction

    switch (action.actionType) {
        case Actions.SEARCH_FLAGS:
            controller.searchFeatures(action.search, action.environmentId, action.projectId, action.filter, action.pageSize);
            break;
        case Actions.GET_FLAGS:
            store.search = action.search || '';
            if (action.sort) {
                store.sort = action.sort;
            }
            controller.getFeatures(action.projectId, action.environmentId, action.force, action.page, action.filter, action.pageSize);
            break;
        case Actions.REFRESH_FEATURES:
            if (action.projectId === store.projectId && action.environmentId === store.environmentId) {
                controller.getFeatures(store.projectId, store.environmentId, true, store.page, store.filter);
            }
            break;
        case Actions.TOGGLE_FLAG:
            controller.toggleFlag(action.index, action.environments, action.comment, action.environmentFlags, action.projectFlags);
            break;
        case Actions.GET_FLAG_INFLUX_DATA:
            controller.getInfluxDate(action.projectId, action.environmentId, action.flag, action.period);
            break;
        case Actions.CREATE_FLAG:
            controller.createFlag(action.projectId, action.environmentId, action.flag, action.segmentOverrides);
            break;
        case Actions.EDIT_ENVIRONMENT_FLAG:
            controller.editFeatureState(action.projectId, action.environmentId, action.flag, action.projectFlag, action.environmentFlag, action.segmentOverrides, action.mode, action.onComplete);
            break;
        case Actions.EDIT_ENVIRONMENT_FLAG_CHANGE_REQUEST:
            controller.editFeatureStateChangeRequest(action.projectId, action.environmentId, action.flag, action.projectFlag, action.environmentFlag, action.segmentOverrides, action.changeRequest, action.commit);
            break;
        case Actions.EDIT_FLAG:
            controller.editFlag(action.projectId, action.flag, action.onComplete);
            break;
        case Actions.REMOVE_FLAG:
            controller.removeFlag(action.projectId, action.flag);
            break;
        default:
    }
});
controller.store = store;
export default controller.store;<|MERGE_RESOLUTION|>--- conflicted
+++ resolved
@@ -38,11 +38,7 @@
                 filterUrl = `&${Utils.toParam(store.filter)}`;
             }
 
-<<<<<<< HEAD
-            let featuresEndpoint = typeof page === 'string'? page: `${Project.api}projects/${projectId}/features/?page=${page || 1}&page_size=${pageSize||PAGE_SIZE}${filterUrl}`;
-=======
             let featuresEndpoint = typeof page === 'string' ? page : `${Project.api}projects/${projectId}/features/?page=${page || 1}&page_size=${pageSize || PAGE_SIZE}${filterUrl}`;
->>>>>>> 087e9678
             if (store.search) {
                 featuresEndpoint += `&search=${store.search}`;
             }
