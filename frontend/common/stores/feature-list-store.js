--- conflicted
+++ resolved
@@ -37,11 +37,7 @@
                 filterUrl = `&${Utils.toParam(store.filter)}`;
             }
 
-<<<<<<< HEAD
-            let featuresEndpoint = typeof page === 'string' ? page : `${Project.api}projects/${projectId}/features/?page=${page || 1}&page_size=${pageSize || PAGE_SIZE}${filterUrl}`;
-=======
             let featuresEndpoint = typeof page === 'string'? page: `${Project.api}projects/${projectId}/features/?page=${page || 1}&page_size=${pageSize||PAGE_SIZE}${filterUrl}`;
->>>>>>> 2cd9915e
             if (store.search) {
                 featuresEndpoint += `&search=${store.search}`;
             }
