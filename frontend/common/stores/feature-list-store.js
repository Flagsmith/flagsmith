const BaseStore = require('./base/_store');
const OrganisationStore = require('./organisation-store');
const data = require('../data/base/_data');

let createdFirstFeature = false;

const controller = {

    getFeatures: (projectId, environmentId, force) => {
        if (!store.model || store.envId != environmentId || force) { // todo: change logic a bit
            store.loading();
            store.envId = environmentId;

            // todo: cache project flags
            return Promise.all([
                data.get(`${Project.api}projects/${projectId}/features/?page_size=999`),
                data.get(`${Project.api}environments/${environmentId}/featurestates/?page_size=999`),
            ]).then(([features, environmentFeatures]) => {
                if (features.results.length) {
                    createdFirstFeature = true;
                }
                store.model = {
                    features: features.results.map((controller.parseFlag)),
                    keyedEnvironmentFeatures: environmentFeatures.results && _.keyBy(environmentFeatures.results, 'feature'),
                };
                store.loaded();
            }).catch((e) => {
                document.location.href = '/404?entity=environment';
                API.ajaxHandler(store, e);
            });
        }
    },
    createFlag(projectId, environmentId, flag, segmentOverrides) {
        store.saving();
        API.trackEvent(Constants.events.CREATE_FEATURE);
        if ((!createdFirstFeature && !flagsmith.getTrait('first_feature')) && AccountStore.model.organisations.length === 1 && OrganisationStore.model.projects.length === 1 && (!store.model.features || !store.model.features.length)) {
            createdFirstFeature = true;
            flagsmith.setTrait('first_feature', 'true');
            API.trackEvent(Constants.events.CREATE_FIRST_FEATURE);
        }
        data.post(`${Project.api}projects/${projectId}/features/`, Object.assign({}, flag, { multivariate_options: undefined, project: projectId, type: flag.multivariate_options && flag.multivariate_options.length ? 'MULTIVARIATE' : 'STANDARD',
        }))
            .then(res => Promise.all((flag.multivariate_options || []).map(v => data.post(`${Project.api}projects/${projectId}/features/${flag.id}/mv-options/`, {
                ...v,
                feature: res.id,
            }).then(() => res))).then(() => data.get(`${Project.api}projects/${projectId}/features/${res.id}`)))
            .then(res => Promise.all([
                data.get(`${Project.api}projects/${projectId}/features/`),
                data.get(`${Project.api}environments/${environmentId}/featurestates/`),
            ]).then(([features, environmentFeatures]) => {
                store.model = {
                    features: features.results,
                    keyedEnvironmentFeatures: environmentFeatures && _.keyBy(environmentFeatures.results, 'feature'),
                };
                store.model.lastSaved = new Date().valueOf();
                store.saved();
            }))
            .catch(e => API.ajaxHandler(store, e));
    },
    parseFlag(flag) {
        return {
            ...flag,
            feature_segments: flag.feature_segments && flag.feature_segments.map(fs => ({
                ...fs,
                segment: fs.segment.id,
            })),
        };
    },
    editFlag(projectId, flag, onComplete) {
        const originalFlag = store.model.features.find(v => v.id === flag.id);

        Promise.all((flag.multivariate_options || []).map((v, i) => {
            const originalMV = v.id ? originalFlag.multivariate_options.find(m => m.id === v.id) : null;
            return (originalMV ? data.put(`${Project.api}projects/${projectId}/features/${flag.id}/mv-options/${originalMV.id}/`, {
                ...v,
                feature: flag.id,
                default_percentage_allocation: 0,
            }) : data.post(`${Project.api}projects/${projectId}/features/${flag.id}/mv-options/`, {
                ...v,
                feature: flag.id,
                default_percentage_allocation: 0,
            })).then((res) => {
                flag.multivariate_options[i] = res;
                return {
                    ...v,
                    id: res.id,
                };
            });
        })).then(() => {
            const deletedMv = originalFlag.multivariate_options.filter(v => !flag.multivariate_options.find(x => v.id === x.id));
            return Promise.all(deletedMv.map(v => data.delete(`${Project.api}projects/${projectId}/features/${flag.id}/mv-options/${v.id}/`)));
        })
            .then(() => data.put(`${Project.api}projects/${projectId}/features/${flag.id}/`, {
                ...flag,
                multivariate_options: undefined,
                type: flag.multivariate_options && flag.multivariate_options.length ? 'MULTIVARIATE' : 'STANDARD',
                project: projectId,
            })
                .then((res) => {
                    if (onComplete) {
                        onComplete(res);
                    }
                    const index = _.findIndex(store.model.features, { id: flag.id });
                    store.model.features[index] = controller.parseFlag(flag);
                    store.model.lastSaved = new Date().valueOf();
                    store.changed();
                })
                .catch((e) => {
                    if (onComplete) {
                        onComplete({
                            ...flag,
                            type: flag.multivariate_options && flag.multivariate_options.length ? 'MULTIVARIATE' : 'STANDARD',
                            project: projectId,
                        });
                    } else {
                        API.ajaxHandler(store, e);
                    }
                }));
    },
    getInfluxDate(projectId, environmentId, flag, period) {
        data.get(`${Project.api}projects/${projectId}/features/${flag}/influx-data/?period=${period}&environment_id=${environmentId}`)
            .then((result) => {
                store.model.influxData = result;
                store.changed();
            }).catch(e => API.ajaxHandler(store, e));
    },
    toggleFlag: (index, environments, comment, environmentFlags) => {
        const flag = store.model.features[index];
        store.saving();

        API.trackEvent(Constants.events.TOGGLE_FEATURE);
        return Promise.all(environments.map((e) => {
            if (store.hasFlagInEnvironment(flag.id, environmentFlags)) {
                const environmentFlag = (environmentFlags || store.model.keyedEnvironmentFeatures)[flag.id];
                return data.put(`${Project.api}environments/${e.api_key}/featurestates/${environmentFlag.id}/`, Object.assign({}, environmentFlag, { enabled: !environmentFlag.enabled }));
            }
            return data.post(`${Project.api}environments/${e.api_key}/featurestates/`, Object.assign({}, {
                feature: flag.id,
                enabled: true,
                comment,
            }));
        }))
            .then((res) => {
                if (!environmentFlags) {
                    store.model.keyedEnvironmentFeatures[flag.id] = res[0];
                }
                store.model.lastSaved = new Date().valueOf();
                store.saved();
            });
    },
    editFeatureState: (projectId, environmentId, flag, projectFlag, environmentFlag, segmentOverrides, mode) => {
        let prom;
        const segmentOverridesProm = Promise.all((segmentOverrides || []).map((v, i) => {
            if (!v.id) {
                return data.post(`${Project.api}features/feature-segments/`, {
                    feature: v.feature,
                    segment: v.segment,
                    environment: v.environment,
                    priority: v.priority,
                }).then(featureSegment => data.post(`${Project.api}features/featurestates/`, {
                    enabled: v.feature_segment_value.enabled,
                    feature: v.feature_segment_value.feature,
                    environment: v.feature_segment_value.environment,
                    feature_segment: featureSegment.id,
                    feature_state_value: v.feature_segment_value.feature_state_value,
                }).then((featureSegmentValue) => {
                    debugger
                    const newValue = {
                        ...featureSegment,
                        feature_state_value: featureSegmentValue,
                    };
                    segmentOverrides[i] = newValue;
                }));
            }
            return Promise.resolve();
        }));

        store.saving();
        API.trackEvent(Constants.events.EDIT_FEATURE);
<<<<<<< HEAD

        segmentOverridesProm.then(() => {
            if (mode !== 'VALUE') {
                prom = Promise.resolve();
            } else if (environmentFlag) {
                prom = data.get(`${Project.api}environments/${environmentId}/featurestates/${environmentFlag.id}/`)
                    .then((environmentFeatureStates) => {
                        const multivariate_feature_state_values = environmentFeatureStates.multivariate_feature_state_values && environmentFeatureStates.multivariate_feature_state_values.map((v) => {
                            const matching = flag.multivariate_options.find(m => m.id === v.multivariate_feature_option);
                            if (!matching) { // multivariate is new, meaning the value is already correct from the default allocation
                                return v;
                            }
                            // multivariate is existing, override the existing with the new value
                            return { ...v, percentage_allocation: matching.default_percentage_allocation };
                        });
                        environmentFlag.multivariate_feature_state_values = multivariate_feature_state_values;
                        return data.put(`${Project.api}environments/${environmentId}/featurestates/${environmentFlag.id}/`, Object.assign({}, environmentFlag, {
                            feature_state_value: flag.initial_value,
                            hide_from_client: flag.hide_from_client,
                            enabled: flag.default_enabled,
                        }));
=======
        if (mode !== 'VALUE') {
            prom = Promise.resolve();
        } else if (environmentFlag) {
            prom = data.get(`${Project.api}environments/${environmentId}/featurestates/${environmentFlag.id}/`)
                .then((environmentFeatureStates) => {
                    const multivariate_feature_state_values = environmentFeatureStates.multivariate_feature_state_values && environmentFeatureStates.multivariate_feature_state_values.map((v, i) => {
                        const matching = environmentFlag.multivariate_feature_state_values[i];
                        return {
                            ...v,
                            percentage_allocation: matching.default_percentage_allocation,
                        };
>>>>>>> d81d66e3
                    });
            } else {
                prom = data.post(`${Project.api}environments/${environmentId}/featurestates/`, Object.assign({}, flag, {
                    enabled: false,
                    environment: environmentId,
                    feature: projectFlag,
                }));
            }

            const segmentOverridesRequest = mode === 'SEGMENT' && segmentOverrides
                ? data.post(`${Project.api}features/feature-segments/update-priorities/`, segmentOverrides.map((override, index) => ({
                    id: override.id,
                    priority: index,
                }))).then(() => Promise.all(segmentOverrides.map(override => data.put(`${Project.api}features/featurestates/${override.feature_segment_value.id}/`, {
                    ...override.feature_segment_value,
                    multivariate_feature_state_values: override.multivariate_options && override.multivariate_options.map((o) => {
                        if (o.multivariate_feature_option) return o;
                        return {
                            multivariate_feature_option: environmentFlag.multivariate_feature_state_values[o.multivariate_feature_option_index].multivariate_feature_option,
                            percentage_allocation: o.percentage_allocation,
                        };
                    }),
                    feature_state_value: Utils.valueToFeatureState(override.value),
                    enabled: override.enabled,
                })))) : Promise.resolve();


            Promise.all([prom, segmentOverridesRequest]).then(([res, segmentRes]) => {
                store.model.keyedEnvironmentFeatures[projectFlag.id] = res;
                if (segmentRes) {
                    const feature = _.find(store.model.features, f => f.id === projectFlag.id);
                    if (feature) feature.feature_segments = _.map(segmentRes.feature_segments, segment => ({ ...segment, segment: segment.segment.id }));
                }
                store.model.lastSaved = new Date().valueOf();
                store.saved();
            });
        });
    },
    editFeatureStateChangeRequest: (projectId, environmentId, flag, projectFlag, environmentFlag, segmentOverrides, changeRequest, commit) => {
        store.saving();
        API.trackEvent(Constants.events.EDIT_FEATURE);

        const prom = data.get(`${Project.api}environments/${environmentId}/featurestates/${environmentFlag.id}/`)
            .then((environmentFeatureStates) => {
                const multivariate_feature_state_values = environmentFeatureStates.multivariate_feature_state_values && environmentFeatureStates.multivariate_feature_state_values.map((v) => {
                    const matching = flag.multivariate_options.find(m => m.id === v.multivariate_feature_option);
                    if (!matching) { // multivariate is new, meaning the value is already correct from the default allocation
                        return v;
                    }
                    // multivariate is existing, override the existing with the new value
                    return { ...v, percentage_allocation: matching.default_percentage_allocation };
                });
                const { featureStateId, multivariate_options, ...changeRequestData } = changeRequest;
                const req = {
                    feature_states: [{
                        id: featureStateId,
                        feature: projectFlag.id,
                        enabled: flag.default_enabled,
                        feature_state_value: Utils.valueToFeatureState(flag.initial_value),
                        live_from: changeRequest.live_from || new Date().toISOString(),
                    }],
                    ...changeRequestData,
                };
                const reqType = req.id ? 'put' : 'post';
                const url = req.id ? `${Project.api}features/workflows/change-requests/${req.id}/` : `${Project.api}environments/${environmentId}/create-change-request/`;
                return data[reqType](url, req).then((v) => {
                    let prom = Promise.resolve();
                    if (multivariate_options) {
                        v.feature_states[0].multivariate_feature_state_values = v.feature_states[0].multivariate_feature_state_values.map(
                            (v) => {
                                const matching = multivariate_options.find(m => (v.multivariate_feature_option || v.id) === (m.multivariate_feature_option || m.id));
                                return ({ ...v,
                                    percentage_allocation: matching
                                        ? typeof matching.percentage_allocation === 'number' ? matching.percentage_allocation
                                            : matching.default_percentage_allocation : v.percentage_allocation,
                                });
                            },
                        );
                    }


                    prom = data.put(`${Project.api}features/workflows/change-requests/${v.id}/`, {
                        ...v,
                    }).then((v) => {
                        if (commit) {
                            AppActions.actionChangeRequest(v.id, 'commit', () => {
                                AppActions.getFeatures(projectId, environmentId, true);
                            });
                        } else {
                            AppActions.getChangeRequest(v.id);
                        }
                    });
                    prom.then(() => {
                        AppActions.getChangeRequests(environmentId, {});
                        AppActions.getChangeRequests(environmentId, { committed: true });
                        AppActions.getChangeRequests(environmentId, { live_from_after: new Date().toISOString() });

                        if (featureStateId) {
                            AppActions.getChangeRequest(changeRequestData.id);
                        }
                    });
                });
            });


        Promise.all([prom]).then(([res, segmentRes]) => {
            store.saved();
            if (typeof closeModal !== 'undefined') {
                closeModal();
            }
        });
    },
    removeFlag: (projectId, flag) => {
        store.saving();
        API.trackEvent(Constants.events.REMOVE_FEATURE);
        return data.delete(`${Project.api}projects/${projectId}/features/${flag.id}/`)
            .then(() => {
                store.model.features = _.filter(store.model.features, f => f.id != flag.id);
                store.model.lastSaved = new Date().valueOf();
                store.saved();
            });
    },

};


const store = Object.assign({}, BaseStore, {
    id: 'features',
    getEnvironmentFlags() {
        return store.model && store.model.keyedEnvironmentFeatures;
    },
    getProjectFlags() {
        return store.model && store.model.features;
    },
    hasFlagInEnvironment(id, environmentFlags) {
        const flags = environmentFlags || (store.model && store.model.keyedEnvironmentFeatures);

        return flags && flags.hasOwnProperty(id);
    },
    getLastSaved() {
        return store.model && store.model.lastSaved;
    },
    getFlagInfluxData() {
        return store.model && store.model.influxData;
    },
});


store.dispatcherIndex = Dispatcher.register(store, (payload) => {
    const action = payload.action; // this is our action from handleViewAction

    switch (action.actionType) {
        case Actions.GET_FLAGS:
            controller.getFeatures(action.projectId, action.environmentId, action.force);
            break;
        case Actions.TOGGLE_FLAG:
            controller.toggleFlag(action.index, action.environments, action.comment, action.environmentFlags);
            break;
        case Actions.GET_FLAG_INFLUX_DATA:
            controller.getInfluxDate(action.projectId, action.environmentId, action.flag, action.period);
            break;
        case Actions.CREATE_FLAG:
            controller.createFlag(action.projectId, action.environmentId, action.flag, action.segmentOverrides);
            break;
        case Actions.EDIT_ENVIRONMENT_FLAG:
            controller.editFeatureState(action.projectId, action.environmentId, action.flag, action.projectFlag, action.environmentFlag, action.segmentOverrides, action.mode);
            break;
        case Actions.EDIT_ENVIRONMENT_FLAG_CHANGE_REQUEST:
            controller.editFeatureStateChangeRequest(action.projectId, action.environmentId, action.flag, action.projectFlag, action.environmentFlag, action.segmentOverrides, action.changeRequest, action.commit);
            break;
        case Actions.EDIT_FLAG:
            controller.editFlag(action.projectId, action.flag, action.onComplete);
            break;
        case Actions.REMOVE_FLAG:
            controller.removeFlag(action.projectId, action.flag);
            break;
        default:
    }
});
controller.store = store;
module.exports = controller.store;<|MERGE_RESOLUTION|>--- conflicted
+++ resolved
@@ -177,21 +177,18 @@
 
         store.saving();
         API.trackEvent(Constants.events.EDIT_FEATURE);
-<<<<<<< HEAD
-
         segmentOverridesProm.then(() => {
             if (mode !== 'VALUE') {
                 prom = Promise.resolve();
             } else if (environmentFlag) {
                 prom = data.get(`${Project.api}environments/${environmentId}/featurestates/${environmentFlag.id}/`)
                     .then((environmentFeatureStates) => {
-                        const multivariate_feature_state_values = environmentFeatureStates.multivariate_feature_state_values && environmentFeatureStates.multivariate_feature_state_values.map((v) => {
-                            const matching = flag.multivariate_options.find(m => m.id === v.multivariate_feature_option);
-                            if (!matching) { // multivariate is new, meaning the value is already correct from the default allocation
-                                return v;
-                            }
-                            // multivariate is existing, override the existing with the new value
-                            return { ...v, percentage_allocation: matching.default_percentage_allocation };
+                        const multivariate_feature_state_values = environmentFeatureStates.multivariate_feature_state_values && environmentFeatureStates.multivariate_feature_state_values.map((v, i) => {
+                            const matching = environmentFlag.multivariate_feature_state_values[i];
+                            return {
+                                ...v,
+                                percentage_allocation: matching.default_percentage_allocation,
+                            };
                         });
                         environmentFlag.multivariate_feature_state_values = multivariate_feature_state_values;
                         return data.put(`${Project.api}environments/${environmentId}/featurestates/${environmentFlag.id}/`, Object.assign({}, environmentFlag, {
@@ -199,19 +196,6 @@
                             hide_from_client: flag.hide_from_client,
                             enabled: flag.default_enabled,
                         }));
-=======
-        if (mode !== 'VALUE') {
-            prom = Promise.resolve();
-        } else if (environmentFlag) {
-            prom = data.get(`${Project.api}environments/${environmentId}/featurestates/${environmentFlag.id}/`)
-                .then((environmentFeatureStates) => {
-                    const multivariate_feature_state_values = environmentFeatureStates.multivariate_feature_state_values && environmentFeatureStates.multivariate_feature_state_values.map((v, i) => {
-                        const matching = environmentFlag.multivariate_feature_state_values[i];
-                        return {
-                            ...v,
-                            percentage_allocation: matching.default_percentage_allocation,
-                        };
->>>>>>> d81d66e3
                     });
             } else {
                 prom = data.post(`${Project.api}environments/${environmentId}/featurestates/`, Object.assign({}, flag, {
@@ -243,7 +227,10 @@
                 store.model.keyedEnvironmentFeatures[projectFlag.id] = res;
                 if (segmentRes) {
                     const feature = _.find(store.model.features, f => f.id === projectFlag.id);
-                    if (feature) feature.feature_segments = _.map(segmentRes.feature_segments, segment => ({ ...segment, segment: segment.segment.id }));
+                    if (feature) feature.feature_segments = _.map(segmentRes.feature_segments, segment => ({
+                        ...segment,
+                        segment: segment.segment.id
+                    }));
                 }
                 store.model.lastSaved = new Date().valueOf();
                 store.saved();
