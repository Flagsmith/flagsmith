--- conflicted
+++ resolved
@@ -487,23 +487,6 @@
       const oldFeatureStates = res.data.results.filter((v) => {
         return mode === 'VALUE' ? !v.feature_segment : !!v.feature_segment
       })
-<<<<<<< HEAD
-      environment_feature_versions = [version.version_sha]
-    }
-    const prom = data
-      .get(
-        `${Project.api}environments/${environmentId}/featurestates/${environmentFlag.id}/`,
-      )
-      .then(() => {
-        const {
-          approvals,
-          featureStateId,
-          multivariate_options,
-          tags,
-          ...changeRequestData
-        } = changeRequest
-=======
->>>>>>> 25f0ca2f
 
       let feature_states_to_create:
           | Req['createFeatureVersion']['feature_states_to_create']
@@ -554,35 +537,12 @@
         segment_ids_to_delete_overrides =
           version.segment_ids_to_delete_overrides
 
-<<<<<<< HEAD
-        const req = {
-          approvals: userApprovals,
-          environment_feature_versions,
-          feature_states: !env.use_v2_feature_versioning
-            ? [
-                {
-                  enabled: flag.default_enabled,
-                  feature: projectFlag.id,
-                  feature_state_value: Utils.valueToFeatureState(
-                    flag.initial_value,
-                  ),
-                  id: featureStateId,
-                  live_from:
-                    changeRequest.live_from || new Date().toISOString(),
-                },
-              ]
-            : [],
-          group_assignments,
-          tags,
-          ...changeRequestData,
-=======
         if (
           !feature_states_to_create.length &&
           !feature_states_to_update.length &&
           !segment_ids_to_delete_overrides.length
         ) {
           throw new Error('Change request contains no changes')
->>>>>>> 25f0ca2f
         }
       }
       const prom = data
@@ -594,6 +554,7 @@
             approvals,
             featureStateId,
             multivariate_options,
+            tags,
             ...changeRequestData
           } = changeRequest
 
@@ -643,7 +604,7 @@
                 ]
               : [],
             group_assignments,
-
+            tags,
             ...changeRequestData,
           }
           const reqType = req.id ? 'put' : 'post'
