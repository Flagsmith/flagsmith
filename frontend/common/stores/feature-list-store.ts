import Constants from 'common/constants'
import { getIsWidget } from 'components/pages/WidgetPage'
import ProjectStore from './project-store'
import {
  createAndSetFeatureVersion,
  getFeatureStateCrud,
} from 'common/services/useFeatureVersion'
import { updateSegmentPriorities } from 'common/services/useSegmentPriority'
import {
  createProjectFlag,
  projectFlagService,
  updateProjectFlag,
} from 'common/services/useProjectFlag'
import OrganisationStore from './organisation-store'
import { SortOrder } from 'common/types/requests'
import {
  ChangeRequest,
  Environment,
  FeatureState,
  PagedResponse,
  ProjectFlag,
  TypedFeatureState,
} from 'common/types/responses'
import Utils from 'common/utils/utils'
import Actions from 'common/dispatcher/action-constants'
import Project from 'common/project'
import flagsmith from 'flagsmith'
import API from 'project/api'
import { Req } from 'common/types/requests'
import { getVersionFeatureState } from 'common/services/useVersionFeatureState'
import { getFeatureStates } from 'common/services/useFeatureState'
import { getSegments } from 'common/services/useSegment'
import { changeRequestService } from 'common/services/useChangeRequest'

const Dispatcher = require('common/dispatcher/dispatcher')
const BaseStore = require('./base/_store')
const data = require('../data/base/_data')
const { createSegmentOverride } = require('../services/useSegmentOverride')
const { getStore } = require('../store')
let createdFirstFeature = false
const PAGE_SIZE = 50

const convertSegmentOverrideToFeatureState = (
  override,
  i,
  changeRequest?: Req['createChangeRequest'],
) => {
  return {
    enabled: override.enabled,
    feature: override.feature,
    feature_segment: {
      id: override.id,
      priority: i,
      segment: override.segment,
      uuid: override.uuid,
    },
    feature_state_value: override.value,
    id: override.id,
    live_from: changeRequest?.live_from,
    multivariate_feature_state_values: override.multivariate_options,
    toRemove: override.toRemove,
  } as Partial<FeatureState>
}
const controller = {
  createFlag(projectId, environmentId, flag) {
    store.saving()
    API.trackEvent(Constants.events.CREATE_FEATURE)
    if (
      !createdFirstFeature &&
      !flagsmith.getTrait('first_feature') &&
      AccountStore.model.organisations.length === 1 &&
      OrganisationStore.model.projects.length === 1 &&
      (!store.model.features || !store.model.features.length)
    ) {
      createdFirstFeature = true
      flagsmith.setTrait('first_feature', 'true')
      API.trackEvent(Constants.events.CREATE_FIRST_FEATURE)
      window.lintrk?.('track', { conversion_id: 16798354 })
    }

    createProjectFlag(getStore(), {
      body: Object.assign({}, flag, {
        initial_value:
          typeof flag.initial_value !== 'undefined' &&
          flag.initial_value !== null
            ? `${flag.initial_value}`
            : flag.initial_value,
        multivariate_options: undefined,
        project: projectId,
        type:
          flag.multivariate_options && flag.multivariate_options.length
            ? 'MULTIVARIATE'
            : 'STANDARD',
      }),
      project_id: projectId,
    })
      .then((res) => {
        if (res.error) {
          throw res.error?.error || res.error
        }
        return Promise.all(
          (flag.multivariate_options || []).map((v) =>
            data
              .post(
                `${Project.api}projects/${projectId}/features/${res.data.id}/mv-options/`,
                {
                  ...v,
                  feature: res.data.id,
                },
              )
              .then(() => res.data),
          ),
        ).then(() =>
          data.get(
            `${Project.api}projects/${projectId}/features/${res.data.id}/`,
          ),
        )
      })
      .then(() =>
        Promise.all([
          data.get(
            `${
              Project.api
            }projects/${projectId}/features/?environment=${ProjectStore.getEnvironmentIdFromKey(
              environmentId,
            )}`,
          ),
        ]).then(([features]) => {
          const environmentFeatures = features.results.map((v) => ({
            ...v.environment_feature_state,
            feature: v.id,
          }))
          store.model = {
            features: features.results,
            keyedEnvironmentFeatures:
              environmentFeatures && _.keyBy(environmentFeatures, 'feature'),
          }
          store.model.lastSaved = new Date().valueOf()
          getStore().dispatch(
            projectFlagService.util.invalidateTags(['ProjectFlag']),
          )

          store.saved({ createdFlag: flag.name })
        }),
      )
      .catch((e) => API.ajaxHandler(store, e))
  },
  editFeature(projectId, flag, onComplete) {
    if (flag.skipSaveProjectFeature) {
      // users without CREATE_FEATURE permissions automatically hit this action, if that's the case we skip the following API calls
      onComplete({
        ...flag,
        skipSaveProjectFeature: undefined,
      })
      return
    }
    updateProjectFlag(getStore(), {
      body: flag,
      feature_id: flag.id,
      project_id: projectId,
    })
      .then((res) => {
        // onComplete calls back preserving the order of multivariate_options with their updated ids
        if (res.error) {
          store.saved({ error: res.error })
          return
        }
        if (onComplete) {
          onComplete(res)
        }
        if (store.model?.features) {
          const index = _.findIndex(store.model.features, { id: flag.id })
          store.model.features[index] = controller.parseFlag(flag)
          store.model.lastSaved = new Date().valueOf()
          getStore().dispatch(
            projectFlagService.util.invalidateTags(['ProjectFlag']),
          )
          store.changed()
        }
      })
      .catch((e) => {
        // onComplete calls back preserving the order of multivariate_options with their updated ids
        if (onComplete) {
          onComplete(flag)
        } else {
          API.ajaxHandler(store, e)
        }
      })
  },
  editFeatureMv(projectId, flag, onComplete) {
    if (flag.skipSaveProjectFeature) {
      // users without CREATE_FEATURE permissions automatically hit this action, if that's the case we skip the following API calls
      onComplete({
        ...flag,
        skipSaveProjectFeature: undefined,
      })
      return
    }
    const originalFlag =
      store.model && store.model.features
        ? store.model.features.find((v) => v.id === flag.id)
        : flag

    Promise.all(
      (flag.multivariate_options || []).map((v, i) => {
        const originalMV = v.id
          ? originalFlag.multivariate_options.find((m) => m.id === v.id)
          : null
        const url = `${Project.api}projects/${projectId}/features/${flag.id}/mv-options/`
        const mvData = {
          ...v,
          default_percentage_allocation: 0,
          feature: flag.id,
        }
        return (
          originalMV
            ? data.put(`${url}${originalMV.id}/`, mvData)
            : data.post(url, mvData)
        ).then((res) => {
          // It's important to preserve the original order of multivariate_options, so that editing feature states can use the updated ID
          flag.multivariate_options[i] = res
          return {
            ...v,
            id: res.id,
          }
        })
      }),
    )
      .then(() => {
        const deletedMv = originalFlag.multivariate_options.filter(
          (v) => !flag.multivariate_options.find((x) => v.id === x.id),
        )
        return Promise.all(
          deletedMv.map((v) =>
            data.delete(
              `${Project.api}projects/${projectId}/features/${flag.id}/mv-options/${v.id}/`,
            ),
          ),
        )
      })
      .then(() => {
        if (onComplete) {
          onComplete(flag)
        }
      })
  },
  editFeatureState: async (
    projectId,
    environmentId,
    flag,
    projectFlag,
    environmentFlag,
    segmentOverrides,
    mode,
    onComplete,
  ) => {
    let prom
    store.saving()
    API.trackEvent(Constants.events.EDIT_FEATURE)
    const env = ProjectStore.getEnvironment(environmentId)

    if (env.use_v2_feature_versioning) {
      controller.editVersionedFeatureState(
        projectId,
        environmentId,
        flag,
        projectFlag,
        environmentFlag,
        segmentOverrides,
        mode,
        onComplete,
      )
      return
    }
    const segmentOverridesProm = (segmentOverrides || [])
      .map((v, i) => () => {
        if (v.toRemove) {
          return v.id
            ? data.delete(`${Project.api}features/feature-segments/${v.id}/`)
            : Promise.resolve()
        }
        if (!v.id) {
          const featureFlagId = v.feature
          return createSegmentOverride(
            getStore(),
            {
              enabled: !!v.enabled,
              environmentId,
              featureId: featureFlagId,
              feature_segment: {
                segment: v.segment,
              },
              feature_state_value: Utils.valueToFeatureState(v.value),
              multivariate_feature_state_values: v.multivariate_options,
            },
            { forceRefetch: true },
          ).then((segmentOverride) => {
            const newValue = {
              created: !segmentOverrides[i].id,
              environment: segmentOverride.data.environment,
              feature: featureFlagId,
              feature_segment_value: {
                change_request: segmentOverride.data.change_request,
                created_at: segmentOverride.data.created_at,
                deleted_at: segmentOverride.data.deleted_at,
                enabled: segmentOverride.data.enabled,
                environment: segmentOverride.data.environment,
                feature: featureFlagId,
                feature_state_value: segmentOverride.data.feature_state_value,
                id: segmentOverride.data.id,
                identity: segmentOverride.data.identity,
                live_from: segmentOverride.data.live_from,
                updated_at: segmentOverride.data.updated_at,
                uuid: segmentOverride.data.uuid,
              },
              id: segmentOverride.data.feature_segment.id,
              multivariate_options: segmentOverrides[i].multivariate_options,
              priority: segmentOverride.data.feature_segment.priority,
              segment: segmentOverride.data.feature_segment.segment,
              segment_name: v.segment_name,
              uuid: segmentOverride.data.feature_segment.uuid,
              value: segmentOverrides[i].value,
            }
            segmentOverrides[i] = newValue
          })
        }
        return Promise.resolve()
      })
      .reduce(
        (promise, currPromise) => promise.then((val) => currPromise(val)),
        Promise.resolve(),
      )

    store.saving()
    API.trackEvent(Constants.events.EDIT_FEATURE)
    segmentOverridesProm
      .then(() => {
        segmentOverrides = segmentOverrides?.filter?.(
          (override) => !override.toRemove,
        )
        if (mode !== 'VALUE') {
          prom = Promise.resolve()
        } else if (environmentFlag) {
          prom = data
            .get(
              `${Project.api}environments/${environmentId}/featurestates/${environmentFlag.id}/`,
            )
            .then((environmentFeatureStates) => {
              const multivariate_feature_state_values =
                environmentFeatureStates.multivariate_feature_state_values &&
                environmentFeatureStates.multivariate_feature_state_values.map(
                  (v) => {
                    const matching =
                      environmentFlag.multivariate_feature_state_values.find(
                        (m) => m.id === v.multivariate_feature_option,
                      ) || {}
                    return {
                      ...v,
                      percentage_allocation:
                        matching.default_percentage_allocation,
                    }
                  },
                )
              environmentFlag.multivariate_feature_state_values =
                multivariate_feature_state_values
              return data.put(
                `${Project.api}environments/${environmentId}/featurestates/${environmentFlag.id}/`,
                Object.assign({}, environmentFlag, {
                  enabled: flag.default_enabled,
                  feature_state_value: Utils.getTypedValue(
                    flag.initial_value,
                    undefined,
                    true,
                  ),
                }),
              )
            })
        } else {
          prom = data.post(
            `${Project.api}environments/${environmentId}/featurestates/`,
            Object.assign({}, flag, {
              enabled: false,
              environment: environmentId,
              feature: projectFlag,
            }),
          )
        }

        const priorityChanged = segmentOverrides?.find(
          (v) => v.originalPriority !== v.priority,
        )
        const segmentOverridesRequest =
          mode === 'SEGMENT' && segmentOverrides
            ? (priorityChanged
                ? updateSegmentPriorities(
                    getStore(),
                    segmentOverrides.map((override, index) => ({
                      id: override.id,
                      priority: index,
                    })),
                  )
                : Promise.resolve([])
              ).then(() =>
                Promise.all(
                  segmentOverrides.map((override) =>
                    !override.created
                      ? data.put(
                          `${Project.api}features/featurestates/${override.feature_segment_value.id}/`,
                          {
                            ...override.feature_segment_value,
                            enabled: override.enabled,
                            feature_state_value: Utils.valueToFeatureState(
                              override.value,
                            ),
                            multivariate_feature_state_values:
                              override.multivariate_options &&
                              override.multivariate_options.map((o) => {
                                if (o.multivariate_feature_option) return o
                                return {
                                  multivariate_feature_option:
                                    environmentFlag
                                      .multivariate_feature_state_values[
                                      o.multivariate_feature_option_index
                                    ].multivariate_feature_option,
                                  percentage_allocation:
                                    o.percentage_allocation,
                                }
                              }),
                          },
                        )
                      : Promise.resolve(override),
                  ),
                ),
              )
            : Promise.resolve()

        Promise.all([prom, segmentOverridesRequest])
          .then(([res, segmentRes]) => {
            if (store.model?.keyedEnvironmentFeatures) {
              store.model.keyedEnvironmentFeatures[projectFlag.id] = res
              if (segmentRes) {
                const feature = _.find(
                  store.model.features,
                  (f) => f.id === projectFlag.id,
                )
                if (feature) {
                  feature.feature_segments = _.map(
                    segmentRes.feature_segments,
                    (segment) => ({
                      ...segment,
                      segment: segment.segment.id,
                    }),
                  )
                }
              }
            }

            if (store.model) {
              store.model.lastSaved = new Date().valueOf()
            }
            onComplete && onComplete()
            getStore().dispatch(
              projectFlagService.util.invalidateTags(['ProjectFlag']),
            )
            store.saved({})
          })
          .catch((e) => {
            API.ajaxHandler(store, e)
          })
      })
      .catch((e) => {
        API.ajaxHandler(store, e)
      })
  },
  editFeatureStateChangeRequest: async (
    projectId: string,
    environmentId: string,
    flag: ProjectFlag,
    projectFlag: ProjectFlag,
    environmentFlag: FeatureState,
    segmentOverrides: any,
    changeRequest: Req['createChangeRequest'],
    commit: boolean,
  ) => {
    store.saving()
    try {
      API.trackEvent(Constants.events.EDIT_FEATURE)
      const env: Environment = ProjectStore.getEnvironment(environmentId) as any
      // Detect differences between change request and existing feature states
      const res: { data: PagedResponse<TypedFeatureState> } =
        await getFeatureStates(
          getStore(),
          {
            environment: environmentFlag.environment,
            feature: projectFlag.id,
          },
          {
            forceRefetch: true,
          },
        )
      const segmentResult = await getSegments(getStore(), {
        include_feature_specific: true,
        page_size: 1000,
        projectId,
      })

      const segments = segmentResult.data.results
      const oldFeatureStates = res.data.results

      let feature_states_to_create:
          | Req['createFeatureVersion']['feature_states_to_create']
          | undefined = undefined,
        feature_states_to_update:
          | Req['createFeatureVersion']['feature_states_to_update']
          | undefined = undefined,
        segment_ids_to_delete_overrides:
          | Req['createFeatureVersion']['segment_ids_to_delete_overrides']
          | undefined = undefined
      if (env.use_v2_feature_versioning) {
        const featureStates = (segmentOverrides || [])
          .map((override: any, i: number) =>
            convertSegmentOverrideToFeatureState(override, i, changeRequest),
          )
          .concat([
            Object.assign({}, environmentFlag, {
              enabled: flag.default_enabled,
              feature_state_value: flag.initial_value,
              live_from: flag.live_from,
            }),
          ])

        const version = getFeatureStateCrud(
          featureStates.map((v: FeatureState) => ({
            ...v,
            // endpoint returns object for feature_state_value rather than the value
            feature_state_value: Utils.valueToFeatureState(
              v.feature_state_value,
            ),
          })),
          oldFeatureStates,
          segments,
        )

        feature_states_to_create = version.feature_states_to_create
        feature_states_to_update = version.feature_states_to_update
        segment_ids_to_delete_overrides =
          version.segment_ids_to_delete_overrides

        if (
          !feature_states_to_create.length &&
          !feature_states_to_update.length &&
          !segment_ids_to_delete_overrides.length
        ) {
          throw new Error('Change request contains no changes')
        }
      }
      const prom = data
        .get(
          `${Project.api}environments/${environmentId}/featurestates/${environmentFlag.id}/`,
        )
        .then(() => {
          const {
            approvals,
            featureStateId,
            multivariate_options,
            ...changeRequestData
          } = changeRequest

          const userApprovals = approvals.filter((u) => {
            const keys = Object.keys(u)
            return keys.includes('user')
          })

          const group_assignments = approvals.filter((g) => {
            const keys = Object.keys(g)
            return keys.includes('group')
          })

          const changeSets =
            feature_states_to_create ||
            feature_states_to_update ||
            segment_ids_to_delete_overrides
              ? [
                  {
                    feature: projectFlag.id,
                    feature_states_to_create:
                      feature_states_to_create || undefined,
                    feature_states_to_update:
                      feature_states_to_update || undefined,
                    live_from:
                      changeRequest.live_from || new Date().toISOString(),
                    segment_ids_to_delete_overrides:
                      segment_ids_to_delete_overrides || undefined,
                  },
                ]
              : undefined
          const req = {
            approvals: userApprovals,
            change_sets: changeSets,
            feature_states: !env.use_v2_feature_versioning
              ? [
                  {
                    enabled: flag.default_enabled,
                    feature: projectFlag.id,
                    feature_state_value: Utils.valueToFeatureState(
                      flag.initial_value,
                    ),
                    id: featureStateId,
                    live_from:
                      changeRequest.live_from || new Date().toISOString(),
                  },
                ]
              : [],
            group_assignments,

            ...changeRequestData,
          }
          const reqType = req.id ? 'put' : 'post'
          const url = req.id
            ? `${Project.api}features/workflows/change-requests/${req.id}/`
            : `${Project.api}environments/${environmentId}/create-change-request/`
          return data[reqType](url, req).then(
            (updatedChangeRequest: ChangeRequest) => {
              let prom = Promise.resolve()
              const shouldUpdateMv =
                multivariate_options && updatedChangeRequest.feature_states?.[0]
              if (shouldUpdateMv) {
                updatedChangeRequest.feature_states[0].multivariate_feature_state_values =
                  updatedChangeRequest.feature_states[0].multivariate_feature_state_values.map(
                    (v) => {
                      const matching = multivariate_options.find(
                        (m) =>
                          (v.multivariate_feature_option || v.id) ===
                          (m.multivariate_feature_option || m.id),
                      )
                      return {
                        ...v,
                        percentage_allocation: matching
                          ? typeof matching.percentage_allocation === 'number'
                            ? matching.percentage_allocation
                            : matching.default_percentage_allocation
                          : v.percentage_allocation,
                      }
                    },
                  )
              }

              prom = (
                shouldUpdateMv
                  ? data.put(
                      `${Project.api}features/workflows/change-requests/${updatedChangeRequest.id}/`,
                      updatedChangeRequest,
                    )
                  : Promise.resolve()
              ).then(() => {
                if (commit) {
                  AppActions.actionChangeRequest(
                    updatedChangeRequest.id,
                    'commit',
                    () => {
                      AppActions.refreshFeatures(projectId, environmentId)
                    },
                  )
                } else {
                  getStore().dispatch(
                    changeRequestService.util.invalidateTags(['ChangeRequest']),
                  )
                  AppActions.getChangeRequest(
                    updatedChangeRequest.id,
                    projectId,
                    environmentId,
                  )
                }
              })
              prom.then(() => {
                if (featureStateId) {
                  AppActions.getChangeRequest(
                    changeRequestData.id,
                    projectId,
                    environmentId,
                  )
                }
              })
              return updatedChangeRequest
            },
          )
        })

      Promise.all([prom]).then(([updatedChangeRequest]) => {
        store.saved({
          changeRequest: true,
          isCreate: true,
          updatedChangeRequest,
        })
      })
    } catch (e) {
      API.ajaxHandler(store, e)
    }
  },
  editVersionedFeatureState: (
    projectId,
    environmentId,
    flag,
    projectFlag,
    environmentFlag,
    segmentOverrides,
    mode,
    onComplete,
  ) => {
    let prom

    if (mode !== 'VALUE') {
      // Create a new version with segment overrides
      const featureStates = segmentOverrides?.map(
        convertSegmentOverrideToFeatureState,
      )
      prom = ProjectStore.getEnvironmentIdFromKeyAsync(
        projectId,
        environmentId,
      ).then((res) => {
        return createAndSetFeatureVersion(getStore(), {
          environmentId: res,
          featureId: projectFlag.id,
          featureStates,
          projectId,
        }).then((version) => {
          if (version.error) {
            throw version.error
          }
          // Fetch and update the latest environment feature state
          return getVersionFeatureState(getStore(), {
            environmentId: ProjectStore.getEnvironmentIdFromKey(environmentId),
            featureId: projectFlag.id,
            sha: version.data.version_sha,
          }).then((res) => {
            const environmentFeatureState = res.data.find(
              (v) => !v.feature_segment,
            )
            store.model.keyedEnvironmentFeatures[projectFlag.id] = {
              ...store.model.keyedEnvironmentFeatures[projectFlag.id],
              ...environmentFeatureState,
            }
          })
        })
      })
    } else if (environmentFlag) {
      // Create a new version with feature state / multivariate options
      prom = data
        .get(
          `${Project.api}environments/${environmentId}/featurestates/${environmentFlag.id}/`,
        )
        .then((environmentFeatureStates) => {
          // Match all multivariate options to stored ids
          const multivariate_feature_state_values =
            environmentFeatureStates.multivariate_feature_state_values &&
            environmentFeatureStates.multivariate_feature_state_values.map(
              (v) => {
                const matching =
                  environmentFlag.multivariate_feature_state_values.find(
                    (m) => m.id === v.multivariate_feature_option,
                  ) || {}
                return {
                  ...v,
                  percentage_allocation: matching.default_percentage_allocation,
                }
              },
            )
          environmentFlag.multivariate_feature_state_values =
            multivariate_feature_state_values

          return ProjectStore.getEnvironmentIdFromKeyAsync(
            projectId,
            environmentId,
          ).then((res) => {
            const data = Object.assign({}, environmentFlag, {
              enabled: flag.default_enabled,
              feature_state_value: flag.initial_value,
            })
            return createAndSetFeatureVersion(getStore(), {
              environmentId: res,
              featureId: projectFlag.id,
              featureStates: [data],
              projectId,
            }).then((version) => {
              if (version.error) {
                throw version.error
              }
              const featureState = version.data.feature_states[0].data
              store.model.keyedEnvironmentFeatures[projectFlag.id] = {
                ...featureState,
                feature_state_value: Utils.featureStateToValue(
                  featureState.feature_state_value,
                ),
              }
            })
          })
        })
    } else {
      prom = data.post(
        `${Project.api}environments/${environmentId}/featurestates/`,
        Object.assign({}, flag, {
          enabled: false,
          environment: environmentId,
          feature: projectFlag,
        }),
      )
    }

    prom
      .then(() => {
        if (store.model) {
          store.model.lastSaved = new Date().valueOf()
        }
        onComplete && onComplete()
        store.saved({})
      })
      .catch((e) => {
        API.ajaxHandler(store, e)
      })
  },
<<<<<<< HEAD
  getFeatureUsage(projectId, environmentId, flag, period) {
    data
      .get(
        `${Project.api}projects/${projectId}/features/${flag}/evaluation-data/?period=${period}&environment_id=${environmentId}`,
      )
      .then((result) => {
        const firstResult = result[0]
        const lastResult = firstResult && result[result.length - 1]
        const diff = firstResult
          ? moment(lastResult.day, 'YYYY-MM-DD').diff(
              moment(firstResult.day, 'YYYY-MM-DD'),
              'days',
            )
          : 0
        if (firstResult && diff) {
          _.range(0, diff).map((v) => {
            const day = moment(firstResult.day)
              .add(v, 'days')
              .format('YYYY-MM-DD')
            if (!result.find((v) => v.day === day)) {
              result.push({
                'count': 0,
                day,
              })
            }
          })
        }
        if (!store.model) {
          // Now that we use RTK, sometimes this is called prior to the feature-list-store being used
          // todo: this is resolved in https://github.com/Flagsmith/flagsmith/pull/6150
          store.model = {}
        }
        store.model.usageData = _.sortBy(result, (v) =>
          moment(v.day, 'YYYY-MM-DD').valueOf(),
        ).map((v) => ({
          ...v,
          day: moment(v.day, 'YYYY-MM-DD').format('Do MMM'),
        }))
        store.changed()
      })
  },
=======
>>>>>>> 68c09cb8
  getFeatures: (projectId, environmentId, force, page, filter, pageSize) => {
    if (!store.model || store.envId !== environmentId || force) {
      store.envId = environmentId
      store.projectId = projectId
      store.environmentId = environmentId
      store.page = page
      store.filter = filter
      let filterUrl = ''
      const { feature } = Utils.fromParam()
      if (Object.keys(store.filter).length) {
        filterUrl = `&${Utils.toParam(store.filter)}`
      }

      ProjectStore.getEnvironmentIdFromKeyAsync(projectId, environmentId).then(
        (environment) => {
          let featuresEndpoint =
            typeof page === 'string'
              ? page
              : `${Project.api}projects/${projectId}/features/?page=${
                  page || 1
                }&environment=${environment}&page_size=${
                  pageSize || PAGE_SIZE
                }${filterUrl}`
          if (store.search) {
            featuresEndpoint += `&search=${store.search}`
          }
          if (store.sort) {
            featuresEndpoint += `&sort_field=${
              store.sort.sortBy
            }&sort_direction=${store.sort.sortOrder.toUpperCase()}`
          }

          return Promise.all([
            data.get(featuresEndpoint),
            feature
              ? data.get(
                  `${Project.api}projects/${projectId}/features/${feature}/`,
                )
              : Promise.resolve(),
          ])
            .then(([features, feature]) => {
              const environmentFeatures = features.results.map((v) => ({
                ...v.environment_feature_state,
                feature: v.id,
              }))
              if (store.filter !== filter) {
                //The filter has been changed since, ignore the api response. This will be resolved when moving to RTK.
                return
              }
              store.paging.next = features.next
              store.paging.pageSize = PAGE_SIZE
              store.paging.count = features.count
              store.paging.previous = features.previous
              store.paging.currentPage =
                featuresEndpoint.indexOf('?page=') !== -1
                  ? parseInt(
                      featuresEndpoint.substr(
                        featuresEndpoint.indexOf('?page=') + 6,
                      ),
                    )
                  : 1

              if (feature) {
                const index = features.results.findIndex(
                  (v) => v.id === feature.id,
                )
                if (index === -1) {
                  features.results.push({ ...feature, ignore: true })
                }
              }
              if (features.results.length) {
                createdFirstFeature = true
              }

              store.model = {
                features: features.results.map(controller.parseFlag),
                keyedEnvironmentFeatures: _.keyBy(
                  environmentFeatures,
                  'feature',
                ),
              }
              store.loaded()
            })
            .catch((e) => {
              if (!getIsWidget()) {
                document.location.href = '/404?entity=environment'
              }
              API.ajaxHandler(store, e)
            })
        },
      )
    }
  },
  parseFlag(flag) {
    return {
      ...flag,
      feature_segments:
        flag.feature_segments &&
        flag.feature_segments.map((fs) => ({
          ...fs,
          segment: fs.segment.id,
        })),
    }
  },
  removeFlag: (projectId, flag) => {
    store.saving()
    API.trackEvent(Constants.events.REMOVE_FEATURE)
    return data
      .delete(`${Project.api}projects/${projectId}/features/${flag.id}/`)
      .then(() => {
        store.model.features = _.filter(
          store.model.features,
          (f) => f.id !== flag.id,
        )
        store.model.lastSaved = new Date().valueOf()
        getStore().dispatch(
          projectFlagService.util.invalidateTags(['ProjectFlag']),
        )
        store.saved({})
        store.trigger('removed', flag)
      })
  },
  searchFeatures: _.throttle(
    (search, environmentId, projectId, filter, pageSize) => {
      store.search = encodeURIComponent(search || '')
      controller.getFeatures(
        parseInt(projectId),
        environmentId,
        true,
        0,
        filter,
        pageSize,
      )
    },
    1000,
  ),
}

const store = Object.assign({}, BaseStore, {
  getEnvironmentFlags() {
    return store?.model?.keyedEnvironmentFeatures
  },
  getLastSaved() {
    return store.model && store.model.lastSaved
  },
  getProjectFlags() {
    return store.model && store.model.features
  },
  hasFlagInEnvironment(id, environmentFlags) {
    const flags =
      environmentFlags || (store.model && store.model.keyedEnvironmentFeatures)

    // eslint-disable-next-line no-prototype-builtins
    return flags && flags.hasOwnProperty(id)
  },
  id: 'features',
  paging: {},
  sort: {
    default: true,
    label: 'Name',
    sortBy: 'name',
    sortOrder: SortOrder.ASC,
  },
})

store.dispatcherIndex = Dispatcher.register(store, (payload) => {
  const action = payload.action // this is our action from handleViewAction
  const projectId = parseInt(action.projectId)
  switch (action.actionType) {
    case Actions.SEARCH_FLAGS: {
      if (action.sort) {
        store.sort = action.sort
      }
      controller.searchFeatures(
        action.search,
        action.environmentId,
        projectId,
        action.filter,
        action.pageSize,
      )
      break
    }
    case Actions.GET_FLAGS:
      store.search = encodeURIComponent(action.search || '')
      if (action.sort) {
        store.sort = action.sort
      }
      controller.getFeatures(
        projectId,
        action.environmentId,
        action.force,
        action.page,
        action.filter,
        action.pageSize,
      )
      break
    case Actions.REFRESH_FEATURES:
      if (
        projectId === store.projectId &&
        action.environmentId === store.environmentId
      ) {
        controller.getFeatures(
          store.projectId,
          store.environmentId,
          true,
          store.page,
          store.filter,
        )
      }
      break
    case Actions.CREATE_FLAG:
      controller.createFlag(projectId, action.environmentId, action.flag)
      break
    case Actions.EDIT_ENVIRONMENT_FLAG:
      controller.editFeatureState(
        projectId,
        action.environmentId,
        action.flag,
        action.projectFlag,
        action.environmentFlag,
        action.segmentOverrides,
        action.mode,
        action.onComplete,
      )
      break
    case Actions.EDIT_ENVIRONMENT_FLAG_CHANGE_REQUEST:
      controller.editFeatureStateChangeRequest(
        projectId,
        action.environmentId,
        action.flag,
        action.projectFlag,
        action.environmentFlag,
        action.segmentOverrides,
        action.changeRequest,
        action.commit,
      )
      break
    case Actions.EDIT_FEATURE:
      controller.editFeature(projectId, action.flag, action.onComplete)
      break
    case Actions.EDIT_FEATURE_MV:
      controller.editFeatureMv(projectId, action.flag, action.onComplete)
      break
    case Actions.REMOVE_FLAG:
      controller.removeFlag(projectId, action.flag)
      break
    default:
  }
})
controller.store = store
export default controller.store<|MERGE_RESOLUTION|>--- conflicted
+++ resolved
@@ -818,50 +818,6 @@
         API.ajaxHandler(store, e)
       })
   },
-<<<<<<< HEAD
-  getFeatureUsage(projectId, environmentId, flag, period) {
-    data
-      .get(
-        `${Project.api}projects/${projectId}/features/${flag}/evaluation-data/?period=${period}&environment_id=${environmentId}`,
-      )
-      .then((result) => {
-        const firstResult = result[0]
-        const lastResult = firstResult && result[result.length - 1]
-        const diff = firstResult
-          ? moment(lastResult.day, 'YYYY-MM-DD').diff(
-              moment(firstResult.day, 'YYYY-MM-DD'),
-              'days',
-            )
-          : 0
-        if (firstResult && diff) {
-          _.range(0, diff).map((v) => {
-            const day = moment(firstResult.day)
-              .add(v, 'days')
-              .format('YYYY-MM-DD')
-            if (!result.find((v) => v.day === day)) {
-              result.push({
-                'count': 0,
-                day,
-              })
-            }
-          })
-        }
-        if (!store.model) {
-          // Now that we use RTK, sometimes this is called prior to the feature-list-store being used
-          // todo: this is resolved in https://github.com/Flagsmith/flagsmith/pull/6150
-          store.model = {}
-        }
-        store.model.usageData = _.sortBy(result, (v) =>
-          moment(v.day, 'YYYY-MM-DD').valueOf(),
-        ).map((v) => ({
-          ...v,
-          day: moment(v.day, 'YYYY-MM-DD').format('Do MMM'),
-        }))
-        store.changed()
-      })
-  },
-=======
->>>>>>> 68c09cb8
   getFeatures: (projectId, environmentId, force, page, filter, pageSize) => {
     if (!store.model || store.envId !== environmentId || force) {
       store.envId = environmentId
