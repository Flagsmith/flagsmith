import Constants from 'common/constants'
import { getIsWidget } from 'components/pages/WidgetPage'
import ProjectStore from './project-store'
import { createAndSetFeatureVersion } from 'common/services/useFeatureVersion'
import { updateSegmentPriorities } from 'common/services/useSegmentPriority'
import {
  createProjectFlag,
  updateProjectFlag,
} from 'common/services/useProjectFlag'
import OrganisationStore from './organisation-store'
import {
  Approval,
  Environment,
  FeatureState,
  MultivariateOption,
  ProjectFlag,
} from 'common/types/responses'
import Utils from 'common/utils/utils'
import Actions from 'common/dispatcher/action-constants'
import Project from 'common/project'
const Dispatcher = require('common/dispatcher/dispatcher')
const BaseStore = require('./base/_store')
const data = require('../data/base/_data')
const { createSegmentOverride } = require('../services/useSegmentOverride')
const { getStore } = require('../store')
import flagsmith from 'flagsmith'
import API from 'project/api'
import segmentOverrides from 'components/SegmentOverrides'
import { Req } from 'common/types/requests'
let createdFirstFeature = false
const PAGE_SIZE = 200
function recursivePageGet(url, parentRes) {
  return data.get(url).then((res) => {
    let response
    if (parentRes) {
      response = {
        ...parentRes,
        results: parentRes.results.concat(res.results),
      }
    } else {
      response = res
    }
    if (res.next) {
      return recursivePageGet(res.next, response)
    }
    return Promise.resolve(response)
  })
}

const convertSegmentOverrideToFeatureState = (
  override,
  i,
  changeRequest?: Req['createChangeRequest'],
) => {
  return {
    enabled: override.enabled,
    feature_segment: {
      id: override.id,
      priority: i,
      segment: override.segment,
      uuid: override.uuid,
    },
    feature_state_value: override.value,
    id: override.id,
    live_from: changeRequest?.live_from,
    toRemove: override.toRemove,
  } as Partial<FeatureState>
}
const controller = {
  createFlag(projectId, environmentId, flag) {
    store.saving()
    API.trackEvent(Constants.events.CREATE_FEATURE)
    if (
      !createdFirstFeature &&
      !flagsmith.getTrait('first_feature') &&
      AccountStore.model.organisations.length === 1 &&
      OrganisationStore.model.projects.length === 1 &&
      (!store.model.features || !store.model.features.length)
    ) {
      createdFirstFeature = true
      flagsmith.setTrait('first_feature', 'true')
      API.trackEvent(Constants.events.CREATE_FIRST_FEATURE)
      window.lintrk?.('track', { conversion_id: 16798354 })
    }

    createProjectFlag(getStore(), {
      body: Object.assign({}, flag, {
        initial_value:
          typeof flag.initial_value !== 'undefined' &&
          flag.initial_value !== null
            ? `${flag.initial_value}`
            : flag.initial_value,
        multivariate_options: undefined,
        project: projectId,
        type:
          flag.multivariate_options && flag.multivariate_options.length
            ? 'MULTIVARIATE'
            : 'STANDARD',
      }),
      project_id: projectId,
    })
      .then((res) => {
        if (res.error) {
          return Promise.reject(res.error)
        }
        return Promise.all(
          (flag.multivariate_options || []).map((v) =>
            data
              .post(
                `${Project.api}projects/${projectId}/features/${res.data.id}/mv-options/`,
                {
                  ...v,
                  feature: res.data.id,
                },
              )
              .then(() => res.data),
          ),
        ).then(() =>
          data.get(
            `${Project.api}projects/${projectId}/features/${res.data.id}/`,
          ),
        )
      })
      .then(() =>
        Promise.all([
          data.get(`${Project.api}projects/${projectId}/features/`),
          data.get(
            `${Project.api}environments/${environmentId}/featurestates/`,
          ),
        ]).then(([features, environmentFeatures]) => {
          store.model = {
            features: features.results,
            keyedEnvironmentFeatures:
              environmentFeatures &&
              _.keyBy(environmentFeatures.results, 'feature'),
          }
          store.model.lastSaved = new Date().valueOf()
          store.saved({ createdFlag: flag.name })
        }),
      )
      .catch((e) => API.ajaxHandler(store, e))
  },
  editFeature(projectId, flag, onComplete) {
    if (flag.skipSaveProjectFeature) {
      // users without CREATE_FEATURE permissions automatically hit this action, if that's the case we skip the following API calls
      onComplete({
        ...flag,
        skipSaveProjectFeature: undefined,
      })
      return
    }
    updateProjectFlag(getStore(), {
      body: flag,
      feature_id: flag.id,
      project_id: projectId,
    })
      .then((res) => {
        // onComplete calls back preserving the order of multivariate_options with their updated ids
        if (onComplete) {
          onComplete(res)
        }
        if (store.model) {
          const index = _.findIndex(store.model.features, { id: flag.id })
          store.model.features[index] = controller.parseFlag(flag)
          store.model.lastSaved = new Date().valueOf()
          store.changed()
        }
      })
      .catch((e) => {
        // onComplete calls back preserving the order of multivariate_options with their updated ids
        if (onComplete) {
          onComplete(flag)
        } else {
          API.ajaxHandler(store, e)
        }
      })
  },
  editFeatureMv(projectId, flag, onComplete) {
    if (flag.skipSaveProjectFeature) {
      // users without CREATE_FEATURE permissions automatically hit this action, if that's the case we skip the following API calls
      onComplete({
        ...flag,
        skipSaveProjectFeature: undefined,
      })
      return
    }
    const originalFlag =
      store.model && store.model.features
        ? store.model.features.find((v) => v.id === flag.id)
        : flag

    Promise.all(
      (flag.multivariate_options || []).map((v, i) => {
        const originalMV = v.id
          ? originalFlag.multivariate_options.find((m) => m.id === v.id)
          : null
        const url = `${Project.api}projects/${projectId}/features/${flag.id}/mv-options/`
        const mvData = {
          ...v,
          default_percentage_allocation: 0,
          feature: flag.id,
        }
        return (
          originalMV
            ? data.put(`${url}${originalMV.id}/`, mvData)
            : data.post(url, mvData)
        ).then((res) => {
          // It's important to preserve the original order of multivariate_options, so that editing feature states can use the updated ID
          flag.multivariate_options[i] = res
          return {
            ...v,
            id: res.id,
          }
        })
      }),
    )
      .then(() => {
        const deletedMv = originalFlag.multivariate_options.filter(
          (v) => !flag.multivariate_options.find((x) => v.id === x.id),
        )
        return Promise.all(
          deletedMv.map((v) =>
            data.delete(
              `${Project.api}projects/${projectId}/features/${flag.id}/mv-options/${v.id}/`,
            ),
          ),
        )
      })
      .then(() => {
        if (onComplete) {
          onComplete(flag)
        }
      })
  },
  editFeatureState: (
    projectId,
    environmentId,
    flag,
    projectFlag,
    environmentFlag,
    segmentOverrides,
    mode,
    onComplete,
  ) => {
    let prom
    store.saving()
    API.trackEvent(Constants.events.EDIT_FEATURE)
    const env = ProjectStore.getEnvironment(environmentId)
    if (env.use_v2_feature_versioning) {
      controller.editVersionedFeatureState(
        projectId,
        environmentId,
        flag,
        projectFlag,
        environmentFlag,
        segmentOverrides,
        mode,
        onComplete,
      )
      return
    }
    const segmentOverridesProm = (segmentOverrides || [])
      .map((v, i) => () => {
        if (v.toRemove) {
          return (
            v.id
              ? data.delete(`${Project.api}features/feature-segments/${v.id}/`)
              : Promise.resolve()
          ).then(() => {
            segmentOverrides = segmentOverrides.filter((s) => v.id !== s.id)
          })
        }
        if (!v.id) {
          const featureFlagId = v.feature
          return createSegmentOverride(
            getStore(),
            {
              enabled: !!v.enabled,
              environmentId,
              featureId: featureFlagId,
              feature_segment: {
                segment: v.segment,
              },
              feature_state_value: {
                boolean_value:
                  v.feature_segment_value.feature_state_value.boolean_value,
                integer_value:
                  v.feature_segment_value.feature_state_value.integer_value,
                string_value:
                  v.feature_segment_value.feature_state_value.string_value,
                type: v.feature_segment_value.feature_state_value.type,
              },
            },
            { forceRefetch: true },
          ).then((segmentOverride) => {
            const newValue = {
              environment: segmentOverride.data.environment,
              feature: featureFlagId,
              feature_segment_value: {
                change_request: segmentOverride.data.change_request,
                created_at: segmentOverride.data.created_at,
                deleted_at: segmentOverride.data.deleted_at,
                enabled: segmentOverride.data.enabled,
                environment: segmentOverride.data.environment,
                feature: featureFlagId,
                feature_state_value: segmentOverride.data.feature_state_value,
                id: segmentOverride.data.id,
                identity: segmentOverride.data.identity,
                live_from: segmentOverride.data.live_from,
                updated_at: segmentOverride.data.updated_at,
                uuid: segmentOverride.data.uuid,
              },
              id: segmentOverride.data.feature_segment.id,
              multivariate_options: segmentOverrides[i].multivariate_options,
              priority: segmentOverride.data.feature_segment.priority,
              segment: segmentOverride.data.feature_segment.segment,
              segment_name: v.segment_name,
              uuid: segmentOverride.data.feature_segment.uuid,
              value: segmentOverrides[i].value,
            }
            segmentOverrides[i] = newValue
          })
        }
        return Promise.resolve()
      })
      .reduce(
        (promise, currPromise) => promise.then((val) => currPromise(val)),
        Promise.resolve(),
      )

    store.saving()
    API.trackEvent(Constants.events.EDIT_FEATURE)
    segmentOverridesProm
      .then(() => {
        if (mode !== 'VALUE') {
          prom = Promise.resolve()
        } else if (environmentFlag) {
          prom = data
            .get(
              `${Project.api}environments/${environmentId}/featurestates/${environmentFlag.id}/`,
<<<<<<< HEAD
=======
              Object.assign({}, environmentFlag, {
                enabled: flag.default_enabled,
                feature_state_value: Utils.getTypedValue(
                  flag.initial_value,
                  undefined,
                  true,
                ),
              }),
>>>>>>> 8cd3a65b
            )
            .then((environmentFeatureStates) => {
              const multivariate_feature_state_values =
                environmentFeatureStates.multivariate_feature_state_values &&
                environmentFeatureStates.multivariate_feature_state_values.map(
                  (v) => {
                    const matching =
                      environmentFlag.multivariate_feature_state_values.find(
                        (m) => m.id === v.multivariate_feature_option,
                      ) || {}
                    return {
                      ...v,
                      percentage_allocation:
                        matching.default_percentage_allocation,
                    }
                  },
                )
              environmentFlag.multivariate_feature_state_values =
                multivariate_feature_state_values
              return data.put(
                `${Project.api}environments/${environmentId}/featurestates/${environmentFlag.id}/`,
                Object.assign({}, environmentFlag, {
                  enabled: flag.default_enabled,
                  feature_state_value: flag.initial_value,
                }),
              )
            })
        } else {
          prom = data.post(
            `${Project.api}environments/${environmentId}/featurestates/`,
            Object.assign({}, flag, {
              enabled: false,
              environment: environmentId,
              feature: projectFlag,
            }),
          )
        }

        const segmentOverridesRequest =
          mode === 'SEGMENT' && segmentOverrides
            ? (segmentOverrides.length
                ? updateSegmentPriorities(
                    getStore(),
                    segmentOverrides.map((override, index) => ({
                      id: override.id,
                      priority: index,
                    })),
                  )
                : Promise.resolve([])
              ).then(() =>
                Promise.all(
                  segmentOverrides.map((override) =>
                    data.put(
                      `${Project.api}features/featurestates/${override.feature_segment_value.id}/`,
                      {
                        ...override.feature_segment_value,
                        enabled: override.enabled,
                        feature_state_value: Utils.valueToFeatureState(
                          override.value,
                        ),
                        multivariate_feature_state_values:
                          override.multivariate_options &&
                          override.multivariate_options.map((o) => {
                            if (o.multivariate_feature_option) return o
                            return {
                              multivariate_feature_option:
                                environmentFlag
                                  .multivariate_feature_state_values[
                                  o.multivariate_feature_option_index
                                ].multivariate_feature_option,
                              percentage_allocation: o.percentage_allocation,
                            }
                          }),
                      },
                    ),
                  ),
                ),
              )
            : Promise.resolve()

        Promise.all([prom, segmentOverridesRequest])
          .then(([res, segmentRes]) => {
            if (store.model) {
              store.model.keyedEnvironmentFeatures[projectFlag.id] = res
              if (segmentRes) {
                const feature = _.find(
                  store.model.features,
                  (f) => f.id === projectFlag.id,
                )
                if (feature) {
                  feature.feature_segments = _.map(
                    segmentRes.feature_segments,
                    (segment) => ({
                      ...segment,
                      segment: segment.segment.id,
                    }),
                  )
                }
              }
            }

            if (store.model) {
              store.model.lastSaved = new Date().valueOf()
            }
            onComplete && onComplete()
            store.saved({})
          })
          .catch((e) => {
            API.ajaxHandler(store, e)
          })
      })
      .catch((e) => {
        API.ajaxHandler(store, e)
      })
  },
  editFeatureStateChangeRequest: async (
    projectId: string,
    environmentId: string,
    flag: ProjectFlag,
    projectFlag: ProjectFlag,
    environmentFlag: FeatureState,
    segmentOverrides: any,
    changeRequest: Req['createChangeRequest'],
    commit: boolean,
    mode: 'VALUE' | 'SEGMENT',
  ) => {
    store.saving()
    API.trackEvent(Constants.events.EDIT_FEATURE)
    const env: Environment = ProjectStore.getEnvironment(environmentId) as any
    let environment_feature_versions = []
    if (env.use_v2_feature_versioning) {
      let featureStates
      if (mode === 'SEGMENT') {
        featureStates = segmentOverrides?.map((override: any, i: number) =>
          convertSegmentOverrideToFeatureState(override, i, changeRequest),
        )
      } else {
        featureStates = [
          Object.assign({}, environmentFlag, {
            enabled: flag.default_enabled,
            feature_state_value: flag.initial_value,
            live_from: flag.live_from,
          }),
        ]
      }

      const version = await createAndSetFeatureVersion(getStore(), {
        environmentId: env.id,
        featureId: projectFlag.id,
        featureStates,
        skipPublish: true,
      })
      environment_feature_versions = version.data.map((v) => v.version_sha)
    }
    const prom = data
      .get(
        `${Project.api}environments/${environmentId}/featurestates/${environmentFlag.id}/`,
      )
      .then(() => {
        const {
          approvals,
          featureStateId,
          multivariate_options,
          ...changeRequestData
        } = changeRequest

        const userApprovals = approvals.filter((u) => {
          const keys = Object.keys(u)
          return keys.includes('user')
        })

        const group_assignments = approvals.filter((g) => {
          const keys = Object.keys(g)
          return keys.includes('group')
        })

        const req = {
          approvals: userApprovals,
          environment_feature_versions,
          feature_states: !env.use_v2_feature_versioning
            ? [
                {
                  enabled: flag.default_enabled,
                  feature: projectFlag.id,
                  feature_state_value: Utils.valueToFeatureState(
                    flag.initial_value,
                  ),
                  id: featureStateId,
                  live_from:
                    changeRequest.live_from || new Date().toISOString(),
                },
              ]
            : [],
          group_assignments,
          ...changeRequestData,
        }
        const reqType = req.id ? 'put' : 'post'
        const url = req.id
          ? `${Project.api}features/workflows/change-requests/${req.id}/`
          : `${Project.api}environments/${environmentId}/create-change-request/`
        return data[reqType](url, req).then((v) => {
          let prom = Promise.resolve()
          if (multivariate_options && v.feature_states?.[0]) {
            v.feature_states[0].multivariate_feature_state_values =
              v.feature_states[0].multivariate_feature_state_values.map((v) => {
                const matching = multivariate_options.find(
                  (m) =>
                    (v.multivariate_feature_option || v.id) ===
                    (m.multivariate_feature_option || m.id),
                )
                return {
                  ...v,
                  percentage_allocation: matching
                    ? typeof matching.percentage_allocation === 'number'
                      ? matching.percentage_allocation
                      : matching.default_percentage_allocation
                    : v.percentage_allocation,
                }
              })
          }

          prom = data
            .put(`${Project.api}features/workflows/change-requests/${v.id}/`, {
              ...v,
            })
            .then((v) => {
              if (commit) {
                AppActions.actionChangeRequest(v.id, 'commit', () => {
                  AppActions.refreshFeatures(projectId, environmentId)
                })
              } else {
                AppActions.getChangeRequest(v.id, projectId, environmentId)
              }
            })
          prom.then(() => {
            AppActions.getChangeRequests(environmentId, {})
            AppActions.getChangeRequests(environmentId, { committed: true })
            AppActions.getChangeRequests(environmentId, {
              live_from_after: new Date().toISOString(),
            })

            if (featureStateId) {
              AppActions.getChangeRequest(
                changeRequestData.id,
                projectId,
                environmentId,
              )
            }
          })
        })
      })

    Promise.all([prom]).then(() => {
      store.saved({ changeRequest: true, isCreate: true })
    })
  },
  editVersionedFeatureState: (
    projectId,
    environmentId,
    flag,
    projectFlag,
    environmentFlag,
    segmentOverrides,
    mode,
    onComplete,
  ) => {
    let prom

    if (mode !== 'VALUE') {
      // Create a new version with segment overrides
      const featureStates = segmentOverrides?.map(
        convertSegmentOverrideToFeatureState,
      )
      prom = ProjectStore.getEnvironmentIdFromKeyAsync(
        projectId,
        environmentId,
      ).then((res) => {
        return createAndSetFeatureVersion(getStore(), {
          environmentId: res,
          featureId: projectFlag.id,
          featureStates,
        }).then((res) => {
          if (res.error) {
            throw res.error
          }
        })
      })
    } else if (environmentFlag) {
      // Create a new version with feature state / multivariate options
      prom = data
        .get(
          `${Project.api}environments/${environmentId}/featurestates/${environmentFlag.id}/`,
        )
        .then((environmentFeatureStates) => {
          // Match all multivariate options to stored ids
          const multivariate_feature_state_values =
            environmentFeatureStates.multivariate_feature_state_values &&
            environmentFeatureStates.multivariate_feature_state_values.map(
              (v) => {
                const matching =
                  environmentFlag.multivariate_feature_state_values.find(
                    (m) => m.id === v.multivariate_feature_option,
                  ) || {}
                return {
                  ...v,
                  percentage_allocation: matching.default_percentage_allocation,
                }
              },
            )
          environmentFlag.multivariate_feature_state_values =
            multivariate_feature_state_values

          return ProjectStore.getEnvironmentIdFromKeyAsync(
            projectId,
            environmentId,
          ).then((res) => {
            const data = Object.assign({}, environmentFlag, {
              enabled: flag.default_enabled,
              feature_state_value: flag.initial_value,
            })
            return createAndSetFeatureVersion(getStore(), {
              environmentId: res,
              featureId: projectFlag.id,
              featureStates: [data],
            }).then((res) => {
              if (res.error) {
                throw res.error
              }
              const featureState = res.data[0].data
              store.model.keyedEnvironmentFeatures[projectFlag.id] = {
                ...featureState,
                feature_state_value: Utils.featureStateToValue(
                  featureState.feature_state_value,
                ),
              }
            })
          })
        })
    } else {
      prom = data.post(
        `${Project.api}environments/${environmentId}/featurestates/`,
        Object.assign({}, flag, {
          enabled: false,
          environment: environmentId,
          feature: projectFlag,
        }),
      )
    }

    prom.then((res) => {
      if (store.model) {
        store.model.lastSaved = new Date().valueOf()
      }
      onComplete && onComplete()
      store.saved({})
    })
  },
  getFeatureUsage(projectId, environmentId, flag, period) {
    data
      .get(
        `${Project.api}projects/${projectId}/features/${flag}/evaluation-data/?period=${period}&environment_id=${environmentId}`,
      )
      .then((result) => {
        const firstResult = result[0]
        const lastResult = firstResult && result[result.length - 1]
        const diff = firstResult
          ? moment(lastResult.day, 'YYYY-MM-DD').diff(
              moment(firstResult.day, 'YYYY-MM-DD'),
              'days',
            )
          : 0
        if (firstResult && diff) {
          _.range(0, diff).map((v) => {
            const day = moment(firstResult.day)
              .add(v, 'days')
              .format('YYYY-MM-DD')
            if (!result.find((v) => v.day === day)) {
              result.push({
                'count': 0,
                day,
              })
            }
          })
        }
        store.model.usageData = _.sortBy(result, (v) =>
          moment(v.day, 'YYYY-MM-DD').valueOf(),
        ).map((v) => ({
          ...v,
          day: moment(v.day, 'YYYY-MM-DD').format('Do MMM'),
        }))
        store.changed()
      })
  },
  getFeatures: (projectId, environmentId, force, page, filter, pageSize) => {
    if (!store.model || store.envId !== environmentId || force) {
      store.envId = environmentId
      store.projectId = projectId
      store.environmentId = environmentId
      store.page = page
      store.filter = filter
      let filterUrl = ''
      const { feature } = Utils.fromParam()
      if (Object.keys(store.filter).length) {
        filterUrl = `&${Utils.toParam(store.filter)}`
      }

      ProjectStore.getEnvironmentIdFromKeyAsync(projectId, environmentId).then(
        (environment) => {
          let featuresEndpoint =
            typeof page === 'string'
              ? page
              : `${Project.api}projects/${projectId}/features/?page=${
                  page || 1
                }&page_size=${pageSize || PAGE_SIZE}${filterUrl}`
          if (store.search) {
            featuresEndpoint += `&search=${store.search}`
          }
          if (store.sort) {
            featuresEndpoint += `&environment=${environment}&sort_field=${
              store.sort.sortBy
            }&sort_direction=${store.sort.sortOrder.toUpperCase()}`
          }

          return Promise.all([
            data.get(featuresEndpoint),
            recursivePageGet(
              `${Project.api}environments/${environmentId}/featurestates/?page_size=${PAGE_SIZE}`,
            ),
            feature
              ? data.get(
                  `${Project.api}projects/${projectId}/features/${feature}/`,
                )
              : Promise.resolve(),
          ])
            .then(([features, environmentFeatures, feature]) => {
              if (store.filter !== filter) {
                //The filter has been changed since, ignore the api response. This will be resolved when moving to RTK.
                return
              }
              store.paging.next = features.next
              store.paging.pageSize = PAGE_SIZE
              store.paging.count = features.count
              store.paging.previous = features.previous
              store.paging.currentPage =
                featuresEndpoint.indexOf('?page=') !== -1
                  ? parseInt(
                      featuresEndpoint.substr(
                        featuresEndpoint.indexOf('?page=') + 6,
                      ),
                    )
                  : 1

              if (feature) {
                const index = features.results.findIndex(
                  (v) => v.id === feature.id,
                )
                if (index === -1) {
                  features.results.push({ ...feature, ignore: true })
                }
              }
              if (features.results.length) {
                createdFirstFeature = true
              }

              store.model = {
                features: features.results.map(controller.parseFlag),
                keyedEnvironmentFeatures:
                  environmentFeatures.results &&
                  _.keyBy(environmentFeatures.results, 'feature'),
              }
              store.loaded()
            })
            .catch((e) => {
              if (!getIsWidget()) {
                document.location.href = '/404?entity=environment'
              }
              API.ajaxHandler(store, e)
            })
        },
      )
    }
  },
  parseFlag(flag) {
    return {
      ...flag,
      feature_segments:
        flag.feature_segments &&
        flag.feature_segments.map((fs) => ({
          ...fs,
          segment: fs.segment.id,
        })),
    }
  },
  removeFlag: (projectId, flag) => {
    store.saving()
    API.trackEvent(Constants.events.REMOVE_FEATURE)
    return data
      .delete(`${Project.api}projects/${projectId}/features/${flag.id}/`)
      .then(() => {
        store.model.features = _.filter(
          store.model.features,
          (f) => f.id !== flag.id,
        )
        store.model.lastSaved = new Date().valueOf()
        store.saved({})
      })
  },
  searchFeatures: _.throttle(
    (search, environmentId, projectId, filter, pageSize) => {
      store.search = search
      controller.getFeatures(
        projectId,
        environmentId,
        true,
        0,
        filter,
        pageSize,
      )
    },
    1000,
  ),
}

const store = Object.assign({}, BaseStore, {
  getEnvironmentFlags() {
    return store.model && store.model.keyedEnvironmentFeatures
  },
  getFeatureUsage() {
    return store.model && store.model.usageData
  },
  getLastSaved() {
    return store.model && store.model.lastSaved
  },
  getProjectFlags() {
    return store.model && store.model.features
  },
  hasFlagInEnvironment(id, environmentFlags) {
    const flags =
      environmentFlags || (store.model && store.model.keyedEnvironmentFeatures)

    // eslint-disable-next-line no-prototype-builtins
    return flags && flags.hasOwnProperty(id)
  },
  id: 'features',
  paging: {},
  sort: { default: true, label: 'Name', sortBy: 'name', sortOrder: 'asc' },
})

store.dispatcherIndex = Dispatcher.register(store, (payload) => {
  const action = payload.action // this is our action from handleViewAction

  switch (action.actionType) {
    case Actions.SEARCH_FLAGS: {
      if (action.sort) {
        store.sort = action.sort
      }
      controller.searchFeatures(
        action.search,
        action.environmentId,
        action.projectId,
        action.filter,
        action.pageSize,
      )
      break
    }
    case Actions.GET_FLAGS:
      store.search = action.search || ''
      if (action.sort) {
        store.sort = action.sort
      }
      controller.getFeatures(
        action.projectId,
        action.environmentId,
        action.force,
        action.page,
        action.filter,
        action.pageSize,
      )
      break
    case Actions.REFRESH_FEATURES:
      if (
        action.projectId === store.projectId &&
        action.environmentId === store.environmentId
      ) {
        controller.getFeatures(
          store.projectId,
          store.environmentId,
          true,
          store.page,
          store.filter,
        )
      }
      break
    case Actions.GET_FEATURE_USAGE:
      controller.getFeatureUsage(
        action.projectId,
        action.environmentId,
        action.flag,
        action.period,
      )
      break
    case Actions.CREATE_FLAG:
      controller.createFlag(action.projectId, action.environmentId, action.flag)
      break
    case Actions.EDIT_ENVIRONMENT_FLAG:
      controller.editFeatureState(
        action.projectId,
        action.environmentId,
        action.flag,
        action.projectFlag,
        action.environmentFlag,
        action.segmentOverrides,
        action.mode,
        action.onComplete,
      )
      break
    case Actions.EDIT_ENVIRONMENT_FLAG_CHANGE_REQUEST:
      controller.editFeatureStateChangeRequest(
        action.projectId,
        action.environmentId,
        action.flag,
        action.projectFlag,
        action.environmentFlag,
        action.segmentOverrides,
        action.changeRequest,
        action.commit,
        action.mode,
      )
      break
    case Actions.EDIT_FEATURE:
      controller.editFeature(action.projectId, action.flag, action.onComplete)
      break
    case Actions.EDIT_FEATURE_MV:
      controller.editFeatureMv(action.projectId, action.flag, action.onComplete)
      break
    case Actions.REMOVE_FLAG:
      controller.removeFlag(action.projectId, action.flag)
      break
    default:
  }
})
controller.store = store
export default controller.store<|MERGE_RESOLUTION|>--- conflicted
+++ resolved
@@ -338,17 +338,6 @@
           prom = data
             .get(
               `${Project.api}environments/${environmentId}/featurestates/${environmentFlag.id}/`,
-<<<<<<< HEAD
-=======
-              Object.assign({}, environmentFlag, {
-                enabled: flag.default_enabled,
-                feature_state_value: Utils.getTypedValue(
-                  flag.initial_value,
-                  undefined,
-                  true,
-                ),
-              }),
->>>>>>> 8cd3a65b
             )
             .then((environmentFeatureStates) => {
               const multivariate_feature_state_values =
@@ -372,7 +361,11 @@
                 `${Project.api}environments/${environmentId}/featurestates/${environmentFlag.id}/`,
                 Object.assign({}, environmentFlag, {
                   enabled: flag.default_enabled,
-                  feature_state_value: flag.initial_value,
+                feature_state_value: Utils.getTypedValue(
+                  flag.initial_value,
+                  undefined,
+                  true,
+                ),
                 }),
               )
             })
