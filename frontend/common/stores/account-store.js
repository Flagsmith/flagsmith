const Dispatcher = require('../dispatcher/dispatcher')
const BaseStore = require('./base/_store')
const data = require('../data/base/_data')
import Constants from 'common/constants'

const controller = {
  acceptInvite: (id) => {
    store.saving()
    API.setInvite('')
    API.setInviteType('')
    return data
      .post(`${Project.api}users/join/link/${id}/`)
      .catch(() => data.post(`${Project.api}users/join/${id}/`))
      .then((res) => {
        store.savedId = res.id
        store.model.organisations.push(res)
        const ev = Constants.events.ACCEPT_INVITE(res.name)
        API.postEvent(
          ev.event + (ev.extra ? ` ${ev.extra}` : ''),
          'first_events',
        )
          .catch(() => {})
          .finally(() => {
            AsyncStorage.setItem('user', JSON.stringify(store.model))
            store.saved()
          })
      })
      .catch((e) => {
        API.ajaxHandler(store, e)
      })
  },
  confirmTwoFactor: (pin, onError) => {
    store.saving()

    return data
      .post(`${Project.api}auth/app/activate/confirm/`, { code: pin })
      .then((res) => {
        store.model.backupCodes = res.backup_codes
        store.model.twoFactorEnabled = true
        store.model.twoFactorConfirmed = true

        store.saved()
      })
      .catch((e) => {
        if (onError) {
          onError()
        }
        API.ajaxHandler(store, e)
      })
  },
  createOrganisation: (name) => {
    store.saving()
    if (
      !AccountStore.model.organisations ||
      !AccountStore.model.organisations.length
    ) {
      API.trackEvent(Constants.events.CREATE_FIRST_ORGANISATION)
    }
    API.trackEvent(Constants.events.CREATE_ORGANISATION)
    if (API.getReferrer()) {
      // eslint-disable-next-line camelcase
      API.postEvent(`${name} from ${`${API.getReferrer().utm_source}`}`)
      API.trackEvent(
        Constants.events.REFERRER_CONVERSION(API.getReferrer().utm_source),
      )
    } else {
      // eslint-disable-next-line camelcase
      API.postEvent(`${name}`)
    }
    data.post(`${Project.api}organisations/`, { name }).then((res) => {
      store.model.organisations = store.model.organisations.concat([
        { ...res, role: 'ADMIN' },
      ])
      AsyncStorage.setItem('user', JSON.stringify(store.model))
      store.savedId = res.id
      store.saved()
    })
  },
  deleteOrganisation: () => {
    API.trackEvent(Constants.events.DELETE_ORGANISATION)
    data
      .delete(`${Project.api}organisations/${store.organisation.id}/`)
      .then(() => {
        store.model.organisations = _.filter(
          store.model.organisations,
          (org) => org.id !== store.organisation.id,
        )
        store.organisation = store.model.organisations.length
          ? store.model.organisations[0]
          : null
        store.trigger('removed')
        AsyncStorage.setItem('user', JSON.stringify(store.model))
      })
  },
  disableTwoFactor: () => {
    store.saving()
    return data.post(`${Project.api}auth/app/deactivate/`).then(() => {
      store.model.twoFactorEnabled = false
      store.model.twoFactorConfirmed = false
      store.saved()
    })
  },
  editOrganisation: (org) => {
    API.trackEvent(Constants.events.EDIT_ORGANISATION)
    data
      .put(`${Project.api}organisations/${store.organisation.id}/`, org)
      .then((res) => {
        const idx = _.findIndex(store.model.organisations, {
          id: store.organisation.id,
        })
        if (idx !== -1) {
          store.model.organisations[idx] = res
          store.organisation = res
        }
        store.saved()
      })
  },
  enableTwoFactor: () => {
    store.saving()
    return data.post(`${Project.api}auth/app/activate/`).then((res) => {
      store.model.twoFactor = res
      store.model.twoFactorEnabled = true
      store.saved()
    })
  },
  getOrganisations: () =>
    Promise.all([
      data.get(`${Project.api}organisations/`),
      data.get(`${Project.api}auth/users/me/`),
      data.get(`${Project.api}auth/mfa/user-active-methods/`),
    ])
      .then(([res, userRes, methods]) => {
        controller.setUser({
          ...userRes,
          organisations: res.results,
          twoFactorConfirmed: !!methods.length,
          twoFactorEnabled: !!methods.length,
          twoFactorPrompt: store.ephemeral_token && !!methods.length,
        })
      })
      .catch((e) => API.ajaxHandler(store, e)),
  login: ({ email, password }) => {
    store.loading()
    data
      .post(`${Project.api}auth/login/`, {
        email,
        password,
      })
      .then((res) => {
        API.trackEvent(Constants.events.LOGIN)

        if (res.ephemeral_token) {
          store.ephemeral_token = res.ephemeral_token
          store.model = {
            twoFactorEnabled: true,
            twoFactorPrompt: true,
          }
          store.loaded()
          return
        }

        data.setToken(res.key)
        return controller.onLogin()
      })
      .catch((e) => API.ajaxHandler(store, e))
  },
  oauth: (type, _data) => {
    store.loading()
    API.trackEvent(Constants.events.OAUTH(type))

    data
      .post(
        type === 'saml'
          ? `${Project.api}auth/saml/login/`
          : `${Project.api}auth/oauth/${type}/`,
        {
          ...(_data || {}),
          sign_up_type: API.getInviteType(),
        },
      )
      .then((res) => {
        if (res.ephemeral_token) {
          store.ephemeral_token = res.ephemeral_token
          store.model = {
            twoFactorEnabled: true,
            twoFactorPrompt: true,
          }
          store.loaded()
          return
        }

        data.setToken(res.key)
        return controller.onLogin()
      })
      .catch((e) => API.ajaxHandler(store, e))
  },
  onLogin: (skipCaching) => {
    if (!skipCaching) {
      API.setCookie('t', data.token)
    }
    return controller.getOrganisations()
  },
  register: ({
    email,
    first_name,
    last_name,
    marketing_consent_given,
    password,
  }) => {
    store.saving()
    data
      .post(`${Project.api}auth/users/`, {
        email,
        first_name,
        last_name,
        marketing_consent_given,
        password,
        referrer: API.getReferrer() || '',
        sign_up_type: API.getInviteType(),
      })
      .then((res) => {
        data.setToken(res.key)
        API.trackEvent(Constants.events.REGISTER)
        if (API.getReferrer()) {
          API.trackEvent(
            Constants.events.REFERRER_REGISTERED(API.getReferrer().utm_source),
          )
        }

        store.isSaving = false
        return controller.onLogin()
      })
      .catch((e) => API.ajaxHandler(store, e))
  },

  resetPassword: (uid, token, new_password1, new_password2) => {
    store.saving()
    data
      .post(`${Project.api}auth/users/reset_password_confirm/`, {
        new_password: new_password1,

        re_new_password: new_password2,

        token,
        // data.post(`${Project.api}auth/password/reset/confirm/`, {
        uid,
      })
      .then(() => {
        store.saved()
      })
      .catch((e) => API.ajaxHandler(store, e))
  },

  selectOrganisation: (id) => {
    store.organisation = _.find(store.model.organisations, { id })
    store.changed()
  },

  setToken: (token) => {
    store.loading()
    store.user = {}

    data.setToken(token)
    return controller.onLogin()
  },

  setUser(user) {
    if (E2E) {
      console.info(`Set User`)
    }
    if (user) {
      store.model = user
      if (user && user.organisations) {
        store.organisation = user.organisations[0]
        const cookiedID = API.getCookie('organisation')
        if (cookiedID) {
          const foundOrganisation = user.organisations.find(
            (v) => `${v.id}` === cookiedID,
          )
          if (foundOrganisation) {
            store.organisation = foundOrganisation
          }
        }
      }

      if (Project.delighted) {
        delighted.survey({
          // customer name (optional)
          createdAt: store.organisation && store.organisation.created_date,

          email: store.model.email,
          // customer email (optional)
          name: `${store.model.first_name} ${store.model.last_name}`, // time subscribed (optional)
          properties: {
            // extra context (optional)
            company: store.organisation && store.organisation.name,
          },
        })
      }

      AsyncStorage.setItem('user', JSON.stringify(store.model))
<<<<<<< HEAD
      if (!store.isDemo) {
        API.alias(user.email)
        API.identify(user && user.email, user)
      }
      if (E2E) {
        console.info(`Account loaded`)
      }
=======
      API.alias(user.email)
      API.identify(user && user.email, user)
>>>>>>> 63383b75
      store.loaded()
    } else if (!user) {
      store.ephemeral_token = null
      AsyncStorage.clear()
      API.setCookie('t', '')
      data.setToken(null)
      store.model = user
      store.organisation = null
      store.trigger('logout')
      API.reset()
    }
  },

  twoFactorLogin: (pin, onError) => {
    store.saving()
    return data
      .post(`${Project.api}auth/login/code/`, {
        code: pin,
        ephemeral_token: store.ephemeral_token,
      })
      .then((res) => {
        store.model = null
        API.trackEvent(Constants.events.LOGIN)
        data.setToken(res.key)
        store.ephemeral_token = null
        controller.onLogin()
      })
      .catch((e) => {
        if (onError) {
          onError()
        }
        API.ajaxHandler(store, e)
      })
  },

  updateSubscription: (hostedPageId) => {
    data
      .post(
        `${Project.api}organisations/${store.organisation.id}/update-subscription/`,
        { hosted_page_id: hostedPageId },
      )
      .then((res) => {
        const idx = _.findIndex(store.model.organisations, {
          id: store.organisation.id,
        })
        if (idx !== -1) {
          store.model.organisations[idx] = res
          try {
            if (res && res.subscription && res.subscription.plan) {
              API.postEvent(res.subscription.plan, 'chargebee')
            }
          } catch (e) {}
          store.organisation = res
        }
        store.saved()
      })
      .catch((e) => API.ajaxHandler(store, e))
  },
}

const store = Object.assign({}, BaseStore, {
  forced2Factor() {
    if (!store.model || !store.model.organisations) return false

    if (store.model.twoFactorConfirmed) {
      return false
    }

    return (
      Utils.getFlagsmithHasFeature('forced_2fa') &&
      store.getOrganisations() &&
      store.getOrganisations().find((o) => o.force_2fa)
    )
  },
  getActiveOrgPlan() {
    return (
      store.organisation &&
      store.organisation.subscription &&
      store.organisation.subscription.plan
    )
  },
  getDate() {
    return store.getOrganisation() && store.getOrganisation().created_date
  },
  getOrganisation() {
    return store.organisation
  },
  getOrganisationPlan(id) {
    const organisations = store.getOrganisations()
    const organisation = organisations && organisations.find((v) => v.id === id)
    if (organisation) {
      return !!organisation.subscription?.subscription_id
    }
    return null
  },
  getOrganisationRole(id) {
    return (
      store.model &&
      store.model.organisations &&
      _.get(
        _.find(store.model.organisations, (org) =>
          id
            ? org.id === id
            : org.id === (store.organisation && store.organisation.id),
        ),
        'role',
      )
    )
  },
  getOrganisations() {
    return store.model && store.model.organisations
  },
  getPlans() {
    if (!store.model) return []
    return _.filter(
      store.model.organisations.map(
        (org) => org.subscription && org.subscription.plan,
      ),
      (plan) => !!plan,
    )
  },
  getUser() {
    return store.model
  },
  getUserId() {
    return store.model && store.model.id
  },
  id: 'account',
  isAdmin() {
    const id = store.organisation && store.organisation.id
    return id && store.getOrganisationRole(id) === 'ADMIN'
  },
  setToken(token) {
    data.token = token
  },
  setUser(user) {
    controller.setUser(user)
  },
})

store.dispatcherIndex = Dispatcher.register(store, (payload) => {
  const action = payload.action // this is our action from handleViewAction

  switch (action.actionType) {
    case Actions.SET_USER:
      controller.setUser(action.user)
      break
    case Actions.SET_TOKEN:
      controller.setToken(action.token)
      break
    case Actions.SELECT_ORGANISATION:
      controller.selectOrganisation(action.id)
      break
    case Actions.CREATE_ORGANISATION:
      controller.createOrganisation(action.name)
      break
    case Actions.ACCEPT_INVITE:
      controller.acceptInvite(action.id)
      break
    case Actions.DELETE_ORGANISATION:
      controller.deleteOrganisation()
      break
    case Actions.EDIT_ORGANISATION:
      controller.editOrganisation(action.org)
      break
    case Actions.LOGOUT:
      controller.setUser(null)
      break
    case Actions.REGISTER:
      controller.register(action.details, action.isInvite)
      break
    case Actions.RESET_PASSWORD:
      controller.resetPassword(
        action.uid,
        action.token,
        action.new_password1,
        action.new_password2,
      )
      break
    case Actions.LOGIN:
      controller.login(action.details)
      break
    case Actions.GET_ORGANISATIONS:
      controller.getOrganisations()
      break
    case Actions.ENABLE_TWO_FACTOR:
      controller.enableTwoFactor()
      break
    case Actions.CONFIRM_TWO_FACTOR:
      controller.confirmTwoFactor(action.pin, action.onError)
      break
    case Actions.DISABLE_TWO_FACTOR:
      controller.disableTwoFactor()
      break
    case Actions.OAUTH:
      controller.oauth(action.oauthType, action.data)
      break
    case Actions.TWO_FACTOR_LOGIN:
      controller.twoFactorLogin(action.pin, action.onError)
      break
    case Actions.UPDATE_SUBSCRIPTION:
      controller.updateSubscription(action.hostedPageId)
      break
    default:
  }
})

controller.store = store
export default controller.store<|MERGE_RESOLUTION|>--- conflicted
+++ resolved
@@ -299,18 +299,11 @@
       }
 
       AsyncStorage.setItem('user', JSON.stringify(store.model))
-<<<<<<< HEAD
-      if (!store.isDemo) {
-        API.alias(user.email)
-        API.identify(user && user.email, user)
-      }
+      API.alias(user.email)
+      API.identify(user && user.email, user)
       if (E2E) {
         console.info(`Account loaded`)
       }
-=======
-      API.alias(user.email)
-      API.identify(user && user.email, user)
->>>>>>> 63383b75
       store.loaded()
     } else if (!user) {
       store.ephemeral_token = null
