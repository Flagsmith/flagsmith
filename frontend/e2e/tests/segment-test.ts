--- conflicted
+++ resolved
@@ -24,7 +24,8 @@
   setText,
   viewFeature,
   waitAndRefresh,
-  waitForElementVisible, createOrganisationAndProject,
+  waitForElementVisible,
+  createOrganisationAndProject,
 } from '../helpers.cafe';
 import { E2E_USER, PASSWORD } from '../config'
 
@@ -32,22 +33,7 @@
   log('Login')
   await login(E2E_USER, PASSWORD)
 
-<<<<<<< HEAD
   await createOrganisationAndProject('Flagsmith Segment Org', 'Flagsmith Segment Project')
-=======
-  log('Create Organisation')
-  await click(byId('create-organisation-btn'))
-  await setText('[name="orgName"]', 'Bullet Train Ltd 2')
-  await click('#create-org-btn')
-  await waitForElementVisible(byId('project-manage-widget'))
-
-  log('Create Project')
-
-  await click('.btn-project-create')
-  await setText(byId('projectName'), 'My Segment Test Project')
-  await click(byId('create-project-btn'))
-  await waitForElementVisible(byId('features-page'))
->>>>>>> c921b880
 
   log('Create Feature')
 
