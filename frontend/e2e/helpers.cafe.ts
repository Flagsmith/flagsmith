import { RequestLogger, Selector, t } from 'testcafe'

export const LONG_TIMEOUT = 40000

export const byId = (id: string) => `[data-test="${id}"]`

export type MultiVariate = { value: string; weight: number }

export type Rule = {
  name: string
  operator: string
  value: string | number | boolean
  ors?: Rule[]
}
export const setText = async (selector: string, text: string) => {
  logUsingLastSection(`Set text ${selector} : ${text}`)
  return t
    .selectText(selector)
    .pressKey('delete')
    .selectText(selector) // Prevents issue where input tabs out of focus
    .typeText(selector, `${text}`)
}

export const waitForElementVisible = async (selector: string) => {
  logUsingLastSection(`Waiting element visible ${selector}`)
  return t
    .expect(Selector(selector).visible)
    .ok(`waitForElementVisible(${selector})`, { timeout: LONG_TIMEOUT })
}

export const logResults = async (requests: LoggedRequest[], t) => {
  if (!t.testRun?.errs?.length) {
    log('Finished without errors')
    return // do not log anything for passed tests
  }
  log('Start of Requests')
  log(
    undefined,
    JSON.stringify(
      requests.filter((v) => {
        if (
          v.request?.url?.includes('get-subscription-metadata') ||
          v.request?.url?.includes('analytics/flags')
        ) {
          return false
        }
        if (
          v.response &&
          v.response?.statusCode >= 200 &&
          v.response?.statusCode < 300
        ) {
          return false
        }
        return true
      }),
      null,
      2,
    ),
  )
  logUsingLastSection('Session JavaScript Errors')
  logUsingLastSection(JSON.stringify(await t.getBrowserConsoleMessages()))
  log('End of Requests')
}

export const waitForElementNotExist = async (selector: string) => {
  logUsingLastSection(`Waiting element not visible ${selector}`)
  return t.expect(Selector(selector).exists).notOk('', { timeout: 10000 })
}
export const gotoFeatures = async () => {
  await click('#features-link')
  await waitForElementVisible('#show-create-feature-btn')
}

export const click = async (selector: string) => {
  await waitForElementVisible(selector)
  await t
    .expect(Selector(selector).hasAttribute('disabled'))
    .notOk('ready for testing', { timeout: 5000 })
    .hover(selector)
    .click(selector)
}

export const gotoSegments = async () => {
  await click('#segments-link')
}

export const getLogger = () =>
  RequestLogger(/api\/v1/, {
    logRequestBody: true,
    logRequestHeaders: true,
    logResponseBody: true,
    logResponseHeaders: true,
    stringifyRequestBody: true,
    stringifyResponseBody: true,
  })

export const gotoTraits = async () => {
  await click('#users-link')
  await click(byId('user-item-0'))
  await waitForElementVisible('#add-trait')
}

export const createTrait = async (
  index: number,
  id: string,
  value: string | boolean | number,
) => {
  await click('#add-trait')
  await waitForElementVisible('#create-trait-modal')
  await setText('[name="traitID"]', id)
  await setText('[name="traitValue"]', `${value}`)
  await click('#create-trait-btn')
  await t.wait(2000)
  await t.eval(() => location.reload())
  await waitForElementVisible(byId(`user-trait-value-${index}`))
  const expectedValue = typeof value === 'string' ? `"${value}"` : `${value}`
  await assertTextContent(byId(`user-trait-value-${index}`), expectedValue)
}

export const deleteTrait = async (index: number) => {
  await click(byId(`delete-user-trait-${index}`))
  await click('#confirm-btn-yes')
  await waitForElementNotExist(byId(`user-trait-${index}`))
}

const lastTestSection = {}
let lastTestName = undefined

export const logUsingLastSection = (message?: string) => {
  log(undefined, message)
}

// eslint-disable-next-line no-console
export const log = (section: string | undefined, message?: string) => {
  const testName = t.test.name
  const sectionName = section ?? lastTestSection[testName]

  if (lastTestName !== testName || lastTestSection[testName] !== sectionName) {
    const ellipsis = section === sectionName ? '' : '...'
    console.log(
      '\n',
      '\x1b[32m',
      `${testName ? `${ellipsis}[${testName} tests] ` : ''}${sectionName}`,
      '\x1b[0m',
      '\n',
    )
    lastTestSection[testName] = sectionName
    lastTestName = testName
  }
  if (message) {
    console.log(message)
  }
}

export const viewFeature = async (index: number) => {
  await click(byId(`feature-item-${index}`))
  await waitForElementVisible('#create-feature-modal')
}

export const addSegmentOverrideConfig = async (
  index: number,
  value: string | boolean | number,
  selectionIndex = 0,
) => {
  await click(byId('segment_overrides'))
  await click(byId(`select-segment-option-${selectionIndex}`))

  await waitForElementVisible(byId(`segment-override-value-${index}`))
  await setText(byId(`segment-override-value-${0}`), `${value}`)
  await click(byId('segment-override-toggle-0'))
}

export const addSegmentOverride = async (
  index: number,
  value: string | boolean | number,
  selectionIndex = 0,
  mvs: MultiVariate[] = [],
) => {
  await click(byId('segment_overrides'))
  await click(byId(`select-segment-option-${selectionIndex}`))
  await waitForElementVisible(byId(`segment-override-value-${index}`))
  if (value) {
    await click(`${byId(`segment-override-${0}`)} [role="switch"]`)
  }
  if (mvs) {
    await Promise.all(
      mvs.map(async (v, i) => {
        await setText(
          `.segment-overrides ${byId(`featureVariationWeight${v.value}`)}`,
          `${v.weight}`,
        )
      }),
    )
  }
}

export const saveFeature = async () => {
  await click('#update-feature-btn')
  await waitForElementVisible('.toast-message')
  await waitForElementNotExist('.toast-message')
  await closeModal()
  await waitForElementNotExist('#create-feature-modal')
}

export const saveFeatureSegments = async () => {
  await click('#update-feature-segments-btn')
  await waitForElementVisible('.toast-message')
  await waitForElementNotExist('.toast-message')
  await closeModal()
  await waitForElementNotExist('#create-feature-modal')
}

export const goToUser = async (index: number) => {
  await click('#users-link')
  await click(byId(`user-item-${index}`))
}

export const gotoFeature = async (index: number) => {
  await click(byId(`feature-item-${index}`))
  await waitForElementVisible('#create-feature-modal')
}

export const setSegmentOverrideIndex = async (
  index: number,
  newIndex: number,
) => {
  await click(byId('segment_overrides'))
  await setText(byId(`sort-${index}`), `${newIndex}`)
}

export const assertTextContent = (selector: string, v: string) =>
  t.expect(Selector(selector).textContent).eql(v)
export const assertTextContentContains = (selector: string, v: string) =>
  t.expect(Selector(selector).textContent).contains(v)
export const getText = (selector: string) => Selector(selector).innerText

export const deleteSegment = async (index: number, name: string) => {
  await click(byId(`remove-segment-btn-${index}`))
  await setText('[name="confirm-segment-name"]', name)
  await click('#confirm-remove-segment-btn')
  await waitForElementNotExist(`remove-segment-btn-${index}`)
}

export const login = async (email: string, password: string) => {
  await setText('[name="email"]', `${email}`)
  await setText('[name="password"]', `${password}`)
  await click('#login-btn')
  await waitForElementVisible('#project-select-page')
}
export const logout = async (t) => {
  await click('#account-settings-link')
  await click('#logout-link')
  await waitForElementVisible('#login-page')
}

export const createRemoteConfig = async (
  index: number,
  name: string,
  value: string | number | boolean,
  description = 'description',
  defaultOff?: boolean,
  mvs: MultiVariate[] = [],
) => {
  const expectedValue = typeof value === 'string' ? `"${value}"` : `${value}`
  await gotoFeatures()
  await click('#show-create-feature-btn')
  await setText(byId('featureID'), name)
  await setText(byId('featureValue'), `${value}`)
  await setText(byId('featureDesc'), description)
  if (!defaultOff) {
    await click(byId('toggle-feature-button'))
  }
  await Promise.all(
    mvs.map(async (v, i) => {
      await click(byId('add-variation'))

      await setText(byId(`featureVariationValue${i}`), v.value)
      await setText(byId(`featureVariationWeight${v.value}`), `${v.weight}`)
    }),
  )
  await click(byId('create-feature-btn'))
  await waitForElementVisible(byId(`feature-value-${index}`))
  await assertTextContent(byId(`feature-value-${index}`), expectedValue)
}
export const closeModal = async () => {
  await t.click('body', {
    offsetX: 50,
    offsetY: 50,
  })
}
export const createFeature = async (
  index: number,
  name: string,
  value?: string | boolean | number,
  description = 'description',
) => {
  await gotoFeatures()
  await click('#show-create-feature-btn')
  await setText(byId('featureID'), name)
  await setText(byId('featureDesc'), description)
  if (value) {
    await click(byId('toggle-feature-button'))
  }
  await click(byId('create-feature-btn'))
  await waitForElementVisible(byId(`feature-item-${index}`))
}

export const deleteFeature = async (index: number, name: string) => {
  await click(byId(`remove-feature-btn-${index}`))
  await setText('[name="confirm-feature-name"]', name)
  await click('#confirm-remove-feature-btn')
  await waitForElementNotExist(`remove-feature-btn-${index}`)
}

export const toggleFeature = async (index: number, toValue: boolean) => {
  await click(byId(`feature-switch-${index}${toValue ? '-off' : 'on'}`))
  await click('#confirm-toggle-feature-btn')
  await waitForElementVisible(
    byId(`feature-switch-${index}${toValue ? '-on' : 'off'}`),
  )
}

export const setSegmentRule = async (
  ruleIndex: number,
  orIndex: number,
  name: string,
  operator: string,
  value: string | number | boolean,
) => {
  await setText(byId(`rule-${ruleIndex}-property-${orIndex}`), name)
  if (operator) {
    await setText(byId(`rule-${ruleIndex}-operator-${orIndex}`), operator)
  }
  await setText(byId(`rule-${ruleIndex}-value-${orIndex}`), `${value}`)
}

export const createSegment = async (
  index: number,
  id: string,
  rules?: Rule[],
) => {
  await click(byId('show-create-segment-btn'))
  await setText(byId('segmentID'), id)
  for (let x = 0; x < rules.length; x++) {
    const rule = rules[x]
    if (x > 0) {
      // eslint-disable-next-line no-await-in-loop
      await click(byId('add-rule'))
    }
<<<<<<< HEAD
    await click(byId('create-feature-btn'));
    await waitForElementVisible(byId(`feature-item-${index}`));
};

export const deleteFeature = async (index:number, name:string) => {
    await click(byId(`feature-action-${index}`));
    await click(byId(`remove-feature-btn-${index}`));
    await setText('[name="confirm-feature-name"]', name);
    await click('#confirm-remove-feature-btn');
    await waitForElementNotExist(`remove-feature-btn-${index}`);
};

export const toggleFeature = async (index:number, toValue:boolean) => {
    await click(byId(`feature-switch-${index}${toValue ? '-off' : 'on'}`));
    await click('#confirm-toggle-feature-btn');
    await waitForElementVisible(byId(`feature-switch-${index}${toValue ? '-on' : 'off'}`));
};

export const setSegmentRule = async (ruleIndex:number, orIndex:number, name:string, operator:string, value:string|number|boolean) => {
    await setText(byId(`rule-${ruleIndex}-property-${orIndex}`), name);
    if (operator) {
        await setText(byId(`rule-${ruleIndex}-operator-${orIndex}`), operator);
=======
    // eslint-disable-next-line no-await-in-loop
    await setSegmentRule(x, 0, rule.name, rule.operator, rule.value)
    if (rule.ors) {
      for (let orIndex = 0; orIndex < rule.ors.length; orIndex++) {
        const or = rule.ors[orIndex]
        // eslint-disable-next-line no-await-in-loop
        await click(byId(`rule-${x}-or`))
        // eslint-disable-next-line no-await-in-loop
        await setSegmentRule(x, orIndex + 1, or.name, or.operator, or.value)
      }
>>>>>>> 1885daf4
    }
  }

  // Create
  await click(byId('create-segment'))
  await waitForElementVisible(byId(`segment-${index}-name`))
  await assertTextContent(byId(`segment-${index}-name`), id)
}

export const waitAndRefresh = async (waitFor = 3000) => {
  logUsingLastSection(`Waiting for ${waitFor}ms, then refreshing.`)
  await t.wait(waitFor)
  await t.eval(() => location.reload())
}

export default {}<|MERGE_RESOLUTION|>--- conflicted
+++ resolved
@@ -306,6 +306,8 @@
 }
 
 export const deleteFeature = async (index: number, name: string) => {
+  await click(byId(`feature-action-${index}`))
+  await waitForElementVisible(byId(`remove-feature-btn-${index}`))
   await click(byId(`remove-feature-btn-${index}`))
   await setText('[name="confirm-feature-name"]', name)
   await click('#confirm-remove-feature-btn')
@@ -347,30 +349,6 @@
       // eslint-disable-next-line no-await-in-loop
       await click(byId('add-rule'))
     }
-<<<<<<< HEAD
-    await click(byId('create-feature-btn'));
-    await waitForElementVisible(byId(`feature-item-${index}`));
-};
-
-export const deleteFeature = async (index:number, name:string) => {
-    await click(byId(`feature-action-${index}`));
-    await click(byId(`remove-feature-btn-${index}`));
-    await setText('[name="confirm-feature-name"]', name);
-    await click('#confirm-remove-feature-btn');
-    await waitForElementNotExist(`remove-feature-btn-${index}`);
-};
-
-export const toggleFeature = async (index:number, toValue:boolean) => {
-    await click(byId(`feature-switch-${index}${toValue ? '-off' : 'on'}`));
-    await click('#confirm-toggle-feature-btn');
-    await waitForElementVisible(byId(`feature-switch-${index}${toValue ? '-on' : 'off'}`));
-};
-
-export const setSegmentRule = async (ruleIndex:number, orIndex:number, name:string, operator:string, value:string|number|boolean) => {
-    await setText(byId(`rule-${ruleIndex}-property-${orIndex}`), name);
-    if (operator) {
-        await setText(byId(`rule-${ruleIndex}-operator-${orIndex}`), operator);
-=======
     // eslint-disable-next-line no-await-in-loop
     await setSegmentRule(x, 0, rule.name, rule.operator, rule.value)
     if (rule.ors) {
@@ -381,7 +359,6 @@
         // eslint-disable-next-line no-await-in-loop
         await setSegmentRule(x, orIndex + 1, or.name, or.operator, or.value)
       }
->>>>>>> 1885daf4
     }
   }
 
