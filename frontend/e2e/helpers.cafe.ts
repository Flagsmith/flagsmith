import { RequestLogger, Selector, t } from 'testcafe'
<<<<<<< HEAD
import { FlagsmithValue } from '../common/types/responses';
import Project from '../common/project';
import flagsmith from 'flagsmith/isomorphic';
import { IFlagsmith } from 'flagsmith/types';
=======
import { FlagsmithValue } from '../common/types/responses'
>>>>>>> c6d2ce95

export const LONG_TIMEOUT = 40000

export const byId = (id: string) => `[data-test="${id}"]`

export type MultiVariate = { value: string; weight: number }

export type Rule = {
  name: string
  operator: string
  value: string | number | boolean
  ors?: Rule[]
}
<<<<<<< HEAD
const initProm = flagsmith.init({fetch,environmentID:Project.flagsmith,api:Project.flagsmithClientAPI})
export const getFlagsmith = async function() {
  await initProm
  return flagsmith as IFlagsmith
}
=======

// Allows to check if an element is present - can be used to identify active feature flag state
export const isElementExists = async (selector: string) => {
  return Selector(byId(selector)).exists
}

>>>>>>> c6d2ce95
export const setText = async (selector: string, text: string) => {
  logUsingLastSection(`Set text ${selector} : ${text}`)
  if (text) {
    return t
      .selectText(selector)
      .pressKey('delete')
      .selectText(selector) // Prevents issue where input tabs out of focus
      .typeText(selector, `${text}`)
  } else {
    return t
      .selectText(selector) // Prevents issue where input tabs out of focus
      .pressKey('delete')
  }
}

export const waitForElementVisible = async (selector: string) => {
  logUsingLastSection(`Waiting element visible ${selector}`)
  return t
    .expect(Selector(selector).visible)
    .ok(`waitForElementVisible(${selector})`, { timeout: LONG_TIMEOUT })
}

export const waitForElementNotClickable = async (selector: string) => {
  logUsingLastSection(`Waiting element visible ${selector}`)
  await t
    .expect(Selector(selector).visible)
    .ok(`waitForElementVisible(${selector})`, { timeout: LONG_TIMEOUT })
  await t.expect(Selector(selector).hasAttribute('disabled')).ok()
}

export const waitForElementClickable = async (selector: string) => {
  logUsingLastSection(`Waiting element visible ${selector}`)
  await t
    .expect(Selector(selector).visible)
    .ok(`waitForElementVisible(${selector})`, { timeout: LONG_TIMEOUT })
  await t.expect(Selector(selector).hasAttribute('disabled')).notOk()
}

export const logResults = async (requests: LoggedRequest[], t) => {
  if (!t.testRun?.errs?.length) {
    log('Finished without errors')
    return // do not log anything for passed tests
  }
  log('Start of Requests')
  log(
    undefined,
    JSON.stringify(
      requests.filter((v) => {
        if (
          v.request?.url?.includes('get-subscription-metadata') ||
          v.request?.url?.includes('analytics/flags')
        ) {
          return false
        }
        if (
          v.response &&
          v.response?.statusCode >= 200 &&
          v.response?.statusCode < 300
        ) {
          return false
        }
        return true
      }),
      null,
      2,
    ),
  )
  logUsingLastSection('Session JavaScript Errors')
  logUsingLastSection(JSON.stringify(await t.getBrowserConsoleMessages()))
  log('End of Requests')
}

export const waitForElementNotExist = async (selector: string) => {
  logUsingLastSection(`Waiting element not visible ${selector}`)
  return t.expect(Selector(selector).exists).notOk('', { timeout: 10000 })
}
export const gotoFeatures = async () => {
  await click('#features-link')
  await waitForElementVisible('#show-create-feature-btn')
}

export const click = async (selector: string) => {
  await waitForElementVisible(selector)
  await t
    .scrollIntoView(selector)
    .expect(Selector(selector).hasAttribute('disabled'))
    .notOk('ready for testing', { timeout: 5000 })
    .hover(selector)
    .click(selector)
}

export const clickByText = async (text: string, element = 'button') => {
  logUsingLastSection(`Click by text ${text} ${element}`)
  const selector = Selector(element).withText(text)
  await t
    .scrollIntoView(selector)
    .expect(Selector(selector).hasAttribute('disabled'))
    .notOk('ready for testing', { timeout: 5000 })
    .hover(selector)
    .click(selector)
}

export const gotoSegments = async () => {
  await click('#segments-link')
}

export const getLogger = () =>
  RequestLogger(/api\/v1/, {
    logRequestBody: true,
    logRequestHeaders: true,
    logResponseBody: true,
    logResponseHeaders: true,
    stringifyRequestBody: true,
    stringifyResponseBody: true,
  })

export const createRole = async (
  roleName: string,
  index: number,
  users: number[],
) => {
  await click(byId('tab-item-roles'))
  await click(byId('create-role'))
  await setText(byId('role-name'), roleName)
  await click(byId('save-role'))
  await click(byId(`role-${index}`))
  await click(byId('members-tab'))
  await click(byId('assigned-users'))
  for (const userId of users) {
    await click(byId(`assignees-list-item-${userId}`))
  }
  await closeModal()
}

export const editRoleMembers = async (index: number) => {
  await click(byId('tab-item-roles'))
  await click(byId('create-role'))
  await setText(byId('role-name'), roleName)
  await click(byId('save-role'))
}

export const gotoTraits = async () => {
  await click('#features-link')
  await click('#users-link')
  await click(byId('user-item-0'))
  await waitForElementVisible('#add-trait')
}

export const createTrait = async (
  index: number,
  id: string,
  value: string | boolean | number,
) => {
  await click('#add-trait')
  await waitForElementVisible('#create-trait-modal')
  await setText('[name="traitID"]', id)
  await setText('[name="traitValue"]', `${value}`)
  await click('#create-trait-btn')
  await t.wait(2000)
  await t.eval(() => location.reload())
  await waitForElementVisible(byId(`user-trait-value-${index}`))
  const expectedValue = typeof value === 'string' ? `"${value}"` : `${value}`
  await assertTextContent(byId(`user-trait-value-${index}`), expectedValue)
}

export const deleteTrait = async (index: number) => {
  await click(byId(`delete-user-trait-${index}`))
  await click('#confirm-btn-yes')
  await waitForElementNotExist(byId(`user-trait-${index}`))
}

const lastTestSection = {}
let lastTestName = undefined

export const logUsingLastSection = (message?: string) => {
  log(undefined, message)
}

// eslint-disable-next-line no-console
export const log = (section: string | undefined, message?: string) => {
  const testName = t.test.name
  const sectionName = section ?? lastTestSection[testName]

  if (lastTestName !== testName || lastTestSection[testName] !== sectionName) {
    const ellipsis = section === sectionName ? '' : '...'
    console.log(
      '\n',
      '\x1b[32m',
      `${testName ? `${ellipsis}[${testName} tests] ` : ''}${sectionName}`,
      '\x1b[0m',
      '\n',
    )
    lastTestSection[testName] = sectionName
    lastTestName = testName
  }
  if (message) {
    console.log(message)
  }
}

export const viewFeature = async (index: number) => {
  await click(byId(`feature-item-${index}`))
  await waitForElementVisible('#create-feature-modal')
}

export const addSegmentOverrideConfig = async (
  index: number,
  value: string | boolean | number,
  selectionIndex = 0,
) => {
  await click(byId('segment_overrides'))
  await click(byId(`select-segment-option-${selectionIndex}`))

  await waitForElementVisible(byId(`segment-override-value-${index}`))
  await setText(byId(`segment-override-value-${index}`), `${value}`)
  await click(byId(`segment-override-toggle-${index}`))
}

export const addSegmentOverride = async (
  index: number,
  value: string | boolean | number,
  selectionIndex = 0,
  mvs: MultiVariate[] = [],
) => {
  await click(byId('segment_overrides'))
  await click(byId(`select-segment-option-${selectionIndex}`))
  await waitForElementVisible(byId(`segment-override-value-${index}`))
  if (value) {
    await click(`${byId(`segment-override-${index}`)} [role="switch"]`)
  }
  if (mvs) {
    await Promise.all(
      mvs.map(async (v, i) => {
        await setText(
          `.segment-overrides ${byId(`featureVariationWeight${v.value}`)}`,
          `${v.weight}`,
        )
      }),
    )
  }
}

export const saveFeature = async () => {
  await click('#update-feature-btn')
  await waitForElementVisible('.toast-message')
  await waitForElementNotExist('.toast-message')
  await closeModal()
  await waitForElementNotExist('#create-feature-modal')
}

export const saveFeatureSegments = async () => {
  await click('#update-feature-segments-btn')
  await waitForElementVisible('.toast-message')
  await waitForElementNotExist('.toast-message')
  await closeModal()
  await waitForElementNotExist('#create-feature-modal')
}

export const createEnvironment = async (name: string) => {
  await setText('[name="envName"]', name)
  await click('#create-env-btn')
  await waitForElementVisible(
    byId(`switch-environment-${name.toLowerCase()}-active`),
  )
}

export const goToUser = async (index: number) => {
  await click('#features-link')
  await click('#users-link')
  await click(byId(`user-item-${index}`))
}

export const gotoFeature = async (index: number) => {
  await click(byId(`feature-item-${index}`))
  await waitForElementVisible('#create-feature-modal')
}

export const setSegmentOverrideIndex = async (
  index: number,
  newIndex: number,
) => {
  await click(byId('segment_overrides'))
  await setText(byId(`sort-${index}`), `${newIndex}`)
}

export const assertTextContent = (selector: string, v: string) =>
  t.expect(Selector(selector).textContent).eql(v)
export const assertTextContentContains = (selector: string, v: string) =>
  t.expect(Selector(selector).textContent).contains(v)
export const getText = (selector: string) => Selector(selector).innerText

export const cloneSegment = async (index: number, name: string) => {
  await click(byId(`segment-action-${index}`))
  await click(byId(`segment-clone-${index}`))
  await setText('[name="clone-segment-name"]', name)
  await click('#confirm-clone-segment-btn')
  await waitForElementVisible(byId(`segment-${index + 1}-name`))
}

export const deleteSegment = async (
  index: number,
  name: string,
  legacyDelete = true,
) => {
  if (legacyDelete) {
    await click(byId(`remove-segment-btn-${index}`))
  } else {
    await click(byId(`segment-action-${index}`))
    await click(byId(`segment-remove-${index}`))
  }
  await setText('[name="confirm-segment-name"]', name)
  await click('#confirm-remove-segment-btn')
  await waitForElementNotExist(`remove-segment-btn-${index}`)
}

export const login = async (email: string, password: string) => {
  await setText('[name="email"]', `${email}`)
  await setText('[name="password"]', `${password}`)
  await click('#login-btn')
  await waitForElementVisible('#project-manage-widget')
}
export const logout = async () => {
  await click('#account-settings-link')
  await click('#logout-link')
  await waitForElementVisible('#login-page')
}

export const goToFeatureVersions = async (featureIndex: number) => {
  await gotoFeature(featureIndex)
  await click(byId('change-history'))
}

export const compareVersion = async (
  featureIndex: number,
  versionIndex: number,
  compareOption: 'LIVE' | 'PREVIOUS' | null,
  oldEnabled: boolean,
  newEnabled: boolean,
  oldValue?: FlagsmithValue,
  newValue?: FlagsmithValue,
) => {
  await goToFeatureVersions(featureIndex)
  await click(byId(`history-item-${versionIndex}-compare`))
  if (compareOption === 'LIVE') {
    await click(byId(`history-item-${versionIndex}-compare-live`))
  } else if (compareOption === 'PREVIOUS') {
    await click(byId(`history-item-${versionIndex}-compare-previous`))
  }

  await assertTextContent(byId(`old-enabled`), `${oldEnabled}`)
  await assertTextContent(byId(`new-enabled`), `${newEnabled}`)
  if (oldValue) {
    await assertTextContent(byId(`old-value`), `${oldValue}`)
  }
  if (newValue) {
    await assertTextContent(byId(`old-value`), `${oldValue}`)
  }
  await closeModal()
}
export const assertNumberOfVersions = async (
  index: number,
  versions: number,
) => {
  await goToFeatureVersions(index)
  await waitForElementVisible(byId(`history-item-${versions - 2}-compare`))
  await closeModal()
}

export const createRemoteConfig = async (
  index: number,
  name: string,
  value: string | number | boolean,
  description = 'description',
  defaultOff?: boolean,
  mvs: MultiVariate[] = [],
) => {
  const expectedValue = typeof value === 'string' ? `"${value}"` : `${value}`
  await gotoFeatures()
  await click('#show-create-feature-btn')
  await setText(byId('featureID'), name)
  await setText(byId('featureValue'), `${value}`)
  await setText(byId('featureDesc'), description)
  if (!defaultOff) {
    await click(byId('toggle-feature-button'))
  }
  await Promise.all(
    mvs.map(async (v, i) => {
      await click(byId('add-variation'))

      await setText(byId(`featureVariationValue${i}`), v.value)
      await setText(byId(`featureVariationWeight${v.value}`), `${v.weight}`)
    }),
  )
  await click(byId('create-feature-btn'))
  await waitForElementVisible(byId(`feature-value-${index}`))
  await assertTextContent(byId(`feature-value-${index}`), expectedValue)
  await closeModal()
}

export const createOrganisationAndProject = async (
  organisationName: string,
  projectName: string,
) => {
  log('Create Organisation')
  await click(byId('home-link'))
  await click(byId('create-organisation-btn'))
  await setText('[name="orgName"]', organisationName)
  await click('#create-org-btn')
  await waitForElementVisible(byId('project-manage-widget'))

  log('Create Project')
  await click('.btn-project-create')
  await setText(byId('projectName'), projectName)
  await click(byId('create-project-btn'))
  await waitForElementVisible(byId('features-page'))
}
export const editRemoteConfig = async (
  index: number,
  value: string | number | boolean,
  toggleFeature: boolean = false,
  mvs: MultiVariate[] = [],
) => {
  const expectedValue = typeof value === 'string' ? `"${value}"` : `${value}`
  await gotoFeatures()

  await click(byId(`feature-item-${index}`))
  await setText(byId('featureValue'), `${value}`)
  if (toggleFeature) {
    await click(byId('toggle-feature-button'))
  }
  await Promise.all(
    mvs.map(async (v, i) => {
      await setText(byId(`featureVariationWeight${v.value}`), `${v.weight}`)
    }),
  )
  await click(byId('update-feature-btn'))
  if (value) {
    await waitForElementVisible(byId(`feature-value-${index}`))
    await assertTextContent(byId(`feature-value-${index}`), expectedValue)
  }
  await closeModal()
}
export const closeModal = async () => {
  await t.click('body', {
    offsetX: 50,
    offsetY: 50,
  })
}
export const createFeature = async (
  index: number,
  name: string,
  value?: string | boolean | number,
  description = 'description',
) => {
  await gotoFeatures()
  await click('#show-create-feature-btn')
  await setText(byId('featureID'), name)
  await setText(byId('featureDesc'), description)
  if (value) {
    await click(byId('toggle-feature-button'))
  }
  await click(byId('create-feature-btn'))
  await waitForElementVisible(byId(`feature-item-${index}`))
  await closeModal()
}

export const deleteFeature = async (index: number, name: string) => {
  await click(byId(`feature-action-${index}`))
  await waitForElementVisible(byId(`feature-remove-${index}`))
  await click(byId(`feature-remove-${index}`))
  await setText('[name="confirm-feature-name"]', name)
  await click('#confirm-remove-feature-btn')
  await waitForElementNotExist(`feature-remove-${index}`)
}

export const toggleFeature = async (index: number, toValue: boolean) => {
  await click(byId(`feature-switch-${index}${toValue ? '-off' : 'on'}`))
  await click('#confirm-toggle-feature-btn')
  await waitForElementVisible(
    byId(`feature-switch-${index}${toValue ? '-on' : 'off'}`),
  )
}

export const setUserPermissions = async (index: number, toValue: boolean) => {
  await click(byId(`feature-switch-${index}${toValue ? '-off' : 'on'}`))
  await click('#confirm-toggle-feature-btn')
  await waitForElementVisible(
    byId(`feature-switch-${index}${toValue ? '-on' : 'off'}`),
  )
}

export const setSegmentRule = async (
  ruleIndex: number,
  orIndex: number,
  name: string,
  operator: string,
  value: string | number | boolean,
) => {
  await setText(byId(`rule-${ruleIndex}-property-${orIndex}`), name)
  if (operator) {
    await setText(byId(`rule-${ruleIndex}-operator-${orIndex}`), operator)
  }
  await setText(byId(`rule-${ruleIndex}-value-${orIndex}`), `${value}`)
}

export const createSegment = async (
  index: number,
  id: string,
  rules?: Rule[],
) => {
  await click(byId('show-create-segment-btn'))
  await setText(byId('segmentID'), id)
  for (let x = 0; x < rules.length; x++) {
    const rule = rules[x]
    if (x > 0) {
      // eslint-disable-next-line no-await-in-loop
      await click(byId('add-rule'))
    }
    // eslint-disable-next-line no-await-in-loop
    await setSegmentRule(x, 0, rule.name, rule.operator, rule.value)
    if (rule.ors) {
      for (let orIndex = 0; orIndex < rule.ors.length; orIndex++) {
        const or = rule.ors[orIndex]
        // eslint-disable-next-line no-await-in-loop
        await click(byId(`rule-${x}-or`))
        // eslint-disable-next-line no-await-in-loop
        await setSegmentRule(x, orIndex + 1, or.name, or.operator, or.value)
      }
    }
  }

  // Create
  await click(byId('create-segment'))
  await waitForElementVisible(byId(`segment-${index}-name`))
  await assertTextContent(byId(`segment-${index}-name`), id)
  await closeModal()
}

export const waitAndRefresh = async (waitFor = 3000) => {
  logUsingLastSection(`Waiting for ${waitFor}ms, then refreshing.`)
  await t.wait(waitFor)
  await t.eval(() => location.reload())
}

export const refreshUntilElementVisible = async (
  selector: string,
  maxRetries = 20,
) => {
  const element = Selector(selector)
  const isElementVisible = async () =>
    (await element.exists) && (await element.visible)
  let retries = 0
  while (retries < maxRetries && !(await isElementVisible())) {
    await t.eval(() => location.reload()) // Reload the page
    await t.wait(3000)
    retries++
  }
  return t.scrollIntoView(element)
}

const permissionsMap = {
  'CREATE_PROJECT': 'organisation',
  'MANAGE_USERS': 'organisation',
  'MANAGE_USER_GROUPS': 'organisation',
  'VIEW_PROJECT': 'project',
  'CREATE_ENVIRONMENT': 'project',
  'DELETE_FEATURE': 'project',
  'CREATE_FEATURE': 'project',
  'MANAGE_SEGMENTS': 'project',
  'VIEW_AUDIT_LOG': 'project',
  'VIEW_ENVIRONMENT': 'environment',
  'UPDATE_FEATURE_STATE': 'environment',
  'MANAGE_IDENTITIES': 'environment',
  'CREATE_CHANGE_REQUEST': 'environment',
  'APPROVE_CHANGE_REQUEST': 'environment',
  'VIEW_IDENTITIES': 'environment',
  'MANAGE_SEGMENT_OVERRIDES': 'environment',
  'MANAGE_TAGS': 'project',
} as const

export const setUserPermission = async (
  email: string,
  permission: keyof typeof permissionsMap | 'ADMIN',
  entityName: string | null,
  entityLevel?: 'project' | 'environment' | 'organisation',
  parentName?: string,
) => {
  await click(byId('users-and-permissions'))
  await click(byId(`user-${email}`))
  const level = permissionsMap[permission] || entityLevel
  await click(byId(`${level}-permissions-tab`))
  if (parentName) {
    await clickByText(parentName, 'a')
  }
  if (entityName) {
    await click(byId(`permissions-${entityName.toLowerCase()}`))
  }
  if (permission === 'ADMIN') {
    await click(byId(`admin-switch-${level}`))
  } else {
    await click(byId(`permission-switch-${permission}`))
  }
  await closeModal()
}

export default {}<|MERGE_RESOLUTION|>--- conflicted
+++ resolved
@@ -1,12 +1,8 @@
 import { RequestLogger, Selector, t } from 'testcafe'
-<<<<<<< HEAD
 import { FlagsmithValue } from '../common/types/responses';
 import Project from '../common/project';
 import flagsmith from 'flagsmith/isomorphic';
-import { IFlagsmith } from 'flagsmith/types';
-=======
-import { FlagsmithValue } from '../common/types/responses'
->>>>>>> c6d2ce95
+import { IFlagsmith, FlagsmithValue } from 'flagsmith/types';
 
 export const LONG_TIMEOUT = 40000
 
@@ -20,20 +16,17 @@
   value: string | number | boolean
   ors?: Rule[]
 }
-<<<<<<< HEAD
+
+// Allows to check if an element is present - can be used to identify active feature flag state
+export const isElementExists = async (selector: string) => {
+  return Selector(byId(selector)).exists
+}
+
 const initProm = flagsmith.init({fetch,environmentID:Project.flagsmith,api:Project.flagsmithClientAPI})
 export const getFlagsmith = async function() {
   await initProm
   return flagsmith as IFlagsmith
 }
-=======
-
-// Allows to check if an element is present - can be used to identify active feature flag state
-export const isElementExists = async (selector: string) => {
-  return Selector(byId(selector)).exists
-}
-
->>>>>>> c6d2ce95
 export const setText = async (selector: string, text: string) => {
   logUsingLastSection(`Set text ${selector} : ${text}`)
   if (text) {
