import { RequestLogger, Selector, t } from 'testcafe'
import { FlagsmithValue } from '../common/types/responses';

export const LONG_TIMEOUT = 40000

export const byId = (id: string) => `[data-test="${id}"]`

export type MultiVariate = { value: string; weight: number }

export type Rule = {
  name: string
  operator: string
  value: string | number | boolean
  ors?: Rule[]
}
export const setText = async (selector: string, text: string) => {
  logUsingLastSection(`Set text ${selector} : ${text}`)
  if (text) {
     return t
      .selectText(selector)
      .pressKey('delete')
      .selectText(selector) // Prevents issue where input tabs out of focus
      .typeText(selector, `${text}`)
  } else {
    return t.selectText(selector) // Prevents issue where input tabs out of focus
      .pressKey('delete')
  }
}

export const waitForElementVisible = async (selector: string) => {
  logUsingLastSection(`Waiting element visible ${selector}`)
  return t
    .expect(Selector(selector).visible)
    .ok(`waitForElementVisible(${selector})`, { timeout: LONG_TIMEOUT })
}

export const logResults = async (requests: LoggedRequest[], t) => {
  if (!t.testRun?.errs?.length) {
    log('Finished without errors')
    return // do not log anything for passed tests
  }
  log('Start of Requests')
  log(
    undefined,
    JSON.stringify(
      requests.filter((v) => {
        if (
          v.request?.url?.includes('get-subscription-metadata') ||
          v.request?.url?.includes('analytics/flags')
        ) {
          return false
        }
        if (
          v.response &&
          v.response?.statusCode >= 200 &&
          v.response?.statusCode < 300
        ) {
          return false
        }
        return true
      }),
      null,
      2,
    ),
  )
  logUsingLastSection('Session JavaScript Errors')
  logUsingLastSection(JSON.stringify(await t.getBrowserConsoleMessages()))
  log('End of Requests')
}

export const waitForElementNotExist = async (selector: string) => {
  logUsingLastSection(`Waiting element not visible ${selector}`)
  return t.expect(Selector(selector).exists).notOk('', { timeout: 10000 })
}
export const gotoFeatures = async () => {
  await click('#features-link')
  await waitForElementVisible('#show-create-feature-btn')
}

export const click = async (selector: string) => {
  await waitForElementVisible(selector)
  await t
    .expect(Selector(selector).hasAttribute('disabled'))
    .notOk('ready for testing', { timeout: 5000 })
    .hover(selector)
    .click(selector)
}

export const gotoSegments = async () => {
  await click('#segments-link')
}

export const getLogger = () =>
  RequestLogger(/api\/v1/, {
    logRequestBody: true,
    logRequestHeaders: true,
    logResponseBody: true,
    logResponseHeaders: true,
    stringifyRequestBody: true,
    stringifyResponseBody: true,
  })

export const gotoTraits = async () => {
  await click('#users-link')
  await click(byId('user-item-0'))
  await waitForElementVisible('#add-trait')
}

export const createTrait = async (
  index: number,
  id: string,
  value: string | boolean | number,
) => {
  await click('#add-trait')
  await waitForElementVisible('#create-trait-modal')
  await setText('[name="traitID"]', id)
  await setText('[name="traitValue"]', `${value}`)
  await click('#create-trait-btn')
  await t.wait(2000)
  await t.eval(() => location.reload())
  await waitForElementVisible(byId(`user-trait-value-${index}`))
  const expectedValue = typeof value === 'string' ? `"${value}"` : `${value}`
  await assertTextContent(byId(`user-trait-value-${index}`), expectedValue)
}

export const deleteTrait = async (index: number) => {
  await click(byId(`delete-user-trait-${index}`))
  await click('#confirm-btn-yes')
  await waitForElementNotExist(byId(`user-trait-${index}`))
}

const lastTestSection = {}
let lastTestName = undefined

export const logUsingLastSection = (message?: string) => {
  log(undefined, message)
}

// eslint-disable-next-line no-console
export const log = (section: string | undefined, message?: string) => {
  const testName = t.test.name
  const sectionName = section ?? lastTestSection[testName]

  if (lastTestName !== testName || lastTestSection[testName] !== sectionName) {
    const ellipsis = section === sectionName ? '' : '...'
    console.log(
      '\n',
      '\x1b[32m',
      `${testName ? `${ellipsis}[${testName} tests] ` : ''}${sectionName}`,
      '\x1b[0m',
      '\n',
    )
    lastTestSection[testName] = sectionName
    lastTestName = testName
  }
  if (message) {
    console.log(message)
  }
}

export const viewFeature = async (index: number) => {
  await click(byId(`feature-item-${index}`))
  await waitForElementVisible('#create-feature-modal')
}

export const addSegmentOverrideConfig = async (
  index: number,
  value: string | boolean | number,
  selectionIndex = 0,
) => {
  await click(byId('segment_overrides'))
  await click(byId(`select-segment-option-${selectionIndex}`))

  await waitForElementVisible(byId(`segment-override-value-${index}`))
  await setText(byId(`segment-override-value-${0}`), `${value}`)
  await click(byId('segment-override-toggle-0'))
}

export const addSegmentOverride = async (
  index: number,
  value: string | boolean | number,
  selectionIndex = 0,
  mvs: MultiVariate[] = [],
) => {
  await click(byId('segment_overrides'))
  await click(byId(`select-segment-option-${selectionIndex}`))
  await waitForElementVisible(byId(`segment-override-value-${index}`))
  if (value) {
    await click(`${byId(`segment-override-${0}`)} [role="switch"]`)
  }
  if (mvs) {
    await Promise.all(
      mvs.map(async (v, i) => {
        await setText(
          `.segment-overrides ${byId(`featureVariationWeight${v.value}`)}`,
          `${v.weight}`,
        )
      }),
    )
  }
}

export const saveFeature = async () => {
  await click('#update-feature-btn')
  await waitForElementVisible('.toast-message')
  await waitForElementNotExist('.toast-message')
  await closeModal()
  await waitForElementNotExist('#create-feature-modal')
}

export const saveFeatureSegments = async () => {
  await click('#update-feature-segments-btn')
  await waitForElementVisible('.toast-message')
  await waitForElementNotExist('.toast-message')
  await closeModal()
  await waitForElementNotExist('#create-feature-modal')
}

export const goToUser = async (index: number) => {
  await click('#users-link')
  await click(byId(`user-item-${index}`))
}

export const gotoFeature = async (index: number) => {
  await click(byId(`feature-item-${index}`))
  await waitForElementVisible('#create-feature-modal')
}

export const setSegmentOverrideIndex = async (
  index: number,
  newIndex: number,
) => {
  await click(byId('segment_overrides'))
  await setText(byId(`sort-${index}`), `${newIndex}`)
}

export const assertTextContent = (selector: string, v: string) =>
  t.expect(Selector(selector).textContent).eql(v)
export const assertTextContentContains = (selector: string, v: string) =>
  t.expect(Selector(selector).textContent).contains(v)
export const getText = (selector: string) => Selector(selector).innerText

export const deleteSegment = async (index: number, name: string) => {
  await click(byId(`remove-segment-btn-${index}`))
  await setText('[name="confirm-segment-name"]', name)
  await click('#confirm-remove-segment-btn')
  await waitForElementNotExist(`remove-segment-btn-${index}`)
}

export const login = async (email: string, password: string) => {
  await setText('[name="email"]', `${email}`)
  await setText('[name="password"]', `${password}`)
  await click('#login-btn')
  await waitForElementVisible('#project-select-page')
}
export const logout = async (t) => {
  await click('#account-settings-link')
  await click('#logout-link')
  await waitForElementVisible('#login-page')
}

export const goToFeatureVersions = async (featureIndex:number) =>{
  await gotoFeatures()
  await click(byId(`feature-history-${featureIndex}`))
}

export const compareVersion = async (
    featureIndex:number,
    versionIndex:number,
    compareOption: 'LIVE'|'PREVIOUS'|null,
    oldEnabled:boolean,
    newEnabled:boolean,
    oldValue?:FlagsmithValue,
    newValue?:FlagsmithValue
) =>{
  await goToFeatureVersions(featureIndex)
  await click(byId(`history-item-${versionIndex}-compare`))
  if(compareOption==='LIVE') {
    await click(byId(`history-item-${versionIndex}-compare-live`))
  } else if(compareOption==='PREVIOUS') {
    await click(byId(`history-item-${versionIndex}-compare-previous`))
  }

  await assertTextContent(byId(`old-enabled`), `${oldEnabled}`)
  await assertTextContent(byId(`new-enabled`), `${newEnabled}`)
  if(oldValue) {
    await assertTextContent(byId(`old-value`), `${oldValue}`)
  }
  if(newValue) {
    await assertTextContent(byId(`old-value`), `${oldValue}`)
  }
}
export const assertNumberOfVersions = async (index:number, versions:number) =>{
  await goToFeatureVersions(index)
  await waitForElementVisible(byId(`history-item-${versions-2}-compare`))
}

export const createRemoteConfig = async (
  index: number,
  name: string,
  value: string | number | boolean,
  description = 'description',
  defaultOff?: boolean,
  mvs: MultiVariate[] = [],
) => {
  const expectedValue = typeof value === 'string' ? `"${value}"` : `${value}`
  await gotoFeatures()
  await click('#show-create-feature-btn')
  await setText(byId('featureID'), name)
  await setText(byId('featureValue'), `${value}`)
  await setText(byId('featureDesc'), description)
  if (!defaultOff) {
    await click(byId('toggle-feature-button'))
  }
  await Promise.all(
    mvs.map(async (v, i) => {
      await click(byId('add-variation'))

      await setText(byId(`featureVariationValue${i}`), v.value)
      await setText(byId(`featureVariationWeight${v.value}`), `${v.weight}`)
    }),
  )
  await click(byId('create-feature-btn'))
  await waitForElementVisible(byId(`feature-value-${index}`))
  await assertTextContent(byId(`feature-value-${index}`), expectedValue)
}

export const createOrganisationAndProject = async (organisationName:string,projectName:string) =>{
  log('Create Organisation')
  await click(byId('create-organisation-btn'))
  await setText('[name="orgName"]', organisationName)
  await click('#create-org-btn')
  await waitForElementVisible(byId('project-select-page'))

  log('Create Project')
  await click('.btn-project-create')
  await setText(byId('projectName'), projectName)
  await click(byId('create-project-btn'))
  await waitForElementVisible(byId('features-page'))
}
export const editRemoteConfig = async (
  index: number,
  value: string | number | boolean,
  toggleFeature: boolean = false,
  mvs: MultiVariate[] = [],
) => {
  const expectedValue = typeof value === 'string' ? `"${value}"` : `${value}`
  await gotoFeatures()

  await click(byId(`feature-item-${index}`))
  await setText(byId('featureValue'), `${value}`)
  if (toggleFeature) {
    await click(byId('toggle-feature-button'))
  }
  await Promise.all(
      mvs.map(async (v, i) => {
        await setText(byId(`featureVariationValue${i}`), v.value)
        await setText(byId(`featureVariationWeight${v.value}`), `${v.weight}`)
      }),
  )
  await click(byId('update-feature-btn'))
<<<<<<< HEAD
  await waitForElementVisible(byId(`feature-value-${index}`))
  if(value) {
=======
  if(value) {
    await waitForElementVisible(byId(`feature-value-${index}`))
>>>>>>> 0f2766ba
    await assertTextContent(byId(`feature-value-${index}`), expectedValue)
  }
  await closeModal()
}
export const closeModal = async () => {
  await t.click('body', {
    offsetX: 50,
    offsetY: 50,
  })
}
export const createFeature = async (
  index: number,
  name: string,
  value?: string | boolean | number,
  description = 'description',
) => {
  await gotoFeatures()
  await click('#show-create-feature-btn')
  await setText(byId('featureID'), name)
  await setText(byId('featureDesc'), description)
  if (value) {
    await click(byId('toggle-feature-button'))
  }
  await click(byId('create-feature-btn'))
  await waitForElementVisible(byId(`feature-item-${index}`))
}

export const deleteFeature = async (index: number, name: string) => {
  await click(byId(`remove-feature-btn-${index}`))
  await setText('[name="confirm-feature-name"]', name)
  await click('#confirm-remove-feature-btn')
  await waitForElementNotExist(`remove-feature-btn-${index}`)
}

export const toggleFeature = async (index: number, toValue: boolean) => {
  await click(byId(`feature-switch-${index}${toValue ? '-off' : 'on'}`))
  await click('#confirm-toggle-feature-btn')
  await waitForElementVisible(
    byId(`feature-switch-${index}${toValue ? '-on' : 'off'}`),
  )
}

export const setSegmentRule = async (
  ruleIndex: number,
  orIndex: number,
  name: string,
  operator: string,
  value: string | number | boolean,
) => {
  await setText(byId(`rule-${ruleIndex}-property-${orIndex}`), name)
  if (operator) {
    await setText(byId(`rule-${ruleIndex}-operator-${orIndex}`), operator)
  }
  await setText(byId(`rule-${ruleIndex}-value-${orIndex}`), `${value}`)
}

export const createSegment = async (
  index: number,
  id: string,
  rules?: Rule[],
) => {
  await click(byId('show-create-segment-btn'))
  await setText(byId('segmentID'), id)
  for (let x = 0; x < rules.length; x++) {
    const rule = rules[x]
    if (x > 0) {
      // eslint-disable-next-line no-await-in-loop
      await click(byId('add-rule'))
    }
    // eslint-disable-next-line no-await-in-loop
    await setSegmentRule(x, 0, rule.name, rule.operator, rule.value)
    if (rule.ors) {
      for (let orIndex = 0; orIndex < rule.ors.length; orIndex++) {
        const or = rule.ors[orIndex]
        // eslint-disable-next-line no-await-in-loop
        await click(byId(`rule-${x}-or`))
        // eslint-disable-next-line no-await-in-loop
        await setSegmentRule(x, orIndex + 1, or.name, or.operator, or.value)
      }
    }
  }

  // Create
  await click(byId('create-segment'))
  await waitForElementVisible(byId(`segment-${index}-name`))
  await assertTextContent(byId(`segment-${index}-name`), id)
}

export const waitAndRefresh = async (waitFor = 3000) => {
  logUsingLastSection(`Waiting for ${waitFor}ms, then refreshing.`)
  await t.wait(waitFor)
  await t.eval(() => location.reload())
}

export default {}<|MERGE_RESOLUTION|>--- conflicted
+++ resolved
@@ -359,13 +359,8 @@
       }),
   )
   await click(byId('update-feature-btn'))
-<<<<<<< HEAD
-  await waitForElementVisible(byId(`feature-value-${index}`))
-  if(value) {
-=======
   if(value) {
     await waitForElementVisible(byId(`feature-value-${index}`))
->>>>>>> 0f2766ba
     await assertTextContent(byId(`feature-value-${index}`), expectedValue)
   }
   await closeModal()
