--- conflicted
+++ resolved
@@ -1,6 +1,5 @@
 import { Component, FC, ReactNode } from 'react'
 import _Select from './web/components/Select'
-<<<<<<< HEAD
 export type OpenConfirm = {
   title: ReactNode
   body: ReactNode
@@ -10,10 +9,8 @@
   yesText?: string
   noText?: string
 }
-=======
 import { TooltipProps } from './web/components/Tooltip'
 
->>>>>>> b3774421
 export declare const openModal: (name?: string) => Promise<void>
 declare global {
   const openModal: (
