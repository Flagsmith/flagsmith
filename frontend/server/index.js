require('dotenv').config();

const bodyParser = require('body-parser');
const exphbs = require('express-handlebars');
const express = require('express');
const fs = require('fs');
const path = require('path');
const Project = require('../common/project');

const postToSlack = Project.env === 'prod';
const api = require('./api');
const spm = require('./middleware/single-page-middleware');
const webpackMiddleware = require('./middleware/webpack-middleware');
const env = require('../common/project').env;
const slackClient = require('./slack-client');

const SLACK_TOKEN = process.env.SLACK_TOKEN;
const slackMessage = SLACK_TOKEN && require('./slack-client');

const E2E_SLACK_CHANNEL_NAME = process.env.E2E_SLACK_CHANNEL_NAME;

const isDev = process.env.NODE_ENV !== 'production';
const linkedin = process.env.LINKEDIN;

const app = express();
const port = process.env.PORT || 8080;

app.get('/static/project-overrides.js', (req, res) => {
    const getVariable = ({ name, value }) => {
        if (!value) {
            if (typeof value === 'boolean') {
                return `    ${name}: false,`;
            }
            return '';
        }

        if (typeof value !== 'string') {
            return `    ${name}: ${value},`;
        }

        return `    ${name}: '${value}',
        `;
    };
    let sha = '';
    if (fs.existsSync(path.join(__dirname, 'CI_COMMIT_SHA'))) {
        sha = fs.readFileSync(path.join(__dirname, 'CI_COMMIT_SHA'));
    }

    const envToBool = (name, defaultVal) => {
        const envVar = `${process.env[name]}`;
        if (envVar === 'undefined') {
            return defaultVal;
        }
        return envVar === 'true' || envVar === '1';
    };

    const values = [
        { name: 'preventSignup', value: !envToBool('ALLOW_SIGNUPS', true) },
        { name: 'flagsmith', value: process.env.FLAGSMITH_ON_FLAGSMITH_API_KEY },
        { name: 'ga', value: process.env.GOOGLE_ANALYTICS_API_KEY },
        { name: 'crispChat', value: process.env.CRISP_WEBSITE_ID },
        { name: 'sha', value: sha },
<<<<<<< HEAD
        { name: 'mixpanel', value: process.env.MIXPANEL_API_KEY },
        { name: 'sentry', value: process.env.SENTRY_API_KEY },
        { name: 'api', value: process.env.FLAGSMITH_PROXY_API_URL ? '/api/v1/' : process.env.FLAGSMITH_API_URL },
        { name: 'maintenance', value: process.env.ENABLE_MAINTENANCE_MODE },
        { name: 'assetURL', value: process.env.STATIC_ASSET_CDN_URL },
        { name: 'flagsmithClientAPI', value: process.env.FLAGSMITH_ON_FLAGSMITH_API_URL },
        { name: 'disableInflux', value: !envToBool('ENABLE_INFLUXDB_FEATURES', true) },
        { name: 'flagsmithAnalytics', value: envToBool('ENABLE_FLAG_EVALUATION_ANALYTICS', true) },
        { name: 'amplitude', value: process.env.AMPLITUDE_API_KEY },
=======
        { name: 'mixpanel', value: process.env.MIXPANEL },
        { name: 'sentry', value: process.env.SENTRY },
        { name: 'api', value: process.env.PROXY_API_URL ? '/api/v1/' : process.env.API_URL },
        { name: 'maintenance', value: process.env.MAINTENANCE },
        { name: 'assetURL', value: process.env.ASSET_URL },
        { name: 'flagsmithClientAPI', value: process.env.FLAGSMITH_CLIENT_API },
        { name: 'disableInflux', value: process.env.DISABLE_INFLUXDB_FEATURES },
        { name: 'flagsmithAnalytics', value: !!process.env.FLAGSMITH_ANALYTICS },
        { name: 'capterraKey', value: !!process.env.CAPTERRA_API_KEY },
        { name: 'amplitude', value: process.env.AMPLITUDE },
>>>>>>> 7b5655d7
    ];
    const output = values.map(getVariable).join('');

    res.setHeader('content-type', 'text/javascript');
    res.send(`window.projectOverrides = {
        ${output}
    };
    `);
});

// Optionally proxy the API to get around CSRF issues, exposing the API to the world
// PROXY_API_URL should end with the hostname and not /api/v1/
// e.g. PROXY_API_URL=http://api.flagsmith.com/
if (process.env.PROXY_API_URL) {
    const { createProxyMiddleware } = require('http-proxy-middleware');
    app.use('/api/v1/', createProxyMiddleware({ target: process.env.FLAGSMITH_PROXY_API_URL, changeOrigin: true }));
}

if (isDev) { // Serve files from src directory and use webpack-dev-server
    console.log('Enabled Webpack Hot Reloading');
    webpackMiddleware(app);
    app.set('views', 'web/');
    app.use(express.static('web'));
} else { // Serve files from build directory
    console.log('Running production mode');
    app.use(express.static('build'));
    app.set('views', 'build/');
}

app.engine('handlebars', exphbs());
app.set('view engine', 'handlebars');

// Some infrastructure (e.g. Kubernetes) needs simple healthchecks
app.get('/health', (req, res) => {
    console.log('Healthcheck complete');
    res.send('OK');
});

app.get('/robots.txt', (req, res) => {
    res.send('User-agent: *\r\nDisallow: /');
});

// parse various different custom JSON types as JSON
app.use(bodyParser.json());

app.use('/api', api());
app.use(spm);
app.get('/', (req, res) => {
    if (isDev) {
        return res.render('index', {
            isDev,
        });
    }
    return res.render('static/index', {
        isDev,
        linkedin,
    });
});

app.post('/api/event', (req, res) => {
    res.json({ });
    try {
        const body = req.body;
        const channel = body.tag ? `infra_${body.tag.replace(/ /g, '').toLowerCase()}` : process.env.EVENTS_SLACK_CHANNEL;

        if (process.env.SLACK_TOKEN && channel && postToSlack && !body.event.includes('Bullet Train')) {
            const match = body.event.match(/([a-zA-Z0-9_\-\.]+)@([a-zA-Z0-9_\-\.]+)\.([a-zA-Z]{2,5})/);
            let url = '';
            if (match && match[0]) {
                const urlMatch = match[0].split('@')[1];
                url = ` https://www.similarweb.com/website/${urlMatch}`;
            }
            slackClient(body.event + url, channel);
        }
    } catch (e) {

    }
});

app.post('/api/webhook', (req, res) => {
    try {
        const body = req.body;
        let message = '';
        res.json(body);
        if (body.data) {
            const state = body.data.new_state;
            if (state.identity_identifier) {
                message = `\`${env} webhook:\` ${body.data.changed_by} changed \`${state.feature.name}\` to \`${state.feature.type === 'FLAG' ? state.enabled : state.feature_state_value || state.feature.initial_value}\` for user \`${state.identity_identifier}(${state.identity})\``;
            } else {
                message = `\`${env} webhook:\` ${body.data.changed_by} changed \`${state.feature.name}\` to \`${state.feature.type === 'FLAG' ? state.enabled : state.feature_state_value || state.feature.initial_value}\``;
            }
            if (slackMessage) {
                slackMessage(message, E2E_SLACK_CHANNEL_NAME);
            }
        }
    } catch (e) {
        console.log(e);
        res.json({ error: e.message || e });
    }
});

if (process.env.SLACK_TOKEN && process.env.DEPLOYMENT_SLACK_CHANNEL && postToSlack) {
    slackClient('Server started', process.env.DEPLOYMENT_SLACK_CHANNEL);
}

app.listen(port, () => {
    console.log(`Server listening on: ${port}`);
});<|MERGE_RESOLUTION|>--- conflicted
+++ resolved
@@ -60,7 +60,6 @@
         { name: 'ga', value: process.env.GOOGLE_ANALYTICS_API_KEY },
         { name: 'crispChat', value: process.env.CRISP_WEBSITE_ID },
         { name: 'sha', value: sha },
-<<<<<<< HEAD
         { name: 'mixpanel', value: process.env.MIXPANEL_API_KEY },
         { name: 'sentry', value: process.env.SENTRY_API_KEY },
         { name: 'api', value: process.env.FLAGSMITH_PROXY_API_URL ? '/api/v1/' : process.env.FLAGSMITH_API_URL },
@@ -70,18 +69,7 @@
         { name: 'disableInflux', value: !envToBool('ENABLE_INFLUXDB_FEATURES', true) },
         { name: 'flagsmithAnalytics', value: envToBool('ENABLE_FLAG_EVALUATION_ANALYTICS', true) },
         { name: 'amplitude', value: process.env.AMPLITUDE_API_KEY },
-=======
-        { name: 'mixpanel', value: process.env.MIXPANEL },
-        { name: 'sentry', value: process.env.SENTRY },
-        { name: 'api', value: process.env.PROXY_API_URL ? '/api/v1/' : process.env.API_URL },
-        { name: 'maintenance', value: process.env.MAINTENANCE },
-        { name: 'assetURL', value: process.env.ASSET_URL },
-        { name: 'flagsmithClientAPI', value: process.env.FLAGSMITH_CLIENT_API },
-        { name: 'disableInflux', value: process.env.DISABLE_INFLUXDB_FEATURES },
-        { name: 'flagsmithAnalytics', value: !!process.env.FLAGSMITH_ANALYTICS },
         { name: 'capterraKey', value: !!process.env.CAPTERRA_API_KEY },
-        { name: 'amplitude', value: process.env.AMPLITUDE },
->>>>>>> 7b5655d7
     ];
     const output = values.map(getVariable).join('');
 
