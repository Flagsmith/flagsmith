--- conflicted
+++ resolved
@@ -46,9 +46,8 @@
 
   frontend:
     build:
-<<<<<<< HEAD
-      context: .
-      dockerfile: Dockerfile.e2e
+      context: ../
+      dockerfile: frontend/Dockerfile.e2e
       x-bake:
         cache-from:
           - type=gha,scope=image-e2e-unified-fe
@@ -56,10 +55,6 @@
           - type=gha,mode=max,scope=image-e2e-unified-fe
         tags:
           - frontend_frontend
-=======
-      context: ../
-      dockerfile: frontend/Dockerfile.e2e
->>>>>>> 9b4fdd09
     platform: linux/amd64
     environment:
       E2E_TEST_TOKEN_DEV: some-token
