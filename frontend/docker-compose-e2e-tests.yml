# You can use this to run the e2e tests in a docker container running in frontend below
# To run:
# docker-compose -f docker-compose-e2e-tests.yml build
# docker-compose -f docker-compose-e2e-tests.yml up

version: '3'
services:
    db:
        image: postgres:11.12-alpine
        environment:
            POSTGRES_PASSWORD: password
            POSTGRES_DB: flagsmith
        container_name: flagsmith_postgres

    flagsmith-api:
        image: flagsmith/flagsmith:latest
        environment:
            E2E_TEST_AUTH_TOKEN: some-token
            FE_E2E_TEST_USER_EMAIL: nightwatch@solidstategroup.com
            DJANGO_ALLOWED_HOSTS: '*'
            DATABASE_URL: postgresql://postgres:password@db:5432/flagsmith
            ENABLE_INFLUXDB_FEATURES: 'false'
            EMAIL_BACKEND: django.core.mail.backends.smtp.EmailBackend
        ports:
            - '8000:8000'
        depends_on:
            - db
        links:
            - db:db

    frontend:
        build:
            context: .
            dockerfile: Dockerfile.e2e
        platform: linux/amd64
        environment:
            E2E_TEST_TOKEN_DEV: some-token
            ENABLE_INFLUXDB_FEATURES: 'false'
<<<<<<< HEAD
            FLAGSMITH_API: http://flagsmith-api:8000/api/v1/
            PRINT_E2E_REQUESTS: false
=======
            FLAGSMITH_API: flagsmith-api:8000/api/v1/
>>>>>>> 07106edf
        ports:
            - '8080:8080'
        depends_on:
            - flagsmith-api
        links:
            - flagsmith-api:flagsmith-api
        command: ["npm", "run", "test"]<|MERGE_RESOLUTION|>--- conflicted
+++ resolved
@@ -36,12 +36,7 @@
         environment:
             E2E_TEST_TOKEN_DEV: some-token
             ENABLE_INFLUXDB_FEATURES: 'false'
-<<<<<<< HEAD
-            FLAGSMITH_API: http://flagsmith-api:8000/api/v1/
-            PRINT_E2E_REQUESTS: false
-=======
             FLAGSMITH_API: flagsmith-api:8000/api/v1/
->>>>>>> 07106edf
         ports:
             - '8080:8080'
         depends_on:
