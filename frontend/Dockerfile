--- conflicted
+++ resolved
@@ -7,18 +7,14 @@
 
 WORKDIR /srv/bt
 
-<<<<<<< HEAD
-COPY --chown=node:node package.json package-lock.json .npmrc .nvmrc ./
-COPY --chown=node:node bin/ ./bin/
-COPY --chown=node:node env/ ./env/
-=======
-COPY --chown=node:node frontend .
-COPY .release-please-manifest.json .
->>>>>>> 9b4fdd09
+COPY --chown=node:node frontend/package.json frontend/package-lock.json frontend/.npmrc frontend/.nvmrc ./
+COPY --chown=node:node frontend/bin/ ./bin/
+COPY --chown=node:node frontend/env/ ./env/
 
 RUN npm ci --quiet --production
 
-COPY --chown=node:node . .
+COPY --chown=node:node frontend .
+COPY .release-please-manifest.json .
 ENV ENV=prod
 RUN npm run bundle
 
