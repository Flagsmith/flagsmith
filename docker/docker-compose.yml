# See https://docs.flagsmith.com/deployment/docker for more information on running Flagsmith in Docker
# This will docker-compose file will run the entire Flagsmith Platform in Docker
# Uncomment and configure InfluxDB lines below (not neccesary but adds some functionality that requires InfluxDB)

version: '3'
services:
    db:
        image: postgres:11.12-alpine
        environment:
            POSTGRES_PASSWORD: password
            POSTGRES_DB: flagsmith
        container_name: flagsmith_postgres

    api:
<<<<<<< HEAD
        image: flagsmith/flagsmith:latest
=======
        image: flagsmith/flagsmith-api:latest
>>>>>>> b1dcf6dc
        environment:
            DJANGO_ALLOWED_HOSTS: '*' # Change this in production
            DATABASE_URL: postgresql://postgres:password@db:5432/flagsmith
            DISABLE_INFLUXDB_FEATURES: 1 # Comment out to enable InfluxDB
            # INFLUXDB_URL: http://influxdb:8086
            # INFLUXDB_BUCKET: flagsmith_api
            # INFLUXDB_ORG: # Add your influx org id here - see readme.md
            # INFLUXDB_TOKEN: # Add your influx token here - see readme.md
        ports:
            - '8000:8000'
        depends_on:
            - db
        links:
            - db:db
            # - influxdb:influxdb
<<<<<<< HEAD
        container_name: flagsmith
=======
        container_name: flagsmith_api

    frontend:
        image: flagsmith/flagsmith-frontend:latest
        environment:
            # You might need to change the 2 host names below depending on your docker dns setup
            FLAGSMITH_API_URL: http://localhost:8000/api/v1/
            STATIC_ASSET_CDN_URL: http://localhost:8080/
            ENABLE_INFLUXDB_FEATURES: 'false' # set to true to enable InfluxDB
            FLAGSMITH_ON_FLAGSMITH_API_KEY: 4vfqhypYjcPoGGu8ByrBaj # This is the production Flagsmith API key
        ports:
            - '8080:8080'
        links:
            - api:api
        container_name: flagsmith_frontend

    db:
        image: postgres:11.12-alpine
        environment:
            POSTGRES_PASSWORD: password
            POSTGRES_DB: flagsmith
        container_name: flagsmith_postgres
>>>>>>> b1dcf6dc

    # InfluxDB requires additional setup - please see https://docs.flagsmith.com/deployment-overview/#influxdb
    # Note that InfluxDB is optional, but enabling it will provide additional functionality to the Flagsmith platform
    # influxdb:
    #   image: quay.io/influxdb/influxdb:v2.0.3
    #   container_name: flagsmith_influxdb
    #   ports:
    #     - "8086:8086"<|MERGE_RESOLUTION|>--- conflicted
+++ resolved
@@ -12,15 +12,13 @@
         container_name: flagsmith_postgres
 
     api:
-<<<<<<< HEAD
-        image: flagsmith/flagsmith:latest
-=======
-        image: flagsmith/flagsmith-api:latest
->>>>>>> b1dcf6dc
         environment:
             DJANGO_ALLOWED_HOSTS: '*' # Change this in production
             DATABASE_URL: postgresql://postgres:password@db:5432/flagsmith
-            DISABLE_INFLUXDB_FEATURES: 1 # Comment out to enable InfluxDB
+            FLAGSMITH_API_URL: http://localhost:8000/api/v1/
+            STATIC_ASSET_CDN_URL: http://localhost:8080/
+            ENABLE_INFLUXDB_FEATURES: 'false' # set to true to enable InfluxDB
+            FLAGSMITH_ON_FLAGSMITH_API_KEY: 4vfqhypYjcPoGGu8ByrBaj # This is the production Flagsmith API key
             # INFLUXDB_URL: http://influxdb:8086
             # INFLUXDB_BUCKET: flagsmith_api
             # INFLUXDB_ORG: # Add your influx org id here - see readme.md
@@ -32,32 +30,6 @@
         links:
             - db:db
             # - influxdb:influxdb
-<<<<<<< HEAD
-        container_name: flagsmith
-=======
-        container_name: flagsmith_api
-
-    frontend:
-        image: flagsmith/flagsmith-frontend:latest
-        environment:
-            # You might need to change the 2 host names below depending on your docker dns setup
-            FLAGSMITH_API_URL: http://localhost:8000/api/v1/
-            STATIC_ASSET_CDN_URL: http://localhost:8080/
-            ENABLE_INFLUXDB_FEATURES: 'false' # set to true to enable InfluxDB
-            FLAGSMITH_ON_FLAGSMITH_API_KEY: 4vfqhypYjcPoGGu8ByrBaj # This is the production Flagsmith API key
-        ports:
-            - '8080:8080'
-        links:
-            - api:api
-        container_name: flagsmith_frontend
-
-    db:
-        image: postgres:11.12-alpine
-        environment:
-            POSTGRES_PASSWORD: password
-            POSTGRES_DB: flagsmith
-        container_name: flagsmith_postgres
->>>>>>> b1dcf6dc
 
     # InfluxDB requires additional setup - please see https://docs.flagsmith.com/deployment-overview/#influxdb
     # Note that InfluxDB is optional, but enabling it will provide additional functionality to the Flagsmith platform
